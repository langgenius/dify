#!/bin/bash

<<<<<<< HEAD
npm add -g pnpm@10.12.1
=======
npm add -g pnpm@10.13.1
>>>>>>> c2c69ffb
cd web && pnpm install
pipx install uv

echo 'alias start-api="cd /workspaces/dify/api && uv run python -m flask run --host 0.0.0.0 --port=5001 --debug"' >> ~/.bashrc
echo 'alias start-worker="cd /workspaces/dify/api && uv run python -m celery -A app.celery worker -P gevent -c 1 --loglevel INFO -Q dataset,generation,mail,ops_trace,app_deletion"' >> ~/.bashrc
echo 'alias start-web="cd /workspaces/dify/web && pnpm dev"' >> ~/.bashrc
echo 'alias start-web-prod="cd /workspaces/dify/web && pnpm build && pnpm start"' >> ~/.bashrc
echo 'alias start-containers="cd /workspaces/dify/docker && docker-compose -f docker-compose.middleware.yaml -p dify --env-file middleware.env up -d"' >> ~/.bashrc
echo 'alias stop-containers="cd /workspaces/dify/docker && docker-compose -f docker-compose.middleware.yaml -p dify --env-file middleware.env down"' >> ~/.bashrc

source /home/vscode/.bashrc
<|MERGE_RESOLUTION|>--- conflicted
+++ resolved
@@ -1,10 +1,6 @@
 #!/bin/bash
 
-<<<<<<< HEAD
-npm add -g pnpm@10.12.1
-=======
 npm add -g pnpm@10.13.1
->>>>>>> c2c69ffb
 cd web && pnpm install
 pipx install uv
 
