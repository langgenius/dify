--- conflicted
+++ resolved
@@ -198,12 +198,9 @@
 !.vscode/launch.json.template
 !.vscode/README.md
 api/.vscode
-<<<<<<< HEAD
 web/.vscode
-=======
 # vscode Code History Extension
 .history
->>>>>>> ce2281d3
 
 .idea/
 
