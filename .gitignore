--- conflicted
+++ resolved
@@ -196,12 +196,9 @@
 .idea/
 .vscode
 
-<<<<<<< HEAD
 celerybeat-schedule.*
-=======
 # pnpm
 /.pnpm-store
 
 # plugin migrate
-plugins.jsonl
->>>>>>> c0358d8d
+plugins.jsonl