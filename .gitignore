--- conflicted
+++ resolved
@@ -228,15 +228,10 @@
 api/.env.backup
 /clickzetta
 
-<<<<<<< HEAD
-# mcp
-.serena
-=======
 # Benchmark
 scripts/stress-test/setup/config/
 scripts/stress-test/reports/
 
 # mcp
 .playwright-mcp/
-.serena/
->>>>>>> 407323f8
+.serena/