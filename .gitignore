--- conflicted
+++ resolved
@@ -219,9 +219,5 @@
 api/.env.backup
 /clickzetta
 
-<<<<<<< HEAD
-# mcp 
-=======
 # mcp
->>>>>>> a91e59d5
 .serena