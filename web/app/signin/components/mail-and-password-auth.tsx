--- conflicted
+++ resolved
@@ -146,16 +146,12 @@
       // Handle Login Response
       // ========================================================================
       if (res.result === 'success') {
-<<<<<<< HEAD
-        // Handle invite flow - redirect to invite settings
-=======
         // Track login success event
         trackEvent('user_login_success', {
           method: 'email_password',
           is_invite: isInvite,
         })
 
->>>>>>> 2e0c2e84
         if (isInvite) {
           router.replace(`/signin/invite-settings?${searchParams.toString()}`)
         }
