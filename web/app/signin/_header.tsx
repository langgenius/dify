'use client'
import React from 'react'
import { useContext } from 'use-context-selector'
import LoginLogo from './LoginLogo'
import Select from '@/app/components/base/select/locale'
import { languages } from '@/i18n/language'
import type { Locale } from '@/i18n'
import I18n from '@/context/i18n'

const Header = () => {
  const { locale, setLocaleOnClient } = useContext(I18n)

<<<<<<< HEAD
  return <div className='flex w-full items-center justify-between p-6'>
    <LogoSite />
=======
  return <div className='flex items-center justify-between p-6 w-full'>
    <LoginLogo />
>>>>>>> 849994d3
    <Select
      value={locale}
      items={languages.filter(item => item.supported)}
      onChange={(value) => {
        setLocaleOnClient(value as Locale)
      }}
    />

  </div>
}

export default Header<|MERGE_RESOLUTION|>--- conflicted
+++ resolved
@@ -10,13 +10,8 @@
 const Header = () => {
   const { locale, setLocaleOnClient } = useContext(I18n)
 
-<<<<<<< HEAD
   return <div className='flex w-full items-center justify-between p-6'>
-    <LogoSite />
-=======
-  return <div className='flex items-center justify-between p-6 w-full'>
     <LoginLogo />
->>>>>>> 849994d3
     <Select
       value={locale}
       items={languages.filter(item => item.supported)}
