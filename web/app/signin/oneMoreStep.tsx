'use client'
import React, { useEffect, useReducer } from 'react'
import { useTranslation } from 'react-i18next'
import Link from 'next/link'
import useSWR from 'swr'
import { useRouter, useSearchParams } from 'next/navigation'
<<<<<<< HEAD
=======
import Input from '../components/base/input'
>>>>>>> dfdacb64
import Button from '@/app/components/base/button'
import Tooltip from '@/app/components/base/tooltip'
import { SimpleSelect } from '@/app/components/base/select'
import { timezones } from '@/utils/timezone'
import { LanguagesSupported, languages } from '@/i18n/language'
import { oneMoreStep } from '@/service/common'
import Toast from '@/app/components/base/toast'

type IState = {
  formState: 'processing' | 'error' | 'success' | 'initial'
  invitation_code: string
  interface_language: string
  timezone: string
}

const reducer = (state: IState, action: any) => {
  switch (action.type) {
    case 'invitation_code':
      return { ...state, invitation_code: action.value }
    case 'interface_language':
      return { ...state, interface_language: action.value }
    case 'timezone':
      return { ...state, timezone: action.value }
    case 'formState':
      return { ...state, formState: action.value }
    case 'failed':
      return {
        formState: 'initial',
        invitation_code: '',
        interface_language: 'en-US',
        timezone: 'Asia/Shanghai',
      }
    default:
      throw new Error('Unknown action.')
  }
}

const OneMoreStep = () => {
  const { t } = useTranslation()
  const router = useRouter()
  const searchParams = useSearchParams()

  const [state, dispatch] = useReducer(reducer, {
    formState: 'initial',
    invitation_code: searchParams.get('invitation_code') || '',
    interface_language: 'en-US',
    timezone: 'Asia/Shanghai',
  })
  const { data, error } = useSWR(state.formState === 'processing'
    ? {
      url: '/account/init',
      body: {
        invitation_code: state.invitation_code,
        interface_language: state.interface_language,
        timezone: state.timezone,
      },
    }
    : null, oneMoreStep)

  useEffect(() => {
    if (error && error.status === 400) {
      Toast.notify({ type: 'error', message: t('login.invalidInvitationCode') })
      dispatch({ type: 'failed', payload: null })
    }
    if (data)
      router.push('/apps')
  }, [data, error])

  return (
    <>
      <div className="w-full mx-auto">
        <h2 className="text-[32px] font-bold text-gray-900">{t('login.oneMoreStep')}</h2>
        <p className='mt-1 text-sm text-gray-600 '>{t('login.createSample')}</p>
      </div>

      <div className="w-full mx-auto mt-6">
        <div className="bg-white">
          <div className="mb-5">
            <label className="my-2 flex items-center justify-between text-sm font-medium text-gray-900">
              {t('login.invitationCode')}
              <Tooltip
                popupContent={
                  <div className='w-[256px] text-xs font-medium'>
                    <div className='font-medium'>{t('login.sendUsMail')}</div>
                    <div className='text-xs font-medium cursor-pointer text-primary-600'>
                      <a href="mailto:request-invitation@langgenius.ai">request-invitation@langgenius.ai</a>
                    </div>
                  </div>
                }
                needsDelay
              >
                <span className='cursor-pointer text-primary-600'>{t('login.dontHave')}</span>
              </Tooltip>
            </label>
            <div className="mt-1">
              <Input
                id="invitation_code"
                value={state.invitation_code}
                type="text"
                placeholder={t('login.invitationCodePlaceholder') || ''}
                onChange={(e) => {
                  dispatch({ type: 'invitation_code', value: e.target.value.trim() })
                }}
              />
            </div>
          </div>
          <div className='mb-5'>
            <label htmlFor="name" className="my-2 flex items-center justify-between text-sm font-medium text-gray-900">
              {t('login.interfaceLanguage')}
            </label>
            <div className="relative mt-1 rounded-md shadow-sm">
              <SimpleSelect
                defaultValue={LanguagesSupported[0]}
                items={languages.filter(item => item.supported)}
                onSelect={(item) => {
                  dispatch({ type: 'interface_language', value: item.value })
                }}
              />
            </div>
          </div>
          <div className='mb-4'>
            <label htmlFor="timezone" className="block text-sm font-medium text-gray-700">
              {t('login.timezone')}
            </label>
            <div className="relative mt-1 rounded-md shadow-sm">
              <SimpleSelect
                defaultValue={state.timezone}
                items={timezones}
                onSelect={(item) => {
                  dispatch({ type: 'timezone', value: item.value })
                }}
              />
            </div>
          </div>
          <div>
            <Button
              variant='primary'
              className='w-full'
              disabled={state.formState === 'processing'}
              onClick={() => {
                dispatch({ type: 'formState', value: 'processing' })
              }}
            >
              {t('login.go')}
            </Button>
          </div>
          <div className="block w-hull mt-2 text-xs text-gray-600">
            {t('login.license.tip')}
            &nbsp;
            <Link
              className='text-primary-600'
              target='_blank' rel='noopener noreferrer'
              href={'https://docs.dify.ai/user-agreement/open-source'}
            >{t('login.license.link')}</Link>
          </div>
        </div>
      </div>
    </>
  )
}

export default OneMoreStep<|MERGE_RESOLUTION|>--- conflicted
+++ resolved
@@ -4,10 +4,7 @@
 import Link from 'next/link'
 import useSWR from 'swr'
 import { useRouter, useSearchParams } from 'next/navigation'
-<<<<<<< HEAD
-=======
 import Input from '../components/base/input'
->>>>>>> dfdacb64
 import Button from '@/app/components/base/button'
 import Tooltip from '@/app/components/base/tooltip'
 import { SimpleSelect } from '@/app/components/base/select'
