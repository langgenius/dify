import React, { useCallback, useEffect, useState } from 'react'
import { useTranslation } from 'react-i18next'
import Link from 'next/link'
import { useRouter, useSearchParams } from 'next/navigation'
import { RiContractLine, RiDoorLockLine, RiErrorWarningFill } from '@remixicon/react'
import Loading from '../components/base/loading'
import MailAndCodeAuth from './components/mail-and-code-auth'
import MailAndPasswordAuth from './components/mail-and-password-auth'
import SocialAuth from './components/social-auth'
import SSOAuth from './components/sso-auth'
import cn from '@/utils/classnames'
import { invitationCheck } from '@/service/common'
import { LicenseStatus } from '@/types/feature'
import Toast from '@/app/components/base/toast'
import { IS_CE_EDITION } from '@/config'
import { useGlobalPublicStore } from '@/context/global-public-context'

const NormalForm = () => {
  const { t } = useTranslation()
  const router = useRouter()
  const searchParams = useSearchParams()
  const consoleToken = decodeURIComponent(searchParams.get('access_token') || '')
  const refreshToken = decodeURIComponent(searchParams.get('refresh_token') || '')
  const message = decodeURIComponent(searchParams.get('message') || '')
  const invite_token = decodeURIComponent(searchParams.get('invite_token') || '')
  const [isLoading, setIsLoading] = useState(true)
  const { systemFeatures } = useGlobalPublicStore()
  const [authType, updateAuthType] = useState<'code' | 'password'>('password')
  const [showORLine, setShowORLine] = useState(false)
  const [allMethodsAreDisabled, setAllMethodsAreDisabled] = useState(false)
  const [workspaceName, setWorkSpaceName] = useState('')

  const isInviteLink = Boolean(invite_token && invite_token !== 'null')

  const init = useCallback(async () => {
    try {
      if (consoleToken && refreshToken) {
        localStorage.setItem('console_token', consoleToken)
        localStorage.setItem('refresh_token', refreshToken)
        router.replace('/apps')
        return
      }

      if (message) {
        Toast.notify({
          type: 'error',
          message,
        })
      }
      setAllMethodsAreDisabled(!systemFeatures.enable_social_oauth_login && !systemFeatures.enable_email_code_login && !systemFeatures.enable_email_password_login && !systemFeatures.sso_enforced_for_signin)
      setShowORLine((systemFeatures.enable_social_oauth_login || systemFeatures.sso_enforced_for_signin) && (systemFeatures.enable_email_code_login || systemFeatures.enable_email_password_login))
      updateAuthType(systemFeatures.enable_email_password_login ? 'password' : 'code')
      if (isInviteLink) {
        const checkRes = await invitationCheck({
          url: '/activate/check',
          params: {
            token: invite_token,
          },
        })
        setWorkSpaceName(checkRes?.data?.workspace_name || '')
      }
    }
    catch (error) {
      console.error(error)
      setAllMethodsAreDisabled(true)
    }
    finally { setIsLoading(false) }
  }, [consoleToken, refreshToken, message, router, invite_token, isInviteLink, systemFeatures])
  useEffect(() => {
    init()
  }, [init])
  if (isLoading || consoleToken) {
    return <div className={
      cn(
        'flex w-full grow flex-col items-center justify-center',
        'px-6',
        'md:px-[108px]',
      )
    }>
      <Loading type='area' />
    </div>
  }
<<<<<<< HEAD
  if (systemFeatures.license?.status === LicenseStatus.LOST) {
    return <div className='mx-auto mt-8 w-full'>
      <div className='relative'>
        <div className="rounded-lg bg-gradient-to-r from-workflow-workflow-progress-bg-1 to-workflow-workflow-progress-bg-2 p-4">
          <div className='shadows-shadow-lg relative mb-2 flex h-10 w-10 items-center justify-center rounded-xl bg-components-card-bg shadow'>
            <RiContractLine className='h-5 w-5' />
            <RiErrorWarningFill className='absolute -right-1 -top-1 h-4 w-4 text-text-warning-secondary' />
=======
  if (systemFeatures.license.status === LicenseStatus.LOST) {
    return <div className='w-full mx-auto mt-8'>
      <div className='bg-white'>
        <div className="p-4 rounded-lg bg-gradient-to-r from-workflow-workflow-progress-bg-1 to-workflow-workflow-progress-bg-2">
          <div className='flex items-center justify-center w-10 h-10 rounded-xl bg-components-card-bg shadow shadows-shadow-lg mb-2 relative'>
            <RiContractLine className='w-5 h-5' />
            <RiErrorWarningFill className='absolute w-4 h-4 text-text-warning-secondary -top-1 -right-1' />
>>>>>>> 849994d3
          </div>
          <p className='system-sm-medium text-text-primary'>{t('login.licenseLost')}</p>
          <p className='system-xs-regular mt-1 text-text-tertiary'>{t('login.licenseLostTip')}</p>
        </div>
      </div>
    </div>
  }
<<<<<<< HEAD
  if (systemFeatures.license?.status === LicenseStatus.EXPIRED) {
    return <div className='mx-auto mt-8 w-full'>
      <div className='relative'>
        <div className="rounded-lg bg-gradient-to-r from-workflow-workflow-progress-bg-1 to-workflow-workflow-progress-bg-2 p-4">
          <div className='shadows-shadow-lg relative mb-2 flex h-10 w-10 items-center justify-center rounded-xl bg-components-card-bg shadow'>
            <RiContractLine className='h-5 w-5' />
            <RiErrorWarningFill className='absolute -right-1 -top-1 h-4 w-4 text-text-warning-secondary' />
=======
  if (systemFeatures.license.status === LicenseStatus.EXPIRED) {
    return <div className='w-full mx-auto mt-8'>
      <div className='bg-white'>
        <div className="p-4 rounded-lg bg-gradient-to-r from-workflow-workflow-progress-bg-1 to-workflow-workflow-progress-bg-2">
          <div className='flex items-center justify-center w-10 h-10 rounded-xl bg-components-card-bg shadow shadows-shadow-lg mb-2 relative'>
            <RiContractLine className='w-5 h-5' />
            <RiErrorWarningFill className='absolute w-4 h-4 text-text-warning-secondary -top-1 -right-1' />
>>>>>>> 849994d3
          </div>
          <p className='system-sm-medium text-text-primary'>{t('login.licenseExpired')}</p>
          <p className='system-xs-regular mt-1 text-text-tertiary'>{t('login.licenseExpiredTip')}</p>
        </div>
      </div>
    </div>
  }
<<<<<<< HEAD
  if (systemFeatures.license?.status === LicenseStatus.INACTIVE) {
    return <div className='mx-auto mt-8 w-full'>
      <div className='relative'>
        <div className="rounded-lg bg-gradient-to-r from-workflow-workflow-progress-bg-1 to-workflow-workflow-progress-bg-2 p-4">
          <div className='shadows-shadow-lg relative mb-2 flex h-10 w-10 items-center justify-center rounded-xl bg-components-card-bg shadow'>
            <RiContractLine className='h-5 w-5' />
            <RiErrorWarningFill className='absolute -right-1 -top-1 h-4 w-4 text-text-warning-secondary' />
=======
  if (systemFeatures.license.status === LicenseStatus.INACTIVE) {
    return <div className='w-full mx-auto mt-8'>
      <div className='bg-white'>
        <div className="p-4 rounded-lg bg-gradient-to-r from-workflow-workflow-progress-bg-1 to-workflow-workflow-progress-bg-2">
          <div className='flex items-center justify-center w-10 h-10 rounded-xl bg-components-card-bg shadow shadows-shadow-lg mb-2 relative'>
            <RiContractLine className='w-5 h-5' />
            <RiErrorWarningFill className='absolute w-4 h-4 text-text-warning-secondary -top-1 -right-1' />
>>>>>>> 849994d3
          </div>
          <p className='system-sm-medium text-text-primary'>{t('login.licenseInactive')}</p>
          <p className='system-xs-regular mt-1 text-text-tertiary'>{t('login.licenseInactiveTip')}</p>
        </div>
      </div>
    </div>
  }

  return (
    <>
      <div className="mx-auto mt-8 w-full">
        {isInviteLink
          ? <div className="mx-auto w-full">
            <h2 className="title-4xl-semi-bold text-text-primary">{t('login.join')}{workspaceName}</h2>
<<<<<<< HEAD
            <p className='body-md-regular mt-2 text-text-tertiary'>{t('login.joinTipStart')}{workspaceName}{t('login.joinTipEnd')}</p>
=======
            {!systemFeatures.branding.enabled && <p className='mt-2 body-md-regular text-text-tertiary'>{t('login.joinTipStart')}{workspaceName}{t('login.joinTipEnd')}</p>}
>>>>>>> 849994d3
          </div>
          : <div className="mx-auto w-full">
            <h2 className="title-4xl-semi-bold text-text-primary">{t('login.pageTitle')}</h2>
<<<<<<< HEAD
            <p className='body-md-regular mt-2 text-text-tertiary'>{t('login.welcome')}</p>
=======
            {!systemFeatures.branding.enabled && <p className='mt-2 body-md-regular text-text-tertiary'>{t('login.welcome')}</p>}
>>>>>>> 849994d3
          </div>}
        <div className="relative">
          <div className="mt-6 flex flex-col gap-3">
            {systemFeatures.enable_social_oauth_login && <SocialAuth />}
            {systemFeatures.sso_enforced_for_signin && <div className='w-full'>
              <SSOAuth protocol={systemFeatures.sso_enforced_for_signin_protocol} />
            </div>}
          </div>

          {showORLine && <div className="relative mt-6">
            <div className="absolute inset-0 flex items-center" aria-hidden="true">
              <div className='h-px w-full bg-gradient-to-r from-background-gradient-mask-transparent via-divider-regular to-background-gradient-mask-transparent'></div>
            </div>
            <div className="relative flex justify-center">
              <span className="system-xs-medium-uppercase px-2 text-text-tertiary">{t('login.or')}</span>
            </div>
          </div>}
          {
            (systemFeatures.enable_email_code_login || systemFeatures.enable_email_password_login) && <>
              {systemFeatures.enable_email_code_login && authType === 'code' && <>
                <MailAndCodeAuth isInvite={isInviteLink} />
                {systemFeatures.enable_email_password_login && <div className='cursor-pointer py-1 text-center' onClick={() => { updateAuthType('password') }}>
                  <span className='system-xs-medium text-components-button-secondary-accent-text'>{t('login.usePassword')}</span>
                </div>}
              </>}
              {systemFeatures.enable_email_password_login && authType === 'password' && <>
                <MailAndPasswordAuth isInvite={isInviteLink} isEmailSetup={systemFeatures.is_email_setup} allowRegistration={systemFeatures.is_allow_register} />
                {systemFeatures.enable_email_code_login && <div className='cursor-pointer py-1 text-center' onClick={() => { updateAuthType('code') }}>
                  <span className='system-xs-medium text-components-button-secondary-accent-text'>{t('login.useVerificationCode')}</span>
                </div>}
              </>}
            </>
          }
          {allMethodsAreDisabled && <>
            <div className="rounded-lg bg-gradient-to-r from-workflow-workflow-progress-bg-1 to-workflow-workflow-progress-bg-2 p-4">
              <div className='shadows-shadow-lg mb-2 flex h-10 w-10 items-center justify-center rounded-xl bg-components-card-bg shadow'>
                <RiDoorLockLine className='h-5 w-5' />
              </div>
              <p className='system-sm-medium text-text-primary'>{t('login.noLoginMethod')}</p>
              <p className='system-xs-regular mt-1 text-text-tertiary'>{t('login.noLoginMethodTip')}</p>
            </div>
            <div className="relative my-2 py-2">
              <div className="absolute inset-0 flex items-center" aria-hidden="true">
                <div className='h-px w-full bg-gradient-to-r from-background-gradient-mask-transparent via-divider-regular to-background-gradient-mask-transparent'></div>
              </div>
            </div>
          </>}
<<<<<<< HEAD
          <div className="system-xs-regular mt-2 block w-full text-text-tertiary">
            {t('login.tosDesc')}
            &nbsp;
            <Link
              className='system-xs-medium text-text-secondary hover:underline'
              target='_blank' rel='noopener noreferrer'
              href='https://dify.ai/terms'
            >{t('login.tos')}</Link>
            &nbsp;&&nbsp;
            <Link
              className='system-xs-medium text-text-secondary hover:underline'
              target='_blank' rel='noopener noreferrer'
              href='https://dify.ai/privacy'
            >{t('login.pp')}</Link>
          </div>
          {IS_CE_EDITION && <div className="w-hull system-xs-regular mt-2 block text-text-tertiary">
            {t('login.goToInit')}
            &nbsp;
            <Link
              className='system-xs-medium text-text-secondary hover:underline'
              href='/install'
            >{t('login.setAdminAccount')}</Link>
          </div>}
=======
          {!systemFeatures.branding.enabled && <>
            <div className="w-full block mt-2 system-xs-regular text-text-tertiary">
              {t('login.tosDesc')}
              &nbsp;
              <Link
                className='system-xs-medium text-text-secondary hover:underline'
                target='_blank' rel='noopener noreferrer'
                href='https://dify.ai/terms'
              >{t('login.tos')}</Link>
              &nbsp;&&nbsp;
              <Link
                className='system-xs-medium text-text-secondary hover:underline'
                target='_blank' rel='noopener noreferrer'
                href='https://dify.ai/privacy'
              >{t('login.pp')}</Link>
            </div>
            {IS_CE_EDITION && <div className="w-hull block mt-2 system-xs-regular text-text-tertiary">
              {t('login.goToInit')}
              &nbsp;
              <Link
                className='system-xs-medium text-text-secondary hover:underline'
                href='/install'
              >{t('login.setAdminAccount')}</Link>
            </div>}
          </>}
>>>>>>> 849994d3

        </div>
      </div>
    </>
  )
}

export default NormalForm<|MERGE_RESOLUTION|>--- conflicted
+++ resolved
@@ -80,7 +80,6 @@
       <Loading type='area' />
     </div>
   }
-<<<<<<< HEAD
   if (systemFeatures.license?.status === LicenseStatus.LOST) {
     return <div className='mx-auto mt-8 w-full'>
       <div className='relative'>
@@ -88,15 +87,6 @@
           <div className='shadows-shadow-lg relative mb-2 flex h-10 w-10 items-center justify-center rounded-xl bg-components-card-bg shadow'>
             <RiContractLine className='h-5 w-5' />
             <RiErrorWarningFill className='absolute -right-1 -top-1 h-4 w-4 text-text-warning-secondary' />
-=======
-  if (systemFeatures.license.status === LicenseStatus.LOST) {
-    return <div className='w-full mx-auto mt-8'>
-      <div className='bg-white'>
-        <div className="p-4 rounded-lg bg-gradient-to-r from-workflow-workflow-progress-bg-1 to-workflow-workflow-progress-bg-2">
-          <div className='flex items-center justify-center w-10 h-10 rounded-xl bg-components-card-bg shadow shadows-shadow-lg mb-2 relative'>
-            <RiContractLine className='w-5 h-5' />
-            <RiErrorWarningFill className='absolute w-4 h-4 text-text-warning-secondary -top-1 -right-1' />
->>>>>>> 849994d3
           </div>
           <p className='system-sm-medium text-text-primary'>{t('login.licenseLost')}</p>
           <p className='system-xs-regular mt-1 text-text-tertiary'>{t('login.licenseLostTip')}</p>
@@ -104,7 +94,6 @@
       </div>
     </div>
   }
-<<<<<<< HEAD
   if (systemFeatures.license?.status === LicenseStatus.EXPIRED) {
     return <div className='mx-auto mt-8 w-full'>
       <div className='relative'>
@@ -112,15 +101,6 @@
           <div className='shadows-shadow-lg relative mb-2 flex h-10 w-10 items-center justify-center rounded-xl bg-components-card-bg shadow'>
             <RiContractLine className='h-5 w-5' />
             <RiErrorWarningFill className='absolute -right-1 -top-1 h-4 w-4 text-text-warning-secondary' />
-=======
-  if (systemFeatures.license.status === LicenseStatus.EXPIRED) {
-    return <div className='w-full mx-auto mt-8'>
-      <div className='bg-white'>
-        <div className="p-4 rounded-lg bg-gradient-to-r from-workflow-workflow-progress-bg-1 to-workflow-workflow-progress-bg-2">
-          <div className='flex items-center justify-center w-10 h-10 rounded-xl bg-components-card-bg shadow shadows-shadow-lg mb-2 relative'>
-            <RiContractLine className='w-5 h-5' />
-            <RiErrorWarningFill className='absolute w-4 h-4 text-text-warning-secondary -top-1 -right-1' />
->>>>>>> 849994d3
           </div>
           <p className='system-sm-medium text-text-primary'>{t('login.licenseExpired')}</p>
           <p className='system-xs-regular mt-1 text-text-tertiary'>{t('login.licenseExpiredTip')}</p>
@@ -128,7 +108,6 @@
       </div>
     </div>
   }
-<<<<<<< HEAD
   if (systemFeatures.license?.status === LicenseStatus.INACTIVE) {
     return <div className='mx-auto mt-8 w-full'>
       <div className='relative'>
@@ -136,15 +115,6 @@
           <div className='shadows-shadow-lg relative mb-2 flex h-10 w-10 items-center justify-center rounded-xl bg-components-card-bg shadow'>
             <RiContractLine className='h-5 w-5' />
             <RiErrorWarningFill className='absolute -right-1 -top-1 h-4 w-4 text-text-warning-secondary' />
-=======
-  if (systemFeatures.license.status === LicenseStatus.INACTIVE) {
-    return <div className='w-full mx-auto mt-8'>
-      <div className='bg-white'>
-        <div className="p-4 rounded-lg bg-gradient-to-r from-workflow-workflow-progress-bg-1 to-workflow-workflow-progress-bg-2">
-          <div className='flex items-center justify-center w-10 h-10 rounded-xl bg-components-card-bg shadow shadows-shadow-lg mb-2 relative'>
-            <RiContractLine className='w-5 h-5' />
-            <RiErrorWarningFill className='absolute w-4 h-4 text-text-warning-secondary -top-1 -right-1' />
->>>>>>> 849994d3
           </div>
           <p className='system-sm-medium text-text-primary'>{t('login.licenseInactive')}</p>
           <p className='system-xs-regular mt-1 text-text-tertiary'>{t('login.licenseInactiveTip')}</p>
@@ -159,19 +129,11 @@
         {isInviteLink
           ? <div className="mx-auto w-full">
             <h2 className="title-4xl-semi-bold text-text-primary">{t('login.join')}{workspaceName}</h2>
-<<<<<<< HEAD
-            <p className='body-md-regular mt-2 text-text-tertiary'>{t('login.joinTipStart')}{workspaceName}{t('login.joinTipEnd')}</p>
-=======
-            {!systemFeatures.branding.enabled && <p className='mt-2 body-md-regular text-text-tertiary'>{t('login.joinTipStart')}{workspaceName}{t('login.joinTipEnd')}</p>}
->>>>>>> 849994d3
+            {!systemFeatures.branding.enabled && <p className='body-md-regular mt-2 text-text-tertiary'>{t('login.joinTipStart')}{workspaceName}{t('login.joinTipEnd')}</p>}
           </div>
           : <div className="mx-auto w-full">
             <h2 className="title-4xl-semi-bold text-text-primary">{t('login.pageTitle')}</h2>
-<<<<<<< HEAD
-            <p className='body-md-regular mt-2 text-text-tertiary'>{t('login.welcome')}</p>
-=======
-            {!systemFeatures.branding.enabled && <p className='mt-2 body-md-regular text-text-tertiary'>{t('login.welcome')}</p>}
->>>>>>> 849994d3
+            {!systemFeatures.branding.enabled && <p className='body-md-regular mt-2 text-text-tertiary'>{t('login.welcome')}</p>}
           </div>}
         <div className="relative">
           <div className="mt-6 flex flex-col gap-3">
@@ -219,33 +181,8 @@
               </div>
             </div>
           </>}
-<<<<<<< HEAD
-          <div className="system-xs-regular mt-2 block w-full text-text-tertiary">
-            {t('login.tosDesc')}
-            &nbsp;
-            <Link
-              className='system-xs-medium text-text-secondary hover:underline'
-              target='_blank' rel='noopener noreferrer'
-              href='https://dify.ai/terms'
-            >{t('login.tos')}</Link>
-            &nbsp;&&nbsp;
-            <Link
-              className='system-xs-medium text-text-secondary hover:underline'
-              target='_blank' rel='noopener noreferrer'
-              href='https://dify.ai/privacy'
-            >{t('login.pp')}</Link>
-          </div>
-          {IS_CE_EDITION && <div className="w-hull system-xs-regular mt-2 block text-text-tertiary">
-            {t('login.goToInit')}
-            &nbsp;
-            <Link
-              className='system-xs-medium text-text-secondary hover:underline'
-              href='/install'
-            >{t('login.setAdminAccount')}</Link>
-          </div>}
-=======
           {!systemFeatures.branding.enabled && <>
-            <div className="w-full block mt-2 system-xs-regular text-text-tertiary">
+            <div className="system-xs-regular mt-2 block w-full text-text-tertiary">
               {t('login.tosDesc')}
               &nbsp;
               <Link
@@ -260,7 +197,7 @@
                 href='https://dify.ai/privacy'
               >{t('login.pp')}</Link>
             </div>
-            {IS_CE_EDITION && <div className="w-hull block mt-2 system-xs-regular text-text-tertiary">
+            {IS_CE_EDITION && <div className="w-hull system-xs-regular mt-2 block text-text-tertiary">
               {t('login.goToInit')}
               &nbsp;
               <Link
@@ -269,7 +206,6 @@
               >{t('login.setAdminAccount')}</Link>
             </div>}
           </>}
->>>>>>> 849994d3
 
         </div>
       </div>
