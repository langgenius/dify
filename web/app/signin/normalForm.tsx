--- conflicted
+++ resolved
@@ -163,11 +163,7 @@
                 </div>}
               </>}
               {systemFeatures.enable_email_password_login && authType === 'password' && <>
-<<<<<<< HEAD
-                <MailAndPasswordAuth isInvite={isInviteLink} isEmailSetUp={systemFeatures.is_email_setup} allowRegistration={systemFeatures.is_allow_register} />
-=======
                 <MailAndPasswordAuth isInvite={isInviteLink} isEmailSetup={systemFeatures.is_email_setup} allowRegistration={systemFeatures.is_allow_register} />
->>>>>>> 493834d4
                 {systemFeatures.enable_email_code_login && <div className='cursor-pointer py-1 text-center' onClick={() => { updateAuthType('code') }}>
                   <span className='system-xs-medium text-components-button-secondary-accent-text'>{t('login.useVerificationCode')}</span>
                 </div>}
