'use client'
import { useTranslation } from 'react-i18next'
import { useDocLink } from '@/context/i18n'
import { useCallback, useState } from 'react'
import Link from 'next/link'
import { useContext } from 'use-context-selector'
import { useRouter, useSearchParams } from 'next/navigation'
import useSWR from 'swr'
import { RiAccountCircleLine } from '@remixicon/react'
import Input from '@/app/components/base/input'
import { SimpleSelect } from '@/app/components/base/select'
import Button from '@/app/components/base/button'
import { timezones } from '@/utils/timezone'
import { LanguagesSupported, languages } from '@/i18n-config/language'
import I18n from '@/context/i18n'
import { activateMember, invitationCheck } from '@/service/common'
import Loading from '@/app/components/base/loading'
import Toast from '@/app/components/base/toast'
import { noop } from 'lodash-es'
import { useGlobalPublicStore } from '@/context/global-public-context'

export default function InviteSettingsPage() {
  const { t } = useTranslation()
  const systemFeatures = useGlobalPublicStore(s => s.systemFeatures)
  const docLink = useDocLink()
  const router = useRouter()
  const searchParams = useSearchParams()
  const token = decodeURIComponent(searchParams.get('invite_token') as string)
  const { setLocaleOnClient } = useContext(I18n)
  const [name, setName] = useState('')
  const [language, setLanguage] = useState(LanguagesSupported[0])
  const [timezone, setTimezone] = useState(Intl.DateTimeFormat().resolvedOptions().timeZone || 'America/Los_Angeles')

  const checkParams = {
    url: '/activate/check',
    params: {
      token,
    },
  }
  const { data: checkRes, mutate: recheck } = useSWR(checkParams, invitationCheck, {
    revalidateOnFocus: false,
  })

  const handleActivate = useCallback(async () => {
    try {
      if (!name) {
        Toast.notify({ type: 'error', message: t('login.enterYourName') })
        return
      }
      const res = await activateMember({
        url: '/activate',
        body: {
          token,
          name,
          interface_language: language,
          timezone,
        },
      })
      if (res.result === 'success') {
        localStorage.setItem('console_token', res.data.access_token)
        localStorage.setItem('refresh_token', res.data.refresh_token)
        await setLocaleOnClient(language, false)
        router.replace('/apps')
      }
    }
    catch {
      recheck()
    }
  }, [language, name, recheck, setLocaleOnClient, timezone, token, router, t])

  if (!checkRes)
    return <Loading />
  if (!checkRes.is_valid) {
    return <div className="flex flex-col md:w-[400px]">
      <div className="mx-auto w-full">
        <div className="mb-3 flex h-14 w-14 items-center justify-center rounded-2xl border border-components-panel-border-subtle text-2xl font-bold shadow-lg">🤷‍♂️</div>
        <h2 className="title-4xl-semi-bold text-text-primary">{t('login.invalid')}</h2>
      </div>
      <div className="mx-auto mt-6 w-full">
        <Button variant='primary' className='w-full !text-sm'>
          <a href="https://dify.ai">{t('login.explore')}</a>
        </Button>
      </div>
    </div>
  }

  return <div className='flex flex-col gap-3'>
    <div className='inline-flex h-14 w-14 items-center justify-center rounded-2xl border border-components-panel-border-subtle bg-background-default-dodge shadow-lg'>
      <RiAccountCircleLine className='h-6 w-6 text-2xl text-text-accent-light-mode-only' />
    </div>
    <div className='pb-4 pt-2'>
      <h2 className='title-4xl-semi-bold text-text-primary'>{t('login.setYourAccount')}</h2>
    </div>
    <form onSubmit={noop}>
      <div className='mb-5'>
        <label htmlFor="name" className="system-md-semibold my-2 text-text-secondary">
          {t('login.name')}
        </label>
        <div className="mt-1">
          <Input
            id="name"
            type="text"
            value={name}
            onChange={e => setName(e.target.value)}
            placeholder={t('login.namePlaceholder') || ''}
            onKeyDown={(e) => {
              if (e.key === 'Enter') {
                e.preventDefault()
                e.stopPropagation()
                handleActivate()
              }
            }}
          />
        </div>
      </div>
      <div className='mb-5'>
        <label htmlFor="name" className="system-md-semibold my-2 text-text-secondary">
          {t('login.interfaceLanguage')}
        </label>
        <div className="mt-1">
          <SimpleSelect
            defaultValue={LanguagesSupported[0]}
            items={languages.filter(item => item.supported)}
            onSelect={(item) => {
              setLanguage(item.value as string)
            }}
          />
        </div>
      </div>
      {/* timezone */}
      <div className='mb-5'>
        <label htmlFor="timezone" className="system-md-semibold text-text-secondary">
          {t('login.timezone')}
        </label>
        <div className="mt-1">
          <SimpleSelect
            defaultValue={timezone}
            items={timezones}
            onSelect={(item) => {
              setTimezone(item.value as string)
            }}
          />
        </div>
      </div>
      <div>
        <Button
          variant='primary'
          className='w-full'
          onClick={handleActivate}
        >
          {`${t('login.join')} ${checkRes?.data?.workspace_name}`}
        </Button>
      </div>
    </form>
<<<<<<< HEAD
    <div className="system-xs-regular mt-2 block w-full text-text-tertiary">
=======
    {!systemFeatures.branding.enabled && <div className="system-xs-regular mt-2 block w-full">
>>>>>>> b44ecf9b
      {t('login.license.tip')}
      &nbsp;
      <Link
        className='system-xs-medium text-text-accent-secondary'
        target='_blank' rel='noopener noreferrer'
        href={docLink('/policies/open-source')}
      >{t('login.license.link')}</Link>
    </div>}
  </div>
}<|MERGE_RESOLUTION|>--- conflicted
+++ resolved
@@ -152,11 +152,7 @@
         </Button>
       </div>
     </form>
-<<<<<<< HEAD
-    <div className="system-xs-regular mt-2 block w-full text-text-tertiary">
-=======
-    {!systemFeatures.branding.enabled && <div className="system-xs-regular mt-2 block w-full">
->>>>>>> b44ecf9b
+    {!systemFeatures.branding.enabled && <div className="system-xs-regular mt-2 block w-full text-text-tertiary">
       {t('login.license.tip')}
       &nbsp;
       <Link
