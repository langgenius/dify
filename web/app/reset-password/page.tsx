'use client'
import Link from 'next/link'
import { RiArrowLeftLine, RiLockPasswordLine } from '@remixicon/react'
import { useTranslation } from 'react-i18next'
import { useState } from 'react'
import { useRouter, useSearchParams } from 'next/navigation'
import { useContext } from 'use-context-selector'
import { COUNT_DOWN_KEY, COUNT_DOWN_TIME_MS } from '../components/signin/countdown'
import { emailRegex } from '@/config'
import Button from '@/app/components/base/button'
import Input from '@/app/components/base/input'
import Toast from '@/app/components/base/toast'
import { sendResetPasswordCode } from '@/service/common'
import I18NContext from '@/context/i18n'
<<<<<<< HEAD
import { noop } from 'lodash-es'
=======
import useDocumentTitle from '@/hooks/use-document-title'
>>>>>>> 849994d3

export default function CheckCode() {
  const { t } = useTranslation()
  useDocumentTitle('')
  const searchParams = useSearchParams()
  const router = useRouter()
  const [email, setEmail] = useState('')
  const [loading, setIsLoading] = useState(false)
  const { locale } = useContext(I18NContext)

  const handleGetEMailVerificationCode = async () => {
    try {
      if (!email) {
        Toast.notify({ type: 'error', message: t('login.error.emailEmpty') })
        return
      }

      if (!emailRegex.test(email)) {
        Toast.notify({
          type: 'error',
          message: t('login.error.emailInValid'),
        })
        return
      }
      setIsLoading(true)
      const res = await sendResetPasswordCode(email, locale)
      if (res.result === 'success') {
        localStorage.setItem(COUNT_DOWN_KEY, `${COUNT_DOWN_TIME_MS}`)
        const params = new URLSearchParams(searchParams)
        params.set('token', encodeURIComponent(res.data))
        params.set('email', encodeURIComponent(email))
        router.push(`/reset-password/check-code?${params.toString()}`)
      }
      else if (res.code === 'account_not_found') {
        Toast.notify({
          type: 'error',
          message: t('login.error.registrationNotAllowed'),
        })
      }
      else {
        Toast.notify({
          type: 'error',
          message: res.data,
        })
      }
    }
    catch (error) {
      console.error(error)
    }
    finally {
      setIsLoading(false)
    }
  }

  return <div className='flex flex-col gap-3'>
    <div className='inline-flex h-14 w-14 items-center justify-center rounded-2xl border border-components-panel-border-subtle bg-background-default-dodge shadow-lg'>
      <RiLockPasswordLine className='h-6 w-6 text-2xl text-text-accent-light-mode-only' />
    </div>
    <div className='pb-4 pt-2'>
      <h2 className='title-4xl-semi-bold text-text-primary'>{t('login.resetPassword')}</h2>
      <p className='body-md-regular mt-2 text-text-secondary'>
        {t('login.resetPasswordDesc')}
      </p>
    </div>

    <form onSubmit={noop}>
      <input type='text' className='hidden' />
      <div className='mb-2'>
        <label htmlFor="email" className='system-md-semibold my-2 text-text-secondary'>{t('login.email')}</label>
        <div className='mt-1'>
          <Input id='email' type="email" disabled={loading} value={email} placeholder={t('login.emailPlaceholder') as string} onChange={e => setEmail(e.target.value)} />
        </div>
        <div className='mt-3'>
          <Button loading={loading} disabled={loading} variant='primary' className='w-full' onClick={handleGetEMailVerificationCode}>{t('login.sendVerificationCode')}</Button>
        </div>
      </div>
    </form>
    <div className='py-2'>
      <div className='h-px bg-gradient-to-r from-background-gradient-mask-transparent via-divider-regular to-background-gradient-mask-transparent'></div>
    </div>
    <Link href={`/signin?${searchParams.toString()}`} className='flex h-9 items-center justify-center text-text-tertiary hover:text-text-primary'>
      <div className='inline-block rounded-full bg-background-default-dimmed p-1'>
        <RiArrowLeftLine size={12} />
      </div>
      <span className='system-xs-regular ml-2'>{t('login.backToLogin')}</span>
    </Link>
  </div>
}<|MERGE_RESOLUTION|>--- conflicted
+++ resolved
@@ -12,11 +12,8 @@
 import Toast from '@/app/components/base/toast'
 import { sendResetPasswordCode } from '@/service/common'
 import I18NContext from '@/context/i18n'
-<<<<<<< HEAD
 import { noop } from 'lodash-es'
-=======
 import useDocumentTitle from '@/hooks/use-document-title'
->>>>>>> 849994d3
 
 export default function CheckCode() {
   const { t } = useTranslation()
