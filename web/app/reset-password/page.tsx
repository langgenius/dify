'use client'
import Link from 'next/link'
import { RiArrowLeftLine, RiLockPasswordLine } from '@remixicon/react'
import { useTranslation } from 'react-i18next'
import { useState } from 'react'
import { useRouter, useSearchParams } from 'next/navigation'
import { useContext } from 'use-context-selector'
import { COUNT_DOWN_KEY, COUNT_DOWN_TIME_MS } from '../components/signin/countdown'
import { emailRegex } from '@/config'
import Button from '@/app/components/base/button'
import Input from '@/app/components/base/input'
import Toast from '@/app/components/base/toast'
import { sendResetPasswordCode } from '@/service/common'
import I18NContext from '@/context/i18n'

export default function CheckCode() {
  const { t } = useTranslation()
  const searchParams = useSearchParams()
  const router = useRouter()
  const [email, setEmail] = useState('')
  const [loading, setIsLoading] = useState(false)
  const { locale } = useContext(I18NContext)

  const handleGetEMailVerificationCode = async () => {
    try {
      if (!email) {
        Toast.notify({ type: 'error', message: t('login.error.emailEmpty') })
        return
      }

      if (!emailRegex.test(email)) {
        Toast.notify({
          type: 'error',
          message: t('login.error.emailInValid'),
        })
        return
      }
      setIsLoading(true)
      const res = await sendResetPasswordCode(email, locale)
      if (res.result === 'success') {
        localStorage.setItem(COUNT_DOWN_KEY, `${COUNT_DOWN_TIME_MS}`)
        const params = new URLSearchParams(searchParams)
        params.set('token', encodeURIComponent(res.data))
        params.set('email', encodeURIComponent(email))
        router.push(`/reset-password/check-code?${params.toString()}`)
      }
      else if (res.code === 'account_not_found') {
        Toast.notify({
          type: 'error',
          message: t('login.error.registrationNotAllowed'),
        })
      }
      else {
        Toast.notify({
          type: 'error',
          message: res.data,
        })
      }
    }
    catch (error) {
      console.error(error)
    }
    finally {
      setIsLoading(false)
    }
  }

  return <div className='flex flex-col gap-3'>
    <div className='inline-flex h-14 w-14 items-center justify-center rounded-2xl border border-components-panel-border-subtle bg-background-default-dodge shadow-lg'>
      <RiLockPasswordLine className='h-6 w-6 text-2xl text-text-accent-light-mode-only' />
    </div>
    <div className='pb-4 pt-2'>
      <h2 className='title-4xl-semi-bold text-text-primary'>{t('login.resetPassword')}</h2>
      <p className='body-md-regular mt-2 text-text-secondary'>
        {t('login.resetPasswordDesc')}
      </p>
    </div>

    <form onSubmit={() => { }}>
      <input type='text' className='hidden' />
      <div className='mb-2'>
        <label htmlFor="email" className='system-md-semibold my-2 text-text-secondary'>{t('login.email')}</label>
        <div className='mt-1'>
          <Input id='email' type="email" disabled={loading} value={email} placeholder={t('login.emailPlaceholder') as string} onChange={e => setEmail(e.target.value)} />
        </div>
        <div className='mt-3'>
          <Button loading={loading} disabled={loading} variant='primary' className='w-full' onClick={handleGetEMailVerificationCode}>{t('login.sendVerificationCode')}</Button>
        </div>
      </div>
    </form>
    <div className='py-2'>
      <div className='h-px bg-gradient-to-r from-background-gradient-mask-transparent via-divider-regular to-background-gradient-mask-transparent'></div>
    </div>
<<<<<<< HEAD
    <Link href={`/signin?${searchParams.toString()}`} className='flex h-9 items-center justify-center text-text-tertiary'>
      <div className='bg-background-default-dimm inline-block rounded-full p-1'>
=======
    <Link href={`/signin?${searchParams.toString()}`} className='flex h-9 items-center justify-center text-text-tertiary hover:text-text-primary'>
      <div className='inline-block rounded-full bg-background-default-dimmed p-1'>
>>>>>>> ef1c1a12
        <RiArrowLeftLine size={12} />
      </div>
      <span className='system-xs-regular ml-2'>{t('login.backToLogin')}</span>
    </Link>
  </div>
}<|MERGE_RESOLUTION|>--- conflicted
+++ resolved
@@ -91,13 +91,8 @@
     <div className='py-2'>
       <div className='h-px bg-gradient-to-r from-background-gradient-mask-transparent via-divider-regular to-background-gradient-mask-transparent'></div>
     </div>
-<<<<<<< HEAD
-    <Link href={`/signin?${searchParams.toString()}`} className='flex h-9 items-center justify-center text-text-tertiary'>
-      <div className='bg-background-default-dimm inline-block rounded-full p-1'>
-=======
     <Link href={`/signin?${searchParams.toString()}`} className='flex h-9 items-center justify-center text-text-tertiary hover:text-text-primary'>
       <div className='inline-block rounded-full bg-background-default-dimmed p-1'>
->>>>>>> ef1c1a12
         <RiArrowLeftLine size={12} />
       </div>
       <span className='system-xs-regular ml-2'>{t('login.backToLogin')}</span>
