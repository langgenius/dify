'use client'
import { TIME_PERIOD_MAPPING } from '@/app/components/app/log/filter'
import type { PeriodParams } from '@/app/components/app/overview/app-chart'
import { AvgResponseTime, AvgSessionInteractions, AvgUserInteractions, ConversationsChart, CostChart, EndUsersChart, MessagesChart, TokenPerSecond, UserSatisfactionRate, WorkflowCostChart, WorkflowDailyTerminalsChart, WorkflowMessagesChart } from '@/app/components/app/overview/app-chart'
import { useStore as useAppStore } from '@/app/components/app/store'
<<<<<<< HEAD
import type { Item } from '@/app/components/base/select'
import { SimpleSelect } from '@/app/components/base/select'
import { AppModeEnum } from '@/types/app'
import dayjs from 'dayjs'
import quarterOfYear from 'dayjs/plugin/quarterOfYear'
import React, { useState } from 'react'
import { useTranslation } from 'react-i18next'
=======
import TimeRangePicker from './time-range-picker'
>>>>>>> c9798f64

dayjs.extend(quarterOfYear)

const today = dayjs()

const TIME_PERIOD_MAPPING = [
  { value: 0, name: 'today' },
  { value: 7, name: 'last7days' },
  { value: 30, name: 'last30days' },
]

const queryDateFormat = 'YYYY-MM-DD HH:mm'

export type IChartViewProps = {
  appId: string
  headerRight: React.ReactNode
}

export default function ChartView({ appId, headerRight }: IChartViewProps) {
  const { t } = useTranslation()
  const appDetail = useAppStore(state => state.appDetail)
<<<<<<< HEAD
  const isChatApp = appDetail?.mode !== AppModeEnum.COMPLETION && appDetail?.mode !== AppModeEnum.WORKFLOW
  const isWorkflow = appDetail?.mode === AppModeEnum.WORKFLOW
  const [period, setPeriod] = useState<PeriodParams>({ name: t('appLog.filter.period.last7days'), query: { start: today.subtract(7, 'day').startOf('day').format(queryDateFormat), end: today.endOf('day').format(queryDateFormat) } })

  const onSelect = (item: Item) => {
    if (item.value === -1) {
      setPeriod({ name: item.name, query: undefined })
    }
    else if (item.value === 0) {
      const startOfToday = today.startOf('day').format(queryDateFormat)
      const endOfToday = today.endOf('day').format(queryDateFormat)
      setPeriod({ name: item.name, query: { start: startOfToday, end: endOfToday } })
    }
    else {
      setPeriod({ name: item.name, query: { start: today.subtract(item.value as number, 'day').startOf('day').format(queryDateFormat), end: today.endOf('day').format(queryDateFormat) } })
    }
  }
=======
  const isChatApp = appDetail?.mode !== 'completion' && appDetail?.mode !== 'workflow'
  const isWorkflow = appDetail?.mode === 'workflow'
  const [period, setPeriod] = useState<PeriodParams>({ name: t('appLog.filter.period.today'), query: { start: today.startOf('day').format(queryDateFormat), end: today.endOf('day').format(queryDateFormat) } })
>>>>>>> c9798f64

  if (!appDetail)
    return null

  return (
    <div>
      <div className='mb-4'>
        <div className='system-xl-semibold mb-2 text-text-primary'>{t('common.appMenus.overview')}</div>
        <div className='flex items-center justify-between'>
          <TimeRangePicker
            ranges={TIME_PERIOD_MAPPING}
            onSelect={setPeriod}
            queryDateFormat={queryDateFormat}
          />
          {headerRight}
        </div>
      </div>
      {!isWorkflow && (
        <div className='mb-6 grid w-full grid-cols-1 gap-6 xl:grid-cols-2'>
          <ConversationsChart period={period} id={appId} />
          <EndUsersChart period={period} id={appId} />
        </div>
      )}
      {!isWorkflow && (
        <div className='mb-6 grid w-full grid-cols-1 gap-6 xl:grid-cols-2'>
          {isChatApp
            ? (
              <AvgSessionInteractions period={period} id={appId} />
            )
            : (
              <AvgResponseTime period={period} id={appId} />
            )}
          <TokenPerSecond period={period} id={appId} />
        </div>
      )}
      {!isWorkflow && (
        <div className='mb-6 grid w-full grid-cols-1 gap-6 xl:grid-cols-2'>
          <UserSatisfactionRate period={period} id={appId} />
          <CostChart period={period} id={appId} />
        </div>
      )}
      {!isWorkflow && isChatApp && (
        <div className='mb-6 grid w-full grid-cols-1 gap-6 xl:grid-cols-2'>
          <MessagesChart period={period} id={appId} />
        </div>
      )}
      {isWorkflow && (
        <div className='mb-6 grid w-full grid-cols-1 gap-6 xl:grid-cols-2'>
          <WorkflowMessagesChart period={period} id={appId} />
          <WorkflowDailyTerminalsChart period={period} id={appId} />
        </div>
      )}
      {isWorkflow && (
        <div className='mb-6 grid w-full grid-cols-1 gap-6 xl:grid-cols-2'>
          <WorkflowCostChart period={period} id={appId} />
          <AvgUserInteractions period={period} id={appId} />
        </div>
      )}
    </div>
  )
}<|MERGE_RESOLUTION|>--- conflicted
+++ resolved
@@ -1,19 +1,12 @@
 'use client'
-import { TIME_PERIOD_MAPPING } from '@/app/components/app/log/filter'
+import React, { useState } from 'react'
+import dayjs from 'dayjs'
+import quarterOfYear from 'dayjs/plugin/quarterOfYear'
+import { useTranslation } from 'react-i18next'
 import type { PeriodParams } from '@/app/components/app/overview/app-chart'
 import { AvgResponseTime, AvgSessionInteractions, AvgUserInteractions, ConversationsChart, CostChart, EndUsersChart, MessagesChart, TokenPerSecond, UserSatisfactionRate, WorkflowCostChart, WorkflowDailyTerminalsChart, WorkflowMessagesChart } from '@/app/components/app/overview/app-chart'
 import { useStore as useAppStore } from '@/app/components/app/store'
-<<<<<<< HEAD
-import type { Item } from '@/app/components/base/select'
-import { SimpleSelect } from '@/app/components/base/select'
-import { AppModeEnum } from '@/types/app'
-import dayjs from 'dayjs'
-import quarterOfYear from 'dayjs/plugin/quarterOfYear'
-import React, { useState } from 'react'
-import { useTranslation } from 'react-i18next'
-=======
 import TimeRangePicker from './time-range-picker'
->>>>>>> c9798f64
 
 dayjs.extend(quarterOfYear)
 
@@ -35,29 +28,9 @@
 export default function ChartView({ appId, headerRight }: IChartViewProps) {
   const { t } = useTranslation()
   const appDetail = useAppStore(state => state.appDetail)
-<<<<<<< HEAD
-  const isChatApp = appDetail?.mode !== AppModeEnum.COMPLETION && appDetail?.mode !== AppModeEnum.WORKFLOW
-  const isWorkflow = appDetail?.mode === AppModeEnum.WORKFLOW
-  const [period, setPeriod] = useState<PeriodParams>({ name: t('appLog.filter.period.last7days'), query: { start: today.subtract(7, 'day').startOf('day').format(queryDateFormat), end: today.endOf('day').format(queryDateFormat) } })
-
-  const onSelect = (item: Item) => {
-    if (item.value === -1) {
-      setPeriod({ name: item.name, query: undefined })
-    }
-    else if (item.value === 0) {
-      const startOfToday = today.startOf('day').format(queryDateFormat)
-      const endOfToday = today.endOf('day').format(queryDateFormat)
-      setPeriod({ name: item.name, query: { start: startOfToday, end: endOfToday } })
-    }
-    else {
-      setPeriod({ name: item.name, query: { start: today.subtract(item.value as number, 'day').startOf('day').format(queryDateFormat), end: today.endOf('day').format(queryDateFormat) } })
-    }
-  }
-=======
   const isChatApp = appDetail?.mode !== 'completion' && appDetail?.mode !== 'workflow'
   const isWorkflow = appDetail?.mode === 'workflow'
   const [period, setPeriod] = useState<PeriodParams>({ name: t('appLog.filter.period.today'), query: { start: today.startOf('day').format(queryDateFormat), end: today.endOf('day').format(queryDateFormat) } })
->>>>>>> c9798f64
 
   if (!appDetail)
     return null
