'use client'
import type { FC } from 'react'
<<<<<<< HEAD
import React, { useMemo } from 'react'
=======
import React, { useEffect } from 'react'
>>>>>>> 2fa13cdf
import { useTranslation } from 'react-i18next'
import { useContext } from 'use-context-selector'
import AppCard from '@/app/components/app/overview/app-card'
import Loading from '@/app/components/base/loading'
import MCPServiceCard from '@/app/components/tools/mcp/mcp-service-card'
import TriggerCard from '@/app/components/app/overview/trigger-card'
import { ToastContext } from '@/app/components/base/toast'
import {
  fetchAppDetail,
  updateAppSiteAccessToken,
  updateAppSiteConfig,
  updateAppSiteStatus,
} from '@/service/apps'
import type { App } from '@/types/app'
import { AppModeEnum } from '@/types/app'
import type { UpdateAppSiteCodeResponse } from '@/models/app'
import { asyncRunSafe } from '@/utils'
import { NEED_REFRESH_APP_LIST_KEY } from '@/config'
import type { IAppCardProps } from '@/app/components/app/overview/app-card'
import { useStore as useAppStore } from '@/app/components/app/store'
<<<<<<< HEAD
import { useAppWorkflow } from '@/service/use-workflow'
import type { BlockEnum } from '@/app/components/workflow/types'
import { isTriggerNode } from '@/app/components/workflow/types'
=======
import { webSocketClient } from '@/app/components/workflow/collaboration/core/websocket-manager'
import { collaborationManager } from '@/app/components/workflow/collaboration/core/collaboration-manager'
>>>>>>> 2fa13cdf

export type ICardViewProps = {
  appId: string
  isInPanel?: boolean
  className?: string
}

const CardView: FC<ICardViewProps> = ({ appId, isInPanel, className }) => {
  const { t } = useTranslation()
  const { notify } = useContext(ToastContext)
  const appDetail = useAppStore(state => state.appDetail)
  const setAppDetail = useAppStore(state => state.setAppDetail)

  const showMCPCard = isInPanel
  const showTriggerCard = isInPanel && appDetail?.mode === AppModeEnum.WORKFLOW
  const { data: currentWorkflow } = useAppWorkflow(appDetail?.mode === AppModeEnum.WORKFLOW ? appDetail.id : '')
  const hasTriggerNode = useMemo(() => {
    if (appDetail?.mode !== AppModeEnum.WORKFLOW)
      return false
    const nodes = currentWorkflow?.graph?.nodes || []
    return nodes.some((node) => {
      const nodeType = node.data?.type as BlockEnum | undefined
      return !!nodeType && isTriggerNode(nodeType)
    })
  }, [appDetail?.mode, currentWorkflow])

  const updateAppDetail = async () => {
    try {
      const res = await fetchAppDetail({ url: '/apps', id: appId })
      setAppDetail({ ...res })
    }
    catch (error) { console.error(error) }
  }

  const handleCallbackResult = (err: Error | null, message?: string) => {
    const type = err ? 'error' : 'success'

    message ||= (type === 'success' ? 'modifiedSuccessfully' : 'modifiedUnsuccessfully')

    if (type === 'success') {
      updateAppDetail()

      // Emit collaboration event to notify other clients of app state changes
      const socket = webSocketClient.getSocket(appId)
      if (socket) {
        socket.emit('collaboration_event', {
          type: 'app_state_update',
          data: { timestamp: Date.now() },
          timestamp: Date.now(),
        })
      }
    }

    notify({
      type,
      message: t(`common.actionMsg.${message}`),
    })
  }

  // Listen for collaborative app state updates from other clients
  useEffect(() => {
    if (!appId) return

    const unsubscribe = collaborationManager.onAppStateUpdate(async (update: any) => {
      try {
        console.log('Received app state update from collaboration:', update)
        // Update app detail when other clients modify app state
        await updateAppDetail()
      }
      catch (error) {
        console.error('app state update failed:', error)
      }
    })

    return unsubscribe
  }, [appId])

  const onChangeSiteStatus = async (value: boolean) => {
    const [err] = await asyncRunSafe<App>(
      updateAppSiteStatus({
        url: `/apps/${appId}/site-enable`,
        body: { enable_site: value },
      }) as Promise<App>,
    )

    handleCallbackResult(err)
  }

  const onChangeApiStatus = async (value: boolean) => {
    const [err] = await asyncRunSafe<App>(
      updateAppSiteStatus({
        url: `/apps/${appId}/api-enable`,
        body: { enable_api: value },
      }) as Promise<App>,
    )

    handleCallbackResult(err)
  }

  const onSaveSiteConfig: IAppCardProps['onSaveSiteConfig'] = async (params) => {
    const [err] = await asyncRunSafe<App>(
      updateAppSiteConfig({
        url: `/apps/${appId}/site`,
        body: params,
      }) as Promise<App>,
    )
    if (!err)
      localStorage.setItem(NEED_REFRESH_APP_LIST_KEY, '1')

    handleCallbackResult(err)
  }

  const onGenerateCode = async () => {
    const [err] = await asyncRunSafe<UpdateAppSiteCodeResponse>(
      updateAppSiteAccessToken({
        url: `/apps/${appId}/site/access-token-reset`,
      }) as Promise<UpdateAppSiteCodeResponse>,
    )

    handleCallbackResult(err, err ? 'generatedUnsuccessfully' : 'generatedSuccessfully')
  }

  if (!appDetail)
    return <Loading />

  return (
    <div className={className || 'mb-6 grid w-full grid-cols-1 gap-6 xl:grid-cols-2'}>
      {
        !hasTriggerNode && (
          <>
            <AppCard
              appInfo={appDetail}
              cardType="webapp"
              isInPanel={isInPanel}
              onChangeStatus={onChangeSiteStatus}
              onGenerateCode={onGenerateCode}
              onSaveSiteConfig={onSaveSiteConfig}
            />
            <AppCard
              cardType="api"
              appInfo={appDetail}
              isInPanel={isInPanel}
              onChangeStatus={onChangeApiStatus}
            />
            {showMCPCard && (
              <MCPServiceCard
                appInfo={appDetail}
              />
            )}
          </>
        )
      }
      {showTriggerCard && (
        <TriggerCard
          appInfo={appDetail}
          onToggleResult={handleCallbackResult}
        />
      )}
    </div>
  )
}

export default CardView<|MERGE_RESOLUTION|>--- conflicted
+++ resolved
@@ -1,10 +1,6 @@
 'use client'
 import type { FC } from 'react'
-<<<<<<< HEAD
-import React, { useMemo } from 'react'
-=======
-import React, { useEffect } from 'react'
->>>>>>> 2fa13cdf
+import React, { useEffect, useMemo } from 'react'
 import { useTranslation } from 'react-i18next'
 import { useContext } from 'use-context-selector'
 import AppCard from '@/app/components/app/overview/app-card'
@@ -25,14 +21,11 @@
 import { NEED_REFRESH_APP_LIST_KEY } from '@/config'
 import type { IAppCardProps } from '@/app/components/app/overview/app-card'
 import { useStore as useAppStore } from '@/app/components/app/store'
-<<<<<<< HEAD
 import { useAppWorkflow } from '@/service/use-workflow'
 import type { BlockEnum } from '@/app/components/workflow/types'
 import { isTriggerNode } from '@/app/components/workflow/types'
-=======
 import { webSocketClient } from '@/app/components/workflow/collaboration/core/websocket-manager'
 import { collaborationManager } from '@/app/components/workflow/collaboration/core/collaboration-manager'
->>>>>>> 2fa13cdf
 
 export type ICardViewProps = {
   appId: string
