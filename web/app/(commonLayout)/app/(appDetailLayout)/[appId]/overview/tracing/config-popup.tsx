'use client'
import type { FC } from 'react'
import React, { useCallback, useState } from 'react'
import { useTranslation } from 'react-i18next'
import { useBoolean } from 'ahooks'
import TracingIcon from './tracing-icon'
import ProviderPanel from './provider-panel'
import type { LangFuseConfig, LangSmithConfig, OpikConfig } from './type'
import { TracingProvider } from './type'
import ProviderConfigModal from './provider-config-modal'
import Indicator from '@/app/components/header/indicator'
import Switch from '@/app/components/base/switch'
import Tooltip from '@/app/components/base/tooltip'
import Divider from '@/app/components/base/divider'
import cn from '@/utils/classnames'

const I18N_PREFIX = 'app.tracing'

export type PopupProps = {
  appId: string
  readOnly: boolean
  enabled: boolean
  onStatusChange: (enabled: boolean) => void
  chosenProvider: TracingProvider | null
  onChooseProvider: (provider: TracingProvider) => void
  langSmithConfig: LangSmithConfig | null
  langFuseConfig: LangFuseConfig | null
  opikConfig: OpikConfig | null
  onConfigUpdated: (provider: TracingProvider, payload: LangSmithConfig | LangFuseConfig | OpikConfig) => void
  onConfigRemoved: (provider: TracingProvider) => void
}

const ConfigPopup: FC<PopupProps> = ({
  appId,
  readOnly,
  enabled,
  onStatusChange,
  chosenProvider,
  onChooseProvider,
  langSmithConfig,
  langFuseConfig,
  opikConfig,
  onConfigUpdated,
  onConfigRemoved,
}) => {
  const { t } = useTranslation()

  const [currentProvider, setCurrentProvider] = useState<TracingProvider | null>(TracingProvider.langfuse)
  const [isShowConfigModal, {
    setTrue: showConfigModal,
    setFalse: hideConfigModal,
  }] = useBoolean(false)
  const handleOnConfig = useCallback((provider: TracingProvider) => {
    return () => {
      setCurrentProvider(provider)
      showConfigModal()
    }
  }, [showConfigModal])

  const handleOnChoose = useCallback((provider: TracingProvider) => {
    return () => {
      onChooseProvider(provider)
    }
  }, [onChooseProvider])

  const handleConfigUpdated = useCallback((payload: LangSmithConfig | LangFuseConfig | OpikConfig) => {
    onConfigUpdated(currentProvider!, payload)
    hideConfigModal()
  }, [currentProvider, hideConfigModal, onConfigUpdated])

  const handleConfigRemoved = useCallback(() => {
    onConfigRemoved(currentProvider!)
    hideConfigModal()
  }, [currentProvider, hideConfigModal, onConfigRemoved])

  const providerAllConfigured = langSmithConfig && langFuseConfig && opikConfig
  const providerAllNotConfigured = !langSmithConfig && !langFuseConfig && !opikConfig

  const switchContent = (
    <Switch
      className='ml-3'
      defaultValue={enabled}
      onChange={onStatusChange}
      disabled={providerAllNotConfigured}
    />
  )
  const langSmithPanel = (
    <ProviderPanel
      type={TracingProvider.langSmith}
      readOnly={readOnly}
      config={langSmithConfig}
      hasConfigured={!!langSmithConfig}
      onConfig={handleOnConfig(TracingProvider.langSmith)}
      isChosen={chosenProvider === TracingProvider.langSmith}
      onChoose={handleOnChoose(TracingProvider.langSmith)}
      key="langSmith-provider-panel"
    />
  )

  const langfusePanel = (
    <ProviderPanel
      type={TracingProvider.langfuse}
      readOnly={readOnly}
      config={langFuseConfig}
      hasConfigured={!!langFuseConfig}
      onConfig={handleOnConfig(TracingProvider.langfuse)}
      isChosen={chosenProvider === TracingProvider.langfuse}
      onChoose={handleOnChoose(TracingProvider.langfuse)}
      key="langfuse-provider-panel"
    />
  )

  const opikPanel = (
    <ProviderPanel
      type={TracingProvider.opik}
      readOnly={readOnly}
      config={opikConfig}
      hasConfigured={!!opikConfig}
      onConfig={handleOnConfig(TracingProvider.opik)}
      isChosen={chosenProvider === TracingProvider.opik}
      onChoose={handleOnChoose(TracingProvider.opik)}
      key="opik-provider-panel"
    />
  )

  const configuredProviderPanel = () => {
    const configuredPanels: ProviderPanel[] = []

    if (langSmithConfig)
      configuredPanels.push(langSmithPanel)

    if (langFuseConfig)
      configuredPanels.push(langfusePanel)

    if (opikConfig)
      configuredPanels.push(opikPanel)

    return configuredPanels
  }

  const moreProviderPanel = () => {
    const notConfiguredPanels: ProviderPanel[] = []

    if (!langSmithConfig)
      notConfiguredPanels.push(langSmithPanel)

    if (!langFuseConfig)
      notConfiguredPanels.push(langfusePanel)

    if (!opikConfig)
      notConfiguredPanels.push(opikPanel)

    return notConfiguredPanels
  }

  const configuredProviderConfig = () => {
    if (currentProvider === TracingProvider.langSmith)
      return langSmithConfig
    if (currentProvider === TracingProvider.langfuse)
      return langFuseConfig
    return opikConfig
  }

  return (
    <div className='w-[420px] p-4 rounded-2xl bg-components-panel-bg border-[0.5px] border-components-panel-border shadow-xl'>
      <div className='flex justify-between items-center'>
        <div className='flex items-center'>
          <TracingIcon size='md' className='mr-2' />
          <div className='text-text-primary title-2xl-semibold'>{t(`${I18N_PREFIX}.tracing`)}</div>
        </div>
        <div className='flex items-center'>
          <Indicator color={enabled ? 'green' : 'gray'} />
          <div className={cn('ml-1 system-xs-semibold-uppercase text-text-tertiary', enabled && 'text-util-colors-green-green-600')}>
            {t(`${I18N_PREFIX}.${enabled ? 'enabled' : 'disabled'}`)}
          </div>
          {!readOnly && (
            <>
              {providerAllNotConfigured
                ? (
                  <Tooltip
                    popupContent={t(`${I18N_PREFIX}.disabledTip`)}
                  >
                    {switchContent}
                  </Tooltip>
                )
                : switchContent}
            </>
          )}
        </div>
      </div>

      <div className='mt-2 system-xs-regular text-text-tertiary'>
        {t(`${I18N_PREFIX}.tracingDescription`)}
      </div>
      <Divider className='my-3' />
      <div className='relative'>
        {(providerAllConfigured || providerAllNotConfigured)
          ? (
            <>
              <div className='system-xs-medium-uppercase text-text-tertiary'>{t(`${I18N_PREFIX}.configProviderTitle.${providerAllConfigured ? 'configured' : 'notConfigured'}`)}</div>
              <div className='mt-2 space-y-2'>
                {langSmithPanel}
                {langfusePanel}
                {opikPanel}
              </div>
            </>
          )
          : (
            <>
<<<<<<< HEAD
              <div className='system-xs-medium-uppercase text-text-tertiary'>{t(`${I18N_PREFIX}.configProviderTitle.configured`)}</div>
              <div className='mt-2'>
                {langSmithConfig ? langSmithPanel : langfusePanel}
              </div>
              <div className='mt-3 system-xs-medium-uppercase text-text-tertiary'>{t(`${I18N_PREFIX}.configProviderTitle.moreProvider`)}</div>
              <div className='mt-2'>
                {!langSmithConfig ? langSmithPanel : langfusePanel}
=======
              <div className='leading-4 text-xs font-medium text-gray-500 uppercase'>{t(`${I18N_PREFIX}.configProviderTitle.configured`)}</div>
              <div className='mt-2 space-y-2'>
                {configuredProviderPanel()}
              </div>
              <div className='mt-3 leading-4 text-xs font-medium text-gray-500 uppercase'>{t(`${I18N_PREFIX}.configProviderTitle.moreProvider`)}</div>
              <div className='mt-2 space-y-2'>
                {moreProviderPanel()}
>>>>>>> fd4afe09
              </div>
            </>
          )}

      </div>
      {isShowConfigModal && (
        <ProviderConfigModal
          appId={appId}
          type={currentProvider!}
          payload={configuredProviderConfig()}
          onCancel={hideConfigModal}
          onSaved={handleConfigUpdated}
          onChosen={onChooseProvider}
          onRemoved={handleConfigRemoved}
        />
      )}
    </div>
  )
}
export default React.memo(ConfigPopup)<|MERGE_RESOLUTION|>--- conflicted
+++ resolved
@@ -207,7 +207,6 @@
           )
           : (
             <>
-<<<<<<< HEAD
               <div className='system-xs-medium-uppercase text-text-tertiary'>{t(`${I18N_PREFIX}.configProviderTitle.configured`)}</div>
               <div className='mt-2'>
                 {langSmithConfig ? langSmithPanel : langfusePanel}
@@ -215,15 +214,6 @@
               <div className='mt-3 system-xs-medium-uppercase text-text-tertiary'>{t(`${I18N_PREFIX}.configProviderTitle.moreProvider`)}</div>
               <div className='mt-2'>
                 {!langSmithConfig ? langSmithPanel : langfusePanel}
-=======
-              <div className='leading-4 text-xs font-medium text-gray-500 uppercase'>{t(`${I18N_PREFIX}.configProviderTitle.configured`)}</div>
-              <div className='mt-2 space-y-2'>
-                {configuredProviderPanel()}
-              </div>
-              <div className='mt-3 leading-4 text-xs font-medium text-gray-500 uppercase'>{t(`${I18N_PREFIX}.configProviderTitle.moreProvider`)}</div>
-              <div className='mt-2 space-y-2'>
-                {moreProviderPanel()}
->>>>>>> fd4afe09
               </div>
             </>
           )}
