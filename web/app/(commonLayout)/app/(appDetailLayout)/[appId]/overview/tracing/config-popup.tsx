--- conflicted
+++ resolved
@@ -152,20 +152,13 @@
     if (opikConfig)
       configuredPanels.push(opikPanel)
 
-    if (weaveConfig)
-      configuredPanels.push(weavePanel)
-
     return configuredPanels
   }
 
   const moreProviderPanel = () => {
-<<<<<<< HEAD
-    const notConfiguredPanels: any[] = []
+    const notConfiguredPanels: JSX.Element[] = []
     if (!weaveConfig)
       notConfiguredPanels.push(weavePanel)
-=======
-    const notConfiguredPanels: JSX.Element[] = []
->>>>>>> d2e3744c
 
     if (!langSmithConfig)
       notConfiguredPanels.push(langSmithPanel)
@@ -176,8 +169,6 @@
     if (!opikConfig)
       notConfiguredPanels.push(opikPanel)
 
-    if (!weaveConfig)
-      notConfiguredPanels.push(weavePanel)
     return notConfiguredPanels
   }
 
@@ -233,7 +224,6 @@
                 {langSmithPanel}
                 {langfusePanel}
                 {opikPanel}
-                {weavePanel}
               </div>
             </>
           )
