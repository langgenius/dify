--- conflicted
+++ resolved
@@ -8,20 +8,12 @@
 import { useTranslation } from 'react-i18next'
 import { usePathname } from 'next/navigation'
 import { useBoolean } from 'ahooks'
-<<<<<<< HEAD
-import type { AliyunConfig, ArizeConfig, DatabricksConfig, LangFuseConfig, LangSmithConfig, MLflowConfig, OpikConfig, PhoenixConfig, WeaveConfig } from './type'
-=======
-import type { AliyunConfig, ArizeConfig, LangFuseConfig, LangSmithConfig, OpikConfig, PhoenixConfig, TencentConfig, WeaveConfig } from './type'
->>>>>>> e91105ca
+import type { AliyunConfig, ArizeConfig, DatabricksConfig, LangFuseConfig, LangSmithConfig, MLflowConfig, OpikConfig, PhoenixConfig, TencentConfig, WeaveConfig } from './type'
 import { TracingProvider } from './type'
 import TracingIcon from './tracing-icon'
 import ConfigButton from './config-button'
 import cn from '@/utils/classnames'
-<<<<<<< HEAD
-import { AliyunIcon, ArizeIcon, DatabricksIcon, LangfuseIcon, LangsmithIcon, MlflowIcon, OpikIcon, PhoenixIcon, WeaveIcon } from '@/app/components/base/icons/src/public/tracing'
-=======
-import { AliyunIcon, ArizeIcon, LangfuseIcon, LangsmithIcon, OpikIcon, PhoenixIcon, TencentIcon, WeaveIcon } from '@/app/components/base/icons/src/public/tracing'
->>>>>>> e91105ca
+import { AliyunIcon, ArizeIcon, DatabricksIcon, LangfuseIcon, LangsmithIcon, MlflowIcon, OpikIcon, PhoenixIcon, TencentIcon, WeaveIcon } from '@/app/components/base/icons/src/public/tracing'
 import Indicator from '@/app/components/header/indicator'
 import { fetchTracingConfig as doFetchTracingConfig, fetchTracingStatus, updateTracingStatus } from '@/service/apps'
 import type { TracingStatus } from '@/models/app'
@@ -79,12 +71,9 @@
     [TracingProvider.opik]: OpikIcon,
     [TracingProvider.weave]: WeaveIcon,
     [TracingProvider.aliyun]: AliyunIcon,
-<<<<<<< HEAD
     [TracingProvider.mlflow]: MlflowIcon,
     [TracingProvider.databricks]: DatabricksIcon,
-=======
     [TracingProvider.tencent]: TencentIcon,
->>>>>>> e91105ca
   }
   const InUseProviderIcon = inUseTracingProvider ? providerIconMap[inUseTracingProvider] : undefined
 
@@ -95,14 +84,10 @@
   const [opikConfig, setOpikConfig] = useState<OpikConfig | null>(null)
   const [weaveConfig, setWeaveConfig] = useState<WeaveConfig | null>(null)
   const [aliyunConfig, setAliyunConfig] = useState<AliyunConfig | null>(null)
-<<<<<<< HEAD
   const [mlflowConfig, setMLflowConfig] = useState<MLflowConfig | null>(null)
   const [databricksConfig, setDatabricksConfig] = useState<DatabricksConfig | null>(null)
-  const hasConfiguredTracing = !!(langSmithConfig || langFuseConfig || opikConfig || weaveConfig || arizeConfig || phoenixConfig || aliyunConfig || mlflowConfig || databricksConfig)
-=======
   const [tencentConfig, setTencentConfig] = useState<TencentConfig | null>(null)
-  const hasConfiguredTracing = !!(langSmithConfig || langFuseConfig || opikConfig || weaveConfig || arizeConfig || phoenixConfig || aliyunConfig || tencentConfig)
->>>>>>> e91105ca
+  const hasConfiguredTracing = !!(langSmithConfig || langFuseConfig || opikConfig || weaveConfig || arizeConfig || phoenixConfig || aliyunConfig || mlflowConfig || databricksConfig || tencentConfig)
 
   const fetchTracingConfig = async () => {
     const getArizeConfig = async () => {
@@ -140,7 +125,6 @@
       if (!aliyunHasNotConfig)
         setAliyunConfig(aliyunConfig as AliyunConfig)
     }
-<<<<<<< HEAD
     const getMLflowConfig = async () => {
       const { tracing_config: mlflowConfig, has_not_configured: mlflowHasNotConfig } = await doFetchTracingConfig({ appId, provider: TracingProvider.mlflow })
       if (!mlflowHasNotConfig)
@@ -150,12 +134,11 @@
       const { tracing_config: databricksConfig, has_not_configured: databricksHasNotConfig } = await doFetchTracingConfig({ appId, provider: TracingProvider.databricks })
       if (!databricksHasNotConfig)
         setDatabricksConfig(databricksConfig as DatabricksConfig)
-=======
+    }
     const getTencentConfig = async () => {
       const { tracing_config: tencentConfig, has_not_configured: tencentHasNotConfig } = await doFetchTracingConfig({ appId, provider: TracingProvider.tencent })
       if (!tencentHasNotConfig)
         setTencentConfig(tencentConfig as TencentConfig)
->>>>>>> e91105ca
     }
     Promise.all([
       getArizeConfig(),
@@ -165,12 +148,9 @@
       getOpikConfig(),
       getWeaveConfig(),
       getAliyunConfig(),
-<<<<<<< HEAD
       getMLflowConfig(),
       getDatabricksConfig(),
-=======
       getTencentConfig(),
->>>>>>> e91105ca
     ])
   }
 
@@ -210,15 +190,12 @@
       setWeaveConfig(null)
     else if (provider === TracingProvider.aliyun)
       setAliyunConfig(null)
-<<<<<<< HEAD
     else if (provider === TracingProvider.mlflow)
       setMLflowConfig(null)
     else if (provider === TracingProvider.databricks)
       setDatabricksConfig(null)
-=======
     else if (provider === TracingProvider.tencent)
       setTencentConfig(null)
->>>>>>> e91105ca
     if (provider === inUseTracingProvider) {
       handleTracingStatusChange({
         enabled: false,
@@ -264,12 +241,9 @@
           opikConfig={opikConfig}
           weaveConfig={weaveConfig}
           aliyunConfig={aliyunConfig}
-<<<<<<< HEAD
           mlflowConfig={mlflowConfig}
           databricksConfig={databricksConfig}
-=======
           tencentConfig={tencentConfig}
->>>>>>> e91105ca
           onConfigUpdated={handleTracingConfigUpdated}
           onConfigRemoved={handleTracingConfigRemoved}
         >
@@ -306,12 +280,9 @@
           opikConfig={opikConfig}
           weaveConfig={weaveConfig}
           aliyunConfig={aliyunConfig}
-<<<<<<< HEAD
           mlflowConfig={mlflowConfig}
           databricksConfig={databricksConfig}
-=======
           tencentConfig={tencentConfig}
->>>>>>> e91105ca
           onConfigUpdated={handleTracingConfigUpdated}
           onConfigRemoved={handleTracingConfigRemoved}
         >
