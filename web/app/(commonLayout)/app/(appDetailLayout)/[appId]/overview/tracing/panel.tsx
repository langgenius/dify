'use client'
import type { FC } from 'react'
import React, { useCallback, useEffect, useState } from 'react'
import {
  RiArrowDownDoubleLine,
} from '@remixicon/react'
import { useTranslation } from 'react-i18next'
import { usePathname } from 'next/navigation'
import { useBoolean } from 'ahooks'
import type { LangFuseConfig, LangSmithConfig, OpikConfig } from './type'
import { TracingProvider } from './type'
import TracingIcon from './tracing-icon'
import ConfigButton from './config-button'
import cn from '@/utils/classnames'
import { LangfuseIcon, LangsmithIcon, OpikIcon } from '@/app/components/base/icons/src/public/tracing'
import Indicator from '@/app/components/header/indicator'
import { fetchTracingConfig as doFetchTracingConfig, fetchTracingStatus, updateTracingStatus } from '@/service/apps'
import type { TracingStatus } from '@/models/app'
import Toast from '@/app/components/base/toast'
import { useAppContext } from '@/context/app-context'
import Loading from '@/app/components/base/loading'
import Divider from '@/app/components/base/divider'

const I18N_PREFIX = 'app.tracing'

const Title = ({
  className,
}: {
  className?: string
}) => {
  const { t } = useTranslation()

  return (
    <div className={cn('flex items-center system-xl-semibold text-text-primary', className)}>
      {t('common.appMenus.overview')}
    </div>
  )
}
const Panel: FC = () => {
  const { t } = useTranslation()
  const pathname = usePathname()
  const matched = pathname.match(/\/app\/([^/]+)/)
  const appId = (matched?.length && matched[1]) ? matched[1] : ''
  const { isCurrentWorkspaceEditor } = useAppContext()
  const readOnly = !isCurrentWorkspaceEditor

  const [isLoaded, {
    setTrue: setLoaded,
  }] = useBoolean(false)

  const [tracingStatus, setTracingStatus] = useState<TracingStatus | null>(null)
  const enabled = tracingStatus?.enabled || false
  const handleTracingStatusChange = async (tracingStatus: TracingStatus, noToast?: boolean) => {
    await updateTracingStatus({ appId, body: tracingStatus })
    setTracingStatus(tracingStatus)
    if (!noToast) {
      Toast.notify({
        type: 'success',
        message: t('common.api.success'),
      })
    }
  }

  const handleTracingEnabledChange = (enabled: boolean) => {
    handleTracingStatusChange({
      tracing_provider: tracingStatus?.tracing_provider || null,
      enabled,
    })
  }
  const handleChooseProvider = (provider: TracingProvider) => {
    handleTracingStatusChange({
      tracing_provider: provider,
      enabled: true,
    })
  }
  const inUseTracingProvider: TracingProvider | null = tracingStatus?.tracing_provider || null

  const InUseProviderIcon
    = inUseTracingProvider === TracingProvider.langSmith
      ? LangsmithIcon
      : inUseTracingProvider === TracingProvider.langfuse
        ? LangfuseIcon
        : inUseTracingProvider === TracingProvider.opik
          ? OpikIcon
          : null

  const [langSmithConfig, setLangSmithConfig] = useState<LangSmithConfig | null>(null)
  const [langFuseConfig, setLangFuseConfig] = useState<LangFuseConfig | null>(null)
  const [opikConfig, setOpikConfig] = useState<OpikConfig | null>(null)
  const hasConfiguredTracing = !!(langSmithConfig || langFuseConfig || opikConfig)

  const fetchTracingConfig = async () => {
    const { tracing_config: langSmithConfig, has_not_configured: langSmithHasNotConfig } = await doFetchTracingConfig({ appId, provider: TracingProvider.langSmith })
    if (!langSmithHasNotConfig)
      setLangSmithConfig(langSmithConfig as LangSmithConfig)
    const { tracing_config: langFuseConfig, has_not_configured: langFuseHasNotConfig } = await doFetchTracingConfig({ appId, provider: TracingProvider.langfuse })
    if (!langFuseHasNotConfig)
      setLangFuseConfig(langFuseConfig as LangFuseConfig)
    const { tracing_config: opikConfig, has_not_configured: OpikHasNotConfig } = await doFetchTracingConfig({ appId, provider: TracingProvider.opik })
    if (!OpikHasNotConfig)
      setOpikConfig(opikConfig as OpikConfig)
  }

  const handleTracingConfigUpdated = async (provider: TracingProvider) => {
    // call api to hide secret key value
    const { tracing_config } = await doFetchTracingConfig({ appId, provider })
    if (provider === TracingProvider.langSmith)
      setLangSmithConfig(tracing_config as LangSmithConfig)
<<<<<<< HEAD
    else if (provider === TracingProvider.langfuse)
=======
    else if (provider === TracingProvider.langSmith)
>>>>>>> 035e54ba
      setLangFuseConfig(tracing_config as LangFuseConfig)
    else if (provider === TracingProvider.opik)
      setOpikConfig(tracing_config as OpikConfig)
  }

  const handleTracingConfigRemoved = (provider: TracingProvider) => {
    if (provider === TracingProvider.langSmith)
      setLangSmithConfig(null)
<<<<<<< HEAD
    else if (provider === TracingProvider.langfuse)
=======
    else if (provider === TracingProvider.langSmith)
>>>>>>> 035e54ba
      setLangFuseConfig(null)
    else if (provider === TracingProvider.opik)
      setOpikConfig(null)
    if (provider === inUseTracingProvider) {
      handleTracingStatusChange({
        enabled: false,
        tracing_provider: null,
      }, true)
    }
  }

  useEffect(() => {
    (async () => {
      const tracingStatus = await fetchTracingStatus({ appId })
      setTracingStatus(tracingStatus)
      await fetchTracingConfig()
      setLoaded()
    })()
    // eslint-disable-next-line react-hooks/exhaustive-deps
  }, [])

  const [controlShowPopup, setControlShowPopup] = useState<number>(0)
  const showPopup = useCallback(() => {
    setControlShowPopup(Date.now())
  }, [setControlShowPopup])
  if (!isLoaded) {
    return (
      <div className='flex items-center justify-between mb-3'>
        <Title className='h-[41px]' />
        <div className='w-[200px]'>
          <Loading />
        </div>
      </div>
    )
  }

  return (
    <div className={cn('mb-3 flex justify-between items-center')}>
      <Title className='h-[41px]' />
      <div
        className={cn(
          'flex items-center p-2 rounded-xl bg-background-default-dodge border-t border-l-[0.5px] border-effects-highlight shadow-xs cursor-pointer hover:bg-background-default-lighter hover:border-effects-highlight-lightmode-off',
          controlShowPopup && 'bg-background-default-lighter border-effects-highlight-lightmode-off',
        )}
        onClick={showPopup}
      >
        {!inUseTracingProvider && (
          <>
            <TracingIcon size='md' />
            <div className='mx-2 system-sm-semibold text-text-secondary'>{t(`${I18N_PREFIX}.title`)}</div>
            <div className='flex items-center' onClick={e => e.stopPropagation()}>
              <ConfigButton
                appId={appId}
                readOnly={readOnly}
                hasConfigured={false}
                enabled={enabled}
                onStatusChange={handleTracingEnabledChange}
                chosenProvider={inUseTracingProvider}
                onChooseProvider={handleChooseProvider}
                langSmithConfig={langSmithConfig}
                langFuseConfig={langFuseConfig}
                opikConfig={opikConfig}
                onConfigUpdated={handleTracingConfigUpdated}
                onConfigRemoved={handleTracingConfigRemoved}
                controlShowPopup={controlShowPopup}
              />
            </div>
            <Divider type='vertical' className='h-3.5' />
            <div className='p-1 rounded-md'>
              <RiArrowDownDoubleLine className='w-4 h-4 text-text-tertiary' />
            </div>
          </>
        )}
        {hasConfiguredTracing && (
          <>
            <div className='ml-4 mr-1 flex items-center'>
              <Indicator color={enabled ? 'green' : 'gray'} />
              <div className='ml-1.5 system-xs-semibold-uppercase text-text-tertiary'>
                {t(`${I18N_PREFIX}.${enabled ? 'enabled' : 'disabled'}`)}
              </div>
            </div>
            <InUseProviderIcon className='ml-1 h-4' />
            <Divider type='vertical' className='h-3.5' />
            <div className='flex items-center' onClick={e => e.stopPropagation()}>
              <ConfigButton
                appId={appId}
                readOnly={readOnly}
                hasConfigured
                className='ml-2'
                enabled={enabled}
                onStatusChange={handleTracingEnabledChange}
                chosenProvider={inUseTracingProvider}
                onChooseProvider={handleChooseProvider}
                langSmithConfig={langSmithConfig}
                langFuseConfig={langFuseConfig}
                opikConfig={opikConfig}
                onConfigUpdated={handleTracingConfigUpdated}
                onConfigRemoved={handleTracingConfigRemoved}
                controlShowPopup={controlShowPopup}
              />
            </div>
          </>
        )}
<<<<<<< HEAD
=======
        <div className='flex items-center' onClick={e => e.stopPropagation()}>
          <ConfigButton
            appId={appId}
            readOnly={readOnly}
            hasConfigured
            className='ml-2'
            enabled={enabled}
            onStatusChange={handleTracingEnabledChange}
            chosenProvider={inUseTracingProvider}
            onChooseProvider={handleChooseProvider}
            langSmithConfig={langSmithConfig}
            langFuseConfig={langFuseConfig}
            opikConfig={opikConfig}
            onConfigUpdated={handleTracingConfigUpdated}
            onConfigRemoved={handleTracingConfigRemoved}
            controlShowPopup={controlShowPopup}
          />
        </div>
>>>>>>> 035e54ba
      </div>
    </div>
  )
}
export default React.memo(Panel)<|MERGE_RESOLUTION|>--- conflicted
+++ resolved
@@ -106,11 +106,7 @@
     const { tracing_config } = await doFetchTracingConfig({ appId, provider })
     if (provider === TracingProvider.langSmith)
       setLangSmithConfig(tracing_config as LangSmithConfig)
-<<<<<<< HEAD
     else if (provider === TracingProvider.langfuse)
-=======
-    else if (provider === TracingProvider.langSmith)
->>>>>>> 035e54ba
       setLangFuseConfig(tracing_config as LangFuseConfig)
     else if (provider === TracingProvider.opik)
       setOpikConfig(tracing_config as OpikConfig)
@@ -119,11 +115,7 @@
   const handleTracingConfigRemoved = (provider: TracingProvider) => {
     if (provider === TracingProvider.langSmith)
       setLangSmithConfig(null)
-<<<<<<< HEAD
     else if (provider === TracingProvider.langfuse)
-=======
-    else if (provider === TracingProvider.langSmith)
->>>>>>> 035e54ba
       setLangFuseConfig(null)
     else if (provider === TracingProvider.opik)
       setOpikConfig(null)
@@ -227,29 +219,8 @@
             </div>
           </>
         )}
-<<<<<<< HEAD
-=======
-        <div className='flex items-center' onClick={e => e.stopPropagation()}>
-          <ConfigButton
-            appId={appId}
-            readOnly={readOnly}
-            hasConfigured
-            className='ml-2'
-            enabled={enabled}
-            onStatusChange={handleTracingEnabledChange}
-            chosenProvider={inUseTracingProvider}
-            onChooseProvider={handleChooseProvider}
-            langSmithConfig={langSmithConfig}
-            langFuseConfig={langFuseConfig}
-            opikConfig={opikConfig}
-            onConfigUpdated={handleTracingConfigUpdated}
-            onConfigRemoved={handleTracingConfigRemoved}
-            controlShowPopup={controlShowPopup}
-          />
-        </div>
->>>>>>> 035e54ba
-      </div>
-    </div>
+      </div >
+    </div >
   )
 }
 export default React.memo(Panel)