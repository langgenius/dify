'use client'
import type { FC } from 'react'
import React, { useCallback, useEffect, useState } from 'react'
import {
  RiArrowDownDoubleLine,
} from '@remixicon/react'
import { useTranslation } from 'react-i18next'
import { usePathname } from 'next/navigation'
import { useBoolean } from 'ahooks'
import type { LangFuseConfig, LangSmithConfig } from './type'
import { TracingProvider } from './type'
import TracingIcon from './tracing-icon'
import ConfigButton from './config-button'
<<<<<<< HEAD
import { LangfuseIcon, LangsmithIcon } from '@/app/components/base/icons/src/public/tracing'
=======
import cn from '@/utils/classnames'
import { LangfuseIcon, LangsmithIcon, OpikIcon } from '@/app/components/base/icons/src/public/tracing'
>>>>>>> fd4afe09
import Indicator from '@/app/components/header/indicator'
import { fetchTracingConfig as doFetchTracingConfig, fetchTracingStatus, updateTracingStatus } from '@/service/apps'
import type { TracingStatus } from '@/models/app'
import Toast from '@/app/components/base/toast'
import { useAppContext } from '@/context/app-context'
import Loading from '@/app/components/base/loading'
import Divider from '@/app/components/base/divider'
import cn from '@/utils/classnames'

const I18N_PREFIX = 'app.tracing'

const Title = ({
  className,
}: {
  className?: string
}) => {
  const { t } = useTranslation()

  return (
    <div className={cn('flex items-center system-xl-semibold text-text-primary', className)}>
      {t('common.appMenus.overview')}
    </div>
  )
}
const Panel: FC = () => {
  const { t } = useTranslation()
  const pathname = usePathname()
  const matched = pathname.match(/\/app\/([^/]+)/)
  const appId = (matched?.length && matched[1]) ? matched[1] : ''
  const { isCurrentWorkspaceEditor } = useAppContext()
  const readOnly = !isCurrentWorkspaceEditor

  const [isLoaded, {
    setTrue: setLoaded,
  }] = useBoolean(false)

  const [tracingStatus, setTracingStatus] = useState<TracingStatus | null>(null)
  const enabled = tracingStatus?.enabled || false
  const handleTracingStatusChange = async (tracingStatus: TracingStatus, noToast?: boolean) => {
    await updateTracingStatus({ appId, body: tracingStatus })
    setTracingStatus(tracingStatus)
    if (!noToast) {
      Toast.notify({
        type: 'success',
        message: t('common.api.success'),
      })
    }
  }

  const handleTracingEnabledChange = (enabled: boolean) => {
    handleTracingStatusChange({
      tracing_provider: tracingStatus?.tracing_provider || null,
      enabled,
    })
  }
  const handleChooseProvider = (provider: TracingProvider) => {
    handleTracingStatusChange({
      tracing_provider: provider,
      enabled: true,
    })
  }
  const inUseTracingProvider: TracingProvider | null = tracingStatus?.tracing_provider || null

  const InUseProviderIcon
    = inUseTracingProvider === TracingProvider.langSmith
      ? LangsmithIcon
      : inUseTracingProvider === TracingProvider.langfuse
        ? LangfuseIcon
        : inUseTracingProvider === TracingProvider.opik
          ? OpikIcon
          : null

  const [langSmithConfig, setLangSmithConfig] = useState<LangSmithConfig | null>(null)
  const [langFuseConfig, setLangFuseConfig] = useState<LangFuseConfig | null>(null)
  const [opikConfig, setOpikConfig] = useState<OpikConfig | null>(null)
  const hasConfiguredTracing = !!(langSmithConfig || langFuseConfig || opikConfig)

  const fetchTracingConfig = async () => {
    const { tracing_config: langSmithConfig, has_not_configured: langSmithHasNotConfig } = await doFetchTracingConfig({ appId, provider: TracingProvider.langSmith })
    if (!langSmithHasNotConfig)
      setLangSmithConfig(langSmithConfig as LangSmithConfig)
    const { tracing_config: langFuseConfig, has_not_configured: langFuseHasNotConfig } = await doFetchTracingConfig({ appId, provider: TracingProvider.langfuse })
    if (!langFuseHasNotConfig)
      setLangFuseConfig(langFuseConfig as LangFuseConfig)
    const { tracing_config: opikConfig, has_not_configured: OpikHasNotConfig } = await doFetchTracingConfig({ appId, provider: TracingProvider.opik })
    if (!OpikHasNotConfig)
      setOpikConfig(opikConfig as OpikConfig)
  }

  const handleTracingConfigUpdated = async (provider: TracingProvider) => {
    // call api to hide secret key value
    const { tracing_config } = await doFetchTracingConfig({ appId, provider })
    if (provider === TracingProvider.langSmith)
      setLangSmithConfig(tracing_config as LangSmithConfig)
    else if (provider === TracingProvider.langSmith)
      setLangFuseConfig(tracing_config as LangFuseConfig)
    else if (provider === TracingProvider.opik)
      setOpikConfig(tracing_config as OpikConfig)
  }

  const handleTracingConfigRemoved = (provider: TracingProvider) => {
    if (provider === TracingProvider.langSmith)
      setLangSmithConfig(null)
    else if (provider === TracingProvider.langSmith)
      setLangFuseConfig(null)
    else if (provider === TracingProvider.opik)
      setOpikConfig(null)
    if (provider === inUseTracingProvider) {
      handleTracingStatusChange({
        enabled: false,
        tracing_provider: null,
      }, true)
    }
  }

  useEffect(() => {
    (async () => {
      const tracingStatus = await fetchTracingStatus({ appId })
      setTracingStatus(tracingStatus)
      await fetchTracingConfig()
      setLoaded()
    })()
    // eslint-disable-next-line react-hooks/exhaustive-deps
  }, [])

  const [controlShowPopup, setControlShowPopup] = useState<number>(0)
  const showPopup = useCallback(() => {
    setControlShowPopup(Date.now())
  }, [setControlShowPopup])
  if (!isLoaded) {
    return (
      <div className='flex items-center justify-between mb-3'>
        <Title className='h-[41px]' />
        <div className='w-[200px]'>
          <Loading />
        </div>
      </div>
    )
  }

  return (
    <div className={cn('mb-3 flex justify-between items-center')}>
      <Title className='h-[41px]' />
      <div
        className={cn(
          'flex items-center p-2 rounded-xl bg-background-default-dodge border-t border-l-[0.5px] border-effects-highlight shadow-xs cursor-pointer hover:bg-background-default-lighter hover:border-effects-highlight-lightmode-off',
          controlShowPopup && 'bg-background-default-lighter border-effects-highlight-lightmode-off',
        )}
        onClick={showPopup}
      >
        {!inUseTracingProvider && (
          <>
            <TracingIcon size='md' />
            <div className='mx-2 system-sm-semibold text-text-secondary'>{t(`${I18N_PREFIX}.title`)}</div>
            <div className='flex items-center' onClick={e => e.stopPropagation()}>
              <ConfigButton
                appId={appId}
                readOnly={readOnly}
                hasConfigured={false}
                enabled={enabled}
                onStatusChange={handleTracingEnabledChange}
                chosenProvider={inUseTracingProvider}
                onChooseProvider={handleChooseProvider}
                langSmithConfig={langSmithConfig}
                langFuseConfig={langFuseConfig}
                onConfigUpdated={handleTracingConfigUpdated}
                onConfigRemoved={handleTracingConfigRemoved}
                controlShowPopup={controlShowPopup}
              />
            </div>
            <Divider type='vertical' className='h-3.5' />
            <div className='p-1 rounded-md'>
              <RiArrowDownDoubleLine className='w-4 h-4 text-text-tertiary' />
            </div>
          </>
        )}
        {hasConfiguredTracing && (
          <>
            <div className='ml-4 mr-1 flex items-center'>
              <Indicator color={enabled ? 'green' : 'gray'} />
              <div className='ml-1.5 system-xs-semibold-uppercase text-text-tertiary'>
                {t(`${I18N_PREFIX}.${enabled ? 'enabled' : 'disabled'}`)}
              </div>
            </div>
            <InUseProviderIcon className='ml-1 h-4' />
            <Divider type='vertical' className='h-3.5' />
            <div className='flex items-center' onClick={e => e.stopPropagation()}>
              <ConfigButton
                appId={appId}
                readOnly={readOnly}
                hasConfigured
                className='ml-2'
                enabled={enabled}
                onStatusChange={handleTracingEnabledChange}
                chosenProvider={inUseTracingProvider}
                onChooseProvider={handleChooseProvider}
                langSmithConfig={langSmithConfig}
                langFuseConfig={langFuseConfig}
                onConfigUpdated={handleTracingConfigUpdated}
                onConfigRemoved={handleTracingConfigRemoved}
                controlShowPopup={controlShowPopup}
              />
            </div>
          </>
        )}
<<<<<<< HEAD
=======
        <div className='flex items-center' onClick={e => e.stopPropagation()}>
          <ConfigButton
            appId={appId}
            readOnly={readOnly}
            hasConfigured
            className='ml-2'
            enabled={enabled}
            onStatusChange={handleTracingEnabledChange}
            chosenProvider={inUseTracingProvider}
            onChooseProvider={handleChooseProvider}
            langSmithConfig={langSmithConfig}
            langFuseConfig={langFuseConfig}
            opikConfig={opikConfig}
            onConfigUpdated={handleTracingConfigUpdated}
            onConfigRemoved={handleTracingConfigRemoved}
            controlShowPopup={controlShowPopup}
          />
        </div>
>>>>>>> fd4afe09
      </div>
    </div>
  )
}
export default React.memo(Panel)<|MERGE_RESOLUTION|>--- conflicted
+++ resolved
@@ -11,12 +11,7 @@
 import { TracingProvider } from './type'
 import TracingIcon from './tracing-icon'
 import ConfigButton from './config-button'
-<<<<<<< HEAD
 import { LangfuseIcon, LangsmithIcon } from '@/app/components/base/icons/src/public/tracing'
-=======
-import cn from '@/utils/classnames'
-import { LangfuseIcon, LangsmithIcon, OpikIcon } from '@/app/components/base/icons/src/public/tracing'
->>>>>>> fd4afe09
 import Indicator from '@/app/components/header/indicator'
 import { fetchTracingConfig as doFetchTracingConfig, fetchTracingStatus, updateTracingStatus } from '@/service/apps'
 import type { TracingStatus } from '@/models/app'
@@ -222,8 +217,6 @@
             </div>
           </>
         )}
-<<<<<<< HEAD
-=======
         <div className='flex items-center' onClick={e => e.stopPropagation()}>
           <ConfigButton
             appId={appId}
@@ -242,7 +235,6 @@
             controlShowPopup={controlShowPopup}
           />
         </div>
->>>>>>> fd4afe09
       </div>
     </div>
   )
