export enum TracingProvider {
  arize = 'arize',
  phoenix = 'phoenix',
  langSmith = 'langsmith',
  langfuse = 'langfuse',
  opik = 'opik',
  weave = 'weave',
  aliyun = 'aliyun',
<<<<<<< HEAD
  mlflow = 'mlflow',
  databricks = 'databricks',
=======
  tencent = 'tencent',
>>>>>>> e91105ca
}

export type ArizeConfig = {
  api_key: string
  space_id: string
  project: string
  endpoint: string
}

export type PhoenixConfig = {
  api_key: string
  project: string
  endpoint: string
}

export type LangSmithConfig = {
  api_key: string
  project: string
  endpoint: string
}

export type LangFuseConfig = {
  public_key: string
  secret_key: string
  host: string
}

export type OpikConfig = {
  api_key: string
  project: string
  workspace: string
  url: string
}

export type WeaveConfig = {
  api_key: string
  entity: string
  project: string
  endpoint: string
  host: string
}

export type AliyunConfig = {
  app_name: string
  license_key: string
  endpoint: string
}

<<<<<<< HEAD
export type MLflowConfig = {
  tracking_uri: string
  experiment_id: string
  username: string
  password: string
}

export type DatabricksConfig = {
  experiment_id: string
  host: string
  client_id: string
  client_secret: string
  personal_access_token: string
=======
export type TencentConfig = {
  token: string
  endpoint: string
  service_name: string
>>>>>>> e91105ca
}<|MERGE_RESOLUTION|>--- conflicted
+++ resolved
@@ -6,12 +6,9 @@
   opik = 'opik',
   weave = 'weave',
   aliyun = 'aliyun',
-<<<<<<< HEAD
   mlflow = 'mlflow',
   databricks = 'databricks',
-=======
   tencent = 'tencent',
->>>>>>> e91105ca
 }
 
 export type ArizeConfig = {
@@ -60,7 +57,6 @@
   endpoint: string
 }
 
-<<<<<<< HEAD
 export type MLflowConfig = {
   tracking_uri: string
   experiment_id: string
@@ -74,10 +70,10 @@
   client_id: string
   client_secret: string
   personal_access_token: string
-=======
+}
+
 export type TencentConfig = {
   token: string
   endpoint: string
   service_name: string
->>>>>>> e91105ca
 }