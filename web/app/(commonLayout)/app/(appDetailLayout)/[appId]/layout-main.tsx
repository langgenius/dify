'use client'
import type { FC } from 'react'
import { useUnmount } from 'ahooks'
import React, { useCallback, useEffect, useState } from 'react'
import { usePathname, useRouter } from 'next/navigation'
import {
  RiDashboard2Fill,
  RiDashboard2Line,
  RiFileList3Fill,
  RiFileList3Line,
  RiTerminalBoxFill,
  RiTerminalBoxLine,
  RiTerminalWindowFill,
  RiTerminalWindowLine,
} from '@remixicon/react'
import { useTranslation } from 'react-i18next'
import { useShallow } from 'zustand/react/shallow'
import s from './style.module.css'
import cn from '@/utils/classnames'
import { useStore } from '@/app/components/app/store'
import AppSideBar from '@/app/components/app-sidebar'
import type { NavIcon } from '@/app/components/app-sidebar/navLink'
import { fetchAppDetail } from '@/service/apps'
import { useAppContext } from '@/context/app-context'
import Loading from '@/app/components/base/loading'
import useBreakpoints, { MediaType } from '@/hooks/use-breakpoints'
import type { App } from '@/types/app'
import useDocumentTitle from '@/hooks/use-document-title'

export type IAppDetailLayoutProps = {
  children: React.ReactNode
  appId: string
}

const AppDetailLayout: FC<IAppDetailLayoutProps> = (props) => {
  const {
    children,
    appId, // get appId in path
  } = props
  const { t } = useTranslation()
  const router = useRouter()
  const pathname = usePathname()
  const media = useBreakpoints()
  const isMobile = media === MediaType.mobile
<<<<<<< HEAD
  const { isCurrentWorkspaceEditor, isLoadingCurrentWorkspace } = useAppContext()
  const { appDetail, setAppDetail, setAppSidebarExpand } = useStore(useShallow(state => ({
=======
  const { isCurrentWorkspaceEditor, isLoadingCurrentWorkspace, currentWorkspace } = useAppContext()
  const { appDetail, setAppDetail, setAppSiderbarExpand } = useStore(useShallow(state => ({
>>>>>>> 15757110
    appDetail: state.appDetail,
    setAppDetail: state.setAppDetail,
    setAppSidebarExpand: state.setAppSidebarExpand,
  })))
  const [isLoadingAppDetail, setIsLoadingAppDetail] = useState(false)
  const [appDetailRes, setAppDetailRes] = useState<App | null>(null)
  const [navigation, setNavigation] = useState<Array<{
    name: string
    href: string
    icon: NavIcon
    selectedIcon: NavIcon
  }>>([])

  const getNavigationConfig = useCallback((appId: string, isCurrentWorkspaceEditor: boolean, mode: string) => {
    const navConfig = [
      ...(isCurrentWorkspaceEditor
        ? [{
          name: t('common.appMenus.promptEng'),
          href: `/app/${appId}/${(mode === 'workflow' || mode === 'advanced-chat') ? 'workflow' : 'configuration'}`,
          icon: RiTerminalWindowLine,
          selectedIcon: RiTerminalWindowFill,
        }]
        : []
      ),
      {
        name: t('common.appMenus.apiAccess'),
        href: `/app/${appId}/develop`,
        icon: RiTerminalBoxLine,
        selectedIcon: RiTerminalBoxFill,
      },
      ...(isCurrentWorkspaceEditor
        ? [{
          name: mode !== 'workflow'
            ? t('common.appMenus.logAndAnn')
            : t('common.appMenus.logs'),
          href: `/app/${appId}/logs`,
          icon: RiFileList3Line,
          selectedIcon: RiFileList3Fill,
        }]
        : []
      ),
      {
        name: t('common.appMenus.overview'),
        href: `/app/${appId}/overview`,
        icon: RiDashboard2Line,
        selectedIcon: RiDashboard2Fill,
      },
    ]
    return navConfig
  }, [t])

  useDocumentTitle(appDetail?.name || t('common.menus.appDetail'))

  useEffect(() => {
    if (appDetail) {
      const localeMode = localStorage.getItem('app-detail-collapse-or-expand') || 'expand'
      const mode = isMobile ? 'collapse' : 'expand'
      setAppSidebarExpand(isMobile ? mode : localeMode)
      // TODO: consider screen size and mode
      // if ((appDetail.mode === 'advanced-chat' || appDetail.mode === 'workflow') && (pathname).endsWith('workflow'))
      //   setAppSidebarExpand('collapse')
    }
  }, [appDetail, isMobile])

  useEffect(() => {
    setAppDetail()
    setIsLoadingAppDetail(true)
    fetchAppDetail({ url: '/apps', id: appId }).then((res) => {
      setAppDetailRes(res)
    }).catch((e: any) => {
      if (e.status === 404)
        router.replace('/apps')
    }).finally(() => {
      setIsLoadingAppDetail(false)
    })
  }, [appId, pathname])

  useEffect(() => {
    if (!appDetailRes || !currentWorkspace.id || isLoadingCurrentWorkspace || isLoadingAppDetail)
      return
    const res = appDetailRes
    // redirection
    const canIEditApp = isCurrentWorkspaceEditor
    if (!canIEditApp && (pathname.endsWith('configuration') || pathname.endsWith('workflow') || pathname.endsWith('logs'))) {
      router.replace(`/app/${appId}/overview`)
      return
    }
    if ((res.mode === 'workflow' || res.mode === 'advanced-chat') && (pathname).endsWith('configuration')) {
      router.replace(`/app/${appId}/workflow`)
    }
    else if ((res.mode !== 'workflow' && res.mode !== 'advanced-chat') && (pathname).endsWith('workflow')) {
      router.replace(`/app/${appId}/configuration`)
    }
    else {
      setAppDetail({ ...res, enable_sso: false })
      setNavigation(getNavigationConfig(appId, isCurrentWorkspaceEditor, res.mode))
    }
  }, [appDetailRes, isCurrentWorkspaceEditor, isLoadingAppDetail, isLoadingCurrentWorkspace])

  useUnmount(() => {
    setAppDetail()
  })

  if (!appDetail) {
    return (
      <div className='flex h-full items-center justify-center bg-background-body'>
        <Loading />
      </div>
    )
  }

  return (
    <div className={cn(s.app, 'relative flex', 'overflow-hidden')}>
      {appDetail && (
        <AppSideBar
          navigation={navigation}
        />
      )}
      <div className="grow overflow-hidden bg-components-panel-bg">
        {children}
      </div>
    </div>
  )
}
export default React.memo(AppDetailLayout)<|MERGE_RESOLUTION|>--- conflicted
+++ resolved
@@ -42,13 +42,8 @@
   const pathname = usePathname()
   const media = useBreakpoints()
   const isMobile = media === MediaType.mobile
-<<<<<<< HEAD
-  const { isCurrentWorkspaceEditor, isLoadingCurrentWorkspace } = useAppContext()
+  const { isCurrentWorkspaceEditor, isLoadingCurrentWorkspace, currentWorkspace } = useAppContext()
   const { appDetail, setAppDetail, setAppSidebarExpand } = useStore(useShallow(state => ({
-=======
-  const { isCurrentWorkspaceEditor, isLoadingCurrentWorkspace, currentWorkspace } = useAppContext()
-  const { appDetail, setAppDetail, setAppSiderbarExpand } = useStore(useShallow(state => ({
->>>>>>> 15757110
     appDetail: state.appDetail,
     setAppDetail: state.setAppDetail,
     setAppSidebarExpand: state.setAppSidebarExpand,
