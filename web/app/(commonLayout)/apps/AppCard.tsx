'use client'

import { useContext, useContextSelector } from 'use-context-selector'
import { useRouter } from 'next/navigation'
import { useCallback, useEffect, useState } from 'react'
import { useTranslation } from 'react-i18next'
<<<<<<< HEAD
import { RiMoreFill } from '@remixicon/react'
=======
import { RiBuildingLine, RiGlobalLine, RiLockLine, RiMoreFill } from '@remixicon/react'
import s from './style.module.css'
import cn from '@/utils/classnames'
>>>>>>> 849994d3
import type { App } from '@/types/app'
import Confirm from '@/app/components/base/confirm'
import Toast, { ToastContext } from '@/app/components/base/toast'
import { copyApp, deleteApp, exportAppConfig, updateAppInfo } from '@/service/apps'
import DuplicateAppModal from '@/app/components/app/duplicate-modal'
import type { DuplicateAppModalProps } from '@/app/components/app/duplicate-modal'
import AppIcon from '@/app/components/base/app-icon'
import AppsContext, { useAppContext } from '@/context/app-context'
import type { HtmlContentProps } from '@/app/components/base/popover'
import CustomPopover from '@/app/components/base/popover'
import Divider from '@/app/components/base/divider'
import { basePath } from '@/utils/var'
import { getRedirection } from '@/utils/app-redirection'
import { useProviderContext } from '@/context/provider-context'
import { NEED_REFRESH_APP_LIST_KEY } from '@/config'
import type { CreateAppModalProps } from '@/app/components/explore/create-app-modal'
import EditAppModal from '@/app/components/explore/create-app-modal'
import SwitchAppModal from '@/app/components/app/switch-app-modal'
import type { Tag } from '@/app/components/base/tag-management/constant'
import TagSelector from '@/app/components/base/tag-management/selector'
import type { EnvironmentVariable } from '@/app/components/workflow/types'
import DSLExportConfirmModal from '@/app/components/workflow/dsl-export-confirm-modal'
import { fetchWorkflowDraft } from '@/service/workflow'
import { fetchInstalledAppList } from '@/service/explore'
import { AppTypeIcon } from '@/app/components/app/type-selector'
<<<<<<< HEAD
import cn from '@/utils/classnames'
=======
import Tooltip from '@/app/components/base/tooltip'
import AccessControl from '@/app/components/app/app-access-control'
import { AccessMode } from '@/models/access-control'
>>>>>>> 849994d3

export type AppCardProps = {
  app: App
  onRefresh?: () => void
}

const AppCard = ({ app, onRefresh }: AppCardProps) => {
  const { t } = useTranslation()
  const { notify } = useContext(ToastContext)
  const { isCurrentWorkspaceEditor } = useAppContext()
  const { onPlanInfoChanged } = useProviderContext()
  const { push } = useRouter()

  const mutateApps = useContextSelector(
    AppsContext,
    state => state.mutateApps,
  )

  const [showEditModal, setShowEditModal] = useState(false)
  const [showDuplicateModal, setShowDuplicateModal] = useState(false)
  const [showSwitchModal, setShowSwitchModal] = useState<boolean>(false)
  const [showConfirmDelete, setShowConfirmDelete] = useState(false)
  const [showAccessControl, setShowAccessControl] = useState(false)
  const [secretEnvList, setSecretEnvList] = useState<EnvironmentVariable[]>([])

  const onConfirmDelete = useCallback(async () => {
    try {
      await deleteApp(app.id)
      notify({ type: 'success', message: t('app.appDeleted') })
      if (onRefresh)
        onRefresh()
      mutateApps()
      onPlanInfoChanged()
    }
    catch (e: any) {
      notify({
        type: 'error',
        message: `${t('app.appDeleteFailed')}${'message' in e ? `: ${e.message}` : ''}`,
      })
    }
    setShowConfirmDelete(false)
<<<<<<< HEAD
  // eslint-disable-next-line react-hooks/exhaustive-deps
  }, [app.id])
=======
  }, [app.id, mutateApps, notify, onPlanInfoChanged, onRefresh, t])
>>>>>>> 849994d3

  const onEdit: CreateAppModalProps['onConfirm'] = useCallback(async ({
    name,
    icon_type,
    icon,
    icon_background,
    description,
    use_icon_as_answer_icon,
  }) => {
    try {
      await updateAppInfo({
        appID: app.id,
        name,
        icon_type,
        icon,
        icon_background,
        description,
        use_icon_as_answer_icon,
      })
      setShowEditModal(false)
      notify({
        type: 'success',
        message: t('app.editDone'),
      })
      if (onRefresh)
        onRefresh()
      mutateApps()
    }
    catch {
      notify({ type: 'error', message: t('app.editFailed') })
    }
  }, [app.id, mutateApps, notify, onRefresh, t])

  const onCopy: DuplicateAppModalProps['onConfirm'] = async ({ name, icon_type, icon, icon_background }) => {
    try {
      const newApp = await copyApp({
        appID: app.id,
        name,
        icon_type,
        icon,
        icon_background,
        mode: app.mode,
      })
      setShowDuplicateModal(false)
      notify({
        type: 'success',
        message: t('app.newApp.appCreated'),
      })
      localStorage.setItem(NEED_REFRESH_APP_LIST_KEY, '1')
      if (onRefresh)
        onRefresh()
      mutateApps()
      onPlanInfoChanged()
      getRedirection(isCurrentWorkspaceEditor, newApp, push)
    }
    catch {
      notify({ type: 'error', message: t('app.newApp.appCreateFailed') })
    }
  }

  const onExport = async (include = false) => {
    try {
      const { data } = await exportAppConfig({
        appID: app.id,
        include,
      })
      const a = document.createElement('a')
      const file = new Blob([data], { type: 'application/yaml' })
      a.href = URL.createObjectURL(file)
      a.download = `${app.name}.yml`
      a.click()
    }
    catch {
      notify({ type: 'error', message: t('app.exportFailed') })
    }
  }

  const exportCheck = async () => {
    if (app.mode !== 'workflow' && app.mode !== 'advanced-chat') {
      onExport()
      return
    }
    try {
      const workflowDraft = await fetchWorkflowDraft(`/apps/${app.id}/workflows/draft`)
      const list = (workflowDraft.environment_variables || []).filter(env => env.value_type === 'secret')
      if (list.length === 0) {
        onExport()
        return
      }
      setSecretEnvList(list)
    }
    catch {
      notify({ type: 'error', message: t('app.exportFailed') })
    }
  }

  const onSwitch = () => {
    if (onRefresh)
      onRefresh()
    mutateApps()
    setShowSwitchModal(false)
  }

  const onUpdateAccessControl = useCallback(() => {
    if (onRefresh)
      onRefresh()
    mutateApps()
    setShowAccessControl(false)
  }, [onRefresh, mutateApps, setShowAccessControl])

  const Operations = (props: HtmlContentProps) => {
    const onMouseLeave = async () => {
      props.onClose?.()
    }
    const onClickSettings = async (e: React.MouseEvent<HTMLButtonElement>) => {
      e.stopPropagation()
      props.onClick?.()
      e.preventDefault()
      setShowEditModal(true)
    }
    const onClickDuplicate = async (e: React.MouseEvent<HTMLButtonElement>) => {
      e.stopPropagation()
      props.onClick?.()
      e.preventDefault()
      setShowDuplicateModal(true)
    }
    const onClickExport = async (e: React.MouseEvent<HTMLButtonElement>) => {
      e.stopPropagation()
      props.onClick?.()
      e.preventDefault()
      exportCheck()
    }
    const onClickSwitch = async (e: React.MouseEvent<HTMLDivElement>) => {
      e.stopPropagation()
      props.onClick?.()
      e.preventDefault()
      setShowSwitchModal(true)
    }
    const onClickDelete = async (e: React.MouseEvent<HTMLDivElement>) => {
      e.stopPropagation()
      props.onClick?.()
      e.preventDefault()
      setShowConfirmDelete(true)
    }
    const onClickAccessControl = async (e: React.MouseEvent<HTMLButtonElement>) => {
      e.stopPropagation()
      props.onClick?.()
      e.preventDefault()
      setShowAccessControl(true)
    }
    const onClickInstalledApp = async (e: React.MouseEvent<HTMLButtonElement>) => {
      e.stopPropagation()
      props.onClick?.()
      e.preventDefault()
      try {
        const { installed_apps }: any = await fetchInstalledAppList(app.id) || {}
        if (installed_apps?.length > 0)
          window.open(`${basePath}/explore/installed/${installed_apps[0].id}`, '_blank')
        else
          throw new Error('No app found in Explore')
      }
      catch (e: any) {
        Toast.notify({ type: 'error', message: `${e.message || e}` })
      }
    }
    return (
      <div className="relative w-full py-1" onMouseLeave={onMouseLeave}>
        <button className='mx-1 flex h-8 w-[calc(100%_-_8px)] cursor-pointer items-center gap-2 rounded-lg px-3 py-[6px] hover:bg-state-base-hover' onClick={onClickSettings}>
          <span className='system-sm-regular text-text-secondary'>{t('app.editApp')}</span>
        </button>
        <Divider className="!my-1" />
        <button className='mx-1 flex h-8 w-[calc(100%_-_8px)] cursor-pointer items-center gap-2 rounded-lg px-3 py-[6px] hover:bg-state-base-hover' onClick={onClickDuplicate}>
          <span className='system-sm-regular text-text-secondary'>{t('app.duplicate')}</span>
        </button>
        <button className='mx-1 flex h-8 w-[calc(100%_-_8px)] cursor-pointer items-center gap-2 rounded-lg px-3 py-[6px] hover:bg-state-base-hover' onClick={onClickExport}>
          <span className='system-sm-regular text-text-secondary'>{t('app.export')}</span>
        </button>
        {(app.mode === 'completion' || app.mode === 'chat') && (
          <>
            <Divider className="!my-1" />
            <div
              className='mx-1 flex h-9 cursor-pointer items-center rounded-lg px-3 py-2 hover:bg-state-base-hover'
              onClick={onClickSwitch}
            >
              <span className='text-sm leading-5 text-text-secondary'>{t('app.switch')}</span>
            </div>
          </>
        )}
        <Divider className="!my-1" />
        <button className='mx-1 flex h-8 w-[calc(100%_-_8px)] cursor-pointer items-center gap-2 rounded-lg px-3 py-[6px] hover:bg-state-base-hover' onClick={onClickInstalledApp}>
          <span className='system-sm-regular text-text-secondary'>{t('app.openInExplore')}</span>
        </button>
        <Divider className="!my-1" />
        {
          isCurrentWorkspaceEditor && <>
            <button className={s.actionItem} onClick={onClickAccessControl}>
              <span className={s.actionName}>{t('app.accessControl')}</span>
            </button>
            <Divider />
          </>
        }
        <div
          className='group mx-1 flex h-8 w-[calc(100%_-_8px)] cursor-pointer items-center gap-2 rounded-lg px-3 py-[6px] hover:bg-state-destructive-hover'
          onClick={onClickDelete}
        >
          <span className='system-sm-regular text-text-secondary group-hover:text-text-destructive'>
            {t('common.operation.delete')}
          </span>
        </div>
      </div>
    )
  }

  const [tags, setTags] = useState<Tag[]>(app.tags)
  useEffect(() => {
    setTags(app.tags)
  }, [app.tags])

  return (
    <>
      <div
        onClick={(e) => {
          e.preventDefault()
          getRedirection(isCurrentWorkspaceEditor, app, push)
        }}
        className='group relative col-span-1 inline-flex h-[160px] cursor-pointer flex-col rounded-xl border-[1px] border-solid border-components-card-border bg-components-card-bg shadow-sm transition-all duration-200 ease-in-out hover:shadow-lg'
      >
<<<<<<< HEAD
        <div className='flex h-[66px] shrink-0 grow-0 items-center gap-3 px-[14px] pb-3 pt-[14px]'>
=======
        <div className='flex p-4 pb-3 h-[68px] items-start gap-3 grow-0 shrink-0'>
>>>>>>> 849994d3
          <div className='relative shrink-0'>
            <AppIcon
              size="large"
              iconType={app.icon_type}
              icon={app.icon}
              background={app.icon_background}
              imageUrl={app.icon_url}
            />
            <AppTypeIcon type={app.mode} wrapperClassName='absolute -bottom-0.5 -right-0.5 w-4 h-4 shadow-sm' className='h-3 w-3' />
          </div>
          <div className='w-0 grow py-[1px]'>
            <div className='flex items-center text-sm font-semibold leading-5 text-text-secondary'>
              <div className='truncate' title={app.name}>{app.name}</div>
            </div>
            <div className='flex items-center text-[10px] font-medium leading-[18px] text-text-tertiary'>
              {app.mode === 'advanced-chat' && <div className='truncate'>{t('app.types.advanced').toUpperCase()}</div>}
              {app.mode === 'chat' && <div className='truncate'>{t('app.types.chatbot').toUpperCase()}</div>}
              {app.mode === 'agent-chat' && <div className='truncate'>{t('app.types.agent').toUpperCase()}</div>}
              {app.mode === 'workflow' && <div className='truncate'>{t('app.types.workflow').toUpperCase()}</div>}
              {app.mode === 'completion' && <div className='truncate'>{t('app.types.completion').toUpperCase()}</div>}
            </div>
          </div>
          <div className='shrink-0 w-5 h-5 flex items-center justify-center'>
            {app.access_mode === AccessMode.PUBLIC && <Tooltip asChild={false} popupContent={t('app.accessItemsDescription.anyone')}>
              <RiGlobalLine className='text-text-accent w-4 h-4' />
            </Tooltip>}
            {app.access_mode === AccessMode.SPECIFIC_GROUPS_MEMBERS && <Tooltip asChild={false} popupContent={t('app.accessItemsDescription.specific')}>
              <RiLockLine className='text-text-quaternary w-4 h-4' />
            </Tooltip>}
            {app.access_mode === AccessMode.ORGANIZATION && <Tooltip asChild={false} popupContent={t('app.accessItemsDescription.organization')}>
              <RiBuildingLine className='text-text-quaternary w-4 h-4' />
            </Tooltip>}
          </div>
        </div>
        <div className='title-wrapper h-[90px] px-[14px] text-xs leading-normal text-text-tertiary'>
          <div
            className={cn(tags.length ? 'line-clamp-2' : 'line-clamp-4', 'group-hover:line-clamp-2')}
            title={app.description}
          >
            {app.description}
          </div>
        </div>
        <div className={cn(
          'absolute bottom-1 left-0 right-0 h-[42px] shrink-0 items-center pb-[6px] pl-[14px] pr-[6px] pt-1',
          tags.length ? 'flex' : '!hidden group-hover:!flex',
        )}>
          {isCurrentWorkspaceEditor && (
            <>
              <div className={cn('flex w-0 grow items-center gap-1')} onClick={(e) => {
                e.stopPropagation()
                e.preventDefault()
              }}>
                <div className={cn(
                  'mr-[41px] w-full grow group-hover:!mr-0 group-hover:!block',
                  tags.length ? '!block' : '!hidden',
                )}>
                  <TagSelector
                    position='bl'
                    type='app'
                    targetID={app.id}
                    value={tags.map(tag => tag.id)}
                    selectedTags={tags}
                    onCacheUpdate={setTags}
                    onChange={onRefresh}
                  />
                </div>
              </div>
              <div className='mx-1 !hidden h-[14px] w-[1px] shrink-0 group-hover:!flex' />
              <div className='!hidden shrink-0 group-hover:!flex'>
                <CustomPopover
                  htmlContent={<Operations />}
                  position="br"
                  trigger="click"
                  btnElement={
                    <div
                      className='flex h-8 w-8 cursor-pointer items-center justify-center rounded-md'
                    >
                      <RiMoreFill className='h-4 w-4 text-text-tertiary' />
                    </div>
                  }
                  btnClassName={open =>
                    cn(
                      open ? '!bg-black/5 !shadow-none' : '!bg-transparent',
                      'h-8 w-8 rounded-md border-none !p-2 hover:!bg-black/5',
                    )
                  }
                  popupClassName={
                    (app.mode === 'completion' || app.mode === 'chat')
                      ? '!w-[256px] translate-x-[-224px]'
                      : '!w-[216px] translate-x-[-128px]'
                  }
                  className={'!z-20 h-fit'}
                />
              </div>
            </>
          )}
        </div>
      </div>
      {showEditModal && (
        <EditAppModal
          isEditModal
          appName={app.name}
          appIconType={app.icon_type}
          appIcon={app.icon}
          appIconBackground={app.icon_background}
          appIconUrl={app.icon_url}
          appDescription={app.description}
          appMode={app.mode}
          appUseIconAsAnswerIcon={app.use_icon_as_answer_icon}
          show={showEditModal}
          onConfirm={onEdit}
          onHide={() => setShowEditModal(false)}
        />
      )}
      {showDuplicateModal && (
        <DuplicateAppModal
          appName={app.name}
          icon_type={app.icon_type}
          icon={app.icon}
          icon_background={app.icon_background}
          icon_url={app.icon_url}
          show={showDuplicateModal}
          onConfirm={onCopy}
          onHide={() => setShowDuplicateModal(false)}
        />
      )}
      {showSwitchModal && (
        <SwitchAppModal
          show={showSwitchModal}
          appDetail={app}
          onClose={() => setShowSwitchModal(false)}
          onSuccess={onSwitch}
        />
      )}
      {showConfirmDelete && (
        <Confirm
          title={t('app.deleteAppConfirmTitle')}
          content={t('app.deleteAppConfirmContent')}
          isShow={showConfirmDelete}
          onConfirm={onConfirmDelete}
          onCancel={() => setShowConfirmDelete(false)}
        />
      )}
      {secretEnvList.length > 0 && (
        <DSLExportConfirmModal
          envList={secretEnvList}
          onConfirm={onExport}
          onClose={() => setSecretEnvList([])}
        />
      )}
      {showAccessControl && (
        <AccessControl app={app} onConfirm={onUpdateAccessControl} onClose={() => setShowAccessControl(false)} />
      )}
    </>
  )
}

export default AppCard<|MERGE_RESOLUTION|>--- conflicted
+++ resolved
@@ -4,13 +4,8 @@
 import { useRouter } from 'next/navigation'
 import { useCallback, useEffect, useState } from 'react'
 import { useTranslation } from 'react-i18next'
-<<<<<<< HEAD
-import { RiMoreFill } from '@remixicon/react'
-=======
 import { RiBuildingLine, RiGlobalLine, RiLockLine, RiMoreFill } from '@remixicon/react'
-import s from './style.module.css'
 import cn from '@/utils/classnames'
->>>>>>> 849994d3
 import type { App } from '@/types/app'
 import Confirm from '@/app/components/base/confirm'
 import Toast, { ToastContext } from '@/app/components/base/toast'
@@ -36,13 +31,9 @@
 import { fetchWorkflowDraft } from '@/service/workflow'
 import { fetchInstalledAppList } from '@/service/explore'
 import { AppTypeIcon } from '@/app/components/app/type-selector'
-<<<<<<< HEAD
-import cn from '@/utils/classnames'
-=======
 import Tooltip from '@/app/components/base/tooltip'
 import AccessControl from '@/app/components/app/app-access-control'
 import { AccessMode } from '@/models/access-control'
->>>>>>> 849994d3
 
 export type AppCardProps = {
   app: App
@@ -84,12 +75,7 @@
       })
     }
     setShowConfirmDelete(false)
-<<<<<<< HEAD
-  // eslint-disable-next-line react-hooks/exhaustive-deps
-  }, [app.id])
-=======
   }, [app.id, mutateApps, notify, onPlanInfoChanged, onRefresh, t])
->>>>>>> 849994d3
 
   const onEdit: CreateAppModalProps['onConfirm'] = useCallback(async ({
     name,
@@ -285,8 +271,8 @@
         <Divider className="!my-1" />
         {
           isCurrentWorkspaceEditor && <>
-            <button className={s.actionItem} onClick={onClickAccessControl}>
-              <span className={s.actionName}>{t('app.accessControl')}</span>
+            <button className='mx-1 flex h-9 cursor-pointer items-center rounded-lg px-3 py-2 hover:bg-state-base-hover' onClick={onClickAccessControl}>
+              <span className='text-sm leading-5 text-text-secondary'>{t('app.accessControl')}</span>
             </button>
             <Divider />
           </>
@@ -317,11 +303,7 @@
         }}
         className='group relative col-span-1 inline-flex h-[160px] cursor-pointer flex-col rounded-xl border-[1px] border-solid border-components-card-border bg-components-card-bg shadow-sm transition-all duration-200 ease-in-out hover:shadow-lg'
       >
-<<<<<<< HEAD
         <div className='flex h-[66px] shrink-0 grow-0 items-center gap-3 px-[14px] pb-3 pt-[14px]'>
-=======
-        <div className='flex p-4 pb-3 h-[68px] items-start gap-3 grow-0 shrink-0'>
->>>>>>> 849994d3
           <div className='relative shrink-0'>
             <AppIcon
               size="large"
@@ -344,15 +326,15 @@
               {app.mode === 'completion' && <div className='truncate'>{t('app.types.completion').toUpperCase()}</div>}
             </div>
           </div>
-          <div className='shrink-0 w-5 h-5 flex items-center justify-center'>
+          <div className='flex h-5 w-5 shrink-0 items-center justify-center'>
             {app.access_mode === AccessMode.PUBLIC && <Tooltip asChild={false} popupContent={t('app.accessItemsDescription.anyone')}>
-              <RiGlobalLine className='text-text-accent w-4 h-4' />
+              <RiGlobalLine className='h-4 w-4 text-text-accent' />
             </Tooltip>}
             {app.access_mode === AccessMode.SPECIFIC_GROUPS_MEMBERS && <Tooltip asChild={false} popupContent={t('app.accessItemsDescription.specific')}>
-              <RiLockLine className='text-text-quaternary w-4 h-4' />
+              <RiLockLine className='h-4 w-4 text-text-quaternary' />
             </Tooltip>}
             {app.access_mode === AccessMode.ORGANIZATION && <Tooltip asChild={false} popupContent={t('app.accessItemsDescription.organization')}>
-              <RiBuildingLine className='text-text-quaternary w-4 h-4' />
+              <RiBuildingLine className='h-4 w-4 text-text-quaternary' />
             </Tooltip>}
           </div>
         </div>
