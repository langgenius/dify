--- conflicted
+++ resolved
@@ -1,30 +1,23 @@
-<<<<<<< HEAD
-// import classNames from 'classnames'
-// import style from '../list.module.css'
-import Apps from './Apps'
-import { getLocaleOnServer } from '@/i18n/server'
-=======
 import style from '../list.module.css'
 import Apps from './Apps'
 import classNames from '@/utils/classnames'
 import { getLocaleOnServer, useTranslation as translate } from '@/i18n/server'
->>>>>>> a7b33b55
 
 const AppList = async () => {
   const locale = getLocaleOnServer()
-  // const { t } = await translate(locale, 'app')
+  const { t } = await translate(locale, 'app')
 
   return (
-    <div className='relative flex flex-col h-0 overflow-y-auto bg-gray-100 shrink-0 grow'>
+    <div className='relative flex flex-col overflow-y-auto bg-gray-100 shrink-0 h-0 grow'>
       <Apps />
-      {/* <footer className='px-12 py-6 grow-0 shrink-0'>
+      <footer className='px-12 py-6 grow-0 shrink-0'>
         <h3 className='text-xl font-semibold leading-tight text-gradient'>{t('join')}</h3>
         <p className='mt-1 text-sm font-normal leading-tight text-gray-700'>{t('communityIntro')}</p>
         <div className='flex items-center gap-2 mt-3'>
           <a className={style.socialMediaLink} target='_blank' rel='noopener noreferrer' href='https://github.com/langgenius/dify'><span className={classNames(style.socialMediaIcon, style.githubIcon)} /></a>
           <a className={style.socialMediaLink} target='_blank' rel='noopener noreferrer' href='https://discord.gg/FngNHpbcY7'><span className={classNames(style.socialMediaIcon, style.discordIcon)} /></a>
         </div>
-      </footer> */}
+      </footer>
     </div >
   )
 }
