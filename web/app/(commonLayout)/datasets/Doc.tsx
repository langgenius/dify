--- conflicted
+++ resolved
@@ -214,13 +214,7 @@
             </button>
           )}
       </div>
-<<<<<<< HEAD
-      <article
-        className={cn('prose-xl prose mx-1 rounded-t-xl bg-background-default px-4 pt-16 sm:mx-12', theme === Theme.dark && 'dark:prose-invert')}
-      >
-=======
       <article className={cn('prose-xl prose mx-1 rounded-t-xl bg-background-default px-4 pt-16 sm:mx-12', theme === Theme.dark && 'prose-invert')}>
->>>>>>> 110bb5e5
         {Template}
       </article>
     </div>
