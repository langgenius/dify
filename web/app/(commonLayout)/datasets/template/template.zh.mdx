import { CodeGroup } from '@/app/components/develop/code.tsx'
import { Row, Col, Properties, Property, Heading, SubProperty, PropertyInstruction, Paragraph } from '@/app/components/develop/md.tsx'

# 知识库 API

<div>
  ### 鉴权

  Dify Service API 使用 `API-Key` 进行鉴权。

  建议开发者把 `API-Key` 放在后端存储，而非分享或者放在客户端存储，以免 `API-Key` 泄露，导致财产损失。

  所有 API 请求都应在 **`Authorization`** HTTP Header 中包含您的 `API-Key`，如下所示：

  <CodeGroup title="Code">
    ```javascript
      Authorization: Bearer {API_KEY}

    ```
  </CodeGroup>
</div>

<hr className='ml-0 mr-0' />

<Heading
  url='/datasets/{dataset_id}/document/create-by-text'
  method='POST'
  title='通过文本创建文档'
  name='#create-by-text'
/>
<Row>
  <Col>
    此接口基于已存在知识库，在此知识库的基础上通过文本创建新的文档

    ### Path
    <Properties>
      <Property name='dataset_id' type='string' key='dataset_id'>
        知识库 ID
      </Property>
    </Properties>

    ### Request Body
    <Properties>
      <Property name='name' type='string' key='name'>
        文档名称
      </Property>
      <Property name='text' type='string' key='text'>
        文档内容
      </Property>
      <Property name='indexing_technique' type='string' key='indexing_technique'>
        索引方式
          - <code>high_quality</code> 高质量：使用  embedding 模型进行嵌入，构建为向量数据库索引
          - <code>economy</code> 经济：使用 keyword table index 的倒排索引进行构建
      </Property>
      <Property name='doc_form' type='string' key='doc_form'>
        索引内容的形式
          - <code>text_model</code> text 文档直接 embedding，经济模式默认为该模式
          - <code>hierarchical_model</code> parent-child 模式
          - <code>qa_model</code> Q&A 模式：为分片文档生成 Q&A 对，然后对问题进行 embedding
      </Property>
      <Property name='doc_language' type='string' key='doc_language'>
        在 Q&A 模式下，指定文档的语言，例如：<code>English</code>、<code>Chinese</code>
      </Property>
      <Property name='process_rule' type='object' key='process_rule'>
        处理规则
          - <code>mode</code> (string) 清洗、分段模式 ，automatic 自动 / custom 自定义
          - <code>rules</code> (object) 自定义规则（自动模式下，该字段为空）
            - <code>pre_processing_rules</code> (array[object]) 预处理规则
              - <code>id</code> (string) 预处理规则的唯一标识符
                - 枚举：
                  - <code>remove_extra_spaces</code> 替换连续空格、换行符、制表符
                  - <code>remove_urls_emails</code> 删除 URL、电子邮件地址
              - <code>enabled</code> (bool) 是否选中该规则，不传入文档 ID 时代表默认值
            - <code>segmentation</code> (object) 分段规则
              - <code>separator</code> 自定义分段标识符，目前仅允许设置一个分隔符。默认为 <code>\n</code>
              - <code>max_tokens</code> 最大长度（token）默认为 1000
            - <code>parent_mode</code> 父分段的召回模式 <code>full-doc</code> 全文召回 / <code>paragraph</code> 段落召回
            - <code>subchunk_segmentation</code> (object) 子分段规则
              - <code>separator</code> 分段标识符，目前仅允许设置一个分隔符。默认为 <code>***</code>
              - <code>max_tokens</code> 最大长度 (token) 需要校验小于父级的长度
              - <code>chunk_overlap</code> 分段重叠指的是在对数据进行分段时，段与段之间存在一定的重叠部分（选填）
      </Property>
      <PropertyInstruction>当知识库未设置任何参数的时候，首次上传需要提供以下参数，未提供则使用默认选项：</PropertyInstruction>
      <Property name='retrieval_model' type='object' key='retrieval_model'>
        检索模式
          - <code>search_method</code> (string) 检索方法
            - <code>hybrid_search</code> 混合检索
            - <code>semantic_search</code> 语义检索
            - <code>full_text_search</code> 全文检索
          - <code>reranking_enable</code> (bool) 是否开启rerank
          - <code>reranking_model</code> (object) Rerank 模型配置
            - <code>reranking_provider_name</code> (string) Rerank 模型的提供商
            - <code>reranking_model_name</code> (string) Rerank 模型的名称
          - <code>top_k</code> (int) 召回条数
          - <code>score_threshold_enabled</code> (bool)是否开启召回分数限制
          - <code>score_threshold</code> (float) 召回分数限制
      </Property>
      <Property name='embedding_model' type='string' key='embedding_model'>
        Embedding 模型名称
      </Property>
      <Property name='embedding_model_provider' type='string' key='embedding_model_provider'>
        Embedding 模型供应商
      </Property>
    </Properties>
  </Col>
  <Col sticky>
    <CodeGroup
      title="Request"
      tag="POST"
      label="/datasets/{dataset_id}/document/create-by-text"
      targetCode={`curl --location --request POST '${props.apiBaseUrl}/datasets/{dataset_id}/document/create-by-text' \\\n--header 'Authorization: Bearer {api_key}' \\\n--header 'Content-Type: application/json' \\\n--data-raw '{"name": "text","text": "text","indexing_technique": "high_quality","process_rule": {"mode": "automatic"}}'`}
    >
    ```bash {{ title: 'cURL' }}
    curl --location --request --request POST '${props.apiBaseUrl}/datasets/{dataset_id}/document/create-by-text' \
    --header 'Authorization: Bearer {api_key}' \
    --header 'Content-Type: application/json' \
    --data-raw '{
        "name": "text",
        "text": "text",
        "indexing_technique": "high_quality",
        "process_rule": {
            "mode": "automatic"
        }
    }'
    ```
    </CodeGroup>
    <CodeGroup title="Response">
    ```json {{ title: 'Response' }}
    {
      "document": {
        "id": "",
        "position": 1,
        "data_source_type": "upload_file",
        "data_source_info": {
            "upload_file_id": ""
        },
        "dataset_process_rule_id": "",
        "name": "text.txt",
        "created_from": "api",
        "created_by": "",
        "created_at": 1695690280,
        "tokens": 0,
        "indexing_status": "waiting",
        "error": null,
        "enabled": true,
        "disabled_at": null,
        "disabled_by": null,
        "archived": false,
        "display_status": "queuing",
        "word_count": 0,
        "hit_count": 0,
        "doc_form": "text_model"
      },
      "batch": ""
    }
    ```
    </CodeGroup>
  </Col>
</Row>

<hr className='ml-0 mr-0' />

<Heading
  url='/datasets/{dataset_id}/document/create-by-file'
  method='POST'
  title='通过文件创建文档 '
  name='#create-by-file'
/>
<Row>
  <Col>
    此接口基于已存在知识库，在此知识库的基础上通过文件创建新的文档

    ### Path
    <Properties>
      <Property name='dataset_id' type='string' key='dataset_id'>
        知识库 ID
      </Property>
    </Properties>

    ### Request Body
    <Properties>
      <Property name='data' type='multipart/form-data json string' key='data'>
        - <code>original_document_id</code> 源文档 ID（选填）
          - 用于重新上传文档或修改文档清洗、分段配置，缺失的信息从源文档复制
          - 源文档不可为归档的文档
          - 当传入 <code>original_document_id</code> 时，代表文档进行更新操作，<code>process_rule</code> 为可填项目，不填默认使用源文档的分段方式
          - 未传入 <code>original_document_id</code> 时，代表文档进行新增操作，<code>process_rule</code> 为必填

        - <code>indexing_technique</code> 索引方式
          - <code>high_quality</code> 高质量：使用  embedding 模型进行嵌入，构建为向量数据库索引
          - <code>economy</code> 经济：使用 keyword table index 的倒排索引进行构建

        - <code>doc_form</code> 索引内容的形式
          - <code>text_model</code> text 文档直接 embedding，经济模式默认为该模式
          - <code>hierarchical_model</code> parent-child 模式
          - <code>qa_model</code> Q&A 模式：为分片文档生成 Q&A 对，然后对问题进行 embedding

        - <code>doc_language</code> 在 Q&A 模式下，指定文档的语言，例如：<code>English</code>、<code>Chinese</code>

        - <code>process_rule</code> 处理规则
          - <code>mode</code> (string) 清洗、分段模式 ，automatic 自动 / custom 自定义
          - <code>rules</code> (object) 自定义规则（自动模式下，该字段为空）
            - <code>pre_processing_rules</code> (array[object]) 预处理规则
              - <code>id</code> (string) 预处理规则的唯一标识符
                - 枚举：
                  - <code>remove_extra_spaces</code> 替换连续空格、换行符、制表符
                  - <code>remove_urls_emails</code> 删除 URL、电子邮件地址
              - <code>enabled</code> (bool) 是否选中该规则，不传入文档 ID 时代表默认值
            - <code>segmentation</code> (object) 分段规则
              - <code>separator</code> 自定义分段标识符，目前仅允许设置一个分隔符。默认为 \n
              - <code>max_tokens</code> 最大长度（token）默认为 1000
            - <code>parent_mode</code> 父分段的召回模式 <code>full-doc</code> 全文召回 / <code>paragraph</code> 段落召回
            - <code>subchunk_segmentation</code> (object) 子分段规则
              - <code>separator</code> 分段标识符，目前仅允许设置一个分隔符。默认为 <code>***</code>
              - <code>max_tokens</code> 最大长度 (token) 需要校验小于父级的长度
              - <code>chunk_overlap</code> 分段重叠指的是在对数据进行分段时，段与段之间存在一定的重叠部分（选填）
      </Property>
      <Property name='file' type='multipart/form-data' key='file'>
        需要上传的文件。
      </Property>
      <PropertyInstruction>当知识库未设置任何参数的时候，首次上传需要提供以下参数，未提供则使用默认选项：</PropertyInstruction>
      <Property name='retrieval_model' type='object' key='retrieval_model'>
        检索模式
          - <code>search_method</code> (string) 检索方法
            - <code>hybrid_search</code> 混合检索
            - <code>semantic_search</code> 语义检索
            - <code>full_text_search</code> 全文检索
          - <code>reranking_enable</code> (bool) 是否开启rerank
          - <code>reranking_model</code> (object) Rerank 模型配置
            - <code>reranking_provider_name</code> (string) Rerank 模型的提供商
            - <code>reranking_model_name</code> (string) Rerank 模型的名称
          - <code>top_k</code> (int) 召回条数
          - <code>score_threshold_enabled</code> (bool)是否开启召回分数限制
          - <code>score_threshold</code> (float) 召回分数限制
      </Property>
      <Property name='embedding_model' type='string' key='embedding_model'>
        Embedding 模型名称
      </Property>
      <Property name='embedding_model_provider' type='string' key='embedding_model_provider'>
        Embedding 模型供应商
      </Property>
    </Properties>
  </Col>
  <Col sticky>
    <CodeGroup
      title="Request"
      tag="POST"
      label="/datasets/{dataset_id}/document/create-by-file"
      targetCode={`curl --location --request POST '${props.apiBaseUrl}/datasets/{dataset_id}/document/create-by-file' \\\n--header 'Authorization: Bearer {api_key}' \\\n--form 'data="{"indexing_technique":"high_quality","process_rule":{"rules":{"pre_processing_rules":[{"id":"remove_extra_spaces","enabled":true},{"id":"remove_urls_emails","enabled":true}],"segmentation":{"separator":"###","max_tokens":500}},"mode":"custom"}}";type=text/plain' \\\n--form 'file=@"/path/to/file"'`}
    >
    ```bash {{ title: 'cURL' }}
    curl --location --request POST '${props.apiBaseUrl}/datasets/{dataset_id}/document/create-by-file' \
    --header 'Authorization: Bearer {api_key}' \
    --form 'data="{\"name\":\"Dify\",\"indexing_technique\":\"high_quality\",\"process_rule\":{\"rules\":{\"pre_processing_rules\":[{\"id\":\"remove_extra_spaces\",\"enabled\":true},{\"id\":\"remove_urls_emails\",\"enabled\":true}],\"segmentation\":{\"separator\":\"###\",\"max_tokens\":500}},\"mode\":\"custom\"}}";type=text/plain' \
    --form 'file=@"/path/to/file"'
    ```
    </CodeGroup>
    <CodeGroup title="Response">
    ```json {{ title: 'Response' }}
    {
      "document": {
        "id": "",
        "position": 1,
        "data_source_type": "upload_file",
        "data_source_info": {
          "upload_file_id": ""
        },
        "dataset_process_rule_id": "",
        "name": "Dify.txt",
        "created_from": "api",
        "created_by": "",
        "created_at": 1695308667,
        "tokens": 0,
        "indexing_status": "waiting",
        "error": null,
        "enabled": true,
        "disabled_at": null,
        "disabled_by": null,
        "archived": false,
        "display_status": "queuing",
        "word_count": 0,
        "hit_count": 0,
        "doc_form": "text_model"
      },
      "batch": ""
    }
    ```
    </CodeGroup>
  </Col>
</Row>

<hr className='ml-0 mr-0' />

<Heading
  url='/datasets'
  method='POST'
  title='创建空知识库'
  name='#create_empty_dataset'
/>
<Row>
  <Col>
    ### Request Body
    <Properties>
      <Property name='name' type='string' key='name'>
        知识库名称（必填）
      </Property>
      <Property name='description' type='string' key='description'>
        知识库描述（选填）
      </Property>
      <Property name='indexing_technique' type='string' key='indexing_technique'>
        索引模式（选填，建议填写）
          - <code>high_quality</code> 高质量
          - <code>economy</code> 经济
      </Property>
      <Property name='permission' type='string' key='permission'>
        权限（选填，默认 only_me）
          - <code>only_me</code> 仅自己
          - <code>all_team_members</code> 所有团队成员
          - <code>partial_members</code> 部分团队成员
      </Property>
      <Property name='provider' type='string' key='provider'>
        Provider（选填，默认 vendor）
          - <code>vendor</code> 上传文件
          - <code>external</code> 外部知识库
      </Property>
      <Property name='external_knowledge_api_id' type='str' key='external_knowledge_api_id'>
        外部知识库 API_ID（选填）
      </Property>
      <Property name='external_knowledge_id' type='str' key='external_knowledge_id'>
        外部知识库 ID（选填）
      </Property>
    </Properties>
  </Col>
  <Col sticky>
    <CodeGroup
      title="Request"
      tag="POST"
      label="/datasets"
      targetCode={`curl --location --request POST '${props.apiBaseUrl}/datasets' \\\n--header 'Authorization: Bearer {api_key}' \\\n--header 'Content-Type: application/json' \\\n--data-raw '{"name": "name", "permission": "only_me"}'`}
    >
    ```bash {{ title: 'cURL' }}
    curl --location --request POST '${props.apiBaseUrl}/datasets' \
    --header 'Authorization: Bearer {api_key}' \
    --header 'Content-Type: application/json' \
    --data-raw '{
      "name": "name",
      "permission": "only_me"
    }'
    ```
    </CodeGroup>
    <CodeGroup title="Response">
    ```json {{ title: 'Response' }}
    {
      "id": "",
      "name": "name",
      "description": null,
      "provider": "vendor",
      "permission": "only_me",
      "data_source_type": null,
      "indexing_technique": null,
      "app_count": 0,
      "document_count": 0,
      "word_count": 0,
      "created_by": "",
      "created_at": 1695636173,
      "updated_by": "",
      "updated_at": 1695636173,
      "embedding_model": null,
      "embedding_model_provider": null,
      "embedding_available": null
    }
    ```
    </CodeGroup>
  </Col>
</Row>

<hr className='ml-0 mr-0' />

<Heading
  url='/datasets'
  method='GET'
  title='知识库列表'
  name='#dataset_list'
/>
<Row>
  <Col>
    ### Query
    <Properties>
      <Property name='page' type='string' key='page'>
        页码
      </Property>
      <Property name='limit' type='string' key='limit'>
        返回条数，默认 20，范围 1-100
      </Property>
    </Properties>
  </Col>
  <Col sticky>
    <CodeGroup
      title="Request"
      tag="GET"
      label="/datasets"
      targetCode={`curl --location --request GET '${props.apiBaseUrl}/datasets?page=1&limit=20' \\\n--header 'Authorization: Bearer {api_key}'`}
    >
    ```bash {{ title: 'cURL' }}
    curl --location --request GET '${props.apiBaseUrl}/datasets?page=1&limit=20' \
    --header 'Authorization: Bearer {api_key}'
    ```
    </CodeGroup>
    <CodeGroup title="Response">
    ```json {{ title: 'Response' }}
    {
      "data": [
        {
          "id": "",
          "name": "知识库名称",
          "description": "描述信息",
          "permission": "only_me",
          "data_source_type": "upload_file",
          "indexing_technique": "",
          "app_count": 2,
          "document_count": 10,
          "word_count": 1200,
          "created_by": "",
          "created_at": "",
          "updated_by": "",
          "updated_at": ""
        },
        ...
      ],
      "has_more": true,
      "limit": 20,
      "total": 50,
      "page": 1
    }
    ```
    </CodeGroup>
  </Col>
</Row>

<hr className='ml-0 mr-0' />

<Heading
  url='/datasets/{dataset_id}'
  method='GET'
  title='查看知识库详情'
  name='#view_dataset'
/>
<Row>
  <Col>
    ### Query
    <Properties>
      <Property name='dataset_id' type='string' key='dataset_id'>
        知识库 ID
      </Property>
    </Properties>
  </Col>
  <Col sticky>
    <CodeGroup
      title="Request"
      tag="GET"
      label="/datasets/{dataset_id}"
      targetCode={`curl --location --request GET '${props.apiBaseUrl}/datasets/{dataset_id}' \\\n--header 'Authorization: Bearer {api_key}'`}
    >
    ```bash {{ title: 'cURL' }}
    curl --location --request GET '${props.apiBaseUrl}/datasets/{dataset_id}' \
    --header 'Authorization: Bearer {api_key}'
    ```
    </CodeGroup>
    <CodeGroup title="Response">
    ```json {{ title: 'Response' }}
    {
      "id": "eaedb485-95ac-4ffd-ab1e-18da6d676a2f",
      "name": "Test Knowledge Base",
      "description": "",
      "provider": "vendor",
      "permission": "only_me",
      "data_source_type": null,
      "indexing_technique": null,
      "app_count": 0,
      "document_count": 0,
      "word_count": 0,
      "created_by": "e99a1635-f725-4951-a99a-1daaaa76cfc6",
      "created_at": 1735620612,
      "updated_by": "e99a1635-f725-4951-a99a-1daaaa76cfc6",
      "updated_at": 1735620612,
      "embedding_model": null,
      "embedding_model_provider": null,
      "embedding_available": true,
      "retrieval_model_dict": {
        "search_method": "semantic_search",
        "reranking_enable": false,
        "reranking_mode": null,
        "reranking_model": {
          "reranking_provider_name": "",
          "reranking_model_name": ""
        },
        "weights": null,
        "top_k": 2,
        "score_threshold_enabled": false,
        "score_threshold": null
      },
      "tags": [],
      "doc_form": null,
      "external_knowledge_info": {
        "external_knowledge_id": null,
        "external_knowledge_api_id": null,
        "external_knowledge_api_name": null,
        "external_knowledge_api_endpoint": null
      },
      "external_retrieval_model": {
        "top_k": 2,
        "score_threshold": 0.0,
        "score_threshold_enabled": null
      }
    }
    ```
    </CodeGroup>
  </Col>
</Row>

<hr className='ml-0 mr-0' />

<Heading
  url='/datasets/{dataset_id}'
  method='POST'
  title='修改知识库详情'
  name='#update_dataset'
/>
<Row>
  <Col>
    ### Query
    <Properties>
      <Property name='dataset_id' type='string' key='dataset_id'>
        知识库 ID
      </Property>
      <Property name='indexing_technique' type='string' key='indexing_technique'>
        索引模式（选填，建议填写）
          - <code>high_quality</code> 高质量
          - <code>economy</code> 经济
      </Property>
      <Property name='permission' type='string' key='permission'>
        权限（选填，默认 only_me）
          - <code>only_me</code> 仅自己
          - <code>all_team_members</code> 所有团队成员
          - <code>partial_members</code> 部分团队成员
      </Property>
      <Property name='embedding_model_provider' type='string' key='embedding_model_provider'>
        嵌入模型提供商（选填）, 必须先在系统内设定好接入的模型，对应的是provider字段
      </Property>
      <Property name='embedding_model' type='string' key='embedding_model'>
        嵌入模型（选填）
      </Property>
      <Property name='retrieval_model' type='string' key='retrieval_model'>
        检索模型（选填）
      </Property>
      <Property name='partial_member_list' type='array' key='partial_member_list'>
        部分团队成员 ID 列表（选填）
      </Property>
    </Properties>
  </Col>
  <Col sticky>
    <CodeGroup
      title="Request"
      tag="POST"
      label="/datasets/{dataset_id}"
      targetCode={`curl --location --request POST '${props.apiBaseUrl}/datasets/{dataset_id}' \\\n--header 'Authorization: Bearer {api_key}' \\\n--header 'Content-Type: application/json' \\\n--data-raw '{"name": "Test Knowledge Base", "indexing_technique": "high_quality", "permission": "only_me", "embedding_model_provider": "zhipuai", "embedding_model": "embedding-3", "retrieval_model": "", "partial_member_list": []}' `}
    >
    ```bash {{ title: 'cURL' }}
    curl --location --request POST '${props.apiBaseUrl}/datasets/{dataset_id}' \
    --header 'Authorization: Bearer {api_key}' \
    --header 'Content-Type: application/json' \
    --data-raw '{"name": "Test Knowledge Base", "indexing_technique": "high_quality", "permission": "only_me",\
      "embedding_model_provider": "zhipuai", "embedding_model": "embedding-3", "retrieval_model": "", "partial_member_list": []}'
    ```
    </CodeGroup>
    <CodeGroup title="Response">
    ```json {{ title: 'Response' }}
    {
      "id": "eaedb485-95ac-4ffd-ab1e-18da6d676a2f",
      "name": "Test Knowledge Base",
      "description": "",
      "provider": "vendor",
      "permission": "only_me",
      "data_source_type": null,
      "indexing_technique": "high_quality",
      "app_count": 0,
      "document_count": 0,
      "word_count": 0,
      "created_by": "e99a1635-f725-4951-a99a-1daaaa76cfc6",
      "created_at": 1735620612,
      "updated_by": "e99a1635-f725-4951-a99a-1daaaa76cfc6",
      "updated_at": 1735622679,
      "embedding_model": "embedding-3",
      "embedding_model_provider": "zhipuai",
      "embedding_available": null,
      "retrieval_model_dict": {
          "search_method": "semantic_search",
          "reranking_enable": false,
          "reranking_mode": null,
          "reranking_model": {
              "reranking_provider_name": "",
              "reranking_model_name": ""
          },
          "weights": null,
          "top_k": 2,
          "score_threshold_enabled": false,
          "score_threshold": null
      },
      "tags": [],
      "doc_form": null,
      "external_knowledge_info": {
          "external_knowledge_id": null,
          "external_knowledge_api_id": null,
          "external_knowledge_api_name": null,
          "external_knowledge_api_endpoint": null
      },
      "external_retrieval_model": {
          "top_k": 2,
          "score_threshold": 0.0,
          "score_threshold_enabled": null
      },
      "partial_member_list": []
    }
    ```
    </CodeGroup>
  </Col>
</Row>

<hr className='ml-0 mr-0' />

<Heading
  url='/datasets/{dataset_id}'
  method='DELETE'
  title='删除知识库'
  name='#delete_dataset'
/>
<Row>
  <Col>
    ### Path
    <Properties>
      <Property name='dataset_id' type='string' key='dataset_id'>
        知识库 ID
      </Property>
    </Properties>
  </Col>
  <Col sticky>
    <CodeGroup
      title="Request"
      tag="DELETE"
      label="/datasets/{dataset_id}"
      targetCode={`curl --location --request DELETE '${props.apiBaseUrl}/datasets/{dataset_id}' \\\n--header 'Authorization: Bearer {api_key}'`}
    >
    ```bash {{ title: 'cURL' }}
    curl --location --request DELETE '${props.apiBaseUrl}/datasets/{dataset_id}' \
    --header 'Authorization: Bearer {api_key}'
    ```
    </CodeGroup>
    <CodeGroup title="Response">
    ```text {{ title: 'Response' }}
    204 No Content
    ```
    </CodeGroup>
  </Col>
</Row>

<hr className='ml-0 mr-0' />

<Heading
  url='/datasets/{dataset_id}/documents/{document_id}/update-by-text'
  method='POST'
  title='通过文本更新文档'
  name='#update-by-text'
/>
<Row>
  <Col>
    此接口基于已存在知识库，在此知识库的基础上通过文本更新文档

    ### Path
    <Properties>
      <Property name='dataset_id' type='string' key='dataset_id'>
        知识库 ID
      </Property>
      <Property name='document_id' type='string' key='document_id'>
        文档 ID
      </Property>
    </Properties>

    ### Request Body
    <Properties>
      <Property name='name' type='string' key='name'>
        文档名称（选填）
      </Property>
      <Property name='text' type='string' key='text'>
        文档内容（选填）
      </Property>
      <Property name='process_rule' type='object' key='process_rule'>
        处理规则（选填）
          - <code>mode</code> (string) 清洗、分段模式 ，automatic 自动 / custom 自定义
          - <code>rules</code> (object) 自定义规则（自动模式下，该字段为空）
            - <code>pre_processing_rules</code> (array[object]) 预处理规则
              - <code>id</code> (string) 预处理规则的唯一标识符
                - 枚举：
                  - <code>remove_extra_spaces</code> 替换连续空格、换行符、制表符
                  - <code>remove_urls_emails</code> 删除 URL、电子邮件地址
              - <code>enabled</code> (bool) 是否选中该规则，不传入文档 ID 时代表默认值
            - <code>segmentation</code> (object) 分段规则
              - <code>separator</code> 自定义分段标识符，目前仅允许设置一个分隔符。默认为 \n
              - <code>max_tokens</code> 最大长度（token）默认为 1000
            - <code>parent_mode</code> 父分段的召回模式 <code>full-doc</code> 全文召回 / <code>paragraph</code> 段落召回
            - <code>subchunk_segmentation</code> (object) 子分段规则
              - <code>separator</code> 分段标识符，目前仅允许设置一个分隔符。默认为 <code>***</code>
              - <code>max_tokens</code> 最大长度 (token) 需要校验小于父级的长度
              - <code>chunk_overlap</code> 分段重叠指的是在对数据进行分段时，段与段之间存在一定的重叠部分（选填）
      </Property>
    </Properties>
  </Col>
  <Col sticky>
    <CodeGroup
      title="Request"
      tag="POST"
      label="/datasets/{dataset_id}/documents/{document_id}/update-by-text"
      targetCode={`curl --location --request POST '${props.apiBaseUrl}/datasets/{dataset_id}/documents/{document_id}/update-by-text' \\\n--header 'Authorization: Bearer {api_key}' \\\n--header 'Content-Type: application/json' \\\n--data-raw '{"name": "name","text": "text"}'`}
    >
    ```bash {{ title: 'cURL' }}
    curl --location --request POST '${props.apiBaseUrl}/datasets/{dataset_id}/documents/{document_id}/update-by-text' \
    --header 'Authorization: Bearer {api_key}' \
    --header 'Content-Type: application/json' \
    --data-raw '{
        "name": "name",
        "text": "text"
    }'
    ```
    </CodeGroup>
    <CodeGroup title="Response">
    ```json {{ title: 'Response' }}
    {
      "document": {
        "id": "",
        "position": 1,
        "data_source_type": "upload_file",
        "data_source_info": {
          "upload_file_id": ""
        },
        "dataset_process_rule_id": "",
        "name": "name.txt",
        "created_from": "api",
        "created_by": "",
        "created_at": 1695308667,
        "tokens": 0,
        "indexing_status": "waiting",
        "error": null,
        "enabled": true,
        "disabled_at": null,
        "disabled_by": null,
        "archived": false,
        "display_status": "queuing",
        "word_count": 0,
        "hit_count": 0,
        "doc_form": "text_model"
      },
      "batch": ""
    }
    ```
    </CodeGroup>
  </Col>
</Row>

<hr className='ml-0 mr-0' />

<Heading
  url='/datasets/{dataset_id}/documents/{document_id}/update-by-file'
  method='POST'
  title='通过文件更新文档'
  name='#update-by-file'
/>
<Row>
  <Col>
    此接口基于已存在知识库，在此知识库的基础上通过文件更新文档的操作。

    ### Path
    <Properties>
      <Property name='dataset_id' type='string' key='dataset_id'>
        知识库 ID
      </Property>
      <Property name='document_id' type='string' key='document_id'>
        文档 ID
      </Property>
    </Properties>

    ### Request Body
    <Properties>
      <Property name='name' type='string' key='name'>
        文档名称（选填）
      </Property>
      <Property name='file' type='multipart/form-data' key='file'>
        需要上传的文件
      </Property>
      <Property name='process_rule' type='object' key='process_rule'>
        处理规则（选填）
          - <code>mode</code> (string) 清洗、分段模式 ，automatic 自动 / custom 自定义
          - <code>rules</code> (object) 自定义规则（自动模式下，该字段为空）
            - <code>pre_processing_rules</code> (array[object]) 预处理规则
              - <code>id</code> (string) 预处理规则的唯一标识符
                - 枚举：
                  - <code>remove_extra_spaces</code> 替换连续空格、换行符、制表符
                  - <code>remove_urls_emails</code> 删除 URL、电子邮件地址
              - <code>enabled</code> (bool) 是否选中该规则，不传入文档 ID 时代表默认值
            - <code>segmentation</code> (object) 分段规则
              - <code>separator</code> 自定义分段标识符，目前仅允许设置一个分隔符。默认为 \n
              - <code>max_tokens</code> 最大长度（token）默认为 1000
            - <code>parent_mode</code> 父分段的召回模式 <code>full-doc</code> 全文召回 / <code>paragraph</code> 段落召回
            - <code>subchunk_segmentation</code> (object) 子分段规则
              - <code>separator</code> 分段标识符，目前仅允许设置一个分隔符。默认为 <code>***</code>
              - <code>max_tokens</code> 最大长度 (token) 需要校验小于父级的长度
              - <code>chunk_overlap</code> 分段重叠指的是在对数据进行分段时，段与段之间存在一定的重叠部分（选填）
      </Property>
    </Properties>
  </Col>
  <Col sticky>
    <CodeGroup
      title="Request"
      tag="POST"
      label="/datasets/{dataset_id}/documents/{document_id}/update-by-file"
      targetCode={`curl --location --request POST '${props.apiBaseUrl}/datasets/{dataset_id}/documents/{document_id}/update-by-file' \\\n--header 'Authorization: Bearer {api_key}' \\\n--form 'data="{"name":"Dify","indexing_technique":"high_quality","process_rule":{"rules":{"pre_processing_rules":[{"id":"remove_extra_spaces","enabled":true},{"id":"remove_urls_emails","enabled":true}],"segmentation":{"separator":"###","max_tokens":500}},"mode":"custom"}}";type=text/plain' \\\n--form 'file=@"/path/to/file"'`}
    >
    ```bash {{ title: 'cURL' }}
    curl --location --request POST '${props.apiBaseUrl}/datasets/{dataset_id}/documents/{document_id}/update-by-file' \
    --header 'Authorization: Bearer {api_key}' \
    --form 'data="{\"name\":\"Dify\",\"indexing_technique\":\"high_quality\",\"process_rule\":{\"rules\":{\"pre_processing_rules\":[{\"id\":\"remove_extra_spaces\",\"enabled\":true},{\"id\":\"remove_urls_emails\",\"enabled\":true}],\"segmentation\":{\"separator\":\"###\",\"max_tokens\":500}},\"mode\":\"custom\"}}";type=text/plain' \
    --form 'file=@"/path/to/file"'
    ```
    </CodeGroup>
    <CodeGroup title="Response">
    ```json {{ title: 'Response' }}
    {
      "document": {
        "id": "",
        "position": 1,
        "data_source_type": "upload_file",
        "data_source_info": {
          "upload_file_id": ""
        },
        "dataset_process_rule_id": "",
        "name": "Dify.txt",
        "created_from": "api",
        "created_by": "",
        "created_at": 1695308667,
        "tokens": 0,
        "indexing_status": "waiting",
        "error": null,
        "enabled": true,
        "disabled_at": null,
        "disabled_by": null,
        "archived": false,
        "display_status": "queuing",
        "word_count": 0,
        "hit_count": 0,
        "doc_form": "text_model"
      },
      "batch": "20230921150427533684"
    }
    ```
    </CodeGroup>
  </Col>
</Row>

<hr className='ml-0 mr-0' />

<Heading
  url='/datasets/{dataset_id}/documents/{batch}/indexing-status'
  method='GET'
  title='获取文档嵌入状态（进度）'
  name='#indexing_status'
/>
<Row>
  <Col>
    ### Path
    <Properties>
      <Property name='dataset_id' type='string' key='dataset_id'>
        知识库 ID
      </Property>
      <Property name='batch' type='string' key='batch'>
        上传文档的批次号
      </Property>
    </Properties>
  </Col>
  <Col sticky>
    <CodeGroup
      title="Request"
      tag="GET"
      label="/datasets/{dataset_id}/documents/{batch}/indexing-status"
      targetCode={`curl --location --request GET '${props.apiBaseUrl}/datasets/{dataset_id}/documents/{batch}/indexing-status' \\\n--header 'Authorization: Bearer {api_key}'`}
    >
    ```bash {{ title: 'cURL' }}
    curl --location --request GET '${props.apiBaseUrl}/datasets/{dataset_id}/documents/{batch}/indexing-status' \
    --header 'Authorization: Bearer {api_key}' \
    ```
    </CodeGroup>
    <CodeGroup title="Response">
    ```json {{ title: 'Response' }}
    {
      "data":[{
        "id": "",
        "indexing_status": "indexing",
        "processing_started_at": 1681623462.0,
        "parsing_completed_at": 1681623462.0,
        "cleaning_completed_at": 1681623462.0,
        "splitting_completed_at": 1681623462.0,
        "completed_at": null,
        "paused_at": null,
        "error": null,
        "stopped_at": null,
        "completed_segments": 24,
        "total_segments": 100
      }]
    }
    ```
    </CodeGroup>
  </Col>
</Row>

<hr className='ml-0 mr-0' />

<Heading
  url='/datasets/{dataset_id}/documents/{document_id}'
  method='DELETE'
  title='删除文档'
  name='#delete_document'
/>
<Row>
  <Col>
    ### Path
    <Properties>
      <Property name='dataset_id' type='string' key='dataset_id'>
        知识库 ID
      </Property>
      <Property name='document_id' type='string' key='document_id'>
        文档 ID
      </Property>
    </Properties>
  </Col>
  <Col sticky>
    <CodeGroup
      title="Request"
      tag="DELETE"
      label="/datasets/{dataset_id}/documents/{document_id}"
      targetCode={`curl --location --request DELETE '${props.apiBaseUrl}/datasets/{dataset_id}/documents/{document_id}' \\\n--header 'Authorization: Bearer {api_key}'`}
    >
    ```bash {{ title: 'cURL' }}
    curl --location --request DELETE '${props.apiBaseUrl}/datasets/{dataset_id}/documents/{document_id}' \
    --header 'Authorization: Bearer {api_key}' \
    ```
    </CodeGroup>
    <CodeGroup title="Response">
    ```json {{ title: 'Response' }}
    {
      "result": "success"
    }
    ```
    </CodeGroup>
  </Col>
</Row>

<hr className='ml-0 mr-0' />

<Heading
  url='/datasets/{dataset_id}/documents'
  method='GET'
  title='知识库文档列表'
  name='#dataset_document_list'
/>
<Row>
  <Col>
    ### Path
    <Properties>
      <Property name='dataset_id' type='string' key='dataset_id'>
        知识库 ID
      </Property>
    </Properties>

    ### Query
    <Properties>
      <Property name='keyword' type='string' key='keyword'>
        搜索关键词，可选，目前仅搜索文档名称
      </Property>
      <Property name='page' type='string' key='page'>
        页码，可选
      </Property>
      <Property name='limit' type='string' key='limit'>
        返回条数，可选，默认 20，范围 1-100
      </Property>
    </Properties>
  </Col>
  <Col sticky>
    <CodeGroup
      title="Request"
      tag="GET"
      label="/datasets/{dataset_id}/documents"
      targetCode={`curl --location --request GET '${props.apiBaseUrl}/datasets/{dataset_id}/documents' \\\n--header 'Authorization: Bearer {api_key}'`}
    >
    ```bash {{ title: 'cURL' }}
    curl --location --request GET '${props.apiBaseUrl}/datasets/{dataset_id}/documents' \
    --header 'Authorization: Bearer {api_key}' \
    ```
    </CodeGroup>
    <CodeGroup title="Response">
    ```json {{ title: 'Response' }}
    {
      "data": [
        {
          "id": "",
          "position": 1,
          "data_source_type": "file_upload",
          "data_source_info": null,
          "dataset_process_rule_id": null,
          "name": "dify",
          "created_from": "",
          "created_by": "",
          "created_at": 1681623639,
          "tokens": 0,
          "indexing_status": "waiting",
          "error": null,
          "enabled": true,
          "disabled_at": null,
          "disabled_by": null,
          "archived": false
        },
      ],
      "has_more": false,
      "limit": 20,
      "total": 9,
      "page": 1
    }
    ```
    </CodeGroup>
  </Col>
</Row>

<hr className='ml-0 mr-0' />

<Heading
  url='/datasets/{dataset_id}/documents/{document_id}/segments'
  method='POST'
  title='新增分段'
  name='#create_new_segment'
/>
<Row>
  <Col>
    ### Path
    <Properties>
      <Property name='dataset_id' type='string' key='dataset_id'>
        知识库 ID
      </Property>
      <Property name='document_id' type='string' key='document_id'>
        文档 ID
      </Property>
    </Properties>

    ### Request Body
    <Properties>
      <Property name='segments' type='object list' key='segments'>
        - <code>content</code> (text) 文本内容/问题内容，必填
        - <code>answer</code> (text) 答案内容，非必填，如果知识库的模式为 Q&A 模式则传值
        - <code>keywords</code> (list) 关键字，非必填
      </Property>
    </Properties>
  </Col>
  <Col sticky>
    <CodeGroup
      title="Request"
      tag="POST"
      label="/datasets/{dataset_id}/documents/{document_id}/segments"
      targetCode={`curl --location --request POST '${props.apiBaseUrl}/datasets/{dataset_id}/documents/{document_id}/segments' \\\n--header 'Authorization: Bearer {api_key}' \\\n--header 'Content-Type: application/json' \\\n--data-raw '{"segments": [{"content": "1","answer": "1","keywords": ["a"]}]}'`}
    >
    ```bash {{ title: 'cURL' }}
    curl --location --request POST '${props.apiBaseUrl}/datasets/{dataset_id}/documents/{document_id}/segments' \
    --header 'Authorization: Bearer {api_key}' \
    --header 'Content-Type: application/json' \
    --data-raw '{
      "segments": [
        {
          "content": "1",
          "answer": "1",
          "keywords": ["a"]
        }
      ]
    }'
    ```
    </CodeGroup>
    <CodeGroup title="Response">
    ```json {{ title: 'Response' }}
    {
      "data": [{
        "id": "",
        "position": 1,
        "document_id": "",
        "content": "1",
        "answer": "1",
        "word_count": 25,
        "tokens": 0,
        "keywords": [
            "a"
        ],
        "index_node_id": "",
        "index_node_hash": "",
        "hit_count": 0,
        "enabled": true,
        "disabled_at": null,
        "disabled_by": null,
        "status": "completed",
        "created_by": "",
        "created_at": 1695312007,
        "indexing_at": 1695312007,
        "completed_at": 1695312007,
        "error": null,
        "stopped_at": null
      }],
      "doc_form": "text_model"
    }
    ```
    </CodeGroup>
  </Col>
</Row>

<hr className='ml-0 mr-0' />

<Heading
  url='/datasets/{dataset_id}/documents/{document_id}/segments'
  method='GET'
  title='查询文档分段'
  name='#get_segment'
/>
<Row>
  <Col>
    ### Path
    <Properties>
      <Property name='dataset_id' type='string' key='dataset_id'>
        知识库 ID
      </Property>
      <Property name='document_id' type='string' key='document_id'>
        文档 ID
      </Property>
    </Properties>

     ### Query
    <Properties>
      <Property name='keyword' type='string' key='keyword'>
        搜索关键词，可选
      </Property>
      <Property name='status' type='string' key='status'>
        搜索状态，completed
      </Property>
      <Property name='page' type='string' key='page'>
        页码，可选
      </Property>
      <Property name='limit' type='string' key='limit'>
        返回条数，可选，默认 20，范围 1-100
      </Property>
    </Properties>
  </Col>
  <Col sticky>
    <CodeGroup
      title="Request"
      tag="GET"
      label="/datasets/{dataset_id}/documents/{document_id}/segments"
      targetCode={`curl --location --request GET '${props.apiBaseUrl}/datasets/{dataset_id}/documents/{document_id}/segments' \\\n--header 'Authorization: Bearer {api_key}' \\\n--header 'Content-Type: application/json'`}
    >
    ```bash {{ title: 'cURL' }}
    curl --location --request GET '${props.apiBaseUrl}/datasets/{dataset_id}/documents/{document_id}/segments' \
    --header 'Authorization: Bearer {api_key}' \
    --header 'Content-Type: application/json'
    ```
    </CodeGroup>
    <CodeGroup title="Response">
    ```json {{ title: 'Response' }}
    {
      "data": [{
        "id": "",
        "position": 1,
        "document_id": "",
        "content": "1",
        "answer": "1",
        "word_count": 25,
        "tokens": 0,
        "keywords": [
            "a"
        ],
        "index_node_id": "",
        "index_node_hash": "",
        "hit_count": 0,
        "enabled": true,
        "disabled_at": null,
        "disabled_by": null,
        "status": "completed",
        "created_by": "",
        "created_at": 1695312007,
        "indexing_at": 1695312007,
        "completed_at": 1695312007,
        "error": null,
        "stopped_at": null
      }],
      "doc_form": "text_model",
      "has_more": false,
      "limit": 20,
      "total": 9,
      "page": 1
    }
    ```
    </CodeGroup>
  </Col>
</Row>

<hr className='ml-0 mr-0' />

<Heading
  url='/datasets/{dataset_id}/documents/{document_id}/segments/{segment_id}'
  method='DELETE'
  title='删除文档分段'
  name='#delete_segment'
/>
<Row>
  <Col>
    ### Path
    <Properties>
      <Property name='dataset_id' type='string' key='dataset_id'>
        知识库 ID
      </Property>
      <Property name='document_id' type='string' key='document_id'>
        文档 ID
      </Property>
      <Property name='segment_id' type='string' key='segment_id'>
        文档分段ID
      </Property>
    </Properties>
  </Col>
  <Col sticky>
    <CodeGroup
      title="Request"
      tag="DELETE"
      label="/datasets/{dataset_id}/documents/{document_id}/segments/{segment_id}"
      targetCode={`curl --location --request DELETE '${props.apiBaseUrl}/datasets/{dataset_id}/documents/{document_id}/segments/{segment_id}' \\\n--header 'Authorization: Bearer {api_key}' \\\n--header 'Content-Type: application/json'`}
    >
    ```bash {{ title: 'cURL' }}
    curl --location --request DELETE '${props.apiBaseUrl}/datasets/{dataset_id}/documents/{document_id}/segments/{segment_id}' \
    --header 'Authorization: Bearer {api_key}' \
    --header 'Content-Type: application/json'
    ```
    </CodeGroup>
    <CodeGroup title="Response">
    ```json {{ title: 'Response' }}
    {
      "result": "success"
    }
    ```
    </CodeGroup>
  </Col>
</Row>

<hr className='ml-0 mr-0' />

<Heading
  url='/datasets/{dataset_id}/documents/{document_id}/segments/{segment_id}'
  method='POST'
  title='更新文档分段'
  name='#update_segment'
/>
<Row>
  <Col>
    ### POST
    <Properties>
      <Property name='dataset_id' type='string' key='dataset_id'>
        知识库 ID
      </Property>
      <Property name='document_id' type='string' key='document_id'>
        文档 ID
      </Property>
      <Property name='segment_id' type='string' key='segment_id'>
        文档分段ID
      </Property>
    </Properties>

    ### Request Body
    <Properties>
      <Property name='segment' type='object' key='segment'>
        - <code>content</code> (text) 文本内容/问题内容，必填
        - <code>answer</code> (text) 答案内容，非必填，如果知识库的模式为 Q&A 模式则传值
        - <code>keywords</code> (list) 关键字，非必填
        - <code>enabled</code> (bool) false/true，非必填
        - <code>regenerate_child_chunks</code> (bool) 是否重新生成子分段，非必填
      </Property>
    </Properties>
  </Col>
  <Col sticky>
    <CodeGroup
      title="Request"
      tag="POST"
      label="/datasets/{dataset_id}/documents/{document_id}/segments/{segment_id}"
      targetCode={`curl --location --request POST '${props.apiBaseUrl}/datasets/{dataset_id}/documents/{document_id}/segments/{segment_id}' \\\n--header 'Authorization: Bearer {api_key}' \\\n--header 'Content-Type: application/json'\\\n--data-raw '{\"segment\": {\"content\": \"1\",\"answer\": \"1\", \"keywords\": [\"a\"], \"enabled\": false}}'`}
    >
    ```bash {{ title: 'cURL' }}
    curl --location --request POST '${props.apiBaseUrl}/datasets/{dataset_id}/documents/{document_id}/segments/{segment_id}' \
    --header 'Authorization: Bearer {api_key}' \
    --header 'Content-Type: application/json' \
    --data-raw '{
      "segment": {
          "content": "1",
          "answer": "1",
          "keywords": ["a"],
          "enabled": false
      }
    }'
    ```
    </CodeGroup>
    <CodeGroup title="Response">
    ```json {{ title: 'Response' }}
    {
      "data": {
        "id": "",
        "position": 1,
        "document_id": "",
        "content": "1",
        "answer": "1",
        "word_count": 25,
        "tokens": 0,
        "keywords": [
            "a"
        ],
        "index_node_id": "",
        "index_node_hash": "",
        "hit_count": 0,
        "enabled": true,
        "disabled_at": null,
        "disabled_by": null,
        "status": "completed",
        "created_by": "",
        "created_at": 1695312007,
        "indexing_at": 1695312007,
        "completed_at": 1695312007,
        "error": null,
        "stopped_at": null
      },
      "doc_form": "text_model"
    }
    ```
    </CodeGroup>
  </Col>
</Row>

<hr className='ml-0 mr-0' />

<Heading
  url='/datasets/{dataset_id}/documents/{document_id}/segments/{segment_id}/child_chunks'
  method='POST'
  title='新增文档子分段'
  name='#create_child_chunk'
/>
<Row>
  <Col>
    ### Path
    <Properties>
      <Property name='dataset_id' type='string' key='dataset_id'>
        知识库 ID
      </Property>
      <Property name='document_id' type='string' key='document_id'>
        文档 ID
      </Property>
      <Property name='segment_id' type='string' key='segment_id'>
        分段 ID
      </Property>
    </Properties>

    ### Request Body
    <Properties>
      <Property name='content' type='string' key='content'>
        子分段内容
      </Property>
    </Properties>
  </Col>
  <Col sticky>
    <CodeGroup
      title="Request"
      tag="POST"
      label="/datasets/{dataset_id}/documents/{document_id}/segments/{segment_id}/child_chunks"
      targetCode={`curl --location --request POST '${props.apiBaseUrl}/datasets/{dataset_id}/documents/{document_id}/segments/{segment_id}/child_chunks' \\\n--header 'Authorization: Bearer {api_key}' \\\n--header 'Content-Type: application/json' \\\n--data-raw '{"content": "子分段内容"}'`}
    >
    ```bash {{ title: 'cURL' }}
    curl --location --request POST '${props.apiBaseUrl}/datasets/{dataset_id}/documents/{document_id}/segments/{segment_id}/child_chunks' \
    --header 'Authorization: Bearer {api_key}' \
    --header 'Content-Type: application/json' \
    --data-raw '{
        "content": "子分段内容"
    }'
    ```
    </CodeGroup>
    <CodeGroup title="Response">
    ```json {{ title: 'Response' }}
    {
      "data": {
        "id": "",
        "segment_id": "",
        "content": "子分段内容",
        "word_count": 25,
        "tokens": 0,
        "index_node_id": "",
        "index_node_hash": "",
        "status": "completed",
        "created_by": "",
        "created_at": 1695312007,
        "indexing_at": 1695312007,
        "completed_at": 1695312007,
        "error": null,
        "stopped_at": null
      }
    }
    ```
    </CodeGroup>
  </Col>
</Row>

<hr className='ml-0 mr-0' />

<Heading
  url='/datasets/{dataset_id}/documents/{document_id}/segments/{segment_id}/child_chunks'
  method='GET'
  title='查询文档子分段'
  name='#get_child_chunks'
/>
<Row>
  <Col>
    ### Path
    <Properties>
      <Property name='dataset_id' type='string' key='dataset_id'>
        知识库 ID
      </Property>
      <Property name='document_id' type='string' key='document_id'>
        文档 ID
      </Property>
      <Property name='segment_id' type='string' key='segment_id'>
        分段 ID
      </Property>
    </Properties>

    ### Query
    <Properties>
      <Property name='keyword' type='string' key='keyword'>
        搜索关键词（选填）
      </Property>
      <Property name='page' type='integer' key='page'>
        页码（选填，默认1）
      </Property>
      <Property name='limit' type='integer' key='limit'>
        每页数量（选填，默认20，最大100）
      </Property>
    </Properties>
  </Col>
  <Col sticky>
    <CodeGroup
      title="Request"
      tag="GET"
      label="/datasets/{dataset_id}/documents/{document_id}/segments/{segment_id}/child_chunks"
      targetCode={`curl --location --request GET '${props.apiBaseUrl}/datasets/{dataset_id}/documents/{document_id}/segments/{segment_id}/child_chunks?page=1&limit=20' \\\n--header 'Authorization: Bearer {api_key}'`}
    >
    ```bash {{ title: 'cURL' }}
    curl --location --request GET '${props.apiBaseUrl}/datasets/{dataset_id}/documents/{document_id}/segments/{segment_id}/child_chunks?page=1&limit=20' \
    --header 'Authorization: Bearer {api_key}'
    ```
    </CodeGroup>
    <CodeGroup title="Response">
    ```json {{ title: 'Response' }}
    {
      "data": [{
        "id": "",
        "segment_id": "",
        "content": "子分段内容",
        "word_count": 25,
        "tokens": 0,
        "index_node_id": "",
        "index_node_hash": "",
        "status": "completed",
        "created_by": "",
        "created_at": 1695312007,
        "indexing_at": 1695312007,
        "completed_at": 1695312007,
        "error": null,
        "stopped_at": null
      }],
      "total": 1,
      "total_pages": 1,
      "page": 1,
      "limit": 20
    }
    ```
    </CodeGroup>
  </Col>
</Row>

<hr className='ml-0 mr-0' />

<Heading
  url='/datasets/{dataset_id}/documents/{document_id}/segments/{segment_id}/child_chunks/{child_chunk_id}'
  method='DELETE'
  title='删除文档子分段'
  name='#delete_child_chunk'
/>
<Row>
  <Col>
    ### Path
    <Properties>
      <Property name='dataset_id' type='string' key='dataset_id'>
        知识库 ID
      </Property>
      <Property name='document_id' type='string' key='document_id'>
        文档 ID
      </Property>
      <Property name='segment_id' type='string' key='segment_id'>
        分段 ID
      </Property>
      <Property name='child_chunk_id' type='string' key='child_chunk_id'>
        子分段 ID
      </Property>
    </Properties>
  </Col>
  <Col sticky>
    <CodeGroup
      title="Request"
      tag="DELETE"
      label="/datasets/{dataset_id}/documents/{document_id}/segments/{segment_id}/child_chunks/{child_chunk_id}"
      targetCode={`curl --location --request DELETE '${props.apiBaseUrl}/datasets/{dataset_id}/documents/{document_id}/segments/{segment_id}/child_chunks/{child_chunk_id}' \\\n--header 'Authorization: Bearer {api_key}'`}
    >
    ```bash {{ title: 'cURL' }}
    curl --location --request DELETE '${props.apiBaseUrl}/datasets/{dataset_id}/documents/{document_id}/segments/{segment_id}/child_chunks/{child_chunk_id}' \
    --header 'Authorization: Bearer {api_key}'
    ```
    </CodeGroup>
    <CodeGroup title="Response">
    ```json {{ title: 'Response' }}
    {
      "result": "success"
    }
    ```
    </CodeGroup>
  </Col>
</Row>

<hr className='ml-0 mr-0' />

<Row>
  <Col>
    ### 错误信息
    <Properties>
      <Property name='code' type='string' key='code'>
        返回的错误代码
      </Property>
    </Properties>
    <Properties>
      <Property name='status' type='number' key='status'>
        返回的错误状态
      </Property>
    </Properties>
    <Properties>
      <Property name='message' type='string' key='message'>
        返回的错误信息
      </Property>
    </Properties>
  </Col>
  <Col>
    <CodeGroup title="Example">
    ```json {{ title: 'Response' }}
      {
        "code": "no_file_uploaded",
        "message": "Please upload your file.",
        "status": 400
      }
    ```
    </CodeGroup>
  </Col>
</Row>

<hr className='ml-0 mr-0' />

<Heading
  url='/datasets/{dataset_id}/documents/{document_id}/segments/{segment_id}/child_chunks/{child_chunk_id}'
  method='PATCH'
  title='更新文档子分段'
  name='#update_child_chunk'
/>
<Row>
  <Col>
    ### Path
    <Properties>
      <Property name='dataset_id' type='string' key='dataset_id'>
        知识库 ID
      </Property>
      <Property name='document_id' type='string' key='document_id'>
        文档 ID
      </Property>
      <Property name='segment_id' type='string' key='segment_id'>
        分段 ID
      </Property>
      <Property name='child_chunk_id' type='string' key='child_chunk_id'>
        子分段 ID
      </Property>
    </Properties>

    ### Request Body
    <Properties>
      <Property name='content' type='string' key='content'>
        子分段内容
      </Property>
    </Properties>
  </Col>
  <Col sticky>
    <CodeGroup
      title="Request"
      tag="PATCH"
      label="/datasets/{dataset_id}/documents/{document_id}/segments/{segment_id}/child_chunks/{child_chunk_id}"
      targetCode={`curl --location --request PATCH '${props.apiBaseUrl}/datasets/{dataset_id}/documents/{document_id}/segments/{segment_id}/child_chunks/{child_chunk_id}' \\\n--header 'Authorization: Bearer {api_key}' \\\n--header 'Content-Type: application/json' \\\n--data-raw '{"content": "更新的子分段内容"}'`}
    >
    ```bash {{ title: 'cURL' }}
    curl --location --request PATCH '${props.apiBaseUrl}/datasets/{dataset_id}/documents/{document_id}/segments/{segment_id}/child_chunks/{child_chunk_id}' \
    --header 'Authorization: Bearer {api_key}' \
    --header 'Content-Type: application/json' \
    --data-raw '{
        "content": "更新的子分段内容"
    }'
    ```
    </CodeGroup>
    <CodeGroup title="Response">
    ```json {{ title: 'Response' }}
    {
      "data": {
        "id": "",
        "segment_id": "",
        "content": "更新的子分段内容",
        "word_count": 25,
        "tokens": 0,
        "index_node_id": "",
        "index_node_hash": "",
        "status": "completed",
        "created_by": "",
        "created_at": 1695312007,
        "indexing_at": 1695312007,
        "completed_at": 1695312007,
        "error": null,
        "stopped_at": null
      }
    }
    ```
    </CodeGroup>
  </Col>
</Row>

<hr className='ml-0 mr-0' />

<Heading
  url='/datasets/{dataset_id}/documents/{document_id}/upload-file'
  method='GET'
  title='获取上传文件'
  name='#get_upload_file'
/>
<Row>
  <Col>
    ### Path
    <Properties>
      <Property name='dataset_id' type='string' key='dataset_id'>
        知识库 ID
      </Property>
      <Property name='document_id' type='string' key='document_id'>
        文档 ID
      </Property>
    </Properties>
  </Col>
  <Col sticky>
    <CodeGroup
      title="Request"
      tag="GET"
      label="/datasets/{dataset_id}/documents/{document_id}/upload-file"
      targetCode={`curl --location --request GET '${props.apiBaseUrl}/datasets/{dataset_id}/documents/{document_id}/upload-file' \\\n--header 'Authorization: Bearer {api_key}' \\\n--header 'Content-Type: application/json'`}
    >
    ```bash {{ title: 'cURL' }}
    curl --location --request GET '${props.apiBaseUrl}/datasets/{dataset_id}/documents/{document_id}/upload-file' \
    --header 'Authorization: Bearer {api_key}' \
    --header 'Content-Type: application/json'
    ```
    </CodeGroup>
    <CodeGroup title="Response">
    ```json {{ title: 'Response' }}
    {
      "id": "file_id",
      "name": "file_name",
      "size": 1024,
      "extension": "txt",
      "url": "preview_url",
      "download_url": "download_url",
      "mime_type": "text/plain",
      "created_by": "user_id",
      "created_at": 1728734540,
    }
    ```
    </CodeGroup>
  </Col>
</Row>

<hr className='ml-0 mr-0' />

<Heading
  url='/datasets/{dataset_id}/retrieve'
  method='POST'
  title='检索知识库'
  name='#dataset_retrieval'
/>
<Row>
  <Col>
    ### Path
    <Properties>
      <Property name='dataset_id' type='string' key='dataset_id'>
        知识库 ID
      </Property>
    </Properties>

    ### Request Body
    <Properties>
      <Property name='query' type='string' key='query'>
        检索关键词
      </Property>
      <Property name='retrieval_model' type='object' key='retrieval_model'>
        检索参数（选填，如不填，按照默认方式召回）
        - <code>search_method</code> (text) 检索方法：以下三个关键字之一，必填
          - <code>keyword_search</code> 关键字检索
          - <code>semantic_search</code> 语义检索
          - <code>full_text_search</code> 全文检索
          - <code>hybrid_search</code> 混合检索
        - <code>reranking_enable</code> (bool) 是否启用 Reranking，非必填，如果检索模式为 semantic_search 模式或者 hybrid_search 则传值
        - <code>reranking_mode</code> (object) Rerank 模型配置，非必填，如果启用了 reranking 则传值
            - <code>reranking_provider_name</code> (string) Rerank 模型提供商
            - <code>reranking_model_name</code> (string) Rerank 模型名称
        - <code>weights</code> (float) 混合检索模式下语意检索的权重设置
        - <code>top_k</code> (integer) 返回结果数量，非必填
        - <code>score_threshold_enabled</code> (bool) 是否开启 score 阈值
        - <code>score_threshold</code> (float) Score 阈值
      </Property>
      <Property name='external_retrieval_model' type='object' key='external_retrieval_model'>
          未启用字段
      </Property>
    </Properties>
  </Col>
  <Col sticky>
    <CodeGroup
      title="Request"
      tag="POST"
      label="/datasets/{dataset_id}/retrieve"
      targetCode={`curl --location --request POST '${props.apiBaseUrl}/datasets/{dataset_id}/retrieve' \\\n--header 'Authorization: Bearer {api_key}'\\\n--header 'Content-Type: application/json'\\\n--data-raw '{
    "query": "test",
    "retrieval_model": {
        "search_method": "keyword_search",
        "reranking_enable": false,
        "reranking_mode": null,
        "reranking_model": {
            "reranking_provider_name": "",
            "reranking_model_name": ""
        },
        "weights": null,
        "top_k": 1,
        "score_threshold_enabled": false,
        "score_threshold": null
    }
}'`}
    >
    ```bash {{ title: 'cURL' }}
    curl --location --request POST '${props.apiBaseUrl}/datasets/{dataset_id}/retrieve' \
    --header 'Authorization: Bearer {api_key}' \
    --header 'Content-Type: application/json' \
    --data-raw '{
        "query": "test",
        "retrieval_model": {
            "search_method": "keyword_search",
            "reranking_enable": false,
            "reranking_mode": null,
            "reranking_model": {
                "reranking_provider_name": "",
                "reranking_model_name": ""
            },
            "weights": null,
            "top_k": 2,
            "score_threshold_enabled": false,
            "score_threshold": null
        }
    }'
    ```
    </CodeGroup>
    <CodeGroup title="Response">
    ```json {{ title: 'Response' }}
    {
      "query": {
        "content": "test"
      },
      "records": [
        {
          "segment": {
            "id": "7fa6f24f-8679-48b3-bc9d-bdf28d73f218",
            "position": 1,
            "document_id": "a8c6c36f-9f5d-4d7a-8472-f5d7b75d71d2",
            "content": "Operation guide",
            "answer": null,
            "word_count": 847,
            "tokens": 280,
            "keywords": [
              "install",
              "java",
              "base",
              "scripts",
              "jdk",
              "manual",
              "internal",
              "opens",
              "add",
              "vmoptions"
            ],
            "index_node_id": "39dd8443-d960-45a8-bb46-7275ad7fbc8e",
            "index_node_hash": "0189157697b3c6a418ccf8264a09699f25858975578f3467c76d6bfc94df1d73",
            "hit_count": 0,
            "enabled": true,
            "disabled_at": null,
            "disabled_by": null,
            "status": "completed",
            "created_by": "dbcb1ab5-90c8-41a7-8b78-73b235eb6f6f",
            "created_at": 1728734540,
            "indexing_at": 1728734552,
            "completed_at": 1728734584,
            "error": null,
            "stopped_at": null,
            "document": {
              "id": "a8c6c36f-9f5d-4d7a-8472-f5d7b75d71d2",
              "data_source_type": "upload_file",
              "name": "readme.txt",
            }
          },
          "score": 3.730463140527718e-05,
          "tsne_position": null
        }
      ]
    }
    ```
    </CodeGroup>
  </Col>
</Row>

<hr className='ml-0 mr-0' />

<Heading
<<<<<<< HEAD
  url='/workspaces/current/models/model-types/text-embedding'
  method='GET'
  title='获取嵌入模型列表'
  name='#model_type_list'
=======
  url='/datasets/{dataset_id}/metadata'
  method='POST'
  title='新增元数据'
  name='#create_metadata'
/>
<Row>
  <Col>
    ### Params
    <Properties>
      <Property name='dataset_id' type='string' key='dataset_id'>
        知识库 ID
      </Property>
    </Properties>

    ### Request Body
    <Properties>
      <Property name='segment' type='object' key='segment'>
        - <code>type</code> (string) 元数据类型，必填
        - <code>name</code> (string) 元数据名称，必填
      </Property>
    </Properties>
  </Col>
  <Col sticky>
    <CodeGroup
      title="Request"
      tag="POST"
      label="/datasets/{dataset_id}/metadata"
      targetCode={`curl --location --request POST '${props.apiBaseUrl}/datasets/{dataset_id}/metadata' \\\n--header 'Authorization: Bearer {api_key}' \\\n--header 'Content-Type: application/json'\\\n--data-raw '{"type": "string", "name": "test"}'`}
    >
    ```bash {{ title: 'cURL' }}
    ```
    </CodeGroup>
    <CodeGroup title="Response">
    ```json {{ title: 'Response' }}
    {
      "id": "abc",
      "type": "string",
      "name": "test",
    }
    ```
    </CodeGroup>
  </Col>
</Row>

<hr className='ml-0 mr-0' />

<Heading
  url='/datasets/{dataset_id}/metadata/{metadata_id}'
  method='PATCH'
  title='更新元数据'
  name='#update_metadata'
/>
<Row>
  <Col>
    ### Params
    <Properties>
      <Property name='dataset_id' type='string' key='dataset_id'>
        知识库 ID
      </Property>
      <Property name='metadata_id' type='string' key='metadata_id'>
        元数据 ID
      </Property>
    </Properties>

    ### Request Body
    <Properties>
      <Property name='segment' type='object' key='segment'>
        - <code>name</code> (string) 元数据名称，必填
      </Property>
    </Properties>
  </Col>
  <Col sticky>
    <CodeGroup
      title="Request"
      tag="PATCH"
      label="/datasets/{dataset_id}/metadata/{metadata_id}"
      targetCode={`curl --location --request PATCH '${props.apiBaseUrl}/datasets/{dataset_id}/metadata/{metadata_id}' \\\n--header 'Authorization: Bearer {api_key}' \\\n--header 'Content-Type: application/json'\\\n--data-raw '{"name": "test"}'`}
    >
    ```bash {{ title: 'cURL' }}
    ```
    </CodeGroup>
    <CodeGroup title="Response">
    ```json {{ title: 'Response' }}
    {
      "id": "abc",
      "type": "string",
      "name": "test",
    }
    ```
    </CodeGroup>
  </Col>
</Row>

<hr className='ml-0 mr-0' />

<Heading
  url='/datasets/{dataset_id}/metadata/{metadata_id}'
  method='DELETE'
  title='删除元数据'
  name='#delete_metadata'
/>
<Row>
  <Col>
    ### Params
    <Properties>
      <Property name='dataset_id' type='string' key='dataset_id'>
        知识库 ID
      </Property>
      <Property name='metadata_id' type='string' key='metadata_id'>
        元数据 ID
      </Property>
    </Properties>
  </Col>
  <Col sticky>
    <CodeGroup
      title="Request"
      tag="DELETE"
      label="/datasets/{dataset_id}/metadata/{metadata_id}"
      targetCode={`curl --location --request DELETE '${props.apiBaseUrl}/datasets/{dataset_id}/metadata/{metadata_id}' \\\n--header 'Authorization: Bearer {api_key}'`}
    >
    ```bash {{ title: 'cURL' }}
    ```
    </CodeGroup>
  </Col>
</Row>

<hr className='ml-0 mr-0' />

<Heading
  url='/datasets/{dataset_id}/metadata/built-in/{action}'
  method='POST'
  title='启用/禁用内置元数据'
  name='#toggle_metadata'
/>
<Row>
  <Col>
    ### Params
    <Properties>
      <Property name='dataset_id' type='string' key='dataset_id'>
        知识库 ID
      </Property>
      <Property name='action' type='string' key='action'>
        disable/enable
      </Property>
    </Properties>
  </Col>
  <Col sticky>
    <CodeGroup
      title="Request"
      tag="POST"
      label="/datasets/{dataset_id}/metadata/built-in/{action}"
      targetCode={`curl --location --request POST '${props.apiBaseUrl}/datasets/{dataset_id}/metadata/built-in/{action}' \\\n--header 'Authorization: Bearer {api_key}'`}
    >
    ```bash {{ title: 'cURL' }}
    ```
    </CodeGroup>
  </Col>
</Row>

<hr className='ml-0 mr-0' />

<Heading
  url='/datasets/{dataset_id}/documents/metadata'
  method='POST'
  title='更新文档元数据'
  name='#update_documents_metadata'
/>
<Row>
  <Col>
    ### Params
    <Properties>
      <Property name='dataset_id' type='string' key='dataset_id'>
        知识库 ID
      </Property>
    </Properties>

    ### Request Body
    <Properties>
      <Property name='operation_data' type='object list' key='segments'>
        - <code>document_id</code> (string) 文档 ID
        - <code>metadata_list</code> (list) 元数据列表
          - <code>id</code> (string) 元数据 ID
          - <code>type</code> (string) 元数据类型
          - <code>name</code> (string) 元数据名称
      </Property>
    </Properties>
  </Col>
  <Col sticky>
    <CodeGroup
      title="Request"
      tag="POST"
      label="/datasets/{dataset_id}/documents/metadata"
      targetCode={`curl --location --request POST '${props.apiBaseUrl}/datasets/{dataset_id}/documents/metadata' \\\n--header 'Authorization: Bearer {api_key}' \\\n--header 'Content-Type: application/json'\\\n--data-raw '{"operation_data": [{"document_id": "document_id", "metadata_list": [{"id": "id", "value": "value", "name": "name"}]}]}'`}
    >
    ```bash {{ title: 'cURL' }}
    ```
    </CodeGroup>
  </Col>
</Row>

<hr className='ml-0 mr-0' />

<Heading
  url='/datasets/{dataset_id}/metadata'
  method='GET'
  title='查询知识库元数据列表'
  name='#dataset_metadata_list'
>>>>>>> 6efa882c
/>
<Row>
  <Col>
    ### Query
    <Properties>
<<<<<<< HEAD
=======
      <Property name='dataset_id' type='string' key='dataset_id'>
        知识库 ID
      </Property>
>>>>>>> 6efa882c
    </Properties>
  </Col>
  <Col sticky>
    <CodeGroup
      title="Request"
      tag="GET"
<<<<<<< HEAD
      label="/datasets/{dataset_id}"
      targetCode={`curl --location --location --request GET '${props.apiBaseUrl}/workspaces/current/models/model-types/text-embedding' \\\n--header 'Authorization: Bearer {api_key}' \\\n--header 'Content-Type: application/json' `}
    >
    ```bash {{ title: 'cURL' }}
    curl --location --request GET '${props.apiBaseUrl}/workspaces/current/models/model-types/text-embedding' \
    --header 'Authorization: Bearer {api_key}' \
    --header 'Content-Type: application/json' \
=======
      label="/datasets/{dataset_id}/metadata"
      targetCode={`curl --location --request GET '${props.apiBaseUrl}/datasets/{dataset_id}/metadata' \\\n--header 'Authorization: Bearer {api_key}'`}
    >
    ```bash {{ title: 'cURL' }}
>>>>>>> 6efa882c
    ```
    </CodeGroup>
    <CodeGroup title="Response">
    ```json {{ title: 'Response' }}
    {
<<<<<<< HEAD
      "data": [
          {
              "provider": "zhipuai",
              "label": {
                  "zh_Hans": "智谱 AI",
                  "en_US": "ZHIPU AI"
              },
              "icon_small": {
                  "zh_Hans": "http://127.0.0.1:5001/console/api/workspaces/current/model-providers/zhipuai/icon_small/zh_Hans",
                  "en_US": "http://127.0.0.1:5001/console/api/workspaces/current/model-providers/zhipuai/icon_small/en_US"
              },
              "icon_large": {
                  "zh_Hans": "http://127.0.0.1:5001/console/api/workspaces/current/model-providers/zhipuai/icon_large/zh_Hans",
                  "en_US": "http://127.0.0.1:5001/console/api/workspaces/current/model-providers/zhipuai/icon_large/en_US"
              },
              "status": "active",
              "models": [
                  {
                      "model": "embedding-3",
                      "label": {
                          "zh_Hans": "embedding-3",
                          "en_US": "embedding-3"
                      },
                      "model_type": "text-embedding",
                      "features": null,
                      "fetch_from": "predefined-model",
                      "model_properties": {
                          "context_size": 8192
                      },
                      "deprecated": false,
                      "status": "active",
                      "load_balancing_enabled": false
                  },
                  {
                      "model": "embedding-2",
                      "label": {
                          "zh_Hans": "embedding-2",
                          "en_US": "embedding-2"
                      },
                      "model_type": "text-embedding",
                      "features": null,
                      "fetch_from": "predefined-model",
                      "model_properties": {
                          "context_size": 8192
                      },
                      "deprecated": false,
                      "status": "active",
                      "load_balancing_enabled": false
                  },
                  {
                      "model": "text_embedding",
                      "label": {
                          "zh_Hans": "text_embedding",
                          "en_US": "text_embedding"
                      },
                      "model_type": "text-embedding",
                      "features": null,
                      "fetch_from": "predefined-model",
                      "model_properties": {
                          "context_size": 512
                      },
                      "deprecated": false,
                      "status": "active",
                      "load_balancing_enabled": false
                  }
              ]
          }
      ]
=======
      "doc_metadata": [
        {
          "id": "",
          "name": "name",
          "type": "string",
          "use_count": 0,
        },
        ...
      ],
      "built_in_field_enabled": true
>>>>>>> 6efa882c
    }
    ```
    </CodeGroup>
  </Col>
</Row>

<hr className='ml-0 mr-0' />

<Row>
  <Col>
    ### 错误信息
    <Properties>
      <Property name='code' type='string' key='code'>
        返回的错误代码
      </Property>
    </Properties>
    <Properties>
      <Property name='status' type='number' key='status'>
        返回的错误状态
      </Property>
    </Properties>
    <Properties>
      <Property name='message' type='string' key='message'>
        返回的错误信息
      </Property>
    </Properties>
  </Col>
  <Col>
    <CodeGroup title="Example">
    ```json {{ title: 'Response' }}
      {
        "code": "no_file_uploaded",
        "message": "Please upload your file.",
        "status": 400
      }
    ```
    </CodeGroup>
  </Col>
</Row>
<table className="max-w-auto border-collapse border border-slate-400" style={{ maxWidth: 'none', width: 'auto' }}>
  <thead style={{ background: '#f9fafc' }}>
    <tr>
      <th className="p-2 border border-slate-300">code</th>
      <th className="p-2 border border-slate-300">status</th>
      <th className="p-2 border border-slate-300">message</th>
    </tr>
  </thead>
  <tbody>
    <tr>
      <td className="p-2 border border-slate-300">no_file_uploaded</td>
      <td className="p-2 border border-slate-300">400</td>
      <td className="p-2 border border-slate-300">Please upload your file.</td>
    </tr>
    <tr>
      <td className="p-2 border border-slate-300">too_many_files</td>
      <td className="p-2 border border-slate-300">400</td>
      <td className="p-2 border border-slate-300">Only one file is allowed.</td>
    </tr>
    <tr>
      <td className="p-2 border border-slate-300">file_too_large</td>
      <td className="p-2 border border-slate-300">413</td>
      <td className="p-2 border border-slate-300">File size exceeded.</td>
    </tr>
    <tr>
      <td className="p-2 border border-slate-300">unsupported_file_type</td>
      <td className="p-2 border border-slate-300">415</td>
      <td className="p-2 border border-slate-300">File type not allowed.</td>
    </tr>
    <tr>
      <td className="p-2 border border-slate-300">high_quality_dataset_only</td>
      <td className="p-2 border border-slate-300">400</td>
      <td className="p-2 border border-slate-300">Current operation only supports 'high-quality' datasets.</td>
    </tr>
    <tr>
      <td className="p-2 border border-slate-300">dataset_not_initialized</td>
      <td className="p-2 border border-slate-300">400</td>
      <td className="p-2 border border-slate-300">The dataset is still being initialized or indexing. Please wait a moment.</td>
    </tr>
    <tr>
      <td className="p-2 border border-slate-300">archived_document_immutable</td>
      <td className="p-2 border border-slate-300">403</td>
      <td className="p-2 border border-slate-300">The archived document is not editable.</td>
    </tr>
    <tr>
      <td className="p-2 border border-slate-300">dataset_name_duplicate</td>
      <td className="p-2 border border-slate-300">409</td>
      <td className="p-2 border border-slate-300">The dataset name already exists. Please modify your dataset name.</td>
    </tr>
    <tr>
      <td className="p-2 border border-slate-300">invalid_action</td>
      <td className="p-2 border border-slate-300">400</td>
      <td className="p-2 border border-slate-300">Invalid action.</td>
    </tr>
    <tr>
      <td className="p-2 border border-slate-300">document_already_finished</td>
      <td className="p-2 border border-slate-300">400</td>
      <td className="p-2 border border-slate-300">The document has been processed. Please refresh the page or go to the document details.</td>
    </tr>
    <tr>
      <td className="p-2 border border-slate-300">document_indexing</td>
      <td className="p-2 border border-slate-300">400</td>
      <td className="p-2 border border-slate-300">The document is being processed and cannot be edited.</td>
    </tr>
    <tr>
      <td className="p-2 border border-slate-300">invalid_metadata</td>
      <td className="p-2 border border-slate-300">400</td>
      <td className="p-2 border border-slate-300">The metadata content is incorrect. Please check and verify.</td>
    </tr>
  </tbody>
</table>
<div className="pb-4" /><|MERGE_RESOLUTION|>--- conflicted
+++ resolved
@@ -49,7 +49,8 @@
       </Property>
       <Property name='indexing_technique' type='string' key='indexing_technique'>
         索引方式
-          - <code>high_quality</code> 高质量：使用  embedding 模型进行嵌入，构建为向量数据库索引
+          - <code>high_quality</code> 高质量：使用  
+        ding 模型进行嵌入，构建为向量数据库索引
           - <code>economy</code> 经济：使用 keyword table index 的倒排索引进行构建
       </Property>
       <Property name='doc_form' type='string' key='doc_form'>
@@ -1848,12 +1849,6 @@
 <hr className='ml-0 mr-0' />
 
 <Heading
-<<<<<<< HEAD
-  url='/workspaces/current/models/model-types/text-embedding'
-  method='GET'
-  title='获取嵌入模型列表'
-  name='#model_type_list'
-=======
   url='/datasets/{dataset_id}/metadata'
   method='POST'
   title='新增元数据'
@@ -2061,113 +2056,29 @@
   method='GET'
   title='查询知识库元数据列表'
   name='#dataset_metadata_list'
->>>>>>> 6efa882c
 />
 <Row>
   <Col>
     ### Query
     <Properties>
-<<<<<<< HEAD
-=======
-      <Property name='dataset_id' type='string' key='dataset_id'>
-        知识库 ID
-      </Property>
->>>>>>> 6efa882c
+      <Property name='dataset_id' type='string' key='dataset_id'>
+        知识库 ID
+      </Property>
     </Properties>
   </Col>
   <Col sticky>
     <CodeGroup
       title="Request"
       tag="GET"
-<<<<<<< HEAD
-      label="/datasets/{dataset_id}"
-      targetCode={`curl --location --location --request GET '${props.apiBaseUrl}/workspaces/current/models/model-types/text-embedding' \\\n--header 'Authorization: Bearer {api_key}' \\\n--header 'Content-Type: application/json' `}
-    >
-    ```bash {{ title: 'cURL' }}
-    curl --location --request GET '${props.apiBaseUrl}/workspaces/current/models/model-types/text-embedding' \
-    --header 'Authorization: Bearer {api_key}' \
-    --header 'Content-Type: application/json' \
-=======
       label="/datasets/{dataset_id}/metadata"
       targetCode={`curl --location --request GET '${props.apiBaseUrl}/datasets/{dataset_id}/metadata' \\\n--header 'Authorization: Bearer {api_key}'`}
     >
     ```bash {{ title: 'cURL' }}
->>>>>>> 6efa882c
     ```
     </CodeGroup>
     <CodeGroup title="Response">
     ```json {{ title: 'Response' }}
     {
-<<<<<<< HEAD
-      "data": [
-          {
-              "provider": "zhipuai",
-              "label": {
-                  "zh_Hans": "智谱 AI",
-                  "en_US": "ZHIPU AI"
-              },
-              "icon_small": {
-                  "zh_Hans": "http://127.0.0.1:5001/console/api/workspaces/current/model-providers/zhipuai/icon_small/zh_Hans",
-                  "en_US": "http://127.0.0.1:5001/console/api/workspaces/current/model-providers/zhipuai/icon_small/en_US"
-              },
-              "icon_large": {
-                  "zh_Hans": "http://127.0.0.1:5001/console/api/workspaces/current/model-providers/zhipuai/icon_large/zh_Hans",
-                  "en_US": "http://127.0.0.1:5001/console/api/workspaces/current/model-providers/zhipuai/icon_large/en_US"
-              },
-              "status": "active",
-              "models": [
-                  {
-                      "model": "embedding-3",
-                      "label": {
-                          "zh_Hans": "embedding-3",
-                          "en_US": "embedding-3"
-                      },
-                      "model_type": "text-embedding",
-                      "features": null,
-                      "fetch_from": "predefined-model",
-                      "model_properties": {
-                          "context_size": 8192
-                      },
-                      "deprecated": false,
-                      "status": "active",
-                      "load_balancing_enabled": false
-                  },
-                  {
-                      "model": "embedding-2",
-                      "label": {
-                          "zh_Hans": "embedding-2",
-                          "en_US": "embedding-2"
-                      },
-                      "model_type": "text-embedding",
-                      "features": null,
-                      "fetch_from": "predefined-model",
-                      "model_properties": {
-                          "context_size": 8192
-                      },
-                      "deprecated": false,
-                      "status": "active",
-                      "load_balancing_enabled": false
-                  },
-                  {
-                      "model": "text_embedding",
-                      "label": {
-                          "zh_Hans": "text_embedding",
-                          "en_US": "text_embedding"
-                      },
-                      "model_type": "text-embedding",
-                      "features": null,
-                      "fetch_from": "predefined-model",
-                      "model_properties": {
-                          "context_size": 512
-                      },
-                      "deprecated": false,
-                      "status": "active",
-                      "load_balancing_enabled": false
-                  }
-              ]
-          }
-      ]
-=======
       "doc_metadata": [
         {
           "id": "",
@@ -2178,11 +2089,114 @@
         ...
       ],
       "built_in_field_enabled": true
->>>>>>> 6efa882c
-    }
-    ```
-    </CodeGroup>
-  </Col>
+    }
+    ```
+    </CodeGroup>
+  </Col>
+</Row>
+
+<hr className='ml-0 mr-0' />
+ 
+<Heading
+ url='/workspaces/current/models/model-types/text-embedding'
+ method='GET'
+ title='获取嵌入模型列表'
+ name='#model_type_list'
+/>
+<Row>
+   <Col>
+     ### Query
+     <Properties>
+     </Properties>
+   </Col>
+   <Col sticky>
+     <CodeGroup
+       title="Request"
+       tag="GET"
+       label="/datasets/{dataset_id}"
+       targetCode={`curl --location --location --request GET '${props.apiBaseUrl}/workspaces/current/models/model-types/text-embedding' \\\n--header 'Authorization: Bearer {api_key}' \\\n--header 'Content-Type: application/json' `}
+     >
+     ```bash {{ title: 'cURL' }}
+     curl --location --request GET '${props.apiBaseUrl}/workspaces/current/models/model-types/text-embedding' \
+     --header 'Authorization: Bearer {api_key}' \
+     --header 'Content-Type: application/json' \
+     ```
+     </CodeGroup>
+     <CodeGroup title="Response">
+     ```json {{ title: 'Response' }}
+     {
+       "data": [
+           {
+               "provider": "zhipuai",
+               "label": {
+                   "zh_Hans": "智谱 AI",
+                   "en_US": "ZHIPU AI"
+               },
+               "icon_small": {
+                   "zh_Hans": "http://127.0.0.1:5001/console/api/workspaces/current/model-providers/zhipuai/icon_small/zh_Hans",
+                   "en_US": "http://127.0.0.1:5001/console/api/workspaces/current/model-providers/zhipuai/icon_small/en_US"
+               },
+               "icon_large": {
+                   "zh_Hans": "http://127.0.0.1:5001/console/api/workspaces/current/model-providers/zhipuai/icon_large/zh_Hans",
+                   "en_US": "http://127.0.0.1:5001/console/api/workspaces/current/model-providers/zhipuai/icon_large/en_US"
+               },
+               "status": "active",
+               "models": [
+                   {
+                       "model": "embedding-3",
+                       "label": {
+                           "zh_Hans": "embedding-3",
+                           "en_US": "embedding-3"
+                       },
+                       "model_type": "text-embedding",
+                       "features": null,
+                       "fetch_from": "predefined-model",
+                       "model_properties": {
+                           "context_size": 8192
+                       },
+                       "deprecated": false,
+                       "status": "active",
+                       "load_balancing_enabled": false
+                   },
+                   {
+                       "model": "embedding-2",
+                       "label": {
+                           "zh_Hans": "embedding-2",
+                           "en_US": "embedding-2"
+                       },
+                       "model_type": "text-embedding",
+                       "features": null,
+                       "fetch_from": "predefined-model",
+                       "model_properties": {
+                           "context_size": 8192
+                       },
+                       "deprecated": false,
+                       "status": "active",
+                       "load_balancing_enabled": false
+                   },
+                   {
+                       "model": "text_embedding",
+                       "label": {
+                           "zh_Hans": "text_embedding",
+                           "en_US": "text_embedding"
+                       },
+                       "model_type": "text-embedding",
+                       "features": null,
+                       "fetch_from": "predefined-model",
+                       "model_properties": {
+                           "context_size": 512
+                       },
+                       "deprecated": false,
+                       "status": "active",
+                       "load_balancing_enabled": false
+                   }
+               ]
+           }
+       ]
+     }
+     ```
+     </CodeGroup>
+   </Col>
 </Row>
 
 <hr className='ml-0 mr-0' />
