import { CodeGroup } from '@/app/components/develop/code.tsx'
import { Row, Col, Properties, Property, Heading, SubProperty, PropertyInstruction, Paragraph } from '@/app/components/develop/md.tsx'

# Knowledge API

<div>
  ### Authentication

  Service API of Dify authenticates using an `API-Key`.

  It is suggested that developers store the `API-Key` in the backend instead of sharing or storing it in the client side to avoid the leakage of the `API-Key`, which may lead to property loss.

  All API requests should include your `API-Key` in the **`Authorization`** HTTP Header, as shown below:

  <CodeGroup title="Code">
    ```javascript
      Authorization: Bearer {API_KEY}

    ```
  </CodeGroup>
</div>

<hr className='ml-0 mr-0' />

<Heading
  url='/datasets/{dataset_id}/document/create-by-text'
  method='POST'
  title='Create a Document from Text'
  name='#create-by-text'
/>
<Row>
  <Col>
    This API is based on an existing knowledge and creates a new document through text based on this knowledge.

    ### Params
    <Properties>
      <Property name='dataset_id' type='string' key='dataset_id'>
        Knowledge ID
      </Property>
    </Properties>

    ### Request Body
    <Properties>
      <Property name='name' type='string' key='name'>
        Document name
      </Property>
      <Property name='text' type='string' key='text'>
        Document content
      </Property>
      <Property name='indexing_technique' type='string' key='indexing_technique'>
        Index mode
          - <code>high_quality</code> High quality: embedding using embedding model, built as vector database index
          - <code>economy</code> Economy: Build using inverted index of keyword table index
      </Property>
      <Property name='doc_form' type='string' key='doc_form'>
        Format of indexed content
          - <code>text_model</code> Text documents are directly embedded; `economy` mode defaults to using this form
          - <code>hierarchical_model</code> Parent-child mode
          - <code>qa_model</code> Q&A Mode: Generates Q&A pairs for segmented documents and then embeds the questions
      </Property>
      <Property name='doc_language' type='string' key='doc_language'>
        In Q&A mode, specify the language of the document, for example: <code>English</code>, <code>Chinese</code>
      </Property>
      <Property name='process_rule' type='object' key='process_rule'>
        Processing rules
          - <code>mode</code> (string) Cleaning, segmentation mode, automatic / custom
          - <code>rules</code> (object) Custom rules (in automatic mode, this field is empty)
            - <code>pre_processing_rules</code> (array[object]) Preprocessing rules
              - <code>id</code> (string) Unique identifier for the preprocessing rule
                - enumerate
                  - <code>remove_extra_spaces</code> Replace consecutive spaces, newlines, tabs
                  - <code>remove_urls_emails</code> Delete URL, email address
              - <code>enabled</code> (bool) Whether to select this rule or not. If no document ID is passed in, it represents the default value.
            - <code>segmentation</code> (object) Segmentation rules
              - <code>separator</code> Custom segment identifier, currently only allows one delimiter to be set. Default is \n
              - <code>max_tokens</code> Maximum length (token) defaults to 1000
            - <code>parent_mode</code> Retrieval mode of parent chunks: <code>full-doc</code> full text retrieval / <code>paragraph</code> paragraph retrieval
            - <code>subchunk_segmentation</code> (object) Child chunk rules
              - <code>separator</code> Segmentation identifier. Currently, only one delimiter is allowed. The default is <code>***</code>
              - <code>max_tokens</code> The maximum length (tokens) must be validated to be shorter than the length of the parent chunk
              - <code>chunk_overlap</code> Define the overlap between adjacent chunks (optional)
      </Property>
      <PropertyInstruction>When no parameters are set for the knowledge base, the first upload requires the following parameters to be provided; if not provided, the default parameters will be used.</PropertyInstruction>
      <Property name='retrieval_model' type='object' key='retrieval_model'>
        Retrieval model
          - <code>search_method</code> (string) Search method
            - <code>hybrid_search</code> Hybrid search
            - <code>semantic_search</code> Semantic search
            - <code>full_text_search</code> Full-text search
          - <code>reranking_enable</code> (bool) Whether to enable reranking
          - <code>reranking_mode</code> (object) Rerank model configuration
            - <code>reranking_provider_name</code> (string) Rerank model provider
            - <code>reranking_model_name</code> (string) Rerank model name
          - <code>top_k</code> (int) Number of results to return
          - <code>score_threshold_enabled</code> (bool) Whether to enable score threshold
          - <code>score_threshold</code> (float) Score threshold
      </Property>
      <Property name='embedding_model' type='string' key='embedding_model'>
        Embedding model name
      </Property>
      <Property name='embedding_model_provider' type='string' key='embedding_model_provider'>
        Embedding model provider
      </Property>
    </Properties>
  </Col>
  <Col sticky>
    <CodeGroup
      title="Request"
      tag="POST"
      label="/datasets/{dataset_id}/document/create-by-text"
      targetCode={`curl --location --request POST '${props.apiBaseUrl}/datasets/{dataset_id}/document/create-by-text' \\\n--header 'Authorization: Bearer {api_key}' \\\n--header 'Content-Type: application/json' \\\n--data-raw '{"name": "text","text": "text","indexing_technique": "high_quality","process_rule": {"mode": "automatic"}}'`}
    >
    ```bash {{ title: 'cURL' }}
    curl --location --request POST '${props.apiBaseUrl}/datasets/{dataset_id}/document/create-by-text' \
    --header 'Authorization: Bearer {api_key}' \
    --header 'Content-Type: application/json' \
    --data-raw '{
        "name": "text",
        "text": "text",
        "indexing_technique": "high_quality",
        "process_rule": {
            "mode": "automatic"
        }
    }'
    ```
    </CodeGroup>
    <CodeGroup title="Response">
    ```json {{ title: 'Response' }}
    {
      "document": {
        "id": "",
        "position": 1,
        "data_source_type": "upload_file",
        "data_source_info": {
            "upload_file_id": ""
        },
        "dataset_process_rule_id": "",
        "name": "text.txt",
        "created_from": "api",
        "created_by": "",
        "created_at": 1695690280,
        "tokens": 0,
        "indexing_status": "waiting",
        "error": null,
        "enabled": true,
        "disabled_at": null,
        "disabled_by": null,
        "archived": false,
        "display_status": "queuing",
        "word_count": 0,
        "hit_count": 0,
        "doc_form": "text_model"
      },
      "batch": ""
    }
    ```
    </CodeGroup>
  </Col>
</Row>

<hr className='ml-0 mr-0' />

<Heading
  url='/datasets/{dataset_id}/document/create-by-file'
  method='POST'
  title='Create a Document from a File'
  name='#create-by-file'
/>
<Row>
  <Col>
    This API is based on an existing knowledge and creates a new document through a file based on this knowledge.

    ### Params
    <Properties>
      <Property name='dataset_id' type='string' key='dataset_id'>
        Knowledge ID
      </Property>
    </Properties>

    ### Request Body
    <Properties>
      <Property name='data' type='multipart/form-data json string' key='data'>
        - <code>original_document_id</code> Source document ID (optional)
          - Used to re-upload the document or modify the document cleaning and segmentation configuration. The missing information is copied from the source document
          - The source document cannot be an archived document
          - When original_document_id is passed in, the update operation is performed on behalf of the document. process_rule is a fillable item. If not filled in, the segmentation method of the source document will be used by default
          - When original_document_id is not passed in, the new operation is performed on behalf of the document, and process_rule is required

        - <code>indexing_technique</code> Index mode
          - <code>high_quality</code> High quality: embedding using embedding model, built as vector database index
          - <code>economy</code> Economy: Build using inverted index of keyword table index

        - <code>doc_form</code> Format of indexed content
          - <code>text_model</code> Text documents are directly embedded; `economy` mode defaults to using this form
          - <code>hierarchical_model</code> Parent-child mode
          - <code>qa_model</code> Q&A Mode: Generates Q&A pairs for segmented documents and then embeds the questions

        - <code>doc_language</code> In Q&A mode, specify the language of the document, for example: <code>English</code>, <code>Chinese</code>

        - <code>process_rule</code> Processing rules
          - <code>mode</code> (string) Cleaning, segmentation mode, automatic / custom
          - <code>rules</code> (object) Custom rules (in automatic mode, this field is empty)
            - <code>pre_processing_rules</code> (array[object]) Preprocessing rules
              - <code>id</code> (string) Unique identifier for the preprocessing rule
                - enumerate
                  - <code>remove_extra_spaces</code> Replace consecutive spaces, newlines, tabs
                  - <code>remove_urls_emails</code> Delete URL, email address
              - <code>enabled</code> (bool) Whether to select this rule or not. If no document ID is passed in, it represents the default value.
            - <code>segmentation</code> (object) Segmentation rules
              - <code>separator</code> Custom segment identifier, currently only allows one delimiter to be set. Default is \n
              - <code>max_tokens</code> Maximum length (token) defaults to 1000
            - <code>parent_mode</code> Retrieval mode of parent chunks: <code>full-doc</code> full text retrieval / <code>paragraph</code> paragraph retrieval
            - <code>subchunk_segmentation</code> (object) Child chunk rules
              - <code>separator</code> Segmentation identifier. Currently, only one delimiter is allowed. The default is <code>***</code>
              - <code>max_tokens</code> The maximum length (tokens) must be validated to be shorter than the length of the parent chunk
              - <code>chunk_overlap</code> Define the overlap between adjacent chunks (optional)
      </Property>
      <Property name='file' type='multipart/form-data' key='file'>
        Files that need to be uploaded.
      </Property>
      <PropertyInstruction>When no parameters are set for the knowledge base, the first upload requires the following parameters to be provided; if not provided, the default parameters will be used.</PropertyInstruction>
      <Property name='retrieval_model' type='object' key='retrieval_model'>
        Retrieval model
          - <code>search_method</code> (string) Search method
            - <code>hybrid_search</code> Hybrid search
            - <code>semantic_search</code> Semantic search
            - <code>full_text_search</code> Full-text search
          - <code>reranking_enable</code> (bool) Whether to enable reranking
          - <code>reranking_mode</code> (object) Rerank model configuration
            - <code>reranking_provider_name</code> (string) Rerank model provider
            - <code>reranking_model_name</code> (string) Rerank model name
          - <code>top_k</code> (int) Number of results to return
          - <code>score_threshold_enabled</code> (bool) Whether to enable score threshold
          - <code>score_threshold</code> (float) Score threshold
      </Property>
      <Property name='embedding_model' type='string' key='embedding_model'>
        Embedding model name
      </Property>
      <Property name='embedding_model_provider' type='string' key='embedding_model_provider'>
        Embedding model provider
      </Property>
    </Properties>
  </Col>
  <Col sticky>
    <CodeGroup
      title="Request"
      tag="POST"
      label="/datasets/{dataset_id}/document/create-by-file"
      targetCode={`curl --location --request POST '${props.apiBaseUrl}/datasets/{dataset_id}/document/create-by-file' \\\n--header 'Authorization: Bearer {api_key}' \\\n--form 'data="{"indexing_technique":"high_quality","process_rule":{"rules":{"pre_processing_rules":[{"id":"remove_extra_spaces","enabled":true},{"id":"remove_urls_emails","enabled":true}],"segmentation":{"separator":"###","max_tokens":500}},"mode":"custom"}}";type=text/plain' \\\n--form 'file=@"/path/to/file"'`}
    >
    ```bash {{ title: 'cURL' }}
    curl --location --request POST '${props.apiBaseUrl}/datasets/{dataset_id}/document/create-by-file' \
    --header 'Authorization: Bearer {api_key}' \
    --form 'data="{\"name\":\"Dify\",\"indexing_technique\":\"high_quality\",\"process_rule\":{\"rules\":{\"pre_processing_rules\":[{\"id\":\"remove_extra_spaces\",\"enabled\":true},{\"id\":\"remove_urls_emails\",\"enabled\":true}],\"segmentation\":{\"separator\":\"###\",\"max_tokens\":500}},\"mode\":\"custom\"}}";type=text/plain' \
    --form 'file=@"/path/to/file"'
    ```
    </CodeGroup>
    <CodeGroup title="Response">
    ```json {{ title: 'Response' }}
    {
      "document": {
        "id": "",
        "position": 1,
        "data_source_type": "upload_file",
        "data_source_info": {
          "upload_file_id": ""
        },
        "dataset_process_rule_id": "",
        "name": "Dify.txt",
        "created_from": "api",
        "created_by": "",
        "created_at": 1695308667,
        "tokens": 0,
        "indexing_status": "waiting",
        "error": null,
        "enabled": true,
        "disabled_at": null,
        "disabled_by": null,
        "archived": false,
        "display_status": "queuing",
        "word_count": 0,
        "hit_count": 0,
        "doc_form": "text_model"
      },
      "batch": ""
    }
    ```
    </CodeGroup>
  </Col>
</Row>

<hr className='ml-0 mr-0' />

<Heading
  url='/datasets'
  method='POST'
  title='Create an Empty Knowledge Base'
  name='#create_empty_dataset'
/>
<Row>
  <Col>
    ### Request Body
    <Properties>
      <Property name='name' type='string' key='name'>
        Knowledge name
      </Property>
      <Property name='description' type='string' key='description'>
        Knowledge description (optional)
      </Property>
      <Property name='indexing_technique' type='string' key='indexing_technique'>
        Index technique (optional)
          - <code>high_quality</code> High quality
          - <code>economy</code> Economy
      </Property>
      <Property name='permission' type='string' key='permission'>
        Permission
          - <code>only_me</code> Only me
          - <code>all_team_members</code> All team members
          - <code>partial_members</code> Partial members
      </Property>
      <Property name='provider' type='string' key='provider'>
        Provider (optional, default: vendor)
          - <code>vendor</code> Vendor
          - <code>external</code> External knowledge
      </Property>
      <Property name='external_knowledge_api_id' type='str' key='external_knowledge_api_id'>
        External knowledge API ID (optional)
      </Property>
      <Property name='external_knowledge_id' type='str' key='external_knowledge_id'>
        External knowledge ID (optional)
      </Property>
    </Properties>
  </Col>
  <Col sticky>
    <CodeGroup
      title="Request"
      tag="POST"
      label="/datasets"
      targetCode={`curl --location --request POST '${props.apiBaseUrl}/datasets' \\\n--header 'Authorization: Bearer {api_key}' \\\n--header 'Content-Type: application/json' \\\n--data-raw '{"name": "name", "permission": "only_me"}'`}
    >
    ```bash {{ title: 'cURL' }}
    curl --location --request POST '${apiBaseUrl}/v1/datasets' \
    --header 'Authorization: Bearer {api_key}' \
    --header 'Content-Type: application/json' \
    --data-raw '{
      "name": "name",
      "permission": "only_me"
    }'
    ```
    </CodeGroup>
    <CodeGroup title="Response">
    ```json {{ title: 'Response' }}
    {
      "id": "",
      "name": "name",
      "description": null,
      "provider": "vendor",
      "permission": "only_me",
      "data_source_type": null,
      "indexing_technique": null,
      "app_count": 0,
      "document_count": 0,
      "word_count": 0,
      "created_by": "",
      "created_at": 1695636173,
      "updated_by": "",
      "updated_at": 1695636173,
      "embedding_model": null,
      "embedding_model_provider": null,
      "embedding_available": null
    }
    ```
    </CodeGroup>
  </Col>
</Row>

<hr className='ml-0 mr-0' />

<Heading
  url='/datasets'
  method='GET'
  title='Get Knowledge Base List'
  name='#dataset_list'
/>
<Row>
  <Col>
    ### Query
    <Properties>
      <Property name='page' type='string' key='page'>
        Page number
      </Property>
      <Property name='limit' type='string' key='limit'>
        Number of items returned, default 20, range 1-100
      </Property>
    </Properties>
  </Col>
  <Col sticky>
    <CodeGroup
      title="Request"
      tag="GET"
      label="/datasets"
      targetCode={`curl --location --request GET '${props.apiBaseUrl}/datasets?page=1&limit=20' \\\n--header 'Authorization: Bearer {api_key}'`}
    >
    ```bash {{ title: 'cURL' }}
    curl --location --request GET '${props.apiBaseUrl}/datasets?page=1&limit=20' \
    --header 'Authorization: Bearer {api_key}'
    ```
    </CodeGroup>
    <CodeGroup title="Response">
    ```json {{ title: 'Response' }}
    {
      "data": [
        {
          "id": "",
          "name": "name",
          "description": "desc",
          "permission": "only_me",
          "data_source_type": "upload_file",
          "indexing_technique": "",
          "app_count": 2,
          "document_count": 10,
          "word_count": 1200,
          "created_by": "",
          "created_at": "",
          "updated_by": "",
          "updated_at": ""
        },
        ...
      ],
      "has_more": true,
      "limit": 20,
      "total": 50,
      "page": 1
    }
    ```
    </CodeGroup>
  </Col>
</Row>

<hr className='ml-0 mr-0' />

<Heading
  url='/datasets/{dataset_id}'
  method='GET'
  title='Get knowledge base details by knowledge base ID'
  name='#view_dataset'
/>
<Row>
  <Col>
    ### Query
    <Properties>
      <Property name='dataset_id' type='string' key='dataset_id'>
        Knowledge Base ID
      </Property>
    </Properties>
  </Col>
  <Col sticky>
    <CodeGroup
      title="Request"
      tag="GET"
      label="/datasets/{dataset_id}"
      targetCode={`curl --location --request GET '${props.apiBaseUrl}/datasets/{dataset_id}' \\\n--header 'Authorization: Bearer {api_key}'`}
    >
    ```bash {{ title: 'cURL' }}
    curl --location --request GET '${props.apiBaseUrl}/datasets/{dataset_id}' \
    --header 'Authorization: Bearer {api_key}'
    ```
    </CodeGroup>
    <CodeGroup title="Response">
    ```json {{ title: 'Response' }}
    {
      "id": "eaedb485-95ac-4ffd-ab1e-18da6d676a2f",
      "name": "Test Knowledge Base",
      "description": "",
      "provider": "vendor",
      "permission": "only_me",
      "data_source_type": null,
      "indexing_technique": null,
      "app_count": 0,
      "document_count": 0,
      "word_count": 0,
      "created_by": "e99a1635-f725-4951-a99a-1daaaa76cfc6",
      "created_at": 1735620612,
      "updated_by": "e99a1635-f725-4951-a99a-1daaaa76cfc6",
      "updated_at": 1735620612,
      "embedding_model": null,
      "embedding_model_provider": null,
      "embedding_available": true,
      "retrieval_model_dict": {
        "search_method": "semantic_search",
        "reranking_enable": false,
        "reranking_mode": null,
        "reranking_model": {
          "reranking_provider_name": "",
          "reranking_model_name": ""
        },
        "weights": null,
        "top_k": 2,
        "score_threshold_enabled": false,
        "score_threshold": null
      },
      "tags": [],
      "doc_form": null,
      "external_knowledge_info": {
        "external_knowledge_id": null,
        "external_knowledge_api_id": null,
        "external_knowledge_api_name": null,
        "external_knowledge_api_endpoint": null
      },
      "external_retrieval_model": {
        "top_k": 2,
        "score_threshold": 0.0,
        "score_threshold_enabled": null
      }
    }
    ```
    </CodeGroup>
  </Col>
</Row>

<hr className='ml-0 mr-0' />

<Heading
  url='/datasets/{dataset_id}'
  method='POST'
  title='Update knowledge base'
  name='#update_dataset'
/>
<Row>
  <Col>
    ### Query
    <Properties>
      <Property name='dataset_id' type='string' key='dataset_id'>
        Knowledge Base ID
      </Property>
      <Property name='indexing_technique' type='string' key='indexing_technique'>
        Index technique (optional)
          - <code>high_quality</code> High quality
          - <code>economy</code> Economy
      </Property>
      <Property name='permission' type='string' key='permission'>
        Permission
          - <code>only_me</code> Only me
          - <code>all_team_members</code> All team members
          - <code>partial_members</code> Partial members
      </Property>
      <Property name='embedding_model_provider' type='string' key='embedding_model_provider'>
        Specified embedding model provider, must be set up in the system first, corresponding to the provider field(Optional)
      </Property>
      <Property name='embedding_model' type='string' key='embedding_model'>
        Specified embedding model, corresponding to the model field(Optional)
      </Property>
      <Property name='retrieval_model' type='string' key='retrieval_model'>
        Specified retrieval model, corresponding to the model field(Optional)
      </Property>
      <Property name='partial_member_list' type='array' key='partial_member_list'>
        Partial member list(Optional)
      </Property>
    </Properties>
  </Col>
  <Col sticky>
    <CodeGroup
      title="Request"
      tag="POST"
      label="/datasets/{dataset_id}"
      targetCode={`curl --location --request POST '${props.apiBaseUrl}/datasets/{dataset_id}' \\\n--header 'Authorization: Bearer {api_key}' \\\n--header 'Content-Type: application/json' \\\n--data-raw '{"name": "Test Knowledge Base", "indexing_technique": "high_quality", "permission": "only_me", "embedding_model_provider": "zhipuai", "embedding_model": "embedding-3", "retrieval_model": "", "partial_member_list": []}' `}
    >
    ```bash {{ title: 'cURL' }}
    curl --location --request POST '${props.apiBaseUrl}/datasets/{dataset_id}' \
    --header 'Authorization: Bearer {api_key}' \
    --header 'Content-Type: application/json' \
    --data-raw '{"name": "Test Knowledge Base", "indexing_technique": "high_quality", "permission": "only_me",\
      "embedding_model_provider": "zhipuai", "embedding_model": "embedding-3", "retrieval_model": "", "partial_member_list": []}'
    ```
    </CodeGroup>
    <CodeGroup title="Response">
    ```json {{ title: 'Response' }}
    {
      "id": "eaedb485-95ac-4ffd-ab1e-18da6d676a2f",
      "name": "Test Knowledge Base",
      "description": "",
      "provider": "vendor",
      "permission": "only_me",
      "data_source_type": null,
      "indexing_technique": "high_quality",
      "app_count": 0,
      "document_count": 0,
      "word_count": 0,
      "created_by": "e99a1635-f725-4951-a99a-1daaaa76cfc6",
      "created_at": 1735620612,
      "updated_by": "e99a1635-f725-4951-a99a-1daaaa76cfc6",
      "updated_at": 1735622679,
      "embedding_model": "embedding-3",
      "embedding_model_provider": "zhipuai",
      "embedding_available": null,
      "retrieval_model_dict": {
          "search_method": "semantic_search",
          "reranking_enable": false,
          "reranking_mode": null,
          "reranking_model": {
              "reranking_provider_name": "",
              "reranking_model_name": ""
          },
          "weights": null,
          "top_k": 2,
          "score_threshold_enabled": false,
          "score_threshold": null
      },
      "tags": [],
      "doc_form": null,
      "external_knowledge_info": {
          "external_knowledge_id": null,
          "external_knowledge_api_id": null,
          "external_knowledge_api_name": null,
          "external_knowledge_api_endpoint": null
      },
      "external_retrieval_model": {
          "top_k": 2,
          "score_threshold": 0.0,
          "score_threshold_enabled": null
      },
      "partial_member_list": []
    }
    ```
    </CodeGroup>
  </Col>
</Row>

<hr className='ml-0 mr-0' />

<Heading
  url='/datasets/{dataset_id}'
  method='DELETE'
  title='Delete a Knowledge Base'
  name='#delete_dataset'
/>
<Row>
  <Col>
    ### Params
    <Properties>
      <Property name='dataset_id' type='string' key='dataset_id'>
        Knowledge ID
      </Property>
    </Properties>
  </Col>
  <Col sticky>
    <CodeGroup
      title="Request"
      tag="DELETE"
      label="/datasets/{dataset_id}"
      targetCode={`curl --location --request DELETE '${props.apiBaseUrl}/datasets/{dataset_id}' \\\n--header 'Authorization: Bearer {api_key}'`}
    >
    ```bash {{ title: 'cURL' }}
    curl --location --request DELETE '${props.apiBaseUrl}/datasets/{dataset_id}' \
    --header 'Authorization: Bearer {api_key}'
    ```
    </CodeGroup>
    <CodeGroup title="Response">
    ```text {{ title: 'Response' }}
    204 No Content
    ```
    </CodeGroup>
  </Col>
</Row>

<hr className='ml-0 mr-0' />

<Heading
  url='/datasets/{dataset_id}/documents/{document_id}/update-by-text'
  method='POST'
  title='Update a Document with Text'
  name='#update-by-text'
/>
<Row>
  <Col>
    This API is based on an existing knowledge and updates the document through text based on this knowledge.

    ### Params
    <Properties>
      <Property name='dataset_id' type='string' key='dataset_id'>
        Knowledge ID
      </Property>
      <Property name='document_id' type='string' key='document_id'>
        Document ID
      </Property>
    </Properties>

    ### Request Body
    <Properties>
      <Property name='name' type='string' key='name'>
        Document name (optional)
      </Property>
      <Property name='text' type='string' key='text'>
        Document content (optional)
      </Property>
      <Property name='process_rule' type='object' key='process_rule'>
        Processing rules
          - <code>mode</code> (string) Cleaning, segmentation mode, automatic / custom
          - <code>rules</code> (object) Custom rules (in automatic mode, this field is empty)
            - <code>pre_processing_rules</code> (array[object]) Preprocessing rules
              - <code>id</code> (string) Unique identifier for the preprocessing rule
                - enumerate
                  - <code>remove_extra_spaces</code> Replace consecutive spaces, newlines, tabs
                  - <code>remove_urls_emails</code> Delete URL, email address
              - <code>enabled</code> (bool) Whether to select this rule or not. If no document ID is passed in, it represents the default value.
            - <code>segmentation</code> (object) Segmentation rules
              - <code>separator</code> Custom segment identifier, currently only allows one delimiter to be set. Default is \n
              - <code>max_tokens</code> Maximum length (token) defaults to 1000
            - <code>parent_mode</code> Retrieval mode of parent chunks: <code>full-doc</code> full text retrieval / <code>paragraph</code> paragraph retrieval
            - <code>subchunk_segmentation</code> (object) Child chunk rules
              - <code>separator</code> Segmentation identifier. Currently, only one delimiter is allowed. The default is <code>***</code>
              - <code>max_tokens</code> The maximum length (tokens) must be validated to be shorter than the length of the parent chunk
              - <code>chunk_overlap</code> Define the overlap between adjacent chunks (optional)
      </Property>
    </Properties>
  </Col>
  <Col sticky>
    <CodeGroup
      title="Request"
      tag="POST"
      label="/datasets/{dataset_id}/documents/{document_id}/update-by-text"
      targetCode={`curl --location --request POST '${props.apiBaseUrl}/datasets/{dataset_id}/documents/{document_id}/update-by-text' \\\n--header 'Authorization: Bearer {api_key}' \\\n--header 'Content-Type: application/json' \\\n--data-raw '{"name": "name","text": "text"}'`}
    >
    ```bash {{ title: 'cURL' }}
    curl --location --request POST '${props.apiBaseUrl}/datasets/{dataset_id}/documents/{document_id}/update-by-text' \
    --header 'Authorization: Bearer {api_key}' \
    --header 'Content-Type: application/json' \
    --data-raw '{
        "name": "name",
        "text": "text"
    }'
    ```
    </CodeGroup>
    <CodeGroup title="Response">
    ```json {{ title: 'Response' }}
    {
      "document": {
        "id": "",
        "position": 1,
        "data_source_type": "upload_file",
        "data_source_info": {
          "upload_file_id": ""
        },
        "dataset_process_rule_id": "",
        "name": "name.txt",
        "created_from": "api",
        "created_by": "",
        "created_at": 1695308667,
        "tokens": 0,
        "indexing_status": "waiting",
        "error": null,
        "enabled": true,
        "disabled_at": null,
        "disabled_by": null,
        "archived": false,
        "display_status": "queuing",
        "word_count": 0,
        "hit_count": 0,
        "doc_form": "text_model"
      },
      "batch": ""
    }
    ```
    </CodeGroup>
  </Col>
</Row>

<hr className='ml-0 mr-0' />

<Heading
  url='/datasets/{dataset_id}/documents/{document_id}/update-by-file'
  method='POST'
  title='Update a Document with a File'
  name='#update-by-file'
/>
<Row>
  <Col>
    This API is based on an existing knowledge, and updates documents through files based on this knowledge

    ### Params
    <Properties>
      <Property name='dataset_id' type='string' key='dataset_id'>
        Knowledge ID
      </Property>
      <Property name='document_id' type='string' key='document_id'>
        Document ID
      </Property>
    </Properties>

    ### Request Body
    <Properties>
      <Property name='name' type='string' key='name'>
        Document name (optional)
      </Property>
      <Property name='file' type='multipart/form-data' key='file'>
        Files to be uploaded
      </Property>
      <Property name='process_rule' type='object' key='process_rule'>
        Processing rules
          - <code>mode</code> (string) Cleaning, segmentation mode, automatic / custom
          - <code>rules</code> (object) Custom rules (in automatic mode, this field is empty)
            - <code>pre_processing_rules</code> (array[object]) Preprocessing rules
              - <code>id</code> (string) Unique identifier for the preprocessing rule
                - enumerate
                  - <code>remove_extra_spaces</code> Replace consecutive spaces, newlines, tabs
                  - <code>remove_urls_emails</code> Delete URL, email address
              - <code>enabled</code> (bool) Whether to select this rule or not. If no document ID is passed in, it represents the default value.
            - <code>segmentation</code> (object) Segmentation rules
              - <code>separator</code> Custom segment identifier, currently only allows one delimiter to be set. Default is \n
              - <code>max_tokens</code> Maximum length (token) defaults to 1000
            - <code>parent_mode</code> Retrieval mode of parent chunks: <code>full-doc</code> full text retrieval / <code>paragraph</code> paragraph retrieval
            - <code>subchunk_segmentation</code> (object) Child chunk rules
              - <code>separator</code> Segmentation identifier. Currently, only one delimiter is allowed. The default is <code>***</code>
              - <code>max_tokens</code> The maximum length (tokens) must be validated to be shorter than the length of the parent chunk
              - <code>chunk_overlap</code> Define the overlap between adjacent chunks (optional)
      </Property>
    </Properties>
  </Col>
  <Col sticky>
    <CodeGroup
      title="Request"
      tag="POST"
      label="/datasets/{dataset_id}/documents/{document_id}/update-by-file"
      targetCode={`curl --location --request POST '${props.apiBaseUrl}/datasets/{dataset_id}/documents/{document_id}/update-by-file' \\\n--header 'Authorization: Bearer {api_key}' \\\n--form 'data="{"name":"Dify","indexing_technique":"high_quality","process_rule":{"rules":{"pre_processing_rules":[{"id":"remove_extra_spaces","enabled":true},{"id":"remove_urls_emails","enabled":true}],"segmentation":{"separator":"###","max_tokens":500}},"mode":"custom"}}";type=text/plain' \\\n--form 'file=@"/path/to/file"'`}
    >
    ```bash {{ title: 'cURL' }}
    curl --location --request POST '${props.apiBaseUrl}/datasets/{dataset_id}/documents/{document_id}/update-by-file' \
    --header 'Authorization: Bearer {api_key}' \
    --form 'data="{\"name\":\"Dify\",\"indexing_technique\":\"high_quality\",\"process_rule\":{\"rules\":{\"pre_processing_rules\":[{\"id\":\"remove_extra_spaces\",\"enabled\":true},{\"id\":\"remove_urls_emails\",\"enabled\":true}],\"segmentation\":{\"separator\":\"###\",\"max_tokens\":500}},\"mode\":\"custom\"}}";type=text/plain' \
    --form 'file=@"/path/to/file"'
    ```
    </CodeGroup>
    <CodeGroup title="Response">
    ```json {{ title: 'Response' }}
    {
      "document": {
        "id": "",
        "position": 1,
        "data_source_type": "upload_file",
        "data_source_info": {
          "upload_file_id": ""
        },
        "dataset_process_rule_id": "",
        "name": "Dify.txt",
        "created_from": "api",
        "created_by": "",
        "created_at": 1695308667,
        "tokens": 0,
        "indexing_status": "waiting",
        "error": null,
        "enabled": true,
        "disabled_at": null,
        "disabled_by": null,
        "archived": false,
        "display_status": "queuing",
        "word_count": 0,
        "hit_count": 0,
        "doc_form": "text_model"
      },
      "batch": "20230921150427533684"
    }
    ```
    </CodeGroup>
  </Col>
</Row>

<hr className='ml-0 mr-0' />

<Heading
  url='/datasets/{dataset_id}/documents/{batch}/indexing-status'
  method='GET'
  title='Get Document Embedding Status (Progress)'
  name='#indexing_status'
/>
<Row>
  <Col>
    ### Params
    <Properties>
      <Property name='dataset_id' type='string' key='dataset_id'>
        Knowledge ID
      </Property>
      <Property name='batch' type='string' key='batch'>
        Batch number of uploaded documents
      </Property>
    </Properties>
  </Col>
  <Col sticky>
    <CodeGroup
      title="Request"
      tag="GET"
      label="/datasets/{dataset_id}/documents/{batch}/indexing-status"
      targetCode={`curl --location --request GET '${props.apiBaseUrl}/datasets/{dataset_id}/documents/{batch}/indexing-status' \\\n--header 'Authorization: Bearer {api_key}'`}
    >
    ```bash {{ title: 'cURL' }}
    curl --location --request GET '${props.apiBaseUrl}/datasets/{dataset_id}/documents/{batch}/indexing-status' \
    --header 'Authorization: Bearer {api_key}' \
    ```
    </CodeGroup>
    <CodeGroup title="Response">
    ```json {{ title: 'Response' }}
    {
      "data":[{
        "id": "",
        "indexing_status": "indexing",
        "processing_started_at": 1681623462.0,
        "parsing_completed_at": 1681623462.0,
        "cleaning_completed_at": 1681623462.0,
        "splitting_completed_at": 1681623462.0,
        "completed_at": null,
        "paused_at": null,
        "error": null,
        "stopped_at": null,
        "completed_segments": 24,
        "total_segments": 100
      }]
    }
    ```
    </CodeGroup>
  </Col>
</Row>

<hr className='ml-0 mr-0' />

<Heading
  url='/datasets/{dataset_id}/documents/{document_id}'
  method='DELETE'
  title='Delete a Document'
  name='#delete_document'
/>
<Row>
  <Col>
    ### Params
    <Properties>
      <Property name='dataset_id' type='string' key='dataset_id'>
        Knowledge ID
      </Property>
      <Property name='document_id' type='string' key='document_id'>
        Document ID
      </Property>
    </Properties>
  </Col>
  <Col sticky>
    <CodeGroup
      title="Request"
      tag="DELETE"
      label="/datasets/{dataset_id}/documents/{document_id}"
      targetCode={`curl --location --request DELETE '${props.apiBaseUrl}/datasets/{dataset_id}/documents/{document_id}' \\\n--header 'Authorization: Bearer {api_key}'`}
    >
    ```bash {{ title: 'cURL' }}
    curl --location --request DELETE '${props.apiBaseUrl}/datasets/{dataset_id}/documents/{document_id}' \
    --header 'Authorization: Bearer {api_key}' \
    ```
    </CodeGroup>
    <CodeGroup title="Response">
    ```json {{ title: 'Response' }}
    {
      "result": "success"
    }
    ```
    </CodeGroup>
  </Col>
</Row>

<hr className='ml-0 mr-0' />

<Heading
  url='/datasets/{dataset_id}/documents'
  method='GET'
  title='Get the Document List of a Knowledge Base'
  name='#dataset_document_list'
/>
<Row>
  <Col>
    ### Params
    <Properties>
      <Property name='dataset_id' type='string' key='dataset_id'>
        Knowledge ID
      </Property>
    </Properties>

    ### Query
    <Properties>
      <Property name='keyword' type='string' key='keyword'>
        Search keywords, currently only search document names (optional)
      </Property>
      <Property name='page' type='string' key='page'>
        Page number (optional)
      </Property>
      <Property name='limit' type='string' key='limit'>
        Number of items returned, default 20, range 1-100 (optional)
      </Property>
    </Properties>
  </Col>
  <Col sticky>
    <CodeGroup
      title="Request"
      tag="GET"
      label="/datasets/{dataset_id}/documents"
      targetCode={`curl --location --request GET '${props.apiBaseUrl}/datasets/{dataset_id}/documents' \\\n--header 'Authorization: Bearer {api_key}'`}
    >
    ```bash {{ title: 'cURL' }}
    curl --location --request GET '${props.apiBaseUrl}/datasets/{dataset_id}/documents' \
    --header 'Authorization: Bearer {api_key}' \
    ```
    </CodeGroup>
    <CodeGroup title="Response">
    ```json {{ title: 'Response' }}
    {
      "data": [
        {
          "id": "",
          "position": 1,
          "data_source_type": "file_upload",
          "data_source_info": null,
          "dataset_process_rule_id": null,
          "name": "dify",
          "created_from": "",
          "created_by": "",
          "created_at": 1681623639,
          "tokens": 0,
          "indexing_status": "waiting",
          "error": null,
          "enabled": true,
          "disabled_at": null,
          "disabled_by": null,
          "archived": false
        },
      ],
      "has_more": false,
      "limit": 20,
      "total": 9,
      "page": 1
    }
    ```
    </CodeGroup>
  </Col>
</Row>

<hr className='ml-0 mr-0' />

<Heading
  url='/datasets/{dataset_id}/documents/{document_id}/segments'
  method='POST'
  title='Add Chunks to a Document'
  name='#create_new_segment'
/>
<Row>
  <Col>
    ### Params
    <Properties>
      <Property name='dataset_id' type='string' key='dataset_id'>
        Knowledge ID
      </Property>
      <Property name='document_id' type='string' key='document_id'>
        Document ID
      </Property>
    </Properties>

    ### Request Body
    <Properties>
      <Property name='segments' type='object list' key='segments'>
        - <code>content</code> (text) Text content / question content, required
        - <code>answer</code> (text) Answer content, if the mode of the knowledge is Q&A mode, pass the value (optional)
        - <code>keywords</code> (list) Keywords (optional)
      </Property>
    </Properties>
  </Col>
  <Col sticky>
    <CodeGroup
      title="Request"
      tag="POST"
      label="/datasets/{dataset_id}/documents/{document_id}/segments"
      targetCode={`curl --location --request POST '${props.apiBaseUrl}/datasets/{dataset_id}/documents/{document_id}/segments' \\\n--header 'Authorization: Bearer {api_key}' \\\n--header 'Content-Type: application/json' \\\n--data-raw '{"segments": [{"content": "1","answer": "1","keywords": ["a"]}]}'`}
    >
    ```bash {{ title: 'cURL' }}
    curl --location --request POST '${props.apiBaseUrl}/datasets/{dataset_id}/documents/{document_id}/segments' \
    --header 'Authorization: Bearer {api_key}' \
    --header 'Content-Type: application/json' \
    --data-raw '{
      "segments": [
        {
          "content": "1",
          "answer": "1",
          "keywords": ["a"]
        }
      ]
    }'
    ```
    </CodeGroup>
    <CodeGroup title="Response">
    ```json {{ title: 'Response' }}
    {
      "data": [{
        "id": "",
        "position": 1,
        "document_id": "",
        "content": "1",
        "answer": "1",
        "word_count": 25,
        "tokens": 0,
        "keywords": [
          "a"
        ],
        "index_node_id": "",
        "index_node_hash": "",
        "hit_count": 0,
        "enabled": true,
        "disabled_at": null,
        "disabled_by": null,
        "status": "completed",
        "created_by": "",
        "created_at": 1695312007,
        "indexing_at": 1695312007,
        "completed_at": 1695312007,
        "error": null,
        "stopped_at": null
      }],
      "doc_form": "text_model"
    }
    ```
    </CodeGroup>
  </Col>
</Row>

<hr className='ml-0 mr-0' />

<Heading
  url='/datasets/{dataset_id}/documents/{document_id}/segments'
  method='GET'
  title='Get Chunks from a Document'
  name='#get_segment'
/>
<Row>
  <Col>
    ### Path
    <Properties>
      <Property name='dataset_id' type='string' key='dataset_id'>
        Knowledge ID
      </Property>
      <Property name='document_id' type='string' key='document_id'>
        Document ID
      </Property>
    </Properties>

     ### Query
    <Properties>
      <Property name='keyword' type='string' key='keyword'>
        Keyword (optional)
      </Property>
      <Property name='status' type='string' key='status'>
        Search status, completed
      </Property>
      <Property name='page' type='string' key='page'>
        Page number (optional)
      </Property>
      <Property name='limit' type='string' key='limit'>
        Number of items returned, default 20, range 1-100 (optional)
      </Property>
    </Properties>
  </Col>
  <Col sticky>
    <CodeGroup
      title="Request"
      tag="GET"
      label="/datasets/{dataset_id}/documents/{document_id}/segments"
      targetCode={`curl --location --request GET '${props.apiBaseUrl}/datasets/{dataset_id}/documents/{document_id}/segments' \\\n--header 'Authorization: Bearer {api_key}' \\\n--header 'Content-Type: application/json'`}
    >
    ```bash {{ title: 'cURL' }}
    curl --location --request GET '${props.apiBaseUrl}/datasets/{dataset_id}/documents/{document_id}/segments' \
    --header 'Authorization: Bearer {api_key}' \
    --header 'Content-Type: application/json'
    ```
    </CodeGroup>
    <CodeGroup title="Response">
    ```json {{ title: 'Response' }}
    {
      "data": [{
        "id": "",
        "position": 1,
        "document_id": "",
        "content": "1",
        "answer": "1",
        "word_count": 25,
        "tokens": 0,
        "keywords": [
            "a"
        ],
        "index_node_id": "",
        "index_node_hash": "",
        "hit_count": 0,
        "enabled": true,
        "disabled_at": null,
        "disabled_by": null,
        "status": "completed",
        "created_by": "",
        "created_at": 1695312007,
        "indexing_at": 1695312007,
        "completed_at": 1695312007,
        "error": null,
        "stopped_at": null
      }],
      "doc_form": "text_model",
      "has_more": false,
      "limit": 20,
      "total": 9,
      "page": 1
    }
    ```
    </CodeGroup>
  </Col>
</Row>

<hr className='ml-0 mr-0' />

<Heading
  url='/datasets/{dataset_id}/documents/{document_id}/segments/{segment_id}'
  method='DELETE'
  title='Delete a Chunk in a Document'
  name='#delete_segment'
/>
<Row>
  <Col>
    ### Path
    <Properties>
      <Property name='dataset_id' type='string' key='dataset_id'>
        Knowledge ID
      </Property>
      <Property name='document_id' type='string' key='document_id'>
        Document ID
      </Property>
      <Property name='segment_id' type='string' key='segment_id'>
        Document Segment ID
      </Property>
    </Properties>
  </Col>
  <Col sticky>
    <CodeGroup
      title="Request"
      tag="DELETE"
      label="/datasets/{dataset_id}/documents/{document_id}/segments/{segment_id}"
      targetCode={`curl --location --request DELETE '${props.apiBaseUrl}/datasets/{dataset_id}/segments/{segment_id}' \\\n--header 'Authorization: Bearer {api_key}' \\\n--header 'Content-Type: application/json'`}
    >
    ```bash {{ title: 'cURL' }}
    curl --location --request DELETE '${props.apiBaseUrl}/datasets/{dataset_id}/segments/{segment_id}' \
    --header 'Authorization: Bearer {api_key}' \
    --header 'Content-Type: application/json'
    ```
    </CodeGroup>
    <CodeGroup title="Response">
    ```json {{ title: 'Response' }}
    {
      "result": "success"
    }
    ```
    </CodeGroup>
  </Col>
</Row>

<hr className='ml-0 mr-0' />

<Heading
  url='/datasets/{dataset_id}/documents/{document_id}/segments/{segment_id}'
  method='POST'
  title='Update a Chunk in a Document'
  name='#update_segment'
/>
<Row>
  <Col>
    ### POST
    <Properties>
      <Property name='dataset_id' type='string' key='dataset_id'>
        Knowledge ID
      </Property>
      <Property name='document_id' type='string' key='document_id'>
        Document ID
      </Property>
      <Property name='segment_id' type='string' key='segment_id'>
        Document Segment ID
      </Property>
    </Properties>

    ### Request Body
    <Properties>
      <Property name='segment' type='object' key='segment'>
        - <code>content</code> (text) Text content / question content, required
        - <code>answer</code> (text) Answer content, passed if the knowledge is in Q&A mode (optional)
        - <code>keywords</code> (list) Keyword (optional)
        - <code>enabled</code> (bool) False / true (optional)
        - <code>regenerate_child_chunks</code> (bool) Whether to regenerate child chunks (optional)
      </Property>
    </Properties>
  </Col>
  <Col sticky>
    <CodeGroup
      title="Request"
      tag="POST"
      label="/datasets/{dataset_id}/documents/{document_id}/segments/{segment_id}"
      targetCode={`curl --location --request POST '${props.apiBaseUrl}/datasets/{dataset_id}/documents/{document_id}/segments/{segment_id}' \\\n--header 'Authorization: Bearer {api_key}' \\\n--header 'Content-Type: application/json'\\\n--data-raw '{\"segment\": {\"content\": \"1\",\"answer\": \"1\", \"keywords\": [\"a\"], \"enabled\": false}}'`}
    >
    ```bash {{ title: 'cURL' }}
    curl --location --request POST '${props.apiBaseUrl}/datasets/{dataset_id}/documents/{document_id}/segments/{segment_id}' \
    --header 'Content-Type: application/json' \
    --data-raw '{
      "segment": {
          "content": "1",
          "answer": "1",
          "keywords": ["a"],
          "enabled": false
      }
    }'
    ```
    </CodeGroup>
    <CodeGroup title="Response">
    ```json {{ title: 'Response' }}
    {
      "data": {
        "id": "",
        "position": 1,
        "document_id": "",
        "content": "1",
        "answer": "1",
        "word_count": 25,
        "tokens": 0,
        "keywords": [
            "a"
        ],
        "index_node_id": "",
        "index_node_hash": "",
        "hit_count": 0,
        "enabled": true,
        "disabled_at": null,
        "disabled_by": null,
        "status": "completed",
        "created_by": "",
        "created_at": 1695312007,
        "indexing_at": 1695312007,
        "completed_at": 1695312007,
        "error": null,
        "stopped_at": null
      },
      "doc_form": "text_model"
    }
    ```
    </CodeGroup>
  </Col>
</Row>

<hr className='ml-0 mr-0' />

<Heading
  url='/datasets/{dataset_id}/documents/{document_id}/segments/{segment_id}/child_chunks'
  method='POST'
  title='Create Child Chunk'
  name='#create_child_chunk'
/>
<Row>
  <Col>
    ### Params
    <Properties>
      <Property name='dataset_id' type='string' key='dataset_id'>
        Knowledge ID
      </Property>
      <Property name='document_id' type='string' key='document_id'>
        Document ID
      </Property>
      <Property name='segment_id' type='string' key='segment_id'>
        Segment ID
      </Property>
    </Properties>

    ### Request Body
    <Properties>
      <Property name='content' type='string' key='content'>
        Child chunk content
      </Property>
    </Properties>
  </Col>
  <Col sticky>
    <CodeGroup
      title="Request"
      tag="POST"
      label="/datasets/{dataset_id}/documents/{document_id}/segments/{segment_id}/child_chunks"
      targetCode={`curl --location --request POST '${props.apiBaseUrl}/datasets/{dataset_id}/documents/{document_id}/segments/{segment_id}/child_chunks' \\\n--header 'Authorization: Bearer {api_key}' \\\n--header 'Content-Type: application/json' \\\n--data-raw '{"content": "Child chunk content"}'`}
    >
    ```bash {{ title: 'cURL' }}
    curl --location --request POST '${props.apiBaseUrl}/datasets/{dataset_id}/documents/{document_id}/segments/{segment_id}/child_chunks' \
    --header 'Authorization: Bearer {api_key}' \
    --header 'Content-Type: application/json' \
    --data-raw '{
        "content": "Child chunk content"
    }'
    ```
    </CodeGroup>
    <CodeGroup title="Response">
    ```json {{ title: 'Response' }}
    {
      "data": {
        "id": "",
        "segment_id": "",
        "content": "Child chunk content",
        "word_count": 25,
        "tokens": 0,
        "index_node_id": "",
        "index_node_hash": "",
        "status": "completed",
        "created_by": "",
        "created_at": 1695312007,
        "indexing_at": 1695312007,
        "completed_at": 1695312007,
        "error": null,
        "stopped_at": null
      }
    }
    ```
    </CodeGroup>
  </Col>
</Row>

<hr className='ml-0 mr-0' />

<Heading
  url='/datasets/{dataset_id}/documents/{document_id}/segments/{segment_id}/child_chunks'
  method='GET'
  title='Get Child Chunks'
  name='#get_child_chunks'
/>
<Row>
  <Col>
    ### Params
    <Properties>
      <Property name='dataset_id' type='string' key='dataset_id'>
        Knowledge ID
      </Property>
      <Property name='document_id' type='string' key='document_id'>
        Document ID
      </Property>
      <Property name='segment_id' type='string' key='segment_id'>
        Segment ID
      </Property>
    </Properties>

    ### Query
    <Properties>
      <Property name='keyword' type='string' key='keyword'>
        Search keyword (optional)
      </Property>
      <Property name='page' type='integer' key='page'>
        Page number (optional, default: 1)
      </Property>
      <Property name='limit' type='integer' key='limit'>
        Items per page (optional, default: 20, max: 100)
      </Property>
    </Properties>
  </Col>
  <Col sticky>
    <CodeGroup
      title="Request"
      tag="GET"
      label="/datasets/{dataset_id}/documents/{document_id}/segments/{segment_id}/child_chunks"
      targetCode={`curl --location --request GET '${props.apiBaseUrl}/datasets/{dataset_id}/documents/{document_id}/segments/{segment_id}/child_chunks?page=1&limit=20' \\\n--header 'Authorization: Bearer {api_key}'`}
    >
    ```bash {{ title: 'cURL' }}
    curl --location --request GET '${props.apiBaseUrl}/datasets/{dataset_id}/documents/{document_id}/segments/{segment_id}/child_chunks?page=1&limit=20' \
    --header 'Authorization: Bearer {api_key}'
    ```
    </CodeGroup>
    <CodeGroup title="Response">
    ```json {{ title: 'Response' }}
    {
      "data": [{
        "id": "",
        "segment_id": "",
        "content": "Child chunk content",
        "word_count": 25,
        "tokens": 0,
        "index_node_id": "",
        "index_node_hash": "",
        "status": "completed",
        "created_by": "",
        "created_at": 1695312007,
        "indexing_at": 1695312007,
        "completed_at": 1695312007,
        "error": null,
        "stopped_at": null
      }],
      "total": 1,
      "total_pages": 1,
      "page": 1,
      "limit": 20
    }
    ```
    </CodeGroup>
  </Col>
</Row>

<hr className='ml-0 mr-0' />

<Heading
  url='/datasets/{dataset_id}/documents/{document_id}/segments/{segment_id}/child_chunks/{child_chunk_id}'
  method='DELETE'
  title='Delete Child Chunk'
  name='#delete_child_chunk'
/>
<Row>
  <Col>
    ### Params
    <Properties>
      <Property name='dataset_id' type='string' key='dataset_id'>
        Knowledge ID
      </Property>
      <Property name='document_id' type='string' key='document_id'>
        Document ID
      </Property>
      <Property name='segment_id' type='string' key='segment_id'>
        Segment ID
      </Property>
      <Property name='child_chunk_id' type='string' key='child_chunk_id'>
        Child Chunk ID
      </Property>
    </Properties>
  </Col>
  <Col sticky>
    <CodeGroup
      title="Request"
      tag="DELETE"
      label="/datasets/{dataset_id}/documents/{document_id}/segments/{segment_id}/child_chunks/{child_chunk_id}"
      targetCode={`curl --location --request DELETE '${props.apiBaseUrl}/datasets/{dataset_id}/segments/{segment_id}/child_chunks/{child_chunk_id}' \\\n--header 'Authorization: Bearer {api_key}'`}
    >
    ```bash {{ title: 'cURL' }}
    curl --location --request DELETE '${props.apiBaseUrl}/datasets/{dataset_id}/segments/{segment_id}/child_chunks/{child_chunk_id}' \
    --header 'Authorization: Bearer {api_key}'
    ```
    </CodeGroup>
    <CodeGroup title="Response">
    ```json {{ title: 'Response' }}
    {
      "result": "success"
    }
    ```
    </CodeGroup>
  </Col>
</Row>

<hr className='ml-0 mr-0' />

<Heading
  url='/datasets/{dataset_id}/documents/{document_id}/segments/{segment_id}/child_chunks/{child_chunk_id}'
  method='PATCH'
  title='Update Child Chunk'
  name='#update_child_chunk'
/>
<Row>
  <Col>
    ### Params
    <Properties>
      <Property name='dataset_id' type='string' key='dataset_id'>
        Knowledge ID
      </Property>
      <Property name='document_id' type='string' key='document_id'>
        Document ID
      </Property>
      <Property name='segment_id' type='string' key='segment_id'>
        Segment ID
      </Property>
      <Property name='child_chunk_id' type='string' key='child_chunk_id'>
        Child Chunk ID
      </Property>
    </Properties>

    ### Request Body
    <Properties>
      <Property name='content' type='string' key='content'>
        Child chunk content
      </Property>
    </Properties>
  </Col>
  <Col sticky>
    <CodeGroup
      title="Request"
      tag="PATCH"
      label="/datasets/{dataset_id}/documents/{document_id}/segments/{segment_id}/child_chunks/{child_chunk_id}"
      targetCode={`curl --location --request PATCH '${props.apiBaseUrl}/datasets/{dataset_id}/documents/{document_id}/segments/{segment_id}/child_chunks/{child_chunk_id}' \\\n--header 'Authorization: Bearer {api_key}' \\\n--header 'Content-Type: application/json' \\\n--data-raw '{"content": "Updated child chunk content"}'`}
    >
    ```bash {{ title: 'cURL' }}
    curl --location --request PATCH '${props.apiBaseUrl}/datasets/{dataset_id}/documents/{document_id}/segments/{segment_id}/child_chunks/{child_chunk_id}' \
    --header 'Authorization: Bearer {api_key}' \
    --header 'Content-Type: application/json' \
    --data-raw '{
        "content": "Updated child chunk content"
    }'
    ```
    </CodeGroup>
    <CodeGroup title="Response">
    ```json {{ title: 'Response' }}
    {
      "data": {
        "id": "",
        "segment_id": "",
        "content": "Updated child chunk content",
        "word_count": 25,
        "tokens": 0,
        "index_node_id": "",
        "index_node_hash": "",
        "status": "completed",
        "created_by": "",
        "created_at": 1695312007,
        "indexing_at": 1695312007,
        "completed_at": 1695312007,
        "error": null,
        "stopped_at": null
      }
    }
    ```
    </CodeGroup>
  </Col>
</Row>

<hr className='ml-0 mr-0' />

<Heading
  url='/datasets/{dataset_id}/documents/{document_id}/upload-file'
  method='GET'
  title='Get Upload File'
  name='#get_upload_file'
/>
<Row>
  <Col>
    ### Path
    <Properties>
      <Property name='dataset_id' type='string' key='dataset_id'>
        Knowledge ID
      </Property>
      <Property name='document_id' type='string' key='document_id'>
        Document ID
      </Property>
    </Properties>
  </Col>
  <Col sticky>
    <CodeGroup
      title="Request"
      tag="GET"
      label="/datasets/{dataset_id}/documents/{document_id}/upload-file"
      targetCode={`curl --location --request GET '${props.apiBaseUrl}/datasets/{dataset_id}/documents/{document_id}/upload-file' \\\n--header 'Authorization: Bearer {api_key}' \\\n--header 'Content-Type: application/json'`}
    >
    ```bash {{ title: 'cURL' }}
    curl --location --request GET '${props.apiBaseUrl}/datasets/{dataset_id}/documents/{document_id}/upload-file' \
    --header 'Authorization: Bearer {api_key}' \
    --header 'Content-Type: application/json'
    ```
    </CodeGroup>
    <CodeGroup title="Response">
    ```json {{ title: 'Response' }}
    {
      "id": "file_id",
      "name": "file_name",
      "size": 1024,
      "extension": "txt",
      "url": "preview_url",
      "download_url": "download_url",
      "mime_type": "text/plain",
      "created_by": "user_id",
      "created_at": 1728734540,
    }
    ```
    </CodeGroup>
  </Col>
</Row>

<hr className='ml-0 mr-0' />

<Heading
  url='/datasets/{dataset_id}/retrieve'
  method='POST'
  title='Retrieve Chunks from a Knowledge Base'
  name='#dataset_retrieval'
/>
<Row>
  <Col>
    ### Path
    <Properties>
      <Property name='dataset_id' type='string' key='dataset_id'>
        Knowledge ID
      </Property>
    </Properties>

    ### Request Body
    <Properties>
      <Property name='query' type='string' key='query'>
        Query keyword
      </Property>
      <Property name='retrieval_model' type='object' key='retrieval_model'>
        Retrieval model (optional, if not filled, it will be recalled according to the default method)
        - <code>search_method</code> (text) Search method: One of the following four keywords is required
          - <code>keyword_search</code> Keyword search
          - <code>semantic_search</code> Semantic search
          - <code>full_text_search</code> Full-text search
          - <code>hybrid_search</code> Hybrid search
        - <code>reranking_enable</code> (bool) Whether to enable reranking, required if the search mode is semantic_search or hybrid_search (optional)
        - <code>reranking_mode</code> (object) Rerank model configuration, required if reranking is enabled
            - <code>reranking_provider_name</code> (string) Rerank model provider
            - <code>reranking_model_name</code> (string) Rerank model name
        - <code>weights</code> (float) Semantic search weight setting in hybrid search mode
        - <code>top_k</code> (integer) Number of results to return (optional)
        - <code>score_threshold_enabled</code> (bool) Whether to enable score threshold
        - <code>score_threshold</code> (float) Score threshold
      </Property>
      <Property name='external_retrieval_model' type='object' key='external_retrieval_model'>
          Unused field
      </Property>
    </Properties>
  </Col>
  <Col sticky>
    <CodeGroup
      title="Request"
      tag="POST"
      label="/datasets/{dataset_id}/retrieve"
      targetCode={`curl --location --request POST '${props.apiBaseUrl}/datasets/{dataset_id}/retrieve' \\\n--header 'Authorization: Bearer {api_key}'\\\n--header 'Content-Type: application/json'\\\n--data-raw '{
    "query": "test",
    "retrieval_model": {
        "search_method": "keyword_search",
        "reranking_enable": false,
        "reranking_mode": null,
        "reranking_model": {
            "reranking_provider_name": "",
            "reranking_model_name": ""
        },
        "weights": null,
        "top_k": 1,
        "score_threshold_enabled": false,
        "score_threshold": null
    }
}'`}
    >
    ```bash {{ title: 'cURL' }}
    curl --location --request POST '${props.apiBaseUrl}/datasets/{dataset_id}/retrieve' \
    --header 'Authorization: Bearer {api_key}' \
    --header 'Content-Type: application/json' \
    --data-raw '{
        "query": "test",
        "retrieval_model": {
            "search_method": "keyword_search",
            "reranking_enable": false,
            "reranking_mode": null,
            "reranking_model": {
                "reranking_provider_name": "",
                "reranking_model_name": ""
            },
            "weights": null,
            "top_k": 2,
            "score_threshold_enabled": false,
            "score_threshold": null
        }
    }'
    ```
    </CodeGroup>
    <CodeGroup title="Response">
    ```json {{ title: 'Response' }}
    {
      "query": {
        "content": "test"
      },
      "records": [
        {
          "segment": {
            "id": "7fa6f24f-8679-48b3-bc9d-bdf28d73f218",
            "position": 1,
            "document_id": "a8c6c36f-9f5d-4d7a-8472-f5d7b75d71d2",
            "content": "Operation guide",
            "answer": null,
            "word_count": 847,
            "tokens": 280,
            "keywords": [
              "install",
              "java",
              "base",
              "scripts",
              "jdk",
              "manual",
              "internal",
              "opens",
              "add",
              "vmoptions"
            ],
            "index_node_id": "39dd8443-d960-45a8-bb46-7275ad7fbc8e",
            "index_node_hash": "0189157697b3c6a418ccf8264a09699f25858975578f3467c76d6bfc94df1d73",
            "hit_count": 0,
            "enabled": true,
            "disabled_at": null,
            "disabled_by": null,
            "status": "completed",
            "created_by": "dbcb1ab5-90c8-41a7-8b78-73b235eb6f6f",
            "created_at": 1728734540,
            "indexing_at": 1728734552,
            "completed_at": 1728734584,
            "error": null,
            "stopped_at": null,
            "document": {
              "id": "a8c6c36f-9f5d-4d7a-8472-f5d7b75d71d2",
              "data_source_type": "upload_file",
              "name": "readme.txt",
            }
          },
          "score": 3.730463140527718e-05,
          "tsne_position": null
        }
      ]
    }
    ```
    </CodeGroup>
  </Col>
</Row>

<hr className='ml-0 mr-0' />

<Heading
<<<<<<< HEAD
  url='/workspaces/current/models/model-types/text-embedding'
  method='GET'
  title='Get available embedding models'
  name='#model_type_list'
/>
<Row>
  <Col>
    ### Query
    <Properties>
=======
  url='/datasets/{dataset_id}/metadata'
  method='POST'
  title='Create a Knowledge Metadata'
  name='#create_metadata'
/>
<Row>
  <Col>
    ### Params
    <Properties>
      <Property name='dataset_id' type='string' key='dataset_id'>
        Knowledge ID
      </Property>
    </Properties>

    ### Request Body
    <Properties>
      <Property name='segment' type='object' key='segment'>
        - <code>type</code> (string) Metadata type, required
        - <code>name</code> (string) Metadata name, required
      </Property>
    </Properties>
  </Col>
  <Col sticky>
    <CodeGroup
      title="Request"
      tag="POST"
      label="/datasets/{dataset_id}/metadata"
      targetCode={`curl --location --request POST '${props.apiBaseUrl}/datasets/{dataset_id}/metadata' \\\n--header 'Authorization: Bearer {api_key}' \\\n--header 'Content-Type: application/json'\\\n--data-raw '{"type": "string", "name": "test"}'`}
    >
    ```bash {{ title: 'cURL' }}
    ```
    </CodeGroup>
    <CodeGroup title="Response">
    ```json {{ title: 'Response' }}
    {
      "id": "abc",
      "type": "string",
      "name": "test",
    }
    ```
    </CodeGroup>
  </Col>
</Row>

<hr className='ml-0 mr-0' />

<Heading
  url='/datasets/{dataset_id}/metadata/{metadata_id}'
  method='PATCH'
  title='Update a Knowledge Metadata'
  name='#update_metadata'
/>
<Row>
  <Col>
    ### Params
    <Properties>
      <Property name='dataset_id' type='string' key='dataset_id'>
        Knowledge ID
      </Property>
      <Property name='metadata_id' type='string' key='metadata_id'>
        Metadata ID
      </Property>
    </Properties>

    ### Request Body
    <Properties>
      <Property name='segment' type='object' key='segment'>
        - <code>name</code> (string) Metadata name, required
      </Property>
    </Properties>
  </Col>
  <Col sticky>
    <CodeGroup
      title="Request"
      tag="PATCH"
      label="/datasets/{dataset_id}/metadata/{metadata_id}"
      targetCode={`curl --location --request PATCH '${props.apiBaseUrl}/datasets/{dataset_id}/metadata/{metadata_id}' \\\n--header 'Authorization: Bearer {api_key}' \\\n--header 'Content-Type: application/json'\\\n--data-raw '{"name": "test"}'`}
    >
    ```bash {{ title: 'cURL' }}
    ```
    </CodeGroup>
    <CodeGroup title="Response">
    ```json {{ title: 'Response' }}
    {
      "id": "abc",
      "type": "string",
      "name": "test",
    }
    ```
    </CodeGroup>
  </Col>
</Row>

<hr className='ml-0 mr-0' />

<Heading
  url='/datasets/{dataset_id}/metadata/{metadata_id}'
  method='DELETE'
  title='Delete a Knowledge Metadata'
  name='#delete_metadata'
/>
<Row>
  <Col>
    ### Params
    <Properties>
      <Property name='dataset_id' type='string' key='dataset_id'>
        Knowledge ID
      </Property>
      <Property name='metadata_id' type='string' key='metadata_id'>
        Metadata ID
      </Property>
    </Properties>
  </Col>
  <Col sticky>
    <CodeGroup
      title="Request"
      tag="DELETE"
      label="/datasets/{dataset_id}/metadata/{metadata_id}"
      targetCode={`curl --location --request DELETE '${props.apiBaseUrl}/datasets/{dataset_id}/metadata/{metadata_id}' \\\n--header 'Authorization: Bearer {api_key}'`}
    >
    ```bash {{ title: 'cURL' }}
    ```
    </CodeGroup>
  </Col>
</Row>

<hr className='ml-0 mr-0' />

<Heading
  url='/datasets/{dataset_id}/metadata/built-in/{action}'
  method='POST'
  title='Disable Or Enable Built-in Metadata'
  name='#toggle_metadata'
/>
<Row>
  <Col>
    ### Params
    <Properties>
      <Property name='dataset_id' type='string' key='dataset_id'>
        Knowledge ID
      </Property>
      <Property name='action' type='string' key='action'>
        disable/enable
      </Property>
    </Properties>
  </Col>
  <Col sticky>
    <CodeGroup
      title="Request"
      tag="POST"
      label="/datasets/{dataset_id}/metadata/built-in/{action}"
      targetCode={`curl --location --request POST '${props.apiBaseUrl}/datasets/{dataset_id}/metadata/built-in/{action}' \\\n--header 'Authorization: Bearer {api_key}'`}
    >
    ```bash {{ title: 'cURL' }}
    ```
    </CodeGroup>
  </Col>
</Row>

<hr className='ml-0 mr-0' />

<Heading
  url='/datasets/{dataset_id}/documents/metadata'
  method='POST'
  title='Update Documents Metadata'
  name='#update_documents_metadata'
/>
<Row>
  <Col>
    ### Params
    <Properties>
      <Property name='dataset_id' type='string' key='dataset_id'>
        Knowledge ID
      </Property>
    </Properties>

    ### Request Body
    <Properties>
      <Property name='operation_data' type='object list' key='segments'>
        - <code>document_id</code> (string) Document ID
        - <code>metadata_list</code> (list) Metadata list
          - <code>id</code> (string) Metadata ID
          - <code>value</code> (string) Metadata value
          - <code>name</code> (string) Metadata name
      </Property>
    </Properties>
  </Col>
  <Col sticky>
    <CodeGroup
      title="Request"
      tag="POST"
      label="/datasets/{dataset_id}/documents/metadata"
      targetCode={`curl --location --request POST '${props.apiBaseUrl}/datasets/{dataset_id}/documents/metadata' \\\n--header 'Authorization: Bearer {api_key}' \\\n--header 'Content-Type: application/json'\\\n--data-raw '{"operation_data": [{"document_id": "document_id", "metadata_list": [{"id": "id", "value": "value", "name": "name"}]}]}'`}
    >
    ```bash {{ title: 'cURL' }}
    ```
    </CodeGroup>
  </Col>
</Row>

<hr className='ml-0 mr-0' />

<Heading
  url='/datasets/{dataset_id}/metadata'
  method='GET'
  title='Get Knowledge Metadata List'
  name='#dataset_metadata_list'
/>
<Row>
  <Col>
    ### Params
    <Properties>
      <Property name='dataset_id' type='string' key='dataset_id'>
        Knowledge ID
      </Property>
>>>>>>> 6efa882c
    </Properties>
  </Col>
  <Col sticky>
    <CodeGroup
      title="Request"
      tag="GET"
<<<<<<< HEAD
      label="/datasets/{dataset_id}"
      targetCode={`curl --location --location --request GET '${props.apiBaseUrl}/workspaces/current/models/model-types/text-embedding' \\\n--header 'Authorization: Bearer {api_key}' \\\n--header 'Content-Type: application/json' `}
    >
    ```bash {{ title: 'cURL' }}
    curl --location --request GET '${props.apiBaseUrl}/workspaces/current/models/model-types/text-embedding' \
    --header 'Authorization: Bearer {api_key}' \
    --header 'Content-Type: application/json' \
=======
      label="/datasets/{dataset_id}/metadata"
      targetCode={`curl --location --request GET '${props.apiBaseUrl}/datasets/{dataset_id}/metadata' \\\n--header 'Authorization: Bearer {api_key}'`}
    >
    ```bash {{ title: 'cURL' }}
>>>>>>> 6efa882c
    ```
    </CodeGroup>
    <CodeGroup title="Response">
    ```json {{ title: 'Response' }}
    {
<<<<<<< HEAD
      "data": [
          {
              "provider": "zhipuai",
              "label": {
                  "zh_Hans": "智谱 AI",
                  "en_US": "ZHIPU AI"
              },
              "icon_small": {
                  "zh_Hans": "http://127.0.0.1:5001/console/api/workspaces/current/model-providers/zhipuai/icon_small/zh_Hans",
                  "en_US": "http://127.0.0.1:5001/console/api/workspaces/current/model-providers/zhipuai/icon_small/en_US"
              },
              "icon_large": {
                  "zh_Hans": "http://127.0.0.1:5001/console/api/workspaces/current/model-providers/zhipuai/icon_large/zh_Hans",
                  "en_US": "http://127.0.0.1:5001/console/api/workspaces/current/model-providers/zhipuai/icon_large/en_US"
              },
              "status": "active",
              "models": [
                  {
                      "model": "embedding-3",
                      "label": {
                          "zh_Hans": "embedding-3",
                          "en_US": "embedding-3"
                      },
                      "model_type": "text-embedding",
                      "features": null,
                      "fetch_from": "predefined-model",
                      "model_properties": {
                          "context_size": 8192
                      },
                      "deprecated": false,
                      "status": "active",
                      "load_balancing_enabled": false
                  },
                  {
                      "model": "embedding-2",
                      "label": {
                          "zh_Hans": "embedding-2",
                          "en_US": "embedding-2"
                      },
                      "model_type": "text-embedding",
                      "features": null,
                      "fetch_from": "predefined-model",
                      "model_properties": {
                          "context_size": 8192
                      },
                      "deprecated": false,
                      "status": "active",
                      "load_balancing_enabled": false
                  },
                  {
                      "model": "text_embedding",
                      "label": {
                          "zh_Hans": "text_embedding",
                          "en_US": "text_embedding"
                      },
                      "model_type": "text-embedding",
                      "features": null,
                      "fetch_from": "predefined-model",
                      "model_properties": {
                          "context_size": 512
                      },
                      "deprecated": false,
                      "status": "active",
                      "load_balancing_enabled": false
                  }
              ]
          }
      ]
=======
      "doc_metadata": [
        {
          "id": "",
          "name": "name",
          "type": "string",
          "use_count": 0,
        },
        ...
      ],
      "built_in_field_enabled": true
>>>>>>> 6efa882c
    }
    ```
    </CodeGroup>
  </Col>
</Row>

<hr className='ml-0 mr-0' />

<Row>
  <Col>
    ### Error message
    <Properties>
      <Property name='code' type='string' key='code'>
        Error code
      </Property>
    </Properties>
    <Properties>
      <Property name='status' type='number' key='status'>
        Error status
      </Property>
    </Properties>
    <Properties>
      <Property name='message' type='string' key='message'>
        Error message
      </Property>
    </Properties>
  </Col>
  <Col>
    <CodeGroup title="Example">
    ```json {{ title: 'Response' }}
      {
        "code": "no_file_uploaded",
        "message": "Please upload your file.",
        "status": 400
      }
    ```
    </CodeGroup>
  </Col>
</Row>
<table className="max-w-auto border-collapse border border-slate-400" style={{ maxWidth: 'none', width: 'auto' }}>
  <thead style={{ background: '#f9fafc' }}>
    <tr>
      <th className="p-2 border border-slate-300">code</th>
      <th className="p-2 border border-slate-300">status</th>
      <th className="p-2 border border-slate-300">message</th>
    </tr>
  </thead>
  <tbody>
    <tr>
      <td className="p-2 border border-slate-300">no_file_uploaded</td>
      <td className="p-2 border border-slate-300">400</td>
      <td className="p-2 border border-slate-300">Please upload your file.</td>
    </tr>
    <tr>
      <td className="p-2 border border-slate-300">too_many_files</td>
      <td className="p-2 border border-slate-300">400</td>
      <td className="p-2 border border-slate-300">Only one file is allowed.</td>
    </tr>
    <tr>
      <td className="p-2 border border-slate-300">file_too_large</td>
      <td className="p-2 border border-slate-300">413</td>
      <td className="p-2 border border-slate-300">File size exceeded.</td>
    </tr>
    <tr>
      <td className="p-2 border border-slate-300">unsupported_file_type</td>
      <td className="p-2 border border-slate-300">415</td>
      <td className="p-2 border border-slate-300">File type not allowed.</td>
    </tr>
    <tr>
      <td className="p-2 border border-slate-300">high_quality_dataset_only</td>
      <td className="p-2 border border-slate-300">400</td>
      <td className="p-2 border border-slate-300">Current operation only supports 'high-quality' datasets.</td>
    </tr>
    <tr>
      <td className="p-2 border border-slate-300">dataset_not_initialized</td>
      <td className="p-2 border border-slate-300">400</td>
      <td className="p-2 border border-slate-300">The dataset is still being initialized or indexing. Please wait a moment.</td>
    </tr>
    <tr>
      <td className="p-2 border border-slate-300">archived_document_immutable</td>
      <td className="p-2 border border-slate-300">403</td>
      <td className="p-2 border border-slate-300">The archived document is not editable.</td>
    </tr>
    <tr>
      <td className="p-2 border border-slate-300">dataset_name_duplicate</td>
      <td className="p-2 border border-slate-300">409</td>
      <td className="p-2 border border-slate-300">The dataset name already exists. Please modify your dataset name.</td>
    </tr>
    <tr>
      <td className="p-2 border border-slate-300">invalid_action</td>
      <td className="p-2 border border-slate-300">400</td>
      <td className="p-2 border border-slate-300">Invalid action.</td>
    </tr>
    <tr>
      <td className="p-2 border border-slate-300">document_already_finished</td>
      <td className="p-2 border border-slate-300">400</td>
      <td className="p-2 border border-slate-300">The document has been processed. Please refresh the page or go to the document details.</td>
    </tr>
    <tr>
      <td className="p-2 border border-slate-300">document_indexing</td>
      <td className="p-2 border border-slate-300">400</td>
      <td className="p-2 border border-slate-300">The document is being processed and cannot be edited.</td>
    </tr>
    <tr>
      <td className="p-2 border border-slate-300">invalid_metadata</td>
      <td className="p-2 border border-slate-300">400</td>
      <td className="p-2 border border-slate-300">The metadata content is incorrect. Please check and verify.</td>
    </tr>
  </tbody>
</table>
<div className="pb-4" /><|MERGE_RESOLUTION|>--- conflicted
+++ resolved
@@ -1813,17 +1813,6 @@
 <hr className='ml-0 mr-0' />
 
 <Heading
-<<<<<<< HEAD
-  url='/workspaces/current/models/model-types/text-embedding'
-  method='GET'
-  title='Get available embedding models'
-  name='#model_type_list'
-/>
-<Row>
-  <Col>
-    ### Query
-    <Properties>
-=======
   url='/datasets/{dataset_id}/metadata'
   method='POST'
   title='Create a Knowledge Metadata'
@@ -2039,102 +2028,21 @@
       <Property name='dataset_id' type='string' key='dataset_id'>
         Knowledge ID
       </Property>
->>>>>>> 6efa882c
     </Properties>
   </Col>
   <Col sticky>
     <CodeGroup
       title="Request"
       tag="GET"
-<<<<<<< HEAD
-      label="/datasets/{dataset_id}"
-      targetCode={`curl --location --location --request GET '${props.apiBaseUrl}/workspaces/current/models/model-types/text-embedding' \\\n--header 'Authorization: Bearer {api_key}' \\\n--header 'Content-Type: application/json' `}
-    >
-    ```bash {{ title: 'cURL' }}
-    curl --location --request GET '${props.apiBaseUrl}/workspaces/current/models/model-types/text-embedding' \
-    --header 'Authorization: Bearer {api_key}' \
-    --header 'Content-Type: application/json' \
-=======
       label="/datasets/{dataset_id}/metadata"
       targetCode={`curl --location --request GET '${props.apiBaseUrl}/datasets/{dataset_id}/metadata' \\\n--header 'Authorization: Bearer {api_key}'`}
     >
     ```bash {{ title: 'cURL' }}
->>>>>>> 6efa882c
-    ```
-    </CodeGroup>
-    <CodeGroup title="Response">
-    ```json {{ title: 'Response' }}
-    {
-<<<<<<< HEAD
-      "data": [
-          {
-              "provider": "zhipuai",
-              "label": {
-                  "zh_Hans": "智谱 AI",
-                  "en_US": "ZHIPU AI"
-              },
-              "icon_small": {
-                  "zh_Hans": "http://127.0.0.1:5001/console/api/workspaces/current/model-providers/zhipuai/icon_small/zh_Hans",
-                  "en_US": "http://127.0.0.1:5001/console/api/workspaces/current/model-providers/zhipuai/icon_small/en_US"
-              },
-              "icon_large": {
-                  "zh_Hans": "http://127.0.0.1:5001/console/api/workspaces/current/model-providers/zhipuai/icon_large/zh_Hans",
-                  "en_US": "http://127.0.0.1:5001/console/api/workspaces/current/model-providers/zhipuai/icon_large/en_US"
-              },
-              "status": "active",
-              "models": [
-                  {
-                      "model": "embedding-3",
-                      "label": {
-                          "zh_Hans": "embedding-3",
-                          "en_US": "embedding-3"
-                      },
-                      "model_type": "text-embedding",
-                      "features": null,
-                      "fetch_from": "predefined-model",
-                      "model_properties": {
-                          "context_size": 8192
-                      },
-                      "deprecated": false,
-                      "status": "active",
-                      "load_balancing_enabled": false
-                  },
-                  {
-                      "model": "embedding-2",
-                      "label": {
-                          "zh_Hans": "embedding-2",
-                          "en_US": "embedding-2"
-                      },
-                      "model_type": "text-embedding",
-                      "features": null,
-                      "fetch_from": "predefined-model",
-                      "model_properties": {
-                          "context_size": 8192
-                      },
-                      "deprecated": false,
-                      "status": "active",
-                      "load_balancing_enabled": false
-                  },
-                  {
-                      "model": "text_embedding",
-                      "label": {
-                          "zh_Hans": "text_embedding",
-                          "en_US": "text_embedding"
-                      },
-                      "model_type": "text-embedding",
-                      "features": null,
-                      "fetch_from": "predefined-model",
-                      "model_properties": {
-                          "context_size": 512
-                      },
-                      "deprecated": false,
-                      "status": "active",
-                      "load_balancing_enabled": false
-                  }
-              ]
-          }
-      ]
-=======
+    ```
+    </CodeGroup>
+    <CodeGroup title="Response">
+    ```json {{ title: 'Response' }}
+    {
       "doc_metadata": [
         {
           "id": "",
@@ -2145,11 +2053,114 @@
         ...
       ],
       "built_in_field_enabled": true
->>>>>>> 6efa882c
-    }
-    ```
-    </CodeGroup>
-  </Col>
+    }
+    ```
+    </CodeGroup>
+  </Col>
+</Row>
+
+<hr className='ml-0 mr-0' />
+ 
+<Heading
+ url='/workspaces/current/models/model-types/text-embedding'
+ method='GET'
+ title='Get available embedding models'
+ name='#model_type_list'
+/>
+<Row>
+   <Col>
+     ### Query
+     <Properties>
+     </Properties>
+   </Col>
+   <Col sticky>
+     <CodeGroup
+       title="Request"
+       tag="GET"
+       label="/datasets/{dataset_id}"
+       targetCode={`curl --location --location --request GET '${props.apiBaseUrl}/workspaces/current/models/model-types/text-embedding' \\\n--header 'Authorization: Bearer {api_key}' \\\n--header 'Content-Type: application/json' `}
+     >
+     ```bash {{ title: 'cURL' }}
+     curl --location --request GET '${props.apiBaseUrl}/workspaces/current/models/model-types/text-embedding' \
+     --header 'Authorization: Bearer {api_key}' \
+     --header 'Content-Type: application/json' \
+     ```
+     </CodeGroup>
+     <CodeGroup title="Response">
+     ```json {{ title: 'Response' }}
+     {
+       "data": [
+           {
+               "provider": "zhipuai",
+               "label": {
+                   "zh_Hans": "智谱 AI",
+                   "en_US": "ZHIPU AI"
+               },
+               "icon_small": {
+                   "zh_Hans": "http://127.0.0.1:5001/console/api/workspaces/current/model-providers/zhipuai/icon_small/zh_Hans",
+                   "en_US": "http://127.0.0.1:5001/console/api/workspaces/current/model-providers/zhipuai/icon_small/en_US"
+               },
+               "icon_large": {
+                   "zh_Hans": "http://127.0.0.1:5001/console/api/workspaces/current/model-providers/zhipuai/icon_large/zh_Hans",
+                   "en_US": "http://127.0.0.1:5001/console/api/workspaces/current/model-providers/zhipuai/icon_large/en_US"
+               },
+               "status": "active",
+               "models": [
+                   {
+                       "model": "embedding-3",
+                       "label": {
+                           "zh_Hans": "embedding-3",
+                           "en_US": "embedding-3"
+                       },
+                       "model_type": "text-embedding",
+                       "features": null,
+                       "fetch_from": "predefined-model",
+                       "model_properties": {
+                           "context_size": 8192
+                       },
+                       "deprecated": false,
+                       "status": "active",
+                       "load_balancing_enabled": false
+                   },
+                   {
+                       "model": "embedding-2",
+                       "label": {
+                           "zh_Hans": "embedding-2",
+                           "en_US": "embedding-2"
+                       },
+                       "model_type": "text-embedding",
+                       "features": null,
+                       "fetch_from": "predefined-model",
+                       "model_properties": {
+                           "context_size": 8192
+                       },
+                       "deprecated": false,
+                       "status": "active",
+                       "load_balancing_enabled": false
+                   },
+                   {
+                       "model": "text_embedding",
+                       "label": {
+                           "zh_Hans": "text_embedding",
+                           "en_US": "text_embedding"
+                       },
+                       "model_type": "text-embedding",
+                       "features": null,
+                       "fetch_from": "predefined-model",
+                       "model_properties": {
+                           "context_size": 512
+                       },
+                       "deprecated": false,
+                       "status": "active",
+                       "load_balancing_enabled": false
+                   }
+               ]
+           }
+       ]
+     }
+     ```
+     </CodeGroup>
+   </Col>
 </Row>
 
 <hr className='ml-0 mr-0' />
