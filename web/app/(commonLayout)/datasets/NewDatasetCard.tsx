--- conflicted
+++ resolved
@@ -1,6 +1,5 @@
 'use client'
 import { useTranslation } from 'react-i18next'
-import { basePath } from '@/utils/var'
 import {
   RiAddLine,
   RiArrowRightLine,
@@ -18,11 +17,7 @@
     <div className='bg-background-default-dimm flex min-h-[160px] flex-col rounded-xl border-[0.5px]
       border-components-panel-border transition-all duration-200 ease-in-out'
     >
-<<<<<<< HEAD
-      <a ref={ref} className='group flex flex-grow items-start p-4 cursor-pointer' href={`${basePath}/datasets/create`}>
-=======
       <a ref={ref} className='group flex grow cursor-pointer items-start p-4' href='/datasets/create'>
->>>>>>> f31e3313
         <div className='flex items-center gap-3'>
           <div className='flex h-10 w-10 items-center justify-center rounded-lg border border-dashed border-divider-regular bg-background-default-lighter
             p-2 group-hover:border-solid group-hover:border-effects-highlight group-hover:bg-background-default-dodge'
@@ -32,13 +27,8 @@
           <div className='system-md-semibold text-text-secondary group-hover:text-text-accent'>{t('dataset.createDataset')}</div>
         </div>
       </a>
-<<<<<<< HEAD
-      <div className='p-4 pt-0 text-text-tertiary system-xs-regular'>{t('dataset.createDatasetIntro')}</div>
-      <a className='group flex p-4 items-center gap-1 border-t-[0.5px] border-divider-subtle rounded-b-xl cursor-pointer' href={`${basePath}/datasets/connect`}>
-=======
       <div className='system-xs-regular p-4 pt-0 text-text-tertiary'>{t('dataset.createDatasetIntro')}</div>
       <a className='group flex cursor-pointer items-center gap-1 rounded-b-xl border-t-[0.5px] border-divider-subtle p-4' href='/datasets/connect'>
->>>>>>> f31e3313
         <div className='system-xs-medium text-text-tertiary group-hover:text-text-accent'>{t('dataset.connectDataset')}</div>
         <RiArrowRightLine className='h-3.5 w-3.5 text-text-tertiary group-hover:text-text-accent' />
       </a>
