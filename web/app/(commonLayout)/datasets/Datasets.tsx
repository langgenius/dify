--- conflicted
+++ resolved
@@ -8,6 +8,7 @@
 import type { DataSetListResponse, FetchDatasetsParams } from '@/models/datasets'
 import { fetchDatasets } from '@/service/datasets'
 import { useAppContext } from '@/context/app-context'
+import { useTranslation } from 'react-i18next'
 
 const getKey = (
   pageIndex: number,
@@ -47,6 +48,7 @@
   keywords,
   includeAll,
 }: Props) => {
+  const { t } = useTranslation()
   const { isCurrentWorkspaceEditor } = useAppContext()
   const { data, isLoading, setSize, mutate } = useSWRInfinite(
     (pageIndex: number, previousPageData: DataSetListResponse) => getKey(pageIndex, previousPageData, tags, keywords, includeAll),
@@ -58,12 +60,8 @@
 
   useEffect(() => {
     loadingStateRef.current = isLoading
-<<<<<<< HEAD
     document.title = `${t('dataset.knowledge')} - Dify`
   }, [isLoading, t])
-=======
-  }, [isLoading])
->>>>>>> 849994d3
 
   const onScroll = useCallback(
     debounce(() => {
@@ -87,13 +85,8 @@
   }, [onScroll])
 
   return (
-<<<<<<< HEAD
     <nav className='grid shrink-0 grow grid-cols-1 content-start gap-4 px-12 pt-2 sm:grid-cols-2 md:grid-cols-3 lg:grid-cols-4'>
-      { isCurrentWorkspaceEditor && <NewDatasetCard ref={anchorRef} /> }
-=======
-    <nav className='grid content-start grid-cols-1 gap-4 px-12 pt-2 sm:grid-cols-2 md:grid-cols-3 lg:grid-cols-4 grow shrink-0'>
       {isCurrentWorkspaceEditor && <NewDatasetCard ref={anchorRef} />}
->>>>>>> 849994d3
       {data?.map(({ data: datasets }) => datasets.map(dataset => (
         <DatasetCard key={dataset.id} dataset={dataset} onSuccess={mutate} />),
       ))}
