--- conflicted
+++ resolved
@@ -13,10 +13,7 @@
 import Doc from './Doc'
 import TabSliderNew from '@/app/components/base/tab-slider-new'
 import SearchInput from '@/app/components/base/search-input'
-<<<<<<< HEAD
-=======
 import TagManagementModal from '@/app/components/base/tag-management'
->>>>>>> 1c475003
 import TagFilter from '@/app/components/base/tag-management/filter'
 
 // Services
@@ -62,11 +59,7 @@
         />
         {activeTab === 'dataset' && (
           <div className='flex items-center gap-2'>
-<<<<<<< HEAD
-            <TagFilter value={tagIDs} onChange={setTagIDs} />
-=======
             <TagFilter type='knowledge' value={tagIDs} onChange={setTagIDs} />
->>>>>>> 1c475003
             <SearchInput className='w-[200px]' value={keywords} onChange={handleKeywordsChange} />
           </div>
         )}
