--- conflicted
+++ resolved
@@ -2,12 +2,8 @@
 import React from 'react'
 import Header from '../signin/_header'
 import InstallForm from './installForm'
-<<<<<<< HEAD
 import cn from '@/utils/classnames'
-=======
-import classNames from '@/utils/classnames'
 import { useGlobalPublicStore } from '@/context/global-public-context'
->>>>>>> 849994d3
 
 const Install = () => {
   const { systemFeatures } = useGlobalPublicStore()
@@ -16,11 +12,7 @@
       <div className={cn('flex w-full shrink-0 flex-col rounded-2xl border border-effects-highlight bg-background-default-subtle')}>
         <Header />
         <InstallForm />
-<<<<<<< HEAD
-        <div className='px-8 py-6 text-sm font-normal text-text-tertiary'>
-=======
-        {!systemFeatures.branding.enabled && <div className='px-8 py-6 text-sm font-normal text-gray-500'>
->>>>>>> 849994d3
+        {!systemFeatures.branding.enabled && <div className='px-8 py-6 text-sm font-normal text-text-tertiary'>
           © {new Date().getFullYear()} LangGenius, Inc. All rights reserved.
         </div>}
       </div>
