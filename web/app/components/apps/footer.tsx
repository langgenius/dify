--- conflicted
+++ resolved
@@ -29,16 +29,6 @@
 
   return (
     <footer className='relative shrink-0 grow-0 px-12 py-2'>
-<<<<<<< HEAD
-      <button
-        onClick={handleClose}
-        className='absolute right-2 top-2 flex h-6 w-6 cursor-pointer items-center justify-center rounded-full transition-colors duration-200 ease-in-out hover:bg-gray-100 dark:hover:bg-gray-800'
-        aria-label="Close footer"
-      >
-        <RiCloseLine className='h-4 w-4 text-text-tertiary' />
-      </button>
-=======
->>>>>>> 62772e88
       <h3 className='text-gradient text-xl font-semibold leading-tight'>{t('app.join')}</h3>
       <p className='system-sm-regular mt-1 text-text-tertiary'>{t('app.communityIntro')}</p>
       <div className='mt-3 flex items-center gap-2'>
