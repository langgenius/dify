import {
  memo,
  useCallback,
  useEffect,
  useMemo,
  useState,
} from 'react'
import { useTranslation } from 'react-i18next'
import {
  RiArrowDownSLine,
  RiArrowRightSLine,
  RiBuildingLine,
  RiGlobalLine,
  RiLockLine,
  RiPlanetLine,
  RiPlayCircleLine,
  RiPlayList2Line,
  RiTerminalBoxLine,
  RiVerifiedBadgeLine,
} from '@remixicon/react'
import { useKeyPress } from 'ahooks'
import Divider from '../../base/divider'
import Loading from '../../base/loading'
import Toast from '../../base/toast'
import Tooltip from '../../base/tooltip'
import { getKeyboardKeyCodeBySystem, getKeyboardKeyNameBySystem } from '../../workflow/utils'
import AccessControl from '../app-access-control'
import type { ModelAndParameter } from '../configuration/debug/types'
import PublishWithMultipleModel from './publish-with-multiple-model'
import SuggestedAction from './suggested-action'
import EmbeddedModal from '@/app/components/app/overview/embedded'
import { useStore as useAppStore } from '@/app/components/app/store'
import Button from '@/app/components/base/button'
import { CodeBrowser } from '@/app/components/base/icons/src/vender/line/development'
import {
  PortalToFollowElem,
  PortalToFollowElemContent,
  PortalToFollowElemTrigger,
} from '@/app/components/base/portal-to-follow-elem'
import WorkflowToolConfigureButton from '@/app/components/tools/workflow-tool/configure-button'
import type { InputVar, Variable } from '@/app/components/workflow/types'
import { appDefaultIconBackground } from '@/config'
import { useGlobalPublicStore } from '@/context/global-public-context'
import { useFormatTimeFromNow } from '@/hooks/use-format-time-from-now'
import { AccessMode } from '@/models/access-control'
import { useAppWhiteListSubjects, useGetUserCanAccessApp } from '@/service/access-control'
import { fetchAppDetailDirect } from '@/service/apps'
import { fetchInstalledAppList } from '@/service/explore'
import { AppModeEnum } from '@/types/app'
import type { PublishWorkflowParams } from '@/types/workflow'
import { basePath } from '@/utils/var'

const ACCESS_MODE_MAP: Record<AccessMode, { label: string, icon: React.ElementType }> = {
  [AccessMode.ORGANIZATION]: {
    label: 'organization',
    icon: RiBuildingLine,
  },
  [AccessMode.SPECIFIC_GROUPS_MEMBERS]: {
    label: 'specific',
    icon: RiLockLine,
  },
  [AccessMode.PUBLIC]: {
    label: 'anyone',
    icon: RiGlobalLine,
  },
  [AccessMode.EXTERNAL_MEMBERS]: {
    label: 'external',
    icon: RiVerifiedBadgeLine,
  },
}

const AccessModeDisplay: React.FC<{ mode?: AccessMode }> = ({ mode }) => {
  const { t } = useTranslation()

  if (!mode || !ACCESS_MODE_MAP[mode])
    return null

  const { icon: Icon, label } = ACCESS_MODE_MAP[mode]

  return (
    <>
      <Icon className='h-4 w-4 shrink-0 text-text-secondary' />
      <div className='grow truncate'>
        <span className='system-sm-medium text-text-secondary'>{t(`app.accessControlDialog.accessItems.${label}`)}</span>
      </div>
    </>
  )
}

export type AppPublisherProps = {
  disabled?: boolean
  publishDisabled?: boolean
  publishedAt?: number
  /** only needed in workflow / chatflow mode */
  draftUpdatedAt?: number
  debugWithMultipleModel?: boolean
  multipleModelConfigs?: ModelAndParameter[]
  /** modelAndParameter is passed when debugWithMultipleModel is true */
  onPublish?: (params?: any) => Promise<any> | any
  onRestore?: () => Promise<any> | any
  onToggle?: (state: boolean) => void
  crossAxisOffset?: number
  toolPublished?: boolean
  inputs?: InputVar[]
  outputs?: Variable[]
  onRefreshData?: () => void
  workflowToolAvailable?: boolean
  missingStartNode?: boolean
  hasTriggerNode?: boolean // Whether workflow currently contains any trigger nodes (used to hide missing-start CTA when triggers exist).
}

const PUBLISH_SHORTCUT = ['ctrl', '⇧', 'P']

const AppPublisher = ({
  disabled = false,
  publishDisabled = false,
  publishedAt,
  draftUpdatedAt,
  debugWithMultipleModel = false,
  multipleModelConfigs = [],
  onPublish,
  onRestore,
  onToggle,
  crossAxisOffset = 0,
  toolPublished,
  inputs,
  outputs,
  onRefreshData,
  workflowToolAvailable = true,
  missingStartNode = false,
  hasTriggerNode = false,
}: AppPublisherProps) => {
  const { t } = useTranslation()

  const [published, setPublished] = useState(false)
  const [open, setOpen] = useState(false)
  const [showAppAccessControl, setShowAppAccessControl] = useState(false)
  const [isAppAccessSet, setIsAppAccessSet] = useState(true)
  const [embeddingModalOpen, setEmbeddingModalOpen] = useState(false)

  const appDetail = useAppStore(state => state.appDetail)
  const setAppDetail = useAppStore(s => s.setAppDetail)
  const systemFeatures = useGlobalPublicStore(s => s.systemFeatures)
  const { formatTimeFromNow } = useFormatTimeFromNow()
  const { app_base_url: appBaseURL = '', access_token: accessToken = '' } = appDetail?.site ?? {}

  const appMode = (appDetail?.mode !== AppModeEnum.COMPLETION && appDetail?.mode !== AppModeEnum.WORKFLOW) ? AppModeEnum.CHAT : appDetail.mode
  const appURL = `${appBaseURL}${basePath}/${appMode}/${accessToken}`
  const isChatApp = [AppModeEnum.CHAT, AppModeEnum.AGENT_CHAT, AppModeEnum.COMPLETION].includes(appDetail?.mode || AppModeEnum.CHAT)

  const { data: userCanAccessApp, isLoading: isGettingUserCanAccessApp, refetch } = useGetUserCanAccessApp({ appId: appDetail?.id, enabled: false })
  const { data: appAccessSubjects, isLoading: isGettingAppWhiteListSubjects } = useAppWhiteListSubjects(appDetail?.id, open && systemFeatures.webapp_auth.enabled && appDetail?.access_mode === AccessMode.SPECIFIC_GROUPS_MEMBERS)

  const noAccessPermission = useMemo(() => systemFeatures.webapp_auth.enabled && appDetail && appDetail.access_mode !== AccessMode.EXTERNAL_MEMBERS && !userCanAccessApp?.result, [systemFeatures, appDetail, userCanAccessApp])
  const disabledFunctionButton = useMemo(() => (!publishedAt || missingStartNode || noAccessPermission), [publishedAt, missingStartNode, noAccessPermission])

  const disabledFunctionTooltip = useMemo(() => {
    if (!publishedAt)
      return t('app.notPublishedYet')
    if (missingStartNode)
      return t('app.noUserInputNode')
    if (noAccessPermission)
      return t('app.noAccessPermission')
  }, [missingStartNode, noAccessPermission, publishedAt])

  useEffect(() => {
    if (systemFeatures.webapp_auth.enabled && open && appDetail)
      refetch()
  }, [open, appDetail, refetch, systemFeatures])

  useEffect(() => {
    if (appDetail && appAccessSubjects) {
      if (appDetail.access_mode === AccessMode.SPECIFIC_GROUPS_MEMBERS && appAccessSubjects.groups?.length === 0 && appAccessSubjects.members?.length === 0)
        setIsAppAccessSet(false)
      else
        setIsAppAccessSet(true)
    }
    else {
      setIsAppAccessSet(true)
    }
  }, [appAccessSubjects, appDetail])

  const handlePublish = useCallback(async (params?: ModelAndParameter | PublishWorkflowParams) => {
    try {
      await onPublish?.(params)
      setPublished(true)
    }
    catch {
      setPublished(false)
    }
  }, [onPublish])

  const handleRestore = useCallback(async () => {
    try {
      await onRestore?.()
      setOpen(false)
    }
    catch { }
  }, [onRestore])

  const handleTrigger = useCallback(() => {
    const state = !open

    if (disabled) {
      setOpen(false)
      return
    }

    onToggle?.(state)
    setOpen(state)

    if (state)
      setPublished(false)
  }, [disabled, onToggle, open])

  const handleOpenInExplore = useCallback(async () => {
    try {
      const { installed_apps }: any = await fetchInstalledAppList(appDetail?.id) || {}
      if (installed_apps?.length > 0)
        window.open(`${basePath}/explore/installed/${installed_apps[0].id}`, '_blank')
      else
        throw new Error('No app found in Explore')
    }
    catch (e: any) {
      Toast.notify({ type: 'error', message: `${e.message || e}` })
    }
  }, [appDetail?.id])

  const handleAccessControlUpdate = useCallback(async () => {
    if (!appDetail)
      return
    try {
      const res = await fetchAppDetailDirect({ url: '/apps', id: appDetail.id })
      setAppDetail(res)
    }
    finally {
      setShowAppAccessControl(false)
    }
  }, [appDetail, setAppDetail])

  useKeyPress(`${getKeyboardKeyCodeBySystem('ctrl')}.shift.p`, (e) => {
    e.preventDefault()
    if (publishDisabled || published)
      return
    handlePublish()
  }, { exactMatch: true, useCapture: true })

  const hasPublishedVersion = !!publishedAt
  const workflowToolDisabled = !hasPublishedVersion || !workflowToolAvailable
  const workflowToolMessage = workflowToolDisabled ? t('workflow.common.workflowAsToolDisabledHint') : undefined

  return (
    <>
      <PortalToFollowElem
        open={open}
        onOpenChange={setOpen}
        placement='bottom-end'
        offset={{
          mainAxis: 4,
          crossAxis: crossAxisOffset,
        }}
      >
        <PortalToFollowElemTrigger onClick={handleTrigger}>
          <Button
            variant='primary'
            className='py-2 pl-3 pr-2'
            disabled={disabled}
          >
            {t('workflow.common.publish')}
            <RiArrowDownSLine className='h-4 w-4 text-components-button-primary-text' />
          </Button>
        </PortalToFollowElemTrigger>
        <PortalToFollowElemContent className='z-[11]'>
          <div className='w-[320px] rounded-2xl border-[0.5px] border-components-panel-border bg-components-panel-bg shadow-xl shadow-shadow-shadow-5'>
            <div className='p-4 pt-3'>
              <div className='system-xs-medium-uppercase flex h-6 items-center text-text-tertiary'>
                {publishedAt ? t('workflow.common.latestPublished') : t('workflow.common.currentDraftUnpublished')}
              </div>
              {publishedAt
                ? (
                  <div className='flex items-center justify-between'>
                    <div className='system-sm-medium flex items-center text-text-secondary'>
                      {t('workflow.common.publishedAt')} {formatTimeFromNow(publishedAt)}
                    </div>
                    {isChatApp && <Button
                      variant='secondary-accent'
                      size='small'
                      onClick={handleRestore}
                      disabled={published}
                    >
                      {t('workflow.common.restore')}
                    </Button>}
                  </div>
                )
                : (
                  <div className='system-sm-medium flex items-center text-text-secondary'>
                    {t('workflow.common.autoSaved')} · {Boolean(draftUpdatedAt) && formatTimeFromNow(draftUpdatedAt!)}
                  </div>
                )}
              {debugWithMultipleModel
                ? (
                  <PublishWithMultipleModel
                    multipleModelConfigs={multipleModelConfigs}
                    onSelect={item => handlePublish(item)}
                  // textGenerationModelList={textGenerationModelList}
                  />
                )
                : (
                  <Button
                    variant='primary'
                    className='mt-3 w-full'
                    onClick={() => handlePublish()}
                    disabled={publishDisabled || published}
                  >
                    {
                      published
                        ? t('workflow.common.published')
                        : (
                          <div className='flex gap-1'>
                            <span>{t('workflow.common.publishUpdate')}</span>
                            <div className='flex gap-0.5'>
                              {PUBLISH_SHORTCUT.map(key => (
                                <span key={key} className='system-kbd h-4 w-4 rounded-[4px] bg-components-kbd-bg-white text-text-primary-on-surface'>
                                  {getKeyboardKeyNameBySystem(key)}
                                </span>
                              ))}
                            </div>
                          </div>
                        )
                    }
                  </Button>
                )
              }
            </div>
            {(systemFeatures.webapp_auth.enabled && (isGettingUserCanAccessApp || isGettingAppWhiteListSubjects))
              ? <div className='py-2'><Loading /></div>
              : <>
                <Divider className='my-0' />
                {systemFeatures.webapp_auth.enabled && <div className='p-4 pt-3'>
                  <div className='flex h-6 items-center'>
                    <p className='system-xs-medium text-text-tertiary'>{t('app.publishApp.title')}</p>
                  </div>
                  <div className='flex h-8 cursor-pointer items-center gap-x-0.5  rounded-lg bg-components-input-bg-normal py-1 pl-2.5 pr-2 hover:bg-primary-50 hover:text-text-accent'
                    onClick={() => {
                      setShowAppAccessControl(true)
                    }}>
                    <div className='flex grow items-center gap-x-1.5 overflow-hidden pr-1'>
                      <AccessModeDisplay mode={appDetail?.access_mode} />
                    </div>
                    {!isAppAccessSet && <p className='system-xs-regular shrink-0 text-text-tertiary'>{t('app.publishApp.notSet')}</p>}
                    <div className='flex h-4 w-4 shrink-0 items-center justify-center'>
                      <RiArrowRightSLine className='h-4 w-4 text-text-quaternary' />
                    </div>
                  </div>
                  {!isAppAccessSet && <p className='system-xs-regular mt-1 text-text-warning'>{t('app.publishApp.notSetDesc')}</p>}
                </div>}
                {
                  // Hide run/batch run app buttons when there is a trigger node.
                  !hasTriggerNode && (
                    <div className='flex flex-col gap-y-1 border-t-[0.5px] border-t-divider-regular p-4 pt-3'>
                      <Tooltip triggerClassName='flex' disabled={!disabledFunctionButton} popupContent={disabledFunctionTooltip} asChild={false}>
                        <SuggestedAction
                          className='flex-1'
                          disabled={disabledFunctionButton}
                          link={appURL}
                          icon={<RiPlayCircleLine className='h-4 w-4' />}
                        >
                          {t('workflow.common.runApp')}
                        </SuggestedAction>
                      </Tooltip>
<<<<<<< HEAD
                    )
                    : (
                      <SuggestedAction
                        onClick={() => {
                          setEmbeddingModalOpen(true)
                          handleTrigger()
                        }}
                        disabled={!publishedAt}
                        icon={<CodeBrowser className='h-4 w-4' />}
                      >
                        {t('workflow.common.embedIntoSite')}
                      </SuggestedAction>
                    )}
                  <Tooltip triggerClassName='flex' disabled={!systemFeatures.webapp_auth.enabled || userCanAccessApp?.result} popupContent={t('app.noAccessPermission')} asChild={false}>
                    <SuggestedAction
                      className='flex-1'
                      onClick={() => {
                        if (publishedAt)
                          handleOpenInExplore()
                      }}
                      disabled={!publishedAt || (systemFeatures.webapp_auth.enabled && !userCanAccessApp?.result)}
                      icon={<RiPlanetLine className='h-4 w-4' />}
                    >
                      {t('workflow.common.openInExplore')}
                    </SuggestedAction>
                  </Tooltip>
                  <SuggestedAction
                    disabled={!publishedAt}
                    link='./develop'
                    icon={<RiTerminalBoxLine className='h-4 w-4' />}
                  >
                    {t('workflow.common.accessAPIReference')}
                  </SuggestedAction>
                  {appDetail?.mode === 'workflow' && (
                    <WorkflowToolConfigureButton
                      disabled={!publishedAt}
                      published={!!toolPublished}
                      detailNeedUpdate={!!toolPublished && published}
                      workflowAppId={appDetail?.id}
                      icon={{
                        content: (appDetail.icon_type === 'image' ? '🤖' : appDetail?.icon) || '🤖',
                        background: (appDetail.icon_type === 'image' ? appDefaultIconBackground : appDetail?.icon_background) || appDefaultIconBackground,
                      }}
                      name={appDetail?.name}
                      description={appDetail?.description}
                      inputs={inputs}
                      outputs={outputs}
                      handlePublish={handlePublish}
                      onRefreshData={onRefreshData}
                    />
=======
                      {appDetail?.mode === AppModeEnum.WORKFLOW || appDetail?.mode === AppModeEnum.COMPLETION
                        ? (
                          <Tooltip triggerClassName='flex' disabled={!disabledFunctionButton} popupContent={disabledFunctionTooltip} asChild={false}>
                            <SuggestedAction
                              className='flex-1'
                              disabled={disabledFunctionButton}
                              link={`${appURL}${appURL.includes('?') ? '&' : '?'}mode=batch`}
                              icon={<RiPlayList2Line className='h-4 w-4' />}
                            >
                              {t('workflow.common.batchRunApp')}
                            </SuggestedAction>
                          </Tooltip>
                        )
                        : (
                          <SuggestedAction
                            onClick={() => {
                              setEmbeddingModalOpen(true)
                              handleTrigger()
                            }}
                            disabled={!publishedAt}
                            icon={<CodeBrowser className='h-4 w-4' />}
                          >
                            {t('workflow.common.embedIntoSite')}
                          </SuggestedAction>
                        )}
                      <Tooltip triggerClassName='flex' disabled={!disabledFunctionButton} popupContent={disabledFunctionTooltip} asChild={false}>
                        <SuggestedAction
                          className='flex-1'
                          onClick={() => {
                            if (publishedAt)
                              handleOpenInExplore()
                          }}
                          disabled={disabledFunctionButton}
                          icon={<RiPlanetLine className='h-4 w-4' />}
                        >
                          {t('workflow.common.openInExplore')}
                        </SuggestedAction>
                      </Tooltip>
                      <Tooltip triggerClassName='flex' disabled={!!publishedAt && !missingStartNode} popupContent={!publishedAt ? t('app.notPublishedYet') : t('app.noUserInputNode')} asChild={false}>
                        <SuggestedAction
                          className='flex-1'
                          disabled={!publishedAt || missingStartNode}
                          link='./develop'
                          icon={<RiTerminalBoxLine className='h-4 w-4' />}
                        >
                          {t('workflow.common.accessAPIReference')}
                        </SuggestedAction>
                      </Tooltip>
                      {appDetail?.mode === AppModeEnum.WORKFLOW && (
                        <WorkflowToolConfigureButton
                          disabled={workflowToolDisabled}
                          published={!!toolPublished}
                          detailNeedUpdate={!!toolPublished && published}
                          workflowAppId={appDetail?.id}
                          icon={{
                            content: (appDetail.icon_type === 'image' ? '🤖' : appDetail?.icon) || '🤖',
                            background: (appDetail.icon_type === 'image' ? appDefaultIconBackground : appDetail?.icon_background) || appDefaultIconBackground,
                          }}
                          name={appDetail?.name}
                          description={appDetail?.description}
                          inputs={inputs}
                          handlePublish={handlePublish}
                          onRefreshData={onRefreshData}
                          disabledReason={workflowToolMessage}
                        />
                      )}
                    </div>
>>>>>>> c432b398
                  )}
              </>}
          </div>
        </PortalToFollowElemContent>
        <EmbeddedModal
          siteInfo={appDetail?.site}
          isShow={embeddingModalOpen}
          onClose={() => setEmbeddingModalOpen(false)}
          appBaseUrl={appBaseURL}
          accessToken={accessToken}
        />
        {showAppAccessControl && <AccessControl app={appDetail!} onConfirm={handleAccessControlUpdate} onClose={() => { setShowAppAccessControl(false) }} />}
      </PortalToFollowElem >
    </>)
}

export default memo(AppPublisher)<|MERGE_RESOLUTION|>--- conflicted
+++ resolved
@@ -368,58 +368,6 @@
                           {t('workflow.common.runApp')}
                         </SuggestedAction>
                       </Tooltip>
-<<<<<<< HEAD
-                    )
-                    : (
-                      <SuggestedAction
-                        onClick={() => {
-                          setEmbeddingModalOpen(true)
-                          handleTrigger()
-                        }}
-                        disabled={!publishedAt}
-                        icon={<CodeBrowser className='h-4 w-4' />}
-                      >
-                        {t('workflow.common.embedIntoSite')}
-                      </SuggestedAction>
-                    )}
-                  <Tooltip triggerClassName='flex' disabled={!systemFeatures.webapp_auth.enabled || userCanAccessApp?.result} popupContent={t('app.noAccessPermission')} asChild={false}>
-                    <SuggestedAction
-                      className='flex-1'
-                      onClick={() => {
-                        if (publishedAt)
-                          handleOpenInExplore()
-                      }}
-                      disabled={!publishedAt || (systemFeatures.webapp_auth.enabled && !userCanAccessApp?.result)}
-                      icon={<RiPlanetLine className='h-4 w-4' />}
-                    >
-                      {t('workflow.common.openInExplore')}
-                    </SuggestedAction>
-                  </Tooltip>
-                  <SuggestedAction
-                    disabled={!publishedAt}
-                    link='./develop'
-                    icon={<RiTerminalBoxLine className='h-4 w-4' />}
-                  >
-                    {t('workflow.common.accessAPIReference')}
-                  </SuggestedAction>
-                  {appDetail?.mode === 'workflow' && (
-                    <WorkflowToolConfigureButton
-                      disabled={!publishedAt}
-                      published={!!toolPublished}
-                      detailNeedUpdate={!!toolPublished && published}
-                      workflowAppId={appDetail?.id}
-                      icon={{
-                        content: (appDetail.icon_type === 'image' ? '🤖' : appDetail?.icon) || '🤖',
-                        background: (appDetail.icon_type === 'image' ? appDefaultIconBackground : appDetail?.icon_background) || appDefaultIconBackground,
-                      }}
-                      name={appDetail?.name}
-                      description={appDetail?.description}
-                      inputs={inputs}
-                      outputs={outputs}
-                      handlePublish={handlePublish}
-                      onRefreshData={onRefreshData}
-                    />
-=======
                       {appDetail?.mode === AppModeEnum.WORKFLOW || appDetail?.mode === AppModeEnum.COMPLETION
                         ? (
                           <Tooltip triggerClassName='flex' disabled={!disabledFunctionButton} popupContent={disabledFunctionTooltip} asChild={false}>
@@ -481,13 +429,13 @@
                           name={appDetail?.name}
                           description={appDetail?.description}
                           inputs={inputs}
+                          outputs={outputs}
                           handlePublish={handlePublish}
                           onRefreshData={onRefreshData}
                           disabledReason={workflowToolMessage}
                         />
                       )}
                     </div>
->>>>>>> c432b398
                   )}
               </>}
           </div>
