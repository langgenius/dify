--- conflicted
+++ resolved
@@ -6,27 +6,23 @@
 } from 'react'
 import { useTranslation } from 'react-i18next'
 import dayjs from 'dayjs'
-<<<<<<< HEAD
 import {
   RiArrowDownSLine,
+  RiArrowRightSLine,
+  RiLockLine,
   RiPlanetLine,
   RiPlayCircleLine,
   RiPlayList2Line,
   RiTerminalBoxLine,
 } from '@remixicon/react'
 import { useKeyPress } from 'ahooks'
-import Toast from '../../base/toast'
-import type { ModelAndParameter } from '../configuration/debug/types'
 import { getKeyboardKeyCodeBySystem } from '../../workflow/utils'
-=======
-import { RiArrowDownSLine, RiArrowRightSLine, RiLockLine, RiPlanetLine } from '@remixicon/react'
 import Toast from '../../base/toast'
 import type { ModelAndParameter } from '../configuration/debug/types'
 import Divider from '../../base/divider'
 import AccessControl from '../app-access-control'
 import Loading from '../../base/loading'
 import Tooltip from '../../base/tooltip'
->>>>>>> 849994d3
 import SuggestedAction from './suggested-action'
 import PublishWithMultipleModel from './publish-with-multiple-model'
 import Button from '@/app/components/base/button'
@@ -44,13 +40,10 @@
 import WorkflowToolConfigureButton from '@/app/components/tools/workflow-tool/configure-button'
 import type { InputVar } from '@/app/components/workflow/types'
 import { appDefaultIconBackground } from '@/config'
-<<<<<<< HEAD
 import type { PublishWorkflowParams } from '@/types/workflow'
-=======
 import { useAppWhiteListSubjects, useGetUserCanAccessApp } from '@/service/access-control'
 import { AccessMode } from '@/models/access-control'
 import { fetchAppDetail } from '@/service/apps'
->>>>>>> 849994d3
 
 export type AppPublisherProps = {
   disabled?: boolean
@@ -94,14 +87,10 @@
   const setAppDetail = useAppStore(s => s.setAppDetail)
   const { app_base_url: appBaseURL = '', access_token: accessToken = '' } = appDetail?.site ?? {}
   const appMode = (appDetail?.mode !== 'completion' && appDetail?.mode !== 'workflow') ? 'chat' : appDetail.mode
-<<<<<<< HEAD
   const appURL = `${appBaseURL}/${basePath}/${appMode}/${accessToken}`
   const isChatApp = ['chat', 'agent-chat', 'completion'].includes(appDetail?.mode || '')
-=======
-  const appURL = `${appBaseURL}/${appMode}/${accessToken}`
   const { data: useCanAccessApp, isLoading: isGettingUserCanAccessApp, refetch } = useGetUserCanAccessApp({ appId: appDetail?.id, enabled: false })
   const { data: appAccessSubjects, isLoading: isGettingAppWhiteListSubjects } = useAppWhiteListSubjects(appDetail?.id, open && appDetail?.access_mode === AccessMode.SPECIFIC_GROUPS_MEMBERS)
->>>>>>> 849994d3
 
   useEffect(() => {
     if (open && appDetail)
@@ -141,7 +130,7 @@
       await onRestore?.()
       setOpen(false)
     }
-    catch {}
+    catch { }
   }, [onRestore])
 
   const handleTrigger = useCallback(() => {
@@ -187,7 +176,7 @@
       return
     handlePublish()
   },
-  { exactMatch: true, useCapture: true })
+    { exactMatch: true, useCapture: true })
 
   return (
     <>
@@ -269,74 +258,109 @@
                         )
                     }
                   </Button>
-<<<<<<< HEAD
                 )
               }
             </div>
-            <div className='border-t-[0.5px] border-t-divider-regular p-4 pt-3'>
-              <SuggestedAction
-                disabled={!publishedAt}
-                link={appURL}
-                icon={<RiPlayCircleLine className='h-4 w-4' />}
-              >
-                {t('workflow.common.runApp')}
-              </SuggestedAction>
-              {appDetail?.mode === 'workflow' || appDetail?.mode === 'completion'
-                ? (
-                  <SuggestedAction
-                    disabled={!publishedAt}
-                    link={`${appURL}${appURL.includes('?') ? '&' : '?'}mode=batch`}
-                    icon={<RiPlayList2Line className='h-4 w-4' />}
-                  >
-                    {t('workflow.common.batchRunApp')}
-                  </SuggestedAction>
-                )
-                : (
-                  <SuggestedAction
+            {(isGettingUserCanAccessApp || isGettingAppWhiteListSubjects)
+              ? <div className='py-2'><Loading /></div>
+              : <>
+                <Divider className='my-0' />
+                <div className='p-4 pt-3'>
+                  <div className='flex h-6 items-center'>
+                    <p className='system-xs-medium text-text-tertiary'>{t('app.publishApp.title')}</p>
+                  </div>
+                  <div className='flex h-8 cursor-pointer items-center gap-x-0.5  rounded-lg bg-components-input-bg-normal py-1 pl-2.5 pr-2 hover:bg-primary-50 hover:text-text-accent'
                     onClick={() => {
-                      setEmbeddingModalOpen(true)
-                      handleTrigger()
-                    }}
-                    disabled={!publishedAt}
-                    icon={<CodeBrowser className='h-4 w-4' />}
-                  >
-                    {t('workflow.common.embedIntoSite')}
-                  </SuggestedAction>
-                )}
-              <SuggestedAction
-                onClick={() => {
-                  publishedAt && handleOpenInExplore()
-                }}
-                disabled={!publishedAt}
-                icon={<RiPlanetLine className='h-4 w-4' />}
-              >
-                {t('workflow.common.openInExplore')}
-              </SuggestedAction>
-              <SuggestedAction
-                disabled={!publishedAt}
-                link='./develop'
-                icon={<RiTerminalBoxLine className='h-4 w-4' />}
-              >
-                {t('workflow.common.accessAPIReference')}
-              </SuggestedAction>
-              {appDetail?.mode === 'workflow' && (
-                <WorkflowToolConfigureButton
-                  disabled={!publishedAt}
-                  published={!!toolPublished}
-                  detailNeedUpdate={!!toolPublished && published}
-                  workflowAppId={appDetail?.id}
-                  icon={{
-                    content: (appDetail.icon_type === 'image' ? '🤖' : appDetail?.icon) || '🤖',
-                    background: (appDetail.icon_type === 'image' ? appDefaultIconBackground : appDetail?.icon_background) || appDefaultIconBackground,
-                  }}
-                  name={appDetail?.name}
-                  description={appDetail?.description}
-                  inputs={inputs}
-                  handlePublish={handlePublish}
-                  onRefreshData={onRefreshData}
-                />
-              )}
-            </div>
+                      setShowAppAccessControl(true)
+                    }}>
+                    <div className='flex grow items-center gap-x-1.5 pr-1'>
+                      <RiLockLine className='h-4 w-4 shrink-0 text-text-secondary' />
+                      {appDetail?.access_mode === AccessMode.ORGANIZATION && <p className='system-sm-medium text-text-secondary'>{t('app.accessControlDialog.accessItems.organization')}</p>}
+                      {appDetail?.access_mode === AccessMode.SPECIFIC_GROUPS_MEMBERS && <p className='system-sm-medium text-text-secondary'>{t('app.accessControlDialog.accessItems.specific')}</p>}
+                      {appDetail?.access_mode === AccessMode.PUBLIC && <p className='system-sm-medium text-text-secondary'>{t('app.accessControlDialog.accessItems.anyone')}</p>}
+                    </div>
+                    {!isAppAccessSet && <p className='system-xs-regular shrink-0 text-text-tertiary'>{t('app.publishApp.notSet')}</p>}
+                    <div className='flex h-4 w-4 shrink-0 items-center justify-center'>
+                      <RiArrowRightSLine className='h-4 w-4 text-text-quaternary' />
+                    </div>
+                  </div>
+                  {!isAppAccessSet && <p className='system-xs-regular mt-1 text-text-warning'>{t('app.publishApp.notSetDesc')}</p>}
+                </div>
+                <div className='flex flex-col gap-y-1 border-t-[0.5px] border-t-divider-regular p-4 pt-3'>
+                  <Tooltip triggerClassName='flex' disabled={useCanAccessApp?.result} popupContent={t('app.noAccessPermission')} asChild={false}>
+                    <SuggestedAction
+                      disabled={!publishedAt}
+                      link={appURL}
+                      icon={<RiPlayCircleLine className='h-4 w-4' />}
+                    >
+                      {t('workflow.common.runApp')}
+                    </SuggestedAction>
+                  </Tooltip>
+                  {appDetail?.mode === 'workflow' || appDetail?.mode === 'completion'
+                    ? (
+                      <Tooltip triggerClassName='flex' disabled={useCanAccessApp?.result} popupContent={t('app.noAccessPermission')} asChild={false}>
+                        <SuggestedAction
+                          disabled={!publishedAt}
+                          link={`${appURL}${appURL.includes('?') ? '&' : '?'}mode=batch`}
+                          icon={<RiPlayList2Line className='h-4 w-4' />}
+                        >
+                          {t('workflow.common.batchRunApp')}
+                        </SuggestedAction>
+                      </Tooltip>
+                    )
+                    : (
+                      <SuggestedAction
+                        onClick={() => {
+                          setEmbeddingModalOpen(true)
+                          handleTrigger()
+                        }}
+                        disabled={!publishedAt}
+                        icon={<CodeBrowser className='h-4 w-4' />}
+                      >
+                        {t('workflow.common.embedIntoSite')}
+                      </SuggestedAction>
+                    )}
+                  <Tooltip triggerClassName='flex' disabled={useCanAccessApp?.result} popupContent={t('app.noAccessPermission')} asChild={false}>
+                    <SuggestedAction
+                      onClick={() => {
+                        publishedAt && handleOpenInExplore()
+                      }}
+                      disabled={!publishedAt}
+                      icon={<RiPlanetLine className='h-4 w-4' />}
+                    >
+                      {t('workflow.common.openInExplore')}
+                    </SuggestedAction>
+                  </Tooltip>
+                  <div className='flex'>
+                    <SuggestedAction
+                      disabled={!publishedAt}
+                      link='./develop'
+                      icon={<RiTerminalBoxLine className='h-4 w-4' />}
+                    >
+                      {t('workflow.common.accessAPIReference')}
+                    </SuggestedAction>
+                  </div>
+                  {appDetail?.mode === 'workflow' && (
+                    <div className='flex' >
+                      <WorkflowToolConfigureButton
+                        disabled={!publishedAt}
+                        published={!!toolPublished}
+                        detailNeedUpdate={!!toolPublished && published}
+                        workflowAppId={appDetail?.id}
+                        icon={{
+                          content: (appDetail.icon_type === 'image' ? '🤖' : appDetail?.icon) || '🤖',
+                          background: (appDetail.icon_type === 'image' ? appDefaultIconBackground : appDetail?.icon_background) || appDefaultIconBackground,
+                        }}
+                        name={appDetail?.name}
+                        description={appDetail?.description}
+                        inputs={inputs}
+                        handlePublish={handlePublish}
+                        onRefreshData={onRefreshData}
+                      />
+                    </div>
+                  )}
+                </div>
+              </>}
           </div>
         </PortalToFollowElemContent>
         <EmbeddedModal
@@ -346,142 +370,9 @@
           appBaseUrl={appBaseURL}
           accessToken={accessToken}
         />
+        {showAppAccessControl && <AccessControl app={appDetail!} onConfirm={handleAccessControlUpdate} onClose={() => { setShowAppAccessControl(false) }} />}
       </PortalToFollowElem >
-    </>
-=======
-                </div>
-              )
-              : (
-                <div className='flex items-center h-[18px] leading-[18px] text-[13px] font-medium text-gray-700'>
-                  {t('workflow.common.autoSaved')} · {Boolean(draftUpdatedAt) && formatTimeFromNow(draftUpdatedAt!)}
-                </div>
-              )}
-            {debugWithMultipleModel
-              ? (
-                <PublishWithMultipleModel
-                  multipleModelConfigs={multipleModelConfigs}
-                  onSelect={item => handlePublish(item)}
-                // textGenerationModelList={textGenerationModelList}
-                />
-              )
-              : (
-                <Button
-                  variant='primary'
-                  className='w-full mt-3'
-                  onClick={() => handlePublish()}
-                  disabled={publishDisabled || published}
-                >
-                  {
-                    published
-                      ? t('workflow.common.published')
-                      : publishedAt ? t('workflow.common.update') : t('workflow.common.publish')
-                  }
-                </Button>
-              )
-            }
-          </div>
-          {(isGettingUserCanAccessApp || isGettingAppWhiteListSubjects)
-            ? <div className='py-2'><Loading /></div>
-            : <>
-              <Divider className='my-0' />
-              <div className='p-4 pt-3'>
-                <div className='flex items-center h-6'>
-                  <p className='system-xs-medium text-text-tertiary'>{t('app.publishApp.title')}</p>
-                </div>
-                <div className='h-8 flex items-center pl-2.5 pr-2  py-1 gap-x-0.5 rounded-lg bg-components-input-bg-normal hover:bg-primary-50 hover:text-text-accent cursor-pointer'
-                  onClick={() => {
-                    setShowAppAccessControl(true)
-                  }}>
-                  <div className='grow flex items-center gap-x-1.5 pr-1'>
-                    <RiLockLine className='w-4 h-4 text-text-secondary shrink-0' />
-                    {appDetail?.access_mode === AccessMode.ORGANIZATION && <p className='system-sm-medium text-text-secondary'>{t('app.accessControlDialog.accessItems.organization')}</p>}
-                    {appDetail?.access_mode === AccessMode.SPECIFIC_GROUPS_MEMBERS && <p className='system-sm-medium text-text-secondary'>{t('app.accessControlDialog.accessItems.specific')}</p>}
-                    {appDetail?.access_mode === AccessMode.PUBLIC && <p className='system-sm-medium text-text-secondary'>{t('app.accessControlDialog.accessItems.anyone')}</p>}
-                  </div>
-                  {!isAppAccessSet && <p className='shrink-0 system-xs-regular text-text-tertiary'>{t('app.publishApp.notSet')}</p>}
-                  <div className='shrink-0 w-4 h-4 flex items-center justify-center'>
-                    <RiArrowRightSLine className='w-4 h-4 text-text-quaternary' />
-                  </div>
-                </div>
-                {!isAppAccessSet && <p className='system-xs-regular text-text-warning mt-1'>{t('app.publishApp.notSetDesc')}</p>}
-              </div>
-              <div className='p-4 pt-3 border-t-[0.5px] border-t-black/5 flex flex-col gap-y-1'>
-                <Tooltip triggerClassName='flex' disabled={useCanAccessApp?.result} popupContent={t('app.noAccessPermission')} asChild={false}>
-                  <SuggestedAction disabled={!publishedAt || !useCanAccessApp?.result} link={appURL} icon={<PlayCircle />}>{t('workflow.common.runApp')}</SuggestedAction>
-                </Tooltip>
-                {appDetail?.mode === 'workflow'
-                  ? (<Tooltip triggerClassName='flex' disabled={useCanAccessApp?.result} popupContent={t('app.noAccessPermission')} asChild={false}>
-                    <SuggestedAction
-                      disabled={!publishedAt || !useCanAccessApp?.result}
-                      link={`${appURL}${appURL.includes('?') ? '&' : '?'}mode=batch`}
-                      icon={<LeftIndent02 className='w-4 h-4' />}
-                    >
-                      {t('workflow.common.batchRunApp')}
-                    </SuggestedAction>
-                  </Tooltip>
-                  )
-                  : (<div className='flex'>
-                    <SuggestedAction
-                      onClick={() => {
-                        setEmbeddingModalOpen(true)
-                        handleTrigger()
-                      }}
-                      disabled={!publishedAt}
-                      icon={<CodeBrowser className='w-4 h-4' />}
-                    >
-                      {t('workflow.common.embedIntoSite')}
-                    </SuggestedAction>
-                  </div>
-                  )}
-                <Tooltip triggerClassName='flex' disabled={useCanAccessApp?.result} popupContent={t('app.noAccessPermission')} asChild={false}>
-                  <SuggestedAction
-                    onClick={() => {
-                      handleOpenInExplore()
-                    }}
-                    disabled={!publishedAt || !useCanAccessApp?.result}
-                    icon={<RiPlanetLine className='w-4 h-4' />}
-                  >
-                    {t('workflow.common.openInExplore')}
-                  </SuggestedAction>
-                </Tooltip>
-                <div className='flex' >
-                  <SuggestedAction disabled={!publishedAt} link='./develop' icon={<FileText className='w-4 h-4' />}>{t('workflow.common.accessAPIReference')}</SuggestedAction>
-                </div>
-
-                {appDetail?.mode === 'workflow' && (
-                  <div className='flex' >
-                    <WorkflowToolConfigureButton
-                      disabled={!publishedAt}
-                      published={!!toolPublished}
-                      detailNeedUpdate={!!toolPublished && published}
-                      workflowAppId={appDetail?.id}
-                      icon={{
-                        content: (appDetail.icon_type === 'image' ? '🤖' : appDetail?.icon) || '🤖',
-                        background: (appDetail.icon_type === 'image' ? appDefaultIconBackground : appDetail?.icon_background) || appDefaultIconBackground,
-                      }}
-                      name={appDetail?.name}
-                      description={appDetail?.description}
-                      inputs={inputs}
-                      handlePublish={handlePublish}
-                      onRefreshData={onRefreshData}
-                    />
-                  </div>
-                )}
-              </div>
-            </>}
-        </div>
-      </PortalToFollowElemContent>
-      <EmbeddedModal
-        siteInfo={appDetail?.site}
-        isShow={embeddingModalOpen}
-        onClose={() => setEmbeddingModalOpen(false)}
-        appBaseUrl={appBaseURL}
-        accessToken={accessToken}
-      />
-      {showAppAccessControl && <AccessControl app={appDetail!} onConfirm={handleAccessControlUpdate} onClose={() => { setShowAppAccessControl(false) }} />}
-    </PortalToFollowElem >
->>>>>>> 849994d3
-  )
+    </>)
 }
 
 export default memo(AppPublisher)