--- conflicted
+++ resolved
@@ -162,16 +162,11 @@
     }
   }, [appDetail?.id])
 
-<<<<<<< HEAD
-  const handleAccessControlUpdate = useCallback(() => {
-    fetchAppDetail({ url: '/apps', id: appDetail?.id || '' }).then((res) => {
-=======
   const handleAccessControlUpdate = useCallback(async () => {
     if (!appDetail)
       return
     try {
       const res = await fetchAppDetailDirect({ url: '/apps', id: appDetail.id })
->>>>>>> 3395297c
       setAppDetail(res)
     }
     finally {
