--- conflicted
+++ resolved
@@ -256,10 +256,7 @@
       <div className='py-2 border-t border-t-divider-subtle'>
         <MetadataFilter
           metadataList={metadataList}
-<<<<<<< HEAD
-=======
           selectedDatasetsLoaded
->>>>>>> e9ef6213
           metadataFilterMode={datasetConfigs.metadata_filtering_mode}
           metadataFilteringConditions={datasetConfigs.metadata_filtering_conditions}
           handleAddCondition={handleAddCondition}
