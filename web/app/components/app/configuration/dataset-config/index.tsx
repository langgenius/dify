'use client'
import type { FC } from 'react'
import React, { useCallback, useMemo } from 'react'
import { useTranslation } from 'react-i18next'
import { intersectionBy } from 'lodash-es'
import { useContext } from 'use-context-selector'
import { produce } from 'immer'
import { v4 as uuid4 } from 'uuid'
import { useFormattingChangedDispatcher } from '../debug/hooks'
import FeaturePanel from '../base/feature-panel'
import OperationBtn from '../base/operation-btn'
import CardItem from './card-item/item'
import ParamsConfig from './params-config'
import ContextVar from './context-var'
import ConfigContext from '@/context/debug-configuration'
import { AppModeEnum } from '@/types/app'
import type { DataSet } from '@/models/datasets'
import {
  getMultipleRetrievalConfig,
  getSelectedDatasetsMode,
} from '@/app/components/workflow/nodes/knowledge-retrieval/utils'
import { useModelListAndDefaultModelAndCurrentProviderAndModel } from '@/app/components/header/account-setting/model-provider-page/hooks'
import { ModelTypeEnum } from '@/app/components/header/account-setting/model-provider-page/declarations'
import { useSelector as useAppContextSelector } from '@/context/app-context'
import { hasEditPermissionForDataset } from '@/utils/permission'
import MetadataFilter from '@/app/components/workflow/nodes/knowledge-retrieval/components/metadata/metadata-filter'
import type {
  HandleAddCondition,
  HandleRemoveCondition,
  HandleToggleConditionLogicalOperator,
  HandleUpdateCondition,
  MetadataFilteringModeEnum,
} from '@/app/components/workflow/nodes/knowledge-retrieval/types'
import {
  ComparisonOperator,
  LogicalOperator,
  MetadataFilteringVariableType,
} from '@/app/components/workflow/nodes/knowledge-retrieval/types'
import cn from '@/utils/classnames'

type Props = {
  readonly?: boolean
  hideMetadataFilter?: boolean
}
const DatasetConfig: FC<Props> = ({ readonly, hideMetadataFilter }) => {
  const { t } = useTranslation()
  const userProfile = useAppContextSelector(s => s.userProfile)
  const {
    mode,
    dataSets: dataSet,
    setDataSets: setDataSet,
    modelConfig,
    setModelConfig,
    showSelectDataSet,
    isAgent,
    datasetConfigs,
    datasetConfigsRef,
    setDatasetConfigs,
    setRerankSettingModalOpen,
  } = useContext(ConfigContext)
  const formattingChangedDispatcher = useFormattingChangedDispatcher()

  const hasData = dataSet.length > 0

  const {
    currentModel: currentRerankModel,
    currentProvider: currentRerankProvider,
  } = useModelListAndDefaultModelAndCurrentProviderAndModel(ModelTypeEnum.rerank)

  const onRemove = (id: string) => {
    const filteredDataSets = dataSet.filter(item => item.id !== id)
    setDataSet(filteredDataSets)
    const { datasets, retrieval_model, score_threshold_enabled, ...restConfigs } = datasetConfigs
    const {
      top_k,
      score_threshold,
      reranking_model,
      reranking_mode,
      weights,
      reranking_enable,
    } = restConfigs
    const oldRetrievalConfig = {
      top_k,
      score_threshold,
      reranking_model: (reranking_model.reranking_provider_name && reranking_model.reranking_model_name) ? {
        provider: reranking_model.reranking_provider_name,
        model: reranking_model.reranking_model_name,
      } : undefined,
      reranking_mode,
      weights,
      reranking_enable,
    }
    const retrievalConfig = getMultipleRetrievalConfig(oldRetrievalConfig, filteredDataSets, dataSet, {
      provider: currentRerankProvider?.provider,
      model: currentRerankModel?.model,
    })
    setDatasetConfigs({
      ...datasetConfigsRef.current,
      ...retrievalConfig,
      reranking_model: {
        reranking_provider_name: retrievalConfig?.reranking_model?.provider || '',
        reranking_model_name: retrievalConfig?.reranking_model?.model || '',
      },
      retrieval_model,
      score_threshold_enabled,
      datasets,
    })
    const {
      allExternal,
      allInternal,
      mixtureInternalAndExternal,
      mixtureHighQualityAndEconomic,
      inconsistentEmbeddingModel,
    } = getSelectedDatasetsMode(filteredDataSets)

    if (
      (allInternal && (mixtureHighQualityAndEconomic || inconsistentEmbeddingModel))
      || mixtureInternalAndExternal
      || allExternal
    )
      setRerankSettingModalOpen(true)
    formattingChangedDispatcher()
  }

  const handleSave = (newDataset: DataSet) => {
    const index = dataSet.findIndex(item => item.id === newDataset.id)

    const newDatasets = [...dataSet.slice(0, index), newDataset, ...dataSet.slice(index + 1)]
    setDataSet(newDatasets)
    formattingChangedDispatcher()
  }

  const promptVariables = modelConfig.configs.prompt_variables
  const promptVariablesToSelect = promptVariables.map(item => ({
    name: item.name,
    type: item.type,
    value: item.key,
  }))
  const selectedContextVar = promptVariables?.find(item => item.is_context_var)
  const handleSelectContextVar = (selectedValue: string) => {
    const newModelConfig = produce(modelConfig, (draft) => {
      draft.configs.prompt_variables = modelConfig.configs.prompt_variables.map((item) => {
        return ({
          ...item,
          is_context_var: item.key === selectedValue,
        })
      })
    })
    setModelConfig(newModelConfig)
  }

  const formattedDataset = useMemo(() => {
    return dataSet.map((item) => {
      const datasetConfig = {
        createdBy: item.created_by,
        partialMemberList: item.partial_member_list || [],
        permission: item.permission,
      }
      return {
        ...item,
        editable: hasEditPermissionForDataset(userProfile?.id || '', datasetConfig),
      }
    })
  }, [dataSet, userProfile?.id])

  const metadataList = useMemo(() => {
    return intersectionBy(...formattedDataset.filter((dataset) => {
      return !!dataset.doc_metadata
    }).map((dataset) => {
      return dataset.doc_metadata!
    }), 'name')
  }, [formattedDataset])

  const handleMetadataFilterModeChange = useCallback((newMode: MetadataFilteringModeEnum) => {
    setDatasetConfigs(produce(datasetConfigsRef.current!, (draft) => {
      draft.metadata_filtering_mode = newMode
    }))
  }, [setDatasetConfigs, datasetConfigsRef])

  const handleAddCondition = useCallback<HandleAddCondition>(({ name, type }) => {
    let operator: ComparisonOperator = ComparisonOperator.is

    if (type === MetadataFilteringVariableType.number)
      operator = ComparisonOperator.equal

    const newCondition = {
      id: uuid4(),
      name,
      comparison_operator: operator,
    }

    const newInputs = produce(datasetConfigsRef.current!, (draft) => {
      if (draft.metadata_filtering_conditions) {
        draft.metadata_filtering_conditions.conditions.push(newCondition)
      }
      else {
        draft.metadata_filtering_conditions = {
          logical_operator: LogicalOperator.and,
          conditions: [newCondition],
        }
      }
    })
    setDatasetConfigs(newInputs)
  }, [setDatasetConfigs, datasetConfigsRef])

  const handleRemoveCondition = useCallback<HandleRemoveCondition>((id) => {
    const conditions = datasetConfigsRef.current!.metadata_filtering_conditions?.conditions || []
    const index = conditions.findIndex(c => c.id === id)
    const newInputs = produce(datasetConfigsRef.current!, (draft) => {
      if (index > -1)
        draft.metadata_filtering_conditions?.conditions.splice(index, 1)
    })
    setDatasetConfigs(newInputs)
  }, [setDatasetConfigs, datasetConfigsRef])

  const handleUpdateCondition = useCallback<HandleUpdateCondition>((id, newCondition) => {
    const conditions = datasetConfigsRef.current!.metadata_filtering_conditions?.conditions || []
    const index = conditions.findIndex(c => c.id === id)
    const newInputs = produce(datasetConfigsRef.current!, (draft) => {
      if (index > -1)
        draft.metadata_filtering_conditions!.conditions[index] = newCondition
    })
    setDatasetConfigs(newInputs)
  }, [setDatasetConfigs, datasetConfigsRef])

  const handleToggleConditionLogicalOperator = useCallback<HandleToggleConditionLogicalOperator>(() => {
    const oldLogicalOperator = datasetConfigsRef.current!.metadata_filtering_conditions?.logical_operator
    const newLogicalOperator = oldLogicalOperator === LogicalOperator.and ? LogicalOperator.or : LogicalOperator.and
    const newInputs = produce(datasetConfigsRef.current!, (draft) => {
      draft.metadata_filtering_conditions!.logical_operator = newLogicalOperator
    })
    setDatasetConfigs(newInputs)
  }, [setDatasetConfigs, datasetConfigsRef])

  const handleMetadataModelChange = useCallback((model: { provider: string; modelId: string; mode?: string }) => {
    const newInputs = produce(datasetConfigsRef.current!, (draft) => {
      draft.metadata_model_config = {
        provider: model.provider,
        name: model.modelId,
        mode: model.mode || AppModeEnum.CHAT,
        completion_params: draft.metadata_model_config?.completion_params || { temperature: 0.7 },
      }
    })
    setDatasetConfigs(newInputs)
  }, [setDatasetConfigs, datasetConfigsRef])

  const handleMetadataCompletionParamsChange = useCallback((newParams: Record<string, any>) => {
    const newInputs = produce(datasetConfigsRef.current!, (draft) => {
      draft.metadata_model_config = {
        ...draft.metadata_model_config!,
        completion_params: newParams,
      }
    })
    setDatasetConfigs(newInputs)
  }, [setDatasetConfigs, datasetConfigsRef])

  return (
    <FeaturePanel
      className='mt-2'
      title={t('appDebug.feature.dataSet.title')}
      headerRight={
        !readonly && (<div className='flex items-center gap-1'>
          {!isAgent && <ParamsConfig disabled={!hasData} selectedDatasets={dataSet} />}
          <OperationBtn type="add" onClick={showSelectDataSet} />
        </div>)
      }
      hasHeaderBottomBorder={!hasData}
      noBodySpacing
    >
      {hasData
        ? (
          <div className={cn('mt-1 grid grid-cols-1 px-3 pb-3', readonly && 'grid-cols-2 gap-1')}>
            {formattedDataset.map(item => (
              <CardItem
                key={item.id}
                config={item}
                onRemove={onRemove}
                onSave={handleSave}
                editable={item.editable && !readonly}
                readonly={readonly}
              />
            ))}
          </div>
        )
        : (
          <div className='mt-1 px-3 pb-3'>
            <div className='pb-1 pt-2 text-xs text-text-tertiary'>{t('appDebug.feature.dataSet.noData')}</div>
          </div>
        )}

      {!hideMetadataFilter && (
        <div className='border-t border-t-divider-subtle py-2'>
          <MetadataFilter
            metadataList={metadataList}
            selectedDatasetsLoaded
            metadataFilterMode={datasetConfigs.metadata_filtering_mode}
            metadataFilteringConditions={datasetConfigs.metadata_filtering_conditions}
            handleAddCondition={handleAddCondition}
            handleMetadataFilterModeChange={handleMetadataFilterModeChange}
            handleRemoveCondition={handleRemoveCondition}
            handleToggleConditionLogicalOperator={handleToggleConditionLogicalOperator}
            handleUpdateCondition={handleUpdateCondition}
            metadataModelConfig={datasetConfigs.metadata_model_config}
            handleMetadataModelChange={handleMetadataModelChange}
            handleMetadataCompletionParamsChange={handleMetadataCompletionParamsChange}
            isCommonVariable
            availableCommonStringVars={promptVariablesToSelect.filter(item => item.type === MetadataFilteringVariableType.string || item.type === MetadataFilteringVariableType.select)}
            availableCommonNumberVars={promptVariablesToSelect.filter(item => item.type === MetadataFilteringVariableType.number)}
          />
        </div>
      )}

<<<<<<< HEAD
      {!readonly && mode === AppType.completion && dataSet.length > 0 && (
=======
      {mode === AppModeEnum.COMPLETION && dataSet.length > 0 && (
>>>>>>> 4a894035
        <ContextVar
          value={selectedContextVar?.key}
          options={promptVariablesToSelect}
          onChange={handleSelectContextVar}
        />
      )}
    </FeaturePanel>
  )
}
export default React.memo(DatasetConfig)<|MERGE_RESOLUTION|>--- conflicted
+++ resolved
@@ -310,11 +310,7 @@
         </div>
       )}
 
-<<<<<<< HEAD
-      {!readonly && mode === AppType.completion && dataSet.length > 0 && (
-=======
-      {mode === AppModeEnum.COMPLETION && dataSet.length > 0 && (
->>>>>>> 4a894035
+      {!readonly && mode === AppModeEnum.COMPLETION && dataSet.length > 0 && (
         <ContextVar
           value={selectedContextVar?.key}
           options={promptVariablesToSelect}
