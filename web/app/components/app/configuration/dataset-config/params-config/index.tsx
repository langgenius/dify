--- conflicted
+++ resolved
@@ -36,62 +36,8 @@
   const [tempDataSetConfigs, setTempDataSetConfigs] = useState(datasetConfigs)
 
   useEffect(() => {
-<<<<<<< HEAD
     setTempDataSetConfigs(datasetConfigs)
   }, [datasetConfigs])
-=======
-    const {
-      allEconomic,
-      allHighQuality,
-      allHighQualityFullTextSearch,
-      allHighQualityVectorSearch,
-      allExternal,
-      mixtureHighQualityAndEconomic,
-      inconsistentEmbeddingModel,
-      mixtureInternalAndExternal,
-    } = getSelectedDatasetsMode(selectedDatasets)
-
-    if (allEconomic || allHighQuality || allHighQualityFullTextSearch || allHighQualityVectorSearch || (allExternal && selectedDatasets.length === 1))
-      setRerankSettingModalOpen(false)
-
-    if (mixtureHighQualityAndEconomic || inconsistentEmbeddingModel || mixtureInternalAndExternal || (allExternal && selectedDatasets.length > 1))
-      setRerankSettingModalOpen(true)
-  }, [selectedDatasets])
-
-  useEffect(() => {
-    const {
-      allEconomic,
-      allInternal,
-      allExternal,
-    } = getSelectedDatasetsMode(selectedDatasets)
-    const { datasets, retrieval_model, score_threshold_enabled, ...restConfigs } = datasetConfigs
-    let rerankEnable = restConfigs.reranking_enable
-
-    if (((allInternal && allEconomic) || allExternal) && !restConfigs.reranking_model?.reranking_provider_name && rerankEnable === undefined)
-      rerankEnable = false
-
-    setTempDataSetConfigs({
-      ...getMultipleRetrievalConfig({
-        top_k: restConfigs.top_k,
-        score_threshold: restConfigs.score_threshold,
-        reranking_model: restConfigs.reranking_model && {
-          provider: restConfigs.reranking_model.reranking_provider_name,
-          model: restConfigs.reranking_model.reranking_model_name,
-        },
-        reranking_mode: restConfigs.reranking_mode,
-        weights: restConfigs.weights,
-        reranking_enable: rerankEnable,
-      }, selectedDatasets),
-      reranking_model: restConfigs.reranking_model && {
-        reranking_provider_name: restConfigs.reranking_model.reranking_provider_name,
-        reranking_model_name: restConfigs.reranking_model.reranking_model_name,
-      },
-      retrieval_model,
-      score_threshold_enabled,
-      datasets,
-    })
-  }, [selectedDatasets, datasetConfigs])
->>>>>>> 7742a5da
 
   const {
     defaultModel: rerankDefaultModel,
