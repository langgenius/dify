'use client'
import type { FC } from 'react'
import React, { useRef, useState } from 'react'
import { useGetState, useInfiniteScroll } from 'ahooks'
import { useTranslation } from 'react-i18next'
import Link from 'next/link'
<<<<<<< HEAD
import produce from 'immer'
=======
import TypeIcon from '../type-icon'
>>>>>>> 69c3439c
import Modal from '@/app/components/base/modal'
import type { DataSet } from '@/models/datasets'
import Button from '@/app/components/base/button'
import { fetchDatasets } from '@/service/datasets'
import Loading from '@/app/components/base/loading'
import Badge from '@/app/components/base/badge'
import { useKnowledge } from '@/hooks/use-knowledge'
import cn from '@/utils/classnames'
import AppIcon from '@/app/components/base/app-icon'

export type ISelectDataSetProps = {
  isShow: boolean
  onClose: () => void
  selectedIds: string[]
  onSelect: (dataSet: DataSet[]) => void
}

const SelectDataSet: FC<ISelectDataSetProps> = ({
  isShow,
  onClose,
  selectedIds,
  onSelect,
}) => {
  const { t } = useTranslation()
  const [selected, setSelected] = React.useState<DataSet[]>([])
  const [loaded, setLoaded] = React.useState(false)
  const [datasets, setDataSets] = React.useState<DataSet[] | null>(null)
  const [hasInitialized, setHasInitialized] = React.useState(false)
  const hasNoData = !datasets || datasets?.length === 0
  const canSelectMulti = true

  const listRef = useRef<HTMLDivElement>(null)
  const [page, setPage, getPage] = useGetState(1)
  const [isNoMore, setIsNoMore] = useState(false)
  const { formatIndexingTechniqueAndMethod } = useKnowledge()

  useInfiniteScroll(
    async () => {
      if (!isNoMore) {
        const { data, has_more } = await fetchDatasets({ url: '/datasets', params: { page } })
        setPage(getPage() + 1)
        setIsNoMore(!has_more)
        const newList = [...(datasets || []), ...data.filter(item => item.indexing_technique || item.provider === 'external')]
        setDataSets(newList)
        setLoaded(true)

        // Initialize selected datasets based on selectedIds and available datasets
        if (!hasInitialized) {
          if (selectedIds.length > 0) {
            const validSelectedDatasets = selectedIds
              .map(id => newList.find(item => item.id === id))
              .filter(Boolean) as DataSet[]
            setSelected(validSelectedDatasets)
          }
          setHasInitialized(true)
        }
      }
      return { list: [] }
    },
    {
      target: listRef,
      isNoMore: () => {
        return isNoMore
      },
      reloadDeps: [isNoMore],
    },
  )

  const toggleSelect = (dataSet: DataSet) => {
    const isSelected = selected.some(item => item.id === dataSet.id)
    if (isSelected) {
      setSelected(selected.filter(item => item.id !== dataSet.id))
    }
    else {
      if (canSelectMulti)
        setSelected([...selected, dataSet])
      else
        setSelected([dataSet])
    }
  }

  const handleSelect = () => {
    onSelect(selected)
  }

  return (
    <Modal
      isShow={isShow}
      onClose={onClose}
      className='w-[400px]'
      title={t('appDebug.feature.dataSet.selectTitle')}
    >
      {!loaded && (
        <div className='flex h-[200px]'>
          <Loading type='area' />
        </div>
      )}

      {(loaded && hasNoData) && (
        <div className='mt-6 flex h-[128px] items-center justify-center space-x-1  rounded-lg border text-[13px]'
          style={{
            background: 'rgba(0, 0, 0, 0.02)',
            borderColor: 'rgba(0, 0, 0, 0.02',
          }}
        >
          <span className='text-text-tertiary'>{t('appDebug.feature.dataSet.noDataSet')}</span>
          <Link href='/datasets/create' className='font-normal text-text-accent'>{t('appDebug.feature.dataSet.toCreate')}</Link>
        </div>
      )}

      {datasets && datasets?.length > 0 && (
        <>
          <div ref={listRef} className='mt-7 max-h-[286px] space-y-1 overflow-y-auto'>
            {datasets.map(item => (
              <div
                key={item.id}
                className={cn(
                  'flex h-10 cursor-pointer items-center justify-between rounded-lg border-[0.5px] border-components-panel-border-subtle bg-components-panel-on-panel-item-bg px-2 shadow-xs hover:border-components-panel-border hover:bg-components-panel-on-panel-item-bg-hover hover:shadow-sm',
                  selected.some(i => i.id === item.id) && 'border-[1.5px] border-components-option-card-option-selected-border bg-state-accent-hover shadow-xs hover:border-components-option-card-option-selected-border hover:bg-state-accent-hover hover:shadow-xs',
                  !item.embedding_available && 'hover:border-components-panel-border-subtle hover:bg-components-panel-on-panel-item-bg hover:shadow-xs',
                )}
                onClick={() => {
                  if (!item.embedding_available)
                    return
                  toggleSelect(item)
                }}
              >
                <div className='mr-1 flex items-center overflow-hidden'>
                  <div className={cn('mr-2', !item.embedding_available && 'opacity-30')}>
                    <AppIcon
                      size='tiny'
                      iconType={item.icon_info.icon_type}
                      icon={item.icon_info.icon}
                      background={item.icon_info.icon_type === 'image' ? undefined : item.icon_info.icon_background}
                      imageUrl={item.icon_info.icon_type === 'image' ? item.icon_info.icon_url : undefined}
                    />
                  </div>
                  <div className={cn('max-w-[200px] truncate text-[13px] font-medium text-text-secondary', !item.embedding_available && '!max-w-[120px] opacity-30')}>{item.name}</div>
                  {!item.embedding_available && (
                    <span className='ml-1 shrink-0 rounded-md border border-divider-deep px-1 text-xs font-normal leading-[18px] text-text-tertiary'>{t('dataset.unavailable')}</span>
                  )}
                </div>
                {
                  item.indexing_technique && (
                    <Badge
                      className='shrink-0'
                      text={formatIndexingTechniqueAndMethod(item.indexing_technique, item.retrieval_model_dict?.search_method)}
                    />
                  )
                }
                {
                  item.provider === 'external' && (
                    <Badge className='shrink-0' text={t('dataset.externalTag')} />
                  )
                }
              </div>
            ))}
          </div>
        </>
      )}
      {loaded && (
        <div className='mt-8 flex items-center justify-between'>
          <div className='text-sm  font-medium text-text-secondary'>
            {selected.length > 0 && `${selected.length} ${t('appDebug.feature.dataSet.selected')}`}
          </div>
          <div className='flex space-x-2'>
            <Button onClick={onClose}>{t('common.operation.cancel')}</Button>
            <Button variant='primary' onClick={handleSelect} disabled={hasNoData}>{t('common.operation.add')}</Button>
          </div>
        </div>
      )}
    </Modal>
  )
}
export default React.memo(SelectDataSet)<|MERGE_RESOLUTION|>--- conflicted
+++ resolved
@@ -4,11 +4,6 @@
 import { useGetState, useInfiniteScroll } from 'ahooks'
 import { useTranslation } from 'react-i18next'
 import Link from 'next/link'
-<<<<<<< HEAD
-import produce from 'immer'
-=======
-import TypeIcon from '../type-icon'
->>>>>>> 69c3439c
 import Modal from '@/app/components/base/modal'
 import type { DataSet } from '@/models/datasets'
 import Button from '@/app/components/base/button'
