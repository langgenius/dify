--- conflicted
+++ resolved
@@ -10,11 +10,8 @@
 import { useTranslation } from 'react-i18next'
 import { Listbox, Transition } from '@headlessui/react'
 import { CheckIcon, ChevronDownIcon } from '@heroicons/react/20/solid'
-<<<<<<< HEAD
 import classNames from '@/utils/classnames'
-=======
 import RadioGroup from '@/app/components/app/configuration/config-vision/radio-group'
->>>>>>> 6ef401a9
 import type { Item } from '@/app/components/base/select'
 import ConfigContext from '@/context/debug-configuration'
 import { fetchAppVoices } from '@/service/apps'
@@ -112,7 +109,7 @@
                                   'absolute inset-y-0 right-0 flex items-center pr-4 text-gray-700',
                                 )}
                               >
-                                <CheckIcon className="h-5 w-5" aria-hidden="true"/>
+                                <CheckIcon className="h-5 w-5" aria-hidden="true" />
                               </span>
                             )}
                           </>
@@ -177,7 +174,7 @@
                                   'absolute inset-y-0 right-0 flex items-center pr-4 text-gray-700',
                                 )}
                               >
-                                <CheckIcon className="h-5 w-5" aria-hidden="true"/>
+                                <CheckIcon className="h-5 w-5" aria-hidden="true" />
                               </span>
                             )}
                           </>
