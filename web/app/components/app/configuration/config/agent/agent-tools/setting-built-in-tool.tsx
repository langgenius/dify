'use client'
import type { FC } from 'react'
import React, { useEffect, useState } from 'react'
import { useTranslation } from 'react-i18next'
import { useContext } from 'use-context-selector'
import {
  RiArrowLeftLine,
  RiCloseLine,
} from '@remixicon/react'
import Drawer from '@/app/components/base/drawer'
import Loading from '@/app/components/base/loading'
import ActionButton from '@/app/components/base/action-button'
import Icon from '@/app/components/plugins/card/base/card-icon'
import OrgInfo from '@/app/components/plugins/card/base/org-info'
import Description from '@/app/components/plugins/card/base/description'
import TabSlider from '@/app/components/base/tab-slider-plain'

import Button from '@/app/components/base/button'
import Form from '@/app/components/header/account-setting/model-provider-page/model-modal/Form'
import { addDefaultValue, toolParametersToFormSchemas } from '@/app/components/tools/utils/to-form-schema'
import type { Collection, Tool } from '@/app/components/tools/types'
import { CollectionType } from '@/app/components/tools/types'
import { fetchBuiltInToolList, fetchCustomToolList, fetchModelToolList, fetchWorkflowToolList } from '@/service/tools'
import I18n from '@/context/i18n'
import { getLanguage } from '@/i18n/language'
import ConfigContext from '@/context/debug-configuration'
import cn from '@/utils/classnames'

type Props = {
  showBackButton?: boolean
  collection: Collection
  isBuiltIn?: boolean
  isModel?: boolean
  toolName: string
  setting?: Record<string, any>
  readonly?: boolean
  onHide: () => void
  onSave?: (value: Record<string, any>) => void
}

const SettingBuiltInTool: FC<Props> = ({
  showBackButton = false,
  collection,
  isBuiltIn = true,
  isModel = true,
  toolName,
  setting = {},
  readonly,
  onHide,
  onSave,
}) => {
  const { modelConfig } = useContext(ConfigContext)

  const { locale } = useContext(I18n)
  const language = getLanguage(locale)
  const { t } = useTranslation()

  const [isLoading, setIsLoading] = useState(true)
  const [tools, setTools] = useState<Tool[]>([])
  const currTool = tools.find(tool => tool.name === toolName)
  const formSchemas = currTool ? toolParametersToFormSchemas(currTool.parameters) : []
<<<<<<< HEAD
  const infoSchemas = formSchemas.filter((item: any) => item.form === 'llm')
  const settingSchemas = formSchemas
    .filter((item: any) => item.form !== 'llm')
    .map((item: any) => ({
      ...item,
      inputs: modelConfig.configs.prompt_variables.map(variable => ({
        name: variable.key,
        value: variable.key,
      })),
    }))
=======
  const infoSchemas = formSchemas.filter(item => item.form === 'llm')
  const settingSchemas = formSchemas.filter(item => item.form !== 'llm')
>>>>>>> a575fbca
  const hasSetting = settingSchemas.length > 0
  const [tempSetting, setTempSetting] = useState(setting)
  const [currType, setCurrType] = useState('info')
  const isInfoActive = currType === 'info'
  useEffect(() => {
    if (!collection)
      return

    (async () => {
      setIsLoading(true)
      try {
        const list = await new Promise<Tool[]>((resolve) => {
          (async function () {
            if (isModel)
              resolve(await fetchModelToolList(collection.name))
            else if (isBuiltIn)
              resolve(await fetchBuiltInToolList(collection.name))
            else if (collection.type === CollectionType.workflow)
              resolve(await fetchWorkflowToolList(collection.id))
            else
              resolve(await fetchCustomToolList(collection.name))
          }())
        })
        setTools(list)
        const currTool = list.find(tool => tool.name === toolName)
        if (currTool) {
          const formSchemas = toolParametersToFormSchemas(currTool.parameters)
          setTempSetting(addDefaultValue(setting, formSchemas))
        }
      }
      catch { }
      setIsLoading(false)
    })()
  }, [collection?.name, collection?.id, collection?.type])

  useEffect(() => {
    setCurrType((!readonly && hasSetting) ? 'setting' : 'info')
  }, [hasSetting])

  const isValid = (() => {
    let valid = true
    settingSchemas.forEach((item) => {
      if (item.required && !tempSetting[item.name])
        valid = false
    })
    return valid
  })()

  const getType = (type: string) => {
    if (type === 'number-input')
      return t('tools.setBuiltInTools.number')
    if (type === 'text-input')
      return t('tools.setBuiltInTools.string')
    if (type === 'file')
      return t('tools.setBuiltInTools.file')
    return type
  }

  const infoUI = (
    <div className=''>
      {infoSchemas.length > 0 && (
        <div className='space-y-1 py-2'>
          {infoSchemas.map((item, index) => (
            <div key={index} className='py-1'>
              <div className='flex items-center gap-2'>
                <div className='code-sm-semibold text-text-secondary'>{item.label[language]}</div>
                <div className='system-xs-regular text-text-tertiary'>
                  {getType(item.type)}
                </div>
                {item.required && (
                  <div className='system-xs-medium text-text-warning-secondary'>{t('tools.setBuiltInTools.required')}</div>
                )}
              </div>
              {item.human_description && (
                <div className='system-xs-regular mt-0.5 text-text-tertiary'>
                  {item.human_description?.[language]}
                </div>
              )}
            </div>
          ))}
        </div>
      )}
    </div>
  )

  const settingUI = (
    <Form
      value={tempSetting}
      onChange={setTempSetting}
      formSchemas={settingSchemas}
      isEditMode={false}
      showOnVariableMap={{}}
      validating={false}
      readonly={readonly}
    />
  )

  return (
    <Drawer
      isOpen
      clickOutsideNotOpen={false}
      onClose={onHide}
      footer={null}
      mask={false}
      positionCenter={false}
      panelClassName={cn('mb-2 mr-2 mt-[64px] !w-[420px] !max-w-[420px] justify-start rounded-2xl border-[0.5px] border-components-panel-border !bg-components-panel-bg !p-0 shadow-xl')}
    >
      <>
        {isLoading && <Loading type='app' />}
        {!isLoading && (
          <>
            {/* header */}
            <div className='relative border-b border-divider-subtle p-4 pb-3'>
              <div className='absolute right-3 top-3'>
                <ActionButton onClick={onHide}>
                  <RiCloseLine className='h-4 w-4' />
                </ActionButton>
              </div>
              {showBackButton && (
                <div
                  className='system-xs-semibold-uppercase mb-2 flex cursor-pointer items-center gap-1 text-text-accent-secondary'
                  onClick={onHide}
                >
                  <RiArrowLeftLine className='h-4 w-4' />
                  BACK
                </div>
              )}
              <div className='flex items-center gap-1'>
                <Icon size='tiny' className='h-6 w-6' src={collection.icon} />
                <OrgInfo
                  packageNameClassName='w-auto'
                  orgName={collection.author}
                  packageName={collection.name.split('/').pop() || ''}
                />
              </div>
              <div className='system-md-semibold mt-1 text-text-primary'>{currTool?.label[language]}</div>
              {!!currTool?.description[language] && (
                <Description className='mt-3' text={currTool.description[language]} descriptionLineRows={2}></Description>
              )}
            </div>
            {/* form */}
            <div className='h-full'>
              <div className='flex h-full flex-col'>
                {(hasSetting && !readonly) ? (
                  <TabSlider
                    className='mt-1 shrink-0 px-4'
                    itemClassName='py-3'
                    noBorderBottom
                    value={currType}
                    onChange={(value) => {
                      setCurrType(value)
                    }}
                    options={[
                      { value: 'info', text: t('tools.setBuiltInTools.parameters')! },
                      { value: 'setting', text: t('tools.setBuiltInTools.setting')! },
                    ]}
                  />
                ) : (
                  <div className='system-sm-semibold-uppercase p-4 pb-1 text-text-primary'>{t('tools.setBuiltInTools.parameters')}</div>
                )}
                <div className='h-0 grow overflow-y-auto px-4'>
                  {isInfoActive ? infoUI : settingUI}
                </div>
                {!readonly && !isInfoActive && (
                  <div className='mt-2 flex shrink-0 justify-end space-x-2 rounded-b-[10px]  border-t border-divider-regular bg-components-panel-bg px-6 py-4'>
                    <Button className='flex h-8 items-center !px-3 !text-[13px] font-medium ' onClick={onHide}>{t('common.operation.cancel')}</Button>
                    <Button className='flex h-8 items-center !px-3 !text-[13px] font-medium' variant='primary' disabled={!isValid} onClick={() => onSave?.(addDefaultValue(tempSetting, formSchemas))}>{t('common.operation.save')}</Button>
                  </div>
                )}
              </div>
            </div>
          </>
        )}
      </>
    </Drawer>
  )
}
export default React.memo(SettingBuiltInTool)<|MERGE_RESOLUTION|>--- conflicted
+++ resolved
@@ -59,7 +59,6 @@
   const [tools, setTools] = useState<Tool[]>([])
   const currTool = tools.find(tool => tool.name === toolName)
   const formSchemas = currTool ? toolParametersToFormSchemas(currTool.parameters) : []
-<<<<<<< HEAD
   const infoSchemas = formSchemas.filter((item: any) => item.form === 'llm')
   const settingSchemas = formSchemas
     .filter((item: any) => item.form !== 'llm')
@@ -70,10 +69,6 @@
         value: variable.key,
       })),
     }))
-=======
-  const infoSchemas = formSchemas.filter(item => item.form === 'llm')
-  const settingSchemas = formSchemas.filter(item => item.form !== 'llm')
->>>>>>> a575fbca
   const hasSetting = settingSchemas.length > 0
   const [tempSetting, setTempSetting] = useState(setting)
   const [currType, setCurrType] = useState('info')
