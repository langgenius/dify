'use client'
import type { FC } from 'react'
import React, { useEffect, useState } from 'react'
import { useTranslation } from 'react-i18next'
import { useContext } from 'use-context-selector'
import {
  RiArrowLeftLine,
  RiCloseLine,
} from '@remixicon/react'
import Drawer from '@/app/components/base/drawer'
import Loading from '@/app/components/base/loading'
import ActionButton from '@/app/components/base/action-button'
import Icon from '@/app/components/plugins/card/base/card-icon'
import OrgInfo from '@/app/components/plugins/card/base/org-info'
import Description from '@/app/components/plugins/card/base/description'
import TabSlider from '@/app/components/base/tab-slider-plain'

import Button from '@/app/components/base/button'
import Form from '@/app/components/header/account-setting/model-provider-page/model-modal/Form'
import { addDefaultValue, toolParametersToFormSchemas } from '@/app/components/tools/utils/to-form-schema'
import type { Collection, Tool } from '@/app/components/tools/types'
import { CollectionType } from '@/app/components/tools/types'
import { fetchBuiltInToolList, fetchCustomToolList, fetchModelToolList, fetchWorkflowToolList } from '@/service/tools'
import I18n from '@/context/i18n'
import { getLanguage } from '@/i18n/language'
<<<<<<< HEAD
import AppIcon from '@/app/components/base/app-icon'
import ConfigContext from '@/context/debug-configuration'
=======
import cn from '@/utils/classnames'
>>>>>>> 779770da

type Props = {
  showBackButton?: boolean
  collection: Collection
  isBuiltIn?: boolean
  isModel?: boolean
  toolName: string
  setting?: Record<string, any>
  readonly?: boolean
  onHide: () => void
  onSave?: (value: Record<string, any>) => void
}

const SettingBuiltInTool: FC<Props> = ({
  showBackButton = false,
  collection,
  isBuiltIn = true,
  isModel = true,
  toolName,
  setting = {},
  readonly,
  onHide,
  onSave,
}) => {
  const { modelConfig } = useContext(ConfigContext)

  const { locale } = useContext(I18n)
  const language = getLanguage(locale)
  const { t } = useTranslation()

  const [isLoading, setIsLoading] = useState(true)
  const [tools, setTools] = useState<Tool[]>([])
  const currTool = tools.find(tool => tool.name === toolName)
  const formSchemas = currTool ? toolParametersToFormSchemas(currTool.parameters) : []
  const infoSchemas = formSchemas.filter((item: any) => item.form === 'llm')
  const settingSchemas = formSchemas
    .filter((item: any) => item.form !== 'llm')
    .map((item: any) => ({
      ...item,
      inputs: modelConfig.configs.prompt_variables.map(variable => ({
        name: variable.key,
        value: variable.key,
      })),
    }))
  const hasSetting = settingSchemas.length > 0
  const [tempSetting, setTempSetting] = useState(setting)
  const [currType, setCurrType] = useState('info')
  const isInfoActive = currType === 'info'
  useEffect(() => {
    if (!collection)
      return

    (async () => {
      setIsLoading(true)
      try {
        const list = await new Promise<Tool[]>((resolve) => {
          (async function () {
            if (isModel)
              resolve(await fetchModelToolList(collection.name))
            else if (isBuiltIn)
              resolve(await fetchBuiltInToolList(collection.name))
            else if (collection.type === CollectionType.workflow)
              resolve(await fetchWorkflowToolList(collection.id))
            else
              resolve(await fetchCustomToolList(collection.name))
          }())
        })
        setTools(list)
        const currTool = list.find(tool => tool.name === toolName)
        if (currTool) {
          const formSchemas = toolParametersToFormSchemas(currTool.parameters)
          setTempSetting(addDefaultValue(setting, formSchemas))
        }
      }
      catch (e) { }
      setIsLoading(false)
    })()
  }, [collection?.name, collection?.id, collection?.type])

  useEffect(() => {
    setCurrType((!readonly && hasSetting) ? 'setting' : 'info')
  }, [hasSetting])

  const isValid = (() => {
    let valid = true
    settingSchemas.forEach((item: any) => {
      if (item.required && !tempSetting[item.name])
        valid = false
    })
    return valid
  })()

  const getType = (type: string) => {
    if (type === 'number-input')
      return t('tools.setBuiltInTools.number')
    if (type === 'text-input')
      return t('tools.setBuiltInTools.string')
    if (type === 'file')
      return t('tools.setBuiltInTools.file')
    return type
  }

  const infoUI = (
    <div className=''>
      {infoSchemas.length > 0 && (
        <div className='py-2 space-y-1'>
          {infoSchemas.map((item: any, index) => (
            <div key={index} className='py-1'>
              <div className='flex items-center gap-2'>
                <div className='text-text-secondary code-sm-semibold'>{item.label[language]}</div>
                <div className='text-text-tertiary system-xs-regular'>
                  {getType(item.type)}
                </div>
                {item.required && (
                  <div className='text-text-warning-secondary system-xs-medium'>{t('tools.setBuiltInTools.required')}</div>
                )}
              </div>
              {item.human_description && (
                <div className='mt-0.5 text-text-tertiary system-xs-regular'>
                  {item.human_description?.[language]}
                </div>
              )}
            </div>
          ))}
        </div>
      )}
    </div>
  )

  const settingUI = (
    <Form
      value={tempSetting}
      onChange={setTempSetting}
      formSchemas={settingSchemas as any}
      isEditMode={false}
      showOnVariableMap={{}}
      validating={false}
      readonly={readonly}
    />
  )

  return (
    <Drawer
      isOpen
      clickOutsideNotOpen={false}
      onClose={onHide}
      footer={null}
      mask={false}
      positionCenter={false}
      panelClassname={cn('justify-start mt-[64px] mr-2 mb-2 !w-[420px] !max-w-[420px] !p-0 !bg-components-panel-bg rounded-2xl border-[0.5px] border-components-panel-border shadow-xl')}
    >
      <>
        {isLoading && <Loading type='app' />}
        {!isLoading && (
          <>
            {/* header */}
            <div className='relative p-4 pb-3 border-b border-divider-subtle'>
              <div className='absolute top-3 right-3'>
                <ActionButton onClick={onHide}>
                  <RiCloseLine className='w-4 h-4' />
                </ActionButton>
              </div>
              {showBackButton && (
                <div
                  className='mb-2 flex items-center gap-1 text-text-accent-secondary system-xs-semibold-uppercase cursor-pointer'
                  onClick={onHide}
                >
                  <RiArrowLeftLine className='w-4 h-4' />
                  BACK
                </div>
              )}
              <div className='flex items-center gap-1'>
                <Icon size='tiny' className='w-6 h-6' src={collection.icon} />
                <OrgInfo
                  packageNameClassName='w-auto'
                  orgName={collection.author}
                  packageName={collection.name.split('/').pop() || ''}
                />
              </div>
              <div className='mt-1 text-text-primary system-md-semibold'>{currTool?.label[language]}</div>
              {!!currTool?.description[language] && (
                <Description className='mt-3' text={currTool.description[language]} descriptionLineRows={2}></Description>
              )}
            </div>
            {/* form */}
            <div className='h-full'>
              <div className='flex flex-col h-full'>
                {(hasSetting && !readonly) ? (
                  <TabSlider
                    className='shrink-0 mt-1 px-4'
                    itemClassName='py-3'
                    noBorderBottom
                    value={currType}
                    onChange={(value) => {
                      setCurrType(value)
                    }}
                    options={[
                      { value: 'info', text: t('tools.setBuiltInTools.parameters')! },
                      { value: 'setting', text: t('tools.setBuiltInTools.setting')! },
                    ]}
                  />
                ) : (
                  <div className='p-4 pb-1 text-text-primary system-sm-semibold-uppercase'>{t('tools.setBuiltInTools.parameters')}</div>
                )}
                <div className='grow h-0 overflow-y-auto px-4'>
                  {isInfoActive ? infoUI : settingUI}
                </div>
                {!readonly && !isInfoActive && (
                  <div className='mt-2 shrink-0 flex justify-end py-4 px-6  space-x-2 rounded-b-[10px] bg-components-panel-bg border-t border-divider-regular'>
                    <Button className='flex items-center h-8 !px-3 !text-[13px] font-medium ' onClick={onHide}>{t('common.operation.cancel')}</Button>
                    <Button className='flex items-center h-8 !px-3 !text-[13px] font-medium' variant='primary' disabled={!isValid} onClick={() => onSave?.(addDefaultValue(tempSetting, formSchemas))}>{t('common.operation.save')}</Button>
                  </div>
                )}
              </div>
            </div>
          </>
        )}
      </>
    </Drawer>
  )
}
export default React.memo(SettingBuiltInTool)<|MERGE_RESOLUTION|>--- conflicted
+++ resolved
@@ -23,12 +23,8 @@
 import { fetchBuiltInToolList, fetchCustomToolList, fetchModelToolList, fetchWorkflowToolList } from '@/service/tools'
 import I18n from '@/context/i18n'
 import { getLanguage } from '@/i18n/language'
-<<<<<<< HEAD
-import AppIcon from '@/app/components/base/app-icon'
 import ConfigContext from '@/context/debug-configuration'
-=======
 import cn from '@/utils/classnames'
->>>>>>> 779770da
 
 type Props = {
   showBackButton?: boolean
