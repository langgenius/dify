--- conflicted
+++ resolved
@@ -17,10 +17,6 @@
 import { ChangeType, InputVarType } from '@/app/components/workflow/types'
 
 const TEXT_MAX_LENGTH = 256
-<<<<<<< HEAD
-const PARAGRAPH_MAX_LENGTH = 50 * 1000 * 1000
-=======
->>>>>>> eabfd84c
 
 export type IConfigModalProps = {
   isCreate?: boolean
