--- conflicted
+++ resolved
@@ -24,19 +24,13 @@
   step?: number
   min?: number
   max: number
-<<<<<<< HEAD
+  precision: number | null
   onChange: (key: string, value: number | string[]) => void
   inputType?: 'inputTag' | 'slider'
 }
 
-const ParamIte: FC<IParamIteProps> = ({ id, name, tip, step = 0.1, min = 0, max, value, onChange, inputType = 'slider' }) => {
-=======
-  precision: number | null
-  onChange: (key: string, value: number) => void
-}
-
 const TIMES_TEMPLATE = '1000000000000'
-const ParamItem: FC<IParamIteProps> = ({ id, name, tip, step = 0.1, min = 0, max, precision, value, onChange }) => {
+const ParamItem: FC<IParamIteProps> = ({ id, name, tip, step = 0.1, min = 0, max, precision, value, inputType, onChange }) => {
   const getToIntTimes = (num: number) => {
     if (precision)
       return parseInt(TIMES_TEMPLATE.slice(0, precision + 1), 10)
@@ -51,7 +45,6 @@
     if (precision)
       onChange(id, getFitPrecisionValue(value, precision))
   }, [value, precision])
->>>>>>> c40ee7e6
   return (
     <div className="flex items-center justify-between">
       <div className="flex flex-col flex-shrink-0">
@@ -67,7 +60,6 @@
         {inputType === 'inputTag' && <div className="text-gray-400 text-xs font-normal">Enter sequence and press Tab</div>}
       </div>
       <div className="flex items-center">
-<<<<<<< HEAD
         {inputType === 'inputTag'
           ? <TagInput
             items={(value ?? []) as string[]}
@@ -89,7 +81,6 @@
             </>
           )
         }
-=======
         <div className="mr-4 w-[120px]">
           <Slider value={value * times} min={min * times} max={max * times} onChange={(value) => {
             onChange(id, value / times)
@@ -104,7 +95,6 @@
             value = max
           onChange(id, value)
         }} />
->>>>>>> c40ee7e6
       </div>
     </div>
   )
