--- conflicted
+++ resolved
@@ -100,14 +100,9 @@
   }
 
   const [dataSets, setDataSets] = useState<DataSet[]>([])
-<<<<<<< HEAD
   const contextVar = modelConfig.configs.prompt_variables.find(item => item.is_context_var)?.key
   const hasSetContextVar = !!contextVar
-  const syncToPublishedConfig = (_publishedConfig: any) => {
-=======
-
   const syncToPublishedConfig = (_publishedConfig: PublichConfig) => {
->>>>>>> 59236b78
     const modelConfig = _publishedConfig.modelConfig
     setModelConfig(_publishedConfig.modelConfig)
     setCompletionParams(_publishedConfig.completionParams)
