--- conflicted
+++ resolved
@@ -754,7 +754,6 @@
           onVisionFilesChange={setCompletionFiles}
         />
       </div>
-<<<<<<< HEAD
       {
         debugWithMultipleModel && (
           <div className='grow mt-3 overflow-hidden'>
@@ -838,67 +837,6 @@
             {isShowCannotQueryDataset && (
               <CannotQueryDataset
                 onConfirm={() => setShowCannotQueryDataset(false)}
-=======
-      <div className="flex flex-col grow">
-        {/* Chat */}
-        {mode === AppType.chat && (
-          <div className="mt-[34px] h-full flex flex-col">
-            <div className={cn(doShowSuggestion ? 'pb-[140px]' : (isResponsing ? 'pb-[113px]' : 'pb-[76px]'), 'relative mt-1.5 grow h-[200px] overflow-hidden')}>
-              <div className="h-full overflow-y-auto overflow-x-hidden" ref={chatListDomRef}>
-                <Chat
-                  chatList={chatList}
-                  query={userQuery}
-                  onQueryChange={setUserQuery}
-                  onSend={onSend}
-                  checkCanSend={checkCanSend}
-                  feedbackDisabled
-                  useCurrentUserAvatar
-                  isResponsing={isResponsing}
-                  canStopResponsing={!!messageTaskId}
-                  abortResponsing={async () => {
-                    await stopChatMessageResponding(appId, messageTaskId)
-                    setHasStopResponded(true)
-                    setResponsingFalse()
-                  }}
-                  isShowSuggestion={doShowSuggestion}
-                  suggestionList={suggestQuestions}
-                  isShowSpeechToText={speechToTextConfig.enabled && !!speech2textDefaultModel}
-                  isShowTextToSpeech={textToSpeechConfig.enabled && !!text2speechDefaultModel}
-                  isShowCitation={citationConfig.enabled}
-                  isShowCitationHitInfo
-                  isShowPromptLog
-                  visionConfig={{
-                    ...visionConfig,
-                    image_file_size_limit: fileUploadConfigResponse?.image_file_size_limit,
-                  }}
-                  supportAnnotation
-                  appId={appId}
-                  onChatListChange={setChatList}
-                  allToolIcons={allToolIcons}
-                />
-              </div>
-            </div>
-          </div>
-        )}
-        {/* Text  Generation */}
-        {mode === AppType.completion && (
-          <div className="mt-6">
-            <GroupName name={t('appDebug.result')} />
-            {(completionRes || isResponsing) && (
-              <TextGeneration
-                className="mt-2"
-                content={completionRes}
-                isLoading={!completionRes && isResponsing}
-                isShowTextToSpeech={textToSpeechConfig.enabled && !!text2speechDefaultModel}
-                isResponsing={isResponsing}
-                isInstalledApp={false}
-                messageId={messageId}
-                isError={false}
-                onRetry={() => { }}
-                supportAnnotation
-                appId={appId}
-                varList={varList}
->>>>>>> c8fb619d
               />
             )}
           </div>
