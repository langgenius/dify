--- conflicted
+++ resolved
@@ -24,12 +24,8 @@
 
 import I18n from '@/context/i18n'
 import { fetchExportAnnotationList } from '@/service/annotation'
-<<<<<<< HEAD
 import { clearAllAnnotations } from '@/service/annotation'
-import { LanguagesSupported } from '@/i18n/language'
-=======
 import { LanguagesSupported } from '@/i18n-config/language'
->>>>>>> 31985d94
 
 const CSV_HEADER_QA_EN = ['Question', 'Answer']
 const CSV_HEADER_QA_CN = ['问题', '答案']
