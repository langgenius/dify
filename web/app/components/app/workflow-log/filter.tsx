'use client'
import type { FC } from 'react'
import React from 'react'
import { useTranslation } from 'react-i18next'
import dayjs from 'dayjs'
import { RiCalendarLine } from '@remixicon/react'
import quarterOfYear from 'dayjs/plugin/quarterOfYear'
import type { QueryParam } from './index'
import Chip from '@/app/components/base/chip'
import Input from '@/app/components/base/input'
dayjs.extend(quarterOfYear)

const today = dayjs()

export const TIME_PERIOD_MAPPING: { [key: string]: { value: number; name: string } } = {
  1: { value: 0, name: 'today' },
  2: { value: 7, name: 'last7days' },
  3: { value: 28, name: 'last4weeks' },
  4: { value: today.diff(today.subtract(3, 'month'), 'day'), name: 'last3months' },
  5: { value: today.diff(today.subtract(12, 'month'), 'day'), name: 'last12months' },
  6: { value: today.diff(today.startOf('month'), 'day'), name: 'monthToDate' },
  7: { value: today.diff(today.startOf('quarter'), 'day'), name: 'quarterToDate' },
  8: { value: today.diff(today.startOf('year'), 'day'), name: 'yearToDate' },
  9: { value: -1, name: 'allTime' },
}

type IFilterProps = {
  queryParams: QueryParam
  setQueryParams: (v: QueryParam) => void
}

const Filter: FC<IFilterProps> = ({ queryParams, setQueryParams }: IFilterProps) => {
  const { t } = useTranslation()
  return (
    <div className='mb-2 flex flex-row flex-wrap gap-2'>
      <Chip
<<<<<<< HEAD
=======
        value={queryParams.status || 'all'}
        onSelect={(item) => {
          setQueryParams({ ...queryParams, status: item.value as string })
        }}
        onClear={() => setQueryParams({ ...queryParams, status: 'all' })}
        items={[{ value: 'all', name: 'All' },
          { value: 'succeeded', name: 'Success' },
          { value: 'failed', name: 'Fail' },
          { value: 'stopped', name: 'Stop' },
          { value: 'partial-succeeded', name: 'Partial Success' },
        ]}
      />
      <Chip
>>>>>>> 9d5956ce
        className='min-w-[150px]'
        panelClassName='w-[270px]'
        leftIcon={<RiCalendarLine className='h-4 w-4 text-text-secondary' />}
        value={queryParams.period}
        onSelect={(item) => {
          setQueryParams({ ...queryParams, period: item.value })
        }}
        onClear={() => setQueryParams({ ...queryParams, period: '9' })}
        items={Object.entries(TIME_PERIOD_MAPPING).map(([k, v]) => ({ value: k, name: t(`appLog.filter.period.${v.name}`) }))}
      />
      <Chip
        value={queryParams.status || 'all'}
        onSelect={(item) => {
          setQueryParams({ ...queryParams, status: item.value as string })
        }}
        onClear={() => setQueryParams({ ...queryParams, status: 'all' })}
        items={[{ value: 'all', name: 'All' },
          { value: 'succeeded', name: 'Success' },
          { value: 'partial-succeeded', name: 'Partial Success' },
          { value: 'failed', name: 'Failure' },
          { value: 'stopped', name: 'Stop' },
        ]}
      />
      <Input
        wrapperClassName='w-[200px]'
        showLeftIcon
        showClearIcon
        value={queryParams.keyword}
        placeholder={t('common.operation.search')!}
        onChange={(e) => {
          setQueryParams({ ...queryParams, keyword: e.target.value })
        }}
        onClear={() => setQueryParams({ ...queryParams, keyword: '' })}
      />
    </div>
  )
}

export default Filter<|MERGE_RESOLUTION|>--- conflicted
+++ resolved
@@ -34,8 +34,6 @@
   return (
     <div className='mb-2 flex flex-row flex-wrap gap-2'>
       <Chip
-<<<<<<< HEAD
-=======
         value={queryParams.status || 'all'}
         onSelect={(item) => {
           setQueryParams({ ...queryParams, status: item.value as string })
@@ -49,7 +47,6 @@
         ]}
       />
       <Chip
->>>>>>> 9d5956ce
         className='min-w-[150px]'
         panelClassName='w-[270px]'
         leftIcon={<RiCalendarLine className='h-4 w-4 text-text-secondary' />}
