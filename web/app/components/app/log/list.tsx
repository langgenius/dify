--- conflicted
+++ resolved
@@ -16,11 +16,7 @@
 import { createContext, useContext } from 'use-context-selector'
 import { useShallow } from 'zustand/react/shallow'
 import { useTranslation } from 'react-i18next'
-<<<<<<< HEAD
 import type { ChatItemInTree } from '../../base/chat/types'
-=======
-import { UUID_NIL } from '../../base/chat/constants'
->>>>>>> bf64ff21
 import s from './style.module.css'
 import VarPanel from './var-panel'
 import cn from '@/utils/classnames'
@@ -87,8 +83,6 @@
   frequency_penalty: 'Frequency Penalty',
 }
 
-<<<<<<< HEAD
-// Format interface data for easy display
 const getFormattedChatList = (messages: ChatMessage[], conversationId: string, timezone: string, format: string) => {
   const newChatList: IChatItem[] = []
   messages.forEach((item: ChatMessage) => {
@@ -139,101 +133,23 @@
             authorName: item.annotation_hit_history.annotation_create_account?.name || 'N/A',
             created_at: item.annotation_hit_history.created_at,
           }
-=======
-function appendQAToChatList(newChatList: IChatItem[], item: any, conversationId: string, timezone: string, format: string) {
-  newChatList.push({
-    id: item.id,
-    content: item.answer,
-    agent_thoughts: addFileInfos(item.agent_thoughts ? sortAgentSorts(item.agent_thoughts) : item.agent_thoughts, item.message_files),
-    feedback: item.feedbacks.find((item: any) => item.from_source === 'user'), // user feedback
-    adminFeedback: item.feedbacks.find((item: any) => item.from_source === 'admin'), // admin feedback
-    feedbackDisabled: false,
-    isAnswer: true,
-    message_files: item.message_files?.filter((file: any) => file.belongs_to === 'assistant') || [],
-    log: [
-      ...item.message,
-      ...(item.message[item.message.length - 1]?.role !== 'assistant'
-        ? [
-          {
-            role: 'assistant',
-            text: item.answer,
-            files: item.message_files?.filter((file: any) => file.belongs_to === 'assistant') || [],
-          },
-        ]
-        : []),
-    ],
-    workflow_run_id: item.workflow_run_id,
-    conversationId,
-    input: {
-      inputs: item.inputs,
-      query: item.query,
-    },
-    more: {
-      time: dayjs.unix(item.created_at).tz(timezone).format(format),
-      tokens: item.answer_tokens + item.message_tokens,
-      latency: item.provider_response_latency.toFixed(2),
-    },
-    citation: item.metadata?.retriever_resources,
-    annotation: (() => {
-      if (item.annotation_hit_history) {
-        return {
-          id: item.annotation_hit_history.annotation_id,
-          authorName: item.annotation_hit_history.annotation_create_account?.name || 'N/A',
-          created_at: item.annotation_hit_history.created_at,
->>>>>>> bf64ff21
         }
-      }
-
-      if (item.annotation) {
-        return {
-          id: item.annotation.id,
-          authorName: item.annotation.account.name,
-          logAnnotation: item.annotation,
-          created_at: 0,
+
+        if (item.annotation) {
+          return {
+            id: item.annotation.id,
+            authorName: item.annotation.account.name,
+            logAnnotation: item.annotation,
+            created_at: 0,
+          }
         }
-      }
-
-<<<<<<< HEAD
+
         return undefined
       })(),
       parentMessageId: `question-${item.id}`,
     })
-=======
-      return undefined
-    })(),
-    parentMessageId: `question-${item.id}`,
->>>>>>> bf64ff21
   })
-  newChatList.push({
-    id: `question-${item.id}`,
-    content: item.inputs.query || item.inputs.default_input || item.query, // text generation: item.inputs.query; chat: item.query
-    isAnswer: false,
-    message_files: item.message_files?.filter((file: any) => file.belongs_to === 'user') || [],
-    parentMessageId: item.parent_message_id || undefined,
-  })
-}
-
-const getFormattedChatList = (messages: ChatMessage[], conversationId: string, timezone: string, format: string) => {
-  const newChatList: IChatItem[] = []
-  let nextMessageId = null
-  for (const item of messages) {
-    if (!item.parent_message_id) {
-      appendQAToChatList(newChatList, item, conversationId, timezone, format)
-      break
-    }
-
-    if (!nextMessageId) {
-      appendQAToChatList(newChatList, item, conversationId, timezone, format)
-      nextMessageId = item.parent_message_id
-    }
-    else {
-      if (item.id === nextMessageId || nextMessageId === UUID_NIL) {
-        appendQAToChatList(newChatList, item, conversationId, timezone, format)
-        nextMessageId = item.parent_message_id
-      }
-    }
-  }
-  return newChatList.reverse()
+  return newChatList
 }
 
 // const displayedParams = CompletionParams.slice(0, -2)
@@ -257,11 +173,6 @@
     currentLogModalActiveTab: state.currentLogModalActiveTab,
   })))
   const { t } = useTranslation()
-<<<<<<< HEAD
-=======
-  const [items, setItems] = React.useState<IChatItem[]>([])
-  const fetchedMessages = useRef<ChatMessage[]>([])
->>>>>>> bf64ff21
   const [hasMore, setHasMore] = useState(true)
   const [varValues, setVarValues] = useState<Record<string, string>>({})
 
@@ -288,7 +199,6 @@
         const varValues = messageRes.data.at(-1)!.inputs
         setVarValues(varValues)
       }
-<<<<<<< HEAD
       setHasMore(messageRes.has_more)
 
       const newAllChatItems = [
@@ -298,10 +208,6 @@
       setAllChatItems(newAllChatItems)
 
       let tree = buildChatItemTree(newAllChatItems)
-=======
-      fetchedMessages.current = [...fetchedMessages.current, ...messageRes.data]
-      const newItems = getFormattedChatList(fetchedMessages.current, detail.id, timezone!, t('appLog.dateTimeFormat') as string)
->>>>>>> bf64ff21
       if (messageRes.has_more === false && detail?.model_config?.configs?.introduction) {
         tree = [{
           id: 'introduction',
@@ -550,11 +456,7 @@
             siteInfo={null}
           />
         </div>
-<<<<<<< HEAD
         : threadChatItems.length < 8
-=======
-        : (items.length < 8 && !hasMore)
->>>>>>> bf64ff21
           ? <div className="pt-4 mb-4">
             <Chat
               config={{
