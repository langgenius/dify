--- conflicted
+++ resolved
@@ -917,13 +917,12 @@
   const closingConversationIdRef = useRef<string | null>(null)
   const pendingConversationIdRef = useRef<string | null>(null)
   const pendingConversationCacheRef = useRef<ConversationSelection | undefined>(undefined)
-<<<<<<< HEAD
-  const isChatMode = appDetail.mode !== 'completion' // Whether the app is a chat app
-  const isChatflow = appDetail.mode === 'advanced-chat' // Whether the app is a chatflow app
+  const isChatMode = appDetail.mode !== AppModeEnum.COMPLETION // Whether the app is a chat app
+  const isChatflow = appDetail.mode === AppModeEnum.ADVANCED_CHAT // Whether the app is a chatflow app
 
   // Selection state
-  const isAllSelected = logs?.data.length > 0 && selectedItems.length === logs?.data.length
-  const isSomeSelected = selectedItems.length > 0 && selectedItems.length < (logs?.data.length || 0)
+  const isAllSelected = (logs?.data?.length ?? 0) > 0 && selectedItems.length === (logs?.data?.length ?? 0)
+  const isSomeSelected = selectedItems.length > 0 && selectedItems.length < (logs?.data?.length ?? 0)
 
   // Selection handling
   const handleSelectAll = () => {
@@ -943,10 +942,6 @@
       onSelectionChange?.([...selectedItems, conversationId])
   }
 
-=======
-  const isChatMode = appDetail.mode !== AppModeEnum.COMPLETION // Whether the app is a chat app
-  const isChatflow = appDetail.mode === AppModeEnum.ADVANCED_CHAT // Whether the app is a chatflow app
->>>>>>> bcbd3de3
   const { setShowPromptLogModal, setShowAgentLogModal, setShowMessageLogModal } = useAppStore(useShallow((state: AppStoreState) => ({
     setShowPromptLogModal: state.setShowPromptLogModal,
     setShowAgentLogModal: state.setShowAgentLogModal,
