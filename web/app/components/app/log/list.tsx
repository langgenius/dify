--- conflicted
+++ resolved
@@ -303,10 +303,7 @@
     if (appDetail?.id && detail.id && appDetail?.mode !== 'completion' && !fetchInitiated.current) {
       fetchInitiated.current = true
       fetchData()
-<<<<<<< HEAD
-=======
-    }
->>>>>>> d7b8e071
+    }
   }, [appDetail?.id, detail.id, appDetail?.mode, fetchData])
 
   const isChatMode = appDetail?.mode !== 'completion'
