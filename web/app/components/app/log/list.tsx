--- conflicted
+++ resolved
@@ -907,20 +907,13 @@
   const isMobile = media === MediaType.mobile
 
   const [showDrawer, setShowDrawer] = useState<boolean>(false) // Whether to display the chat details drawer
-<<<<<<< HEAD
-  const [currentConversation, setCurrentConversation] = useState<ChatConversationGeneralDetail | CompletionConversationGeneralDetail | undefined>() // Currently selected conversation
-  const isChatMode = appDetail.mode !== AppModeEnum.COMPLETION // Whether the app is a chat app
-  const isChatflow = appDetail.mode === AppModeEnum.ADVANCED_CHAT // Whether the app is a chatflow app
-  const { setShowPromptLogModal, setShowAgentLogModal, setShowMessageLogModal } = useAppStore(useShallow(state => ({
-=======
   const [currentConversation, setCurrentConversation] = useState<ConversationSelection | undefined>() // Currently selected conversation
   const closingConversationIdRef = useRef<string | null>(null)
   const pendingConversationIdRef = useRef<string | null>(null)
   const pendingConversationCacheRef = useRef<ConversationSelection | undefined>(undefined)
-  const isChatMode = appDetail.mode !== 'completion' // Whether the app is a chat app
-  const isChatflow = appDetail.mode === 'advanced-chat' // Whether the app is a chatflow app
+  const isChatMode = appDetail.mode !== AppModeEnum.COMPLETION // Whether the app is a chat app
+  const isChatflow = appDetail.mode === AppModeEnum.ADVANCED_CHAT // Whether the app is a chatflow app
   const { setShowPromptLogModal, setShowAgentLogModal, setShowMessageLogModal } = useAppStore(useShallow((state: AppStoreState) => ({
->>>>>>> 95ce224d
     setShowPromptLogModal: state.setShowPromptLogModal,
     setShowAgentLogModal: state.setShowAgentLogModal,
     setShowMessageLogModal: state.setShowMessageLogModal,
