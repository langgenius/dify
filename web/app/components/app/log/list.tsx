'use client'
import type { FC } from 'react'
import React, { useCallback, useEffect, useRef, useState } from 'react'
import useSWR from 'swr'
import {
  HandThumbDownIcon,
  HandThumbUpIcon,
  InformationCircleIcon,
  XMarkIcon,
} from '@heroicons/react/24/outline'
import { RiEditFill } from '@remixicon/react'
import { get } from 'lodash-es'
import InfiniteScroll from 'react-infinite-scroll-component'
import dayjs from 'dayjs'
import utc from 'dayjs/plugin/utc'
import timezone from 'dayjs/plugin/timezone'
import { createContext, useContext } from 'use-context-selector'
import { useShallow } from 'zustand/react/shallow'
import { useTranslation } from 'react-i18next'
import cn from 'classnames'
import s from './style.module.css'
import VarPanel from './var-panel'
import { randomString } from '@/utils'
import type { FeedbackFunc, Feedbacktype, IChatItem, SubmitAnnotationFunc } from '@/app/components/base/chat/chat/type'
import type { Annotation, ChatConversationFullDetailResponse, ChatConversationGeneralDetail, ChatConversationsResponse, ChatMessage, ChatMessagesRequest, CompletionConversationFullDetailResponse, CompletionConversationGeneralDetail, CompletionConversationsResponse, LogAnnotation } from '@/models/log'
import type { App } from '@/types/app'
import Loading from '@/app/components/base/loading'
import Drawer from '@/app/components/base/drawer'
import Popover from '@/app/components/base/popover'
import Chat from '@/app/components/base/chat/chat'
import Tooltip from '@/app/components/base/tooltip'
import { ToastContext } from '@/app/components/base/toast'
import { fetchChatConversationDetail, fetchChatMessages, fetchCompletionConversationDetail, updateLogMessageAnnotations, updateLogMessageFeedbacks } from '@/service/log'
import { TONE_LIST } from '@/config'
import ModelIcon from '@/app/components/header/account-setting/model-provider-page/model-icon'
import { useTextGenerationCurrentProviderAndModelAndModelList } from '@/app/components/header/account-setting/model-provider-page/hooks'
import ModelName from '@/app/components/header/account-setting/model-provider-page/model-name'
import useBreakpoints, { MediaType } from '@/hooks/use-breakpoints'
import TextGeneration from '@/app/components/app/text-generate/item'
import { addFileInfos, sortAgentSorts } from '@/app/components/tools/utils'
import MessageLogModal from '@/app/components/base/message-log-modal'
import { useStore as useAppStore } from '@/app/components/app/store'
import { useAppContext } from '@/context/app-context'
import useTimestamp from '@/hooks/use-timestamp'
import TooltipPlus from '@/app/components/base/tooltip-plus'
import { CopyIcon } from '@/app/components/base/copy-icon'

dayjs.extend(utc)
dayjs.extend(timezone)

type IConversationList = {
  logs?: ChatConversationsResponse | CompletionConversationsResponse
  appDetail: App
  onRefresh: () => void
}

const defaultValue = 'N/A'

type IDrawerContext = {
  onClose: () => void
  appDetail?: App
}

const DrawerContext = createContext<IDrawerContext>({} as IDrawerContext)

/**
 * Icon component with numbers
 */
const HandThumbIconWithCount: FC<{ count: number; iconType: 'up' | 'down' }> = ({ count, iconType }) => {
  const classname = iconType === 'up' ? 'text-primary-600 bg-primary-50' : 'text-red-600 bg-red-50'
  const Icon = iconType === 'up' ? HandThumbUpIcon : HandThumbDownIcon
  return <div className={`inline-flex items-center w-fit rounded-md p-1 text-xs ${classname} mr-1 last:mr-0`}>
    <Icon className={'h-3 w-3 mr-0.5 rounded-md'} />
    {count > 0 ? count : null}
  </div>
}

const PARAM_MAP = {
  temperature: 'Temperature',
  top_p: 'Top P',
  presence_penalty: 'Presence Penalty',
  max_tokens: 'Max Token',
  stop: 'Stop',
  frequency_penalty: 'Frequency Penalty',
}

// Format interface data for easy display
const getFormattedChatList = (messages: ChatMessage[], conversationId: string, timezone: string, format: string) => {
  const newChatList: IChatItem[] = []
  messages.forEach((item: ChatMessage) => {
    newChatList.push({
      id: `question-${item.id}`,
      content: item.inputs.query || item.inputs.default_input || item.query, // text generation: item.inputs.query; chat: item.query
      isAnswer: false,
      message_files: item.message_files?.filter((file: any) => file.belongs_to === 'user') || [],
    })
    newChatList.push({
      id: item.id,
      content: item.answer,
      agent_thoughts: addFileInfos(item.agent_thoughts ? sortAgentSorts(item.agent_thoughts) : item.agent_thoughts, item.message_files),
      feedback: item.feedbacks.find(item => item.from_source === 'user'), // user feedback
      adminFeedback: item.feedbacks.find(item => item.from_source === 'admin'), // admin feedback
      feedbackDisabled: false,
      isAnswer: true,
      message_files: item.message_files?.filter((file: any) => file.belongs_to === 'assistant') || [],
      log: [
        ...item.message,
        ...(item.message[item.message.length - 1]?.role !== 'assistant'
          ? [
            {
              role: 'assistant',
              text: item.answer,
              files: item.message_files?.filter((file: any) => file.belongs_to === 'assistant') || [],
            },
          ]
          : []),
      ],
      workflow_run_id: item.workflow_run_id,
      conversationId,
      input: {
        inputs: item.inputs,
        query: item.query,
      },
      more: {
        time: dayjs.unix(item.created_at).tz(timezone).format(format),
        tokens: item.answer_tokens + item.message_tokens,
        latency: item.provider_response_latency.toFixed(2),
      },
      annotation: (() => {
        if (item.annotation_hit_history) {
          return {
            id: item.annotation_hit_history.annotation_id,
            authorName: item.annotation_hit_history.annotation_create_account?.name || 'N/A',
            created_at: item.annotation_hit_history.created_at,
          }
        }

        if (item.annotation) {
          return {
            id: item.annotation.id,
            authorName: item.annotation.account.name,
            logAnnotation: item.annotation,
            created_at: 0,
          }
        }

        return undefined
      })(),
    })
  })
  return newChatList
}

// const displayedParams = CompletionParams.slice(0, -2)
const validatedParams = ['temperature', 'top_p', 'presence_penalty', 'frequency_penalty']

type IDetailPanel<T> = {
  detail: any
  onFeedback: FeedbackFunc
  onSubmitAnnotation: SubmitAnnotationFunc
}

function DetailPanel<T extends ChatConversationFullDetailResponse | CompletionConversationFullDetailResponse>({ detail, onFeedback }: IDetailPanel<T>) {
  const { userProfile: { timezone } } = useAppContext()
  const { formatTime } = useTimestamp()
  const { onClose, appDetail } = useContext(DrawerContext)
  const { currentLogItem, setCurrentLogItem, showMessageLogModal, setShowMessageLogModal, currentLogModalActiveTab } = useAppStore(useShallow(state => ({
    currentLogItem: state.currentLogItem,
    setCurrentLogItem: state.setCurrentLogItem,
    showMessageLogModal: state.showMessageLogModal,
    setShowMessageLogModal: state.setShowMessageLogModal,
    currentLogModalActiveTab: state.currentLogModalActiveTab,
  })))
  const { t } = useTranslation()
  const [items, setItems] = React.useState<IChatItem[]>([])
  const [hasMore, setHasMore] = useState(true)
  const [varValues, setVarValues] = useState<Record<string, string>>({})
  const fetchData = async () => {
    try {
      if (!hasMore)
        return
      const params: ChatMessagesRequest = {
        conversation_id: detail.id,
        limit: 10,
      }
      if (items?.[0]?.id)
        params.first_id = items?.[0]?.id.replace('question-', '')

      const messageRes = await fetchChatMessages({
        url: `/apps/${appDetail?.id}/chat-messages`,
        params,
      })
      if (messageRes.data.length > 0) {
        const varValues = messageRes.data[0].inputs
        setVarValues(varValues)
      }
      const newItems = [...getFormattedChatList(messageRes.data, detail.id, timezone!, t('appLog.dateTimeFormat') as string), ...items]
      if (messageRes.has_more === false && detail?.model_config?.configs?.introduction) {
        newItems.unshift({
          id: 'introduction',
          isAnswer: true,
          isOpeningStatement: true,
          content: detail?.model_config?.configs?.introduction ?? 'hello',
          feedbackDisabled: true,
        })
      }
      setItems(newItems)
      setHasMore(messageRes.has_more)
    }
    catch (err) {
      console.error(err)
    }
  }

  const handleAnnotationEdited = useCallback((query: string, answer: string, index: number) => {
    setItems(items.map((item, i) => {
      if (i === index - 1) {
        return {
          ...item,
          content: query,
        }
      }
      if (i === index) {
        return {
          ...item,
          annotation: {
            ...item.annotation,
            logAnnotation: {
              ...item.annotation?.logAnnotation,
              content: answer,
            },
          } as any,
        }
      }
      return item
    }))
  }, [items])
  const handleAnnotationAdded = useCallback((annotationId: string, authorName: string, query: string, answer: string, index: number) => {
    setItems(items.map((item, i) => {
      if (i === index - 1) {
        return {
          ...item,
          content: query,
        }
      }
      if (i === index) {
        const answerItem = {
          ...item,
          content: item.content,
          annotation: {
            id: annotationId,
            authorName,
            logAnnotation: {
              content: answer,
              account: {
                id: '',
                name: authorName,
                email: '',
              },
            },
          } as Annotation,
        }
        return answerItem
      }
      return item
    }))
  }, [items])
  const handleAnnotationRemoved = useCallback((index: number) => {
    setItems(items.map((item, i) => {
      if (i === index) {
        return {
          ...item,
          content: item.content,
          annotation: undefined,
        }
      }
      return item
    }))
  }, [items])

  useEffect(() => {
    if (appDetail?.id && detail.id && appDetail?.mode !== 'completion')
      fetchData()
  }, [appDetail?.id, detail.id, appDetail?.mode])

  const isChatMode = appDetail?.mode !== 'completion'
  const isAdvanced = appDetail?.mode === 'advanced-chat'

  const targetTone = TONE_LIST.find((item: any) => {
    let res = true
    validatedParams.forEach((param) => {
      res = item.config?.[param] === detail.model_config?.configs?.completion_params?.[param]
    })
    return res
  })?.name ?? 'custom'

  const modelName = (detail.model_config as any).model?.name
  const provideName = (detail.model_config as any).model?.provider as any
  const {
    currentModel,
    currentProvider,
  } = useTextGenerationCurrentProviderAndModelAndModelList(
    { provider: provideName, model: modelName },
  )
  const varList = (detail.model_config as any).user_input_form?.map((item: any) => {
    const itemContent = item[Object.keys(item)[0]]
    return {
      label: itemContent.variable,
      value: varValues[itemContent.variable] || detail.message?.inputs?.[itemContent.variable],
    }
  }) || []
  const message_files = (!isChatMode && detail.message.message_files && detail.message.message_files.length > 0)
    ? detail.message.message_files.map((item: any) => item.url)
    : []

  const getParamValue = (param: string) => {
    const value = detail?.model_config.model?.completion_params?.[param] || '-'
    if (param === 'stop') {
      if (Array.isArray(value))
        return value.join(',')
      else
        return '-'
    }

    return value
  }

  const [width, setWidth] = useState(0)
  const ref = useRef<HTMLDivElement>(null)

  const adjustModalWidth = () => {
    if (ref.current)
      setWidth(document.body.clientWidth - (ref.current?.clientWidth + 16) - 8)
  }

  useEffect(() => {
    adjustModalWidth()
  }, [])

  return (
    <div ref={ref} className='rounded-xl border-[0.5px] border-gray-200 h-full flex flex-col overflow-auto'>
      {/* Panel Header */}
      <div className='border-b border-gray-100 py-4 px-6 flex items-center justify-between'>
        <div>
          <div className='text-gray-500 text-[10px] leading-[14px]'>{isChatMode ? t('appLog.detail.conversationId') : t('appLog.detail.time')}</div>
          {isChatMode && (
            <div className='flex items-center text-gray-700 text-[13px] leading-[18px]'>
              <TooltipPlus
                hideArrow
                popupContent={detail.id}>
                <div className='max-w-[105px] truncate'>{detail.id}</div>
              </TooltipPlus>
              <CopyIcon content={detail.id} />
            </div>
          )}
          {!isChatMode && (
            <div className='text-gray-700 text-[13px] leading-[18px]'>{formatTime(detail.created_at, t('appLog.dateTimeFormat') as string)}</div>
          )}
        </div>
        <div className='flex items-center flex-wrap gap-y-1 justify-end'>
          {!isAdvanced && (
            <>
              <div
                className={cn('mr-2 flex items-center border h-8 px-2 space-x-2 rounded-lg bg-indigo-25 border-[#2A87F5]')}
              >
                <ModelIcon
                  className='!w-5 !h-5'
                  provider={currentProvider}
                  modelName={currentModel?.model}
                />
                <ModelName
                  modelItem={currentModel!}
                  showMode
                />
              </div>
              <Popover
                position='br'
                className='!w-[280px]'
                btnClassName='mr-4 !bg-gray-50 !py-1.5 !px-2.5 border-none font-normal'
                btnElement={<>
                  <span className='text-[13px]'>{targetTone}</span>
                  <InformationCircleIcon className='h-4 w-4 text-gray-800 ml-1.5' />
                </>}
                htmlContent={<div className='w-[280px]'>
                  <div className='flex justify-between py-2 px-4 font-medium text-sm text-gray-700'>
                    <span>Tone of responses</span>
                    <div>{targetTone}</div>
                  </div>
                  {['temperature', 'top_p', 'presence_penalty', 'max_tokens', 'stop'].map((param: string, index: number) => {
                    return <div className='flex justify-between py-2 px-4 bg-gray-50' key={index}>
                      <span className='text-xs text-gray-700'>{PARAM_MAP[param as keyof typeof PARAM_MAP]}</span>
                      <span className='text-gray-800 font-medium text-xs'>{getParamValue(param)}</span>
                    </div>
                  })}
                </div>}
              />
            </>
          )}
          <div className='w-6 h-6 rounded-lg flex items-center justify-center hover:cursor-pointer hover:bg-gray-100'>
            <XMarkIcon className='w-4 h-4 text-gray-500' onClick={onClose} />
          </div>
        </div>

      </div>
      {/* Panel Body */}
      {(varList.length > 0 || (!isChatMode && message_files.length > 0)) && (
        <div className='px-6 pt-4 pb-2'>
          <VarPanel
            varList={varList}
            message_files={message_files}
          />
        </div>
      )}

      {!isChatMode
        ? <div className="px-6 py-4">
          <div className='flex h-[18px] items-center space-x-3'>
            <div className='leading-[18px] text-xs font-semibold text-gray-500 uppercase'>{t('appLog.table.header.output')}</div>
            <div className='grow h-[1px]' style={{
              background: 'linear-gradient(270deg, rgba(243, 244, 246, 0) 0%, rgb(243, 244, 246) 100%)',
            }}></div>
          </div>
          <TextGeneration
            className='mt-2'
            content={detail.message.answer}
            messageId={detail.message.id}
            isError={false}
            onRetry={() => { }}
            isInstalledApp={false}
            supportFeedback
            feedback={detail.message.feedbacks.find((item: any) => item.from_source === 'admin')}
            onFeedback={feedback => onFeedback(detail.message.id, feedback)}
            supportAnnotation
            isShowTextToSpeech
            appId={appDetail?.id}
            varList={varList}
            siteInfo={null}
          />
        </div>
        : items.length < 8
          ? <div className="pt-4 mb-4">
            <Chat
              config={{
                appId: appDetail?.id,
                text_to_speech: {
                  enabled: true,
                },
                supportAnnotation: true,
                annotation_reply: {
                  enabled: true,
                },
                supportFeedback: true,
              } as any}
              chatList={items}
              onAnnotationAdded={handleAnnotationAdded}
              onAnnotationEdited={handleAnnotationEdited}
              onAnnotationRemoved={handleAnnotationRemoved}
              onFeedback={onFeedback}
              noChatInput
              showPromptLog
              hideProcessDetail
              chatContainerInnerClassName='px-6'
            />
          </div>
          : <div
            className="py-4"
            id="scrollableDiv"
            style={{
              height: 1000, // Specify a value
              overflow: 'auto',
              display: 'flex',
              flexDirection: 'column-reverse',
            }}>
            {/* Put the scroll bar always on the bottom */}
            <InfiniteScroll
              scrollableTarget="scrollableDiv"
              dataLength={items.length}
              next={fetchData}
              hasMore={hasMore}
              loader={<div className='text-center text-gray-400 text-xs'>{t('appLog.detail.loading')}...</div>}
              // endMessage={<div className='text-center'>Nothing more to show</div>}
              // below props only if you need pull down functionality
              refreshFunction={fetchData}
              pullDownToRefresh
              pullDownToRefreshThreshold={50}
              // pullDownToRefreshContent={
              //   <div className='text-center'>Pull down to refresh</div>
              // }
              // releaseToRefreshContent={
              //   <div className='text-center'>Release to refresh</div>
              // }
              // To put endMessage and loader to the top.
              style={{ display: 'flex', flexDirection: 'column-reverse' }}
              inverse={true}
            >
              <Chat
                config={{
                  app_id: appDetail?.id,
                  text_to_speech: {
                    enabled: true,
                  },
                  supportAnnotation: true,
                  annotation_reply: {
                    enabled: true,
                  },
                  supportFeedback: true,
                } as any}
                chatList={items}
                onAnnotationAdded={handleAnnotationAdded}
                onAnnotationEdited={handleAnnotationEdited}
                onAnnotationRemoved={handleAnnotationRemoved}
                onFeedback={onFeedback}
<<<<<<< HEAD
                displayScene='console'
                isShowPromptLog
                onChatListChange={setItems}
=======
                noChatInput
                showPromptLog
                hideProcessDetail
                chatContainerInnerClassName='px-6'
>>>>>>> 7c9e88df
              />
            </InfiniteScroll>
          </div>
      }
      {showMessageLogModal && (
        <MessageLogModal
          width={width}
          currentLogItem={currentLogItem}
          onCancel={() => {
            setCurrentLogItem()
            setShowMessageLogModal(false)
          }}
          defaultTab={currentLogModalActiveTab}
        />
      )}
    </div>
  )
}

/**
 * Text App Conversation Detail Component
 */
const CompletionConversationDetailComp: FC<{ appId?: string; conversationId?: string }> = ({ appId, conversationId }) => {
  // Text Generator App Session Details Including Message List
  const detailParams = ({ url: `/apps/${appId}/completion-conversations/${conversationId}` })
  const { data: conversationDetail, mutate: conversationDetailMutate } = useSWR(() => (appId && conversationId) ? detailParams : null, fetchCompletionConversationDetail)
  const { notify } = useContext(ToastContext)
  const { t } = useTranslation()

  const handleFeedback = async (mid: string, { rating }: Feedbacktype): Promise<boolean> => {
    try {
      await updateLogMessageFeedbacks({ url: `/apps/${appId}/feedbacks`, body: { message_id: mid, rating } })
      conversationDetailMutate()
      notify({ type: 'success', message: t('common.actionMsg.modifiedSuccessfully') })
      return true
    }
    catch (err) {
      notify({ type: 'error', message: t('common.actionMsg.modifiedUnsuccessfully') })
      return false
    }
  }

  const handleAnnotation = async (mid: string, value: string): Promise<boolean> => {
    try {
      await updateLogMessageAnnotations({ url: `/apps/${appId}/annotations`, body: { message_id: mid, content: value } })
      conversationDetailMutate()
      notify({ type: 'success', message: t('common.actionMsg.modifiedSuccessfully') })
      return true
    }
    catch (err) {
      notify({ type: 'error', message: t('common.actionMsg.modifiedUnsuccessfully') })
      return false
    }
  }

  if (!conversationDetail)
    return null

  return <DetailPanel<CompletionConversationFullDetailResponse>
    detail={conversationDetail}
    onFeedback={handleFeedback}
    onSubmitAnnotation={handleAnnotation}
  />
}

/**
 * Chat App Conversation Detail Component
 */
const ChatConversationDetailComp: FC<{ appId?: string; conversationId?: string }> = ({ appId, conversationId }) => {
  const detailParams = { url: `/apps/${appId}/chat-conversations/${conversationId}` }
  const { data: conversationDetail } = useSWR(() => (appId && conversationId) ? detailParams : null, fetchChatConversationDetail)
  const { notify } = useContext(ToastContext)
  const { t } = useTranslation()

  const handleFeedback = async (mid: string, { rating }: Feedbacktype): Promise<boolean> => {
    try {
      await updateLogMessageFeedbacks({ url: `/apps/${appId}/feedbacks`, body: { message_id: mid, rating } })
      notify({ type: 'success', message: t('common.actionMsg.modifiedSuccessfully') })
      return true
    }
    catch (err) {
      notify({ type: 'error', message: t('common.actionMsg.modifiedUnsuccessfully') })
      return false
    }
  }

  const handleAnnotation = async (mid: string, value: string): Promise<boolean> => {
    try {
      await updateLogMessageAnnotations({ url: `/apps/${appId}/annotations`, body: { message_id: mid, content: value } })
      notify({ type: 'success', message: t('common.actionMsg.modifiedSuccessfully') })
      return true
    }
    catch (err) {
      notify({ type: 'error', message: t('common.actionMsg.modifiedUnsuccessfully') })
      return false
    }
  }

  if (!conversationDetail)
    return null

  return <DetailPanel<ChatConversationFullDetailResponse>
    detail={conversationDetail}
    onFeedback={handleFeedback}
    onSubmitAnnotation={handleAnnotation}
  />
}

/**
 * Conversation list component including basic information
 */
const ConversationList: FC<IConversationList> = ({ logs, appDetail, onRefresh }) => {
  const { t } = useTranslation()
  const { formatTime } = useTimestamp()

  const media = useBreakpoints()
  const isMobile = media === MediaType.mobile

  const [showDrawer, setShowDrawer] = useState<boolean>(false) // Whether to display the chat details drawer
  const [currentConversation, setCurrentConversation] = useState<ChatConversationGeneralDetail | CompletionConversationGeneralDetail | undefined>() // Currently selected conversation
  const isChatMode = appDetail.mode !== 'completion' // Whether the app is a chat app

  // Annotated data needs to be highlighted
  const renderTdValue = (value: string | number | null, isEmptyStyle: boolean, isHighlight = false, annotation?: LogAnnotation) => {
    return (
      <Tooltip
        htmlContent={
          <span className='text-xs text-gray-500 inline-flex items-center'>
            <RiEditFill className='w-3 h-3 mr-1' />{`${t('appLog.detail.annotationTip', { user: annotation?.account?.name })} ${formatTime(annotation?.created_at || dayjs().unix(), 'MM-DD hh:mm A')}`}
          </span>
        }
        className={(isHighlight && !isChatMode) ? '' : '!hidden'}
        selector={`highlight-${randomString(16)}`}
      >
        <div className={cn(isEmptyStyle ? 'text-gray-400' : 'text-gray-700', !isHighlight ? '' : 'bg-orange-100', 'text-sm overflow-hidden text-ellipsis whitespace-nowrap')}>
          {value || '-'}
        </div>
      </Tooltip>
    )
  }

  const onCloseDrawer = () => {
    onRefresh()
    setShowDrawer(false)
    setCurrentConversation(undefined)
  }

  if (!logs)
    return <Loading />

  return (
    <div className='overflow-x-auto'>
      <table className={`w-full min-w-[440px] border-collapse border-0 text-sm mt-3 ${s.logTable}`}>
        <thead className="h-8 leading-8 border-b border-gray-200 text-gray-500 font-bold">
          <tr>
            <td className='w-[1.375rem] whitespace-nowrap'></td>
            <td className='whitespace-nowrap'>{t('appLog.table.header.time')}</td>
            <td className='whitespace-nowrap'>{t('appLog.table.header.endUser')}</td>
            <td className='whitespace-nowrap'>{isChatMode ? t('appLog.table.header.summary') : t('appLog.table.header.input')}</td>
            <td className='whitespace-nowrap'>{isChatMode ? t('appLog.table.header.messageCount') : t('appLog.table.header.output')}</td>
            <td className='whitespace-nowrap'>{t('appLog.table.header.userRate')}</td>
            <td className='whitespace-nowrap'>{t('appLog.table.header.adminRate')}</td>
          </tr>
        </thead>
        <tbody className="text-gray-500">
          {logs.data.map((log: any) => {
            const endUser = log.from_end_user_session_id
            const leftValue = get(log, isChatMode ? 'name' : 'message.inputs.query') || (!isChatMode ? (get(log, 'message.query') || get(log, 'message.inputs.default_input')) : '') || ''
            const rightValue = get(log, isChatMode ? 'message_count' : 'message.answer')
            return <tr
              key={log.id}
              className={`border-b border-gray-200 h-8 hover:bg-gray-50 cursor-pointer ${currentConversation?.id !== log.id ? '' : 'bg-gray-50'}`}
              onClick={() => {
                setShowDrawer(true)
                setCurrentConversation(log)
              }}>
              <td className='text-center align-middle'>{!log.read_at && <span className='inline-block bg-[#3F83F8] h-1.5 w-1.5 rounded'></span>}</td>
              <td className='w-[160px]'>{formatTime(log.created_at, t('appLog.dateTimeFormat') as string)}</td>
              <td>{renderTdValue(endUser || defaultValue, !endUser)}</td>
              <td style={{ maxWidth: isChatMode ? 300 : 200 }}>
                {renderTdValue(leftValue || t('appLog.table.empty.noChat'), !leftValue, isChatMode && log.annotated)}
              </td>
              <td style={{ maxWidth: isChatMode ? 100 : 200 }}>
                {renderTdValue(rightValue === 0 ? 0 : (rightValue || t('appLog.table.empty.noOutput')), !rightValue, !isChatMode && !!log.annotation?.content, log.annotation)}
              </td>
              <td>
                {(!log.user_feedback_stats.like && !log.user_feedback_stats.dislike)
                  ? renderTdValue(defaultValue, true)
                  : <>
                    {!!log.user_feedback_stats.like && <HandThumbIconWithCount iconType='up' count={log.user_feedback_stats.like} />}
                    {!!log.user_feedback_stats.dislike && <HandThumbIconWithCount iconType='down' count={log.user_feedback_stats.dislike} />}
                  </>
                }
              </td>
              <td>
                {(!log.admin_feedback_stats.like && !log.admin_feedback_stats.dislike)
                  ? renderTdValue(defaultValue, true)
                  : <>
                    {!!log.admin_feedback_stats.like && <HandThumbIconWithCount iconType='up' count={log.admin_feedback_stats.like} />}
                    {!!log.admin_feedback_stats.dislike && <HandThumbIconWithCount iconType='down' count={log.admin_feedback_stats.dislike} />}
                  </>
                }
              </td>
            </tr>
          })}
        </tbody>
      </table>
      <Drawer
        isOpen={showDrawer}
        onClose={onCloseDrawer}
        mask={isMobile}
        footer={null}
        panelClassname='mt-16 mx-2 sm:mr-2 mb-4 !p-0 !max-w-[640px] rounded-xl'
      >
        <DrawerContext.Provider value={{
          onClose: onCloseDrawer,
          appDetail,
        }}>
          {isChatMode
            ? <ChatConversationDetailComp appId={appDetail.id} conversationId={currentConversation?.id} />
            : <CompletionConversationDetailComp appId={appDetail.id} conversationId={currentConversation?.id} />
          }
        </DrawerContext.Provider>
      </Drawer>
    </div>
  )
}

export default ConversationList<|MERGE_RESOLUTION|>--- conflicted
+++ resolved
@@ -510,16 +510,10 @@
                 onAnnotationEdited={handleAnnotationEdited}
                 onAnnotationRemoved={handleAnnotationRemoved}
                 onFeedback={onFeedback}
-<<<<<<< HEAD
-                displayScene='console'
-                isShowPromptLog
-                onChatListChange={setItems}
-=======
                 noChatInput
                 showPromptLog
                 hideProcessDetail
                 chatContainerInnerClassName='px-6'
->>>>>>> 7c9e88df
               />
             </InfiniteScroll>
           </div>
