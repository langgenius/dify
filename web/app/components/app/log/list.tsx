--- conflicted
+++ resolved
@@ -44,11 +44,8 @@
 import PromptLogModal from '../../base/prompt-log-modal'
 
 type AppStoreState = ReturnType<typeof useAppStore.getState>
-<<<<<<< HEAD
-=======
 type ConversationListItem = ChatConversationGeneralDetail | CompletionConversationGeneralDetail
 type ConversationSelection = ConversationListItem | { id: string; isPlaceholder?: true }
->>>>>>> 0e62a66c
 
 dayjs.extend(utc)
 dayjs.extend(timezone)
@@ -910,18 +907,12 @@
   const isMobile = media === MediaType.mobile
 
   const [showDrawer, setShowDrawer] = useState<boolean>(false) // Whether to display the chat details drawer
-<<<<<<< HEAD
-  const [currentConversation, setCurrentConversation] = useState<ChatConversationGeneralDetail | CompletionConversationGeneralDetail | undefined>() // Currently selected conversation
-  const isChatMode = appDetail.mode !== AppModeEnum.COMPLETION // Whether the app is a chat app
-  const isChatflow = appDetail.mode === AppModeEnum.ADVANCED_CHAT // Whether the app is a chatflow app
-=======
   const [currentConversation, setCurrentConversation] = useState<ConversationSelection | undefined>() // Currently selected conversation
   const closingConversationIdRef = useRef<string | null>(null)
   const pendingConversationIdRef = useRef<string | null>(null)
   const pendingConversationCacheRef = useRef<ConversationSelection | undefined>(undefined)
-  const isChatMode = appDetail.mode !== 'completion' // Whether the app is a chat app
-  const isChatflow = appDetail.mode === 'advanced-chat' // Whether the app is a chatflow app
->>>>>>> 0e62a66c
+  const isChatMode = appDetail.mode !== AppModeEnum.COMPLETION // Whether the app is a chat app
+  const isChatflow = appDetail.mode === AppModeEnum.ADVANCED_CHAT // Whether the app is a chatflow app
   const { setShowPromptLogModal, setShowAgentLogModal, setShowMessageLogModal } = useAppStore(useShallow((state: AppStoreState) => ({
     setShowPromptLogModal: state.setShowPromptLogModal,
     setShowAgentLogModal: state.setShowAgentLogModal,
