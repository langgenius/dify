'use client'
import type { FC } from 'react'
import React, { useState } from 'react'
import useSWR from 'swr'
import { useDebounce } from 'ahooks'
import { omit } from 'lodash-es'
import dayjs from 'dayjs'
import { useTranslation } from 'react-i18next'
import List from './list'
import Filter, { TIME_PERIOD_MAPPING } from './filter'
import EmptyElement from './empty-element'
import Pagination from '@/app/components/base/pagination'
import Loading from '@/app/components/base/loading'
import { fetchChatConversations, fetchCompletionConversations } from '@/service/log'
import { APP_PAGE_LIMIT } from '@/config'
import type { App } from '@/types/app'
<<<<<<< HEAD
import { AppModeEnum } from '@/types/app'
=======
>>>>>>> dba659b2
export type ILogsProps = {
  appDetail: App
}

export type QueryParam = {
  period: string
  annotation_status?: string
  keyword?: string
  sort_by?: string
}

const Logs: FC<ILogsProps> = ({ appDetail }) => {
  const { t } = useTranslation()
  const [queryParams, setQueryParams] = useState<QueryParam>({
    period: '2',
    annotation_status: 'all',
    sort_by: '-created_at',
  })
  const [currPage, setCurrPage] = React.useState<number>(0)
  const [limit, setLimit] = React.useState<number>(APP_PAGE_LIMIT)
  const debouncedQueryParams = useDebounce(queryParams, { wait: 500 })

  // Get the app type first
  const isChatMode = appDetail.mode !== AppModeEnum.COMPLETION

  const query = {
    page: currPage + 1,
    limit,
    ...((debouncedQueryParams.period !== '9')
      ? {
        start: dayjs().subtract(TIME_PERIOD_MAPPING[debouncedQueryParams.period].value, 'day').startOf('day').format('YYYY-MM-DD HH:mm'),
        end: dayjs().endOf('day').format('YYYY-MM-DD HH:mm'),
      }
      : {}),
    ...(isChatMode ? { sort_by: debouncedQueryParams.sort_by } : {}),
    ...omit(debouncedQueryParams, ['period']),
  }

<<<<<<< HEAD
  const getWebAppType = (appType: AppModeEnum) => {
    if (appType !== AppModeEnum.COMPLETION && appType !== AppModeEnum.WORKFLOW)
      return AppModeEnum.CHAT
    return appType
  }

=======
>>>>>>> dba659b2
  // When the details are obtained, proceed to the next request
  const { data: chatConversations, mutate: mutateChatList } = useSWR(() => isChatMode
    ? {
      url: `/apps/${appDetail.id}/chat-conversations`,
      params: query,
    }
    : null, fetchChatConversations)

  const { data: completionConversations, mutate: mutateCompletionList } = useSWR(() => !isChatMode
    ? {
      url: `/apps/${appDetail.id}/completion-conversations`,
      params: query,
    }
    : null, fetchCompletionConversations)

  const total = isChatMode ? chatConversations?.total : completionConversations?.total

  return (
    <div className='flex h-full grow flex-col'>
      <p className='system-sm-regular shrink-0 text-text-tertiary'>{t('appLog.description')}</p>
      <div className='flex max-h-[calc(100%-16px)] flex-1 grow flex-col py-4'>
        <Filter isChatMode={isChatMode} appId={appDetail.id} queryParams={queryParams} setQueryParams={setQueryParams} />
        {total === undefined
          ? <Loading type='app' />
          : total > 0
            ? <List logs={isChatMode ? chatConversations : completionConversations} appDetail={appDetail} onRefresh={isChatMode ? mutateChatList : mutateCompletionList} />
            : <EmptyElement appDetail={appDetail} />
        }
        {/* Show Pagination only if the total is more than the limit */}
        {(total && total > APP_PAGE_LIMIT)
          ? <Pagination
            current={currPage}
            onChange={setCurrPage}
            total={total}
            limit={limit}
            onLimitChange={setLimit}
          />
          : null}
      </div>
    </div>
  )
}

export default Logs<|MERGE_RESOLUTION|>--- conflicted
+++ resolved
@@ -14,10 +14,7 @@
 import { fetchChatConversations, fetchCompletionConversations } from '@/service/log'
 import { APP_PAGE_LIMIT } from '@/config'
 import type { App } from '@/types/app'
-<<<<<<< HEAD
 import { AppModeEnum } from '@/types/app'
-=======
->>>>>>> dba659b2
 export type ILogsProps = {
   appDetail: App
 }
@@ -56,15 +53,6 @@
     ...omit(debouncedQueryParams, ['period']),
   }
 
-<<<<<<< HEAD
-  const getWebAppType = (appType: AppModeEnum) => {
-    if (appType !== AppModeEnum.COMPLETION && appType !== AppModeEnum.WORKFLOW)
-      return AppModeEnum.CHAT
-    return appType
-  }
-
-=======
->>>>>>> dba659b2
   // When the details are obtained, proceed to the next request
   const { data: chatConversations, mutate: mutateChatList } = useSWR(() => isChatMode
     ? {
