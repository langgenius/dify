'use client'
import type { FC } from 'react'
import React, { useCallback, useEffect, useState } from 'react'
import { RiArrowRightSLine, RiCloseLine } from '@remixicon/react'
import Link from 'next/link'
import { Trans, useTranslation } from 'react-i18next'
import { useContext, useContextSelector } from 'use-context-selector'
import { SparklesSoft } from '@/app/components/base/icons/src/public/common'
import Modal from '@/app/components/base/modal'
import ActionButton from '@/app/components/base/action-button'
import Button from '@/app/components/base/button'
import Divider from '@/app/components/base/divider'
import Input from '@/app/components/base/input'
import Textarea from '@/app/components/base/textarea'
import AppIcon from '@/app/components/base/app-icon'
import Switch from '@/app/components/base/switch'
import PremiumBadge from '@/app/components/base/premium-badge'
import { SimpleSelect } from '@/app/components/base/select'
import type { AppDetailResponse } from '@/models/app'
import type { AppIconType, AppSSO, Language } from '@/types/app'
import { useToastContext } from '@/app/components/base/toast'
import { LanguagesSupported, languages } from '@/i18n/language'
import Tooltip from '@/app/components/base/tooltip'
import AppContext, { useAppContext } from '@/context/app-context'
import { useProviderContext } from '@/context/provider-context'
import { useModalContext } from '@/context/modal-context'
import type { AppIconSelection } from '@/app/components/base/app-icon-picker'
import AppIconPicker from '@/app/components/base/app-icon-picker'
import I18n from '@/context/i18n'
import cn from '@/utils/classnames'

export type ISettingsModalProps = {
  isChat: boolean
  appInfo: AppDetailResponse & Partial<AppSSO>
  isShow: boolean
  defaultValue?: string
  onClose: () => void
  onSave?: (params: ConfigParams) => Promise<void>
}

export type ConfigParams = {
  title: string
  description: string
  default_language: string
  chat_color_theme: string
  chat_color_theme_inverted: boolean
  prompt_public: boolean
  copyright: string
  privacy_policy: string
  custom_disclaimer: string
  icon_type: AppIconType
  icon: string
  icon_background?: string
  show_workflow_steps: boolean
  use_icon_as_answer_icon: boolean
  enable_sso?: boolean
}

const prefixSettings = 'appOverview.overview.appInfo.settings'

const SettingsModal: FC<ISettingsModalProps> = ({
  isChat,
  appInfo,
  isShow = false,
  onClose,
  onSave,
}) => {
  const systemFeatures = useContextSelector(AppContext, state => state.systemFeatures)
  const { isCurrentWorkspaceEditor } = useAppContext()
  const { notify } = useToastContext()
  const [isShowMore, setIsShowMore] = useState(false)
  const {
    title,
    icon_type,
    icon,
    icon_background,
    icon_url,
    description,
    chat_color_theme,
    chat_color_theme_inverted,
    copyright,
    privacy_policy,
    custom_disclaimer,
    default_language,
    show_workflow_steps,
    use_icon_as_answer_icon,
  } = appInfo.site
  const [inputInfo, setInputInfo] = useState({
    title,
    desc: description,
    chatColorTheme: chat_color_theme,
    chatColorThemeInverted: chat_color_theme_inverted,
    copyright,
    copyrightSwitchValue: !!copyright,
    privacyPolicy: privacy_policy,
    customDisclaimer: custom_disclaimer,
    show_workflow_steps,
    use_icon_as_answer_icon,
    enable_sso: appInfo.enable_sso,
  })
  const [language, setLanguage] = useState(default_language)
  const [saveLoading, setSaveLoading] = useState(false)
  const { t } = useTranslation()
  const { locale } = useContext(I18n)

  const [showAppIconPicker, setShowAppIconPicker] = useState(false)
  const [appIcon, setAppIcon] = useState<AppIconSelection>(
    icon_type === 'image'
      ? { type: 'image', url: icon_url!, fileId: icon }
      : { type: 'emoji', icon, background: icon_background! },
  )

  const { enableBilling, plan } = useProviderContext()
  const { setShowPricingModal, setShowAccountSettingModal } = useModalContext()
  const isFreePlan = plan.type === 'sandbox'
  const handlePlanClick = useCallback(() => {
    if (isFreePlan)
      setShowPricingModal()
    else
      setShowAccountSettingModal({ payload: 'billing' })
  }, [isFreePlan, setShowAccountSettingModal, setShowPricingModal])

  useEffect(() => {
    setInputInfo({
      title,
      desc: description,
      chatColorTheme: chat_color_theme,
      chatColorThemeInverted: chat_color_theme_inverted,
      copyright,
      copyrightSwitchValue: !!copyright,
      privacyPolicy: privacy_policy,
      customDisclaimer: custom_disclaimer,
      show_workflow_steps,
      use_icon_as_answer_icon,
      enable_sso: appInfo.enable_sso,
    })
    setLanguage(default_language)
    setAppIcon(icon_type === 'image'
      ? { type: 'image', url: icon_url!, fileId: icon }
      : { type: 'emoji', icon, background: icon_background! })
  }, [appInfo])

  const onHide = () => {
    onClose()
    setTimeout(() => {
      setIsShowMore(false)
    }, 200)
  }

  const onClickSave = async () => {
    if (!inputInfo.title) {
      notify({ type: 'error', message: t('app.newApp.nameNotEmpty') })
      return
    }

    const validateColorHex = (hex: string | null) => {
      if (hex === null || hex?.length === 0)
        return true

      const regex = /#([A-Fa-f0-9]{6})/
      const check = regex.test(hex)
      return check
    }

    if (inputInfo !== null) {
      if (!validateColorHex(inputInfo.chatColorTheme)) {
        notify({ type: 'error', message: t(`${prefixSettings}.invalidHexMessage`) })
        return
      }
    }

    setSaveLoading(true)
    const params = {
      title: inputInfo.title,
      description: inputInfo.desc,
      default_language: language,
      chat_color_theme: inputInfo.chatColorTheme,
      chat_color_theme_inverted: inputInfo.chatColorThemeInverted,
      prompt_public: false,
      copyright: isFreePlan
        ? ''
        : inputInfo.copyrightSwitchValue
          ? inputInfo.copyright
          : '',
      privacy_policy: inputInfo.privacyPolicy,
      custom_disclaimer: inputInfo.customDisclaimer,
      icon_type: appIcon.type,
      icon: appIcon.type === 'emoji' ? appIcon.icon : appIcon.fileId,
      icon_background: appIcon.type === 'emoji' ? appIcon.background : undefined,
      show_workflow_steps: inputInfo.show_workflow_steps,
      use_icon_as_answer_icon: inputInfo.use_icon_as_answer_icon,
      enable_sso: inputInfo.enable_sso,
    }
    await onSave?.(params)
    setSaveLoading(false)
    onHide()
  }

  const onChange = (field: string) => {
    return (e: React.ChangeEvent<HTMLInputElement | HTMLTextAreaElement>) => {
      let value: string | boolean
      if (e.target.type === 'checkbox')
        value = (e.target as HTMLInputElement).checked
      else
        value = e.target.value

      setInputInfo(item => ({ ...item, [field]: value }))
    }
  }

  const onDesChange = (value: string) => {
    setInputInfo(item => ({ ...item, desc: value }))
  }

  return (
    <>
      <Modal
        isShow={isShow}
        closable={false}
        onClose={onHide}
        className='max-w-[520px] p-0'
      >
        {/* header */}
        <div className='pl-6 pt-5 pr-5 pb-3'>
          <div className='flex items-center gap-1'>
            <div className='grow text-text-primary title-2xl-semi-bold'>{t(`${prefixSettings}.title`)}</div>
            <ActionButton className='shrink-0' onClick={onHide}>
              <RiCloseLine className='w-4 h-4' />
            </ActionButton>
          </div>
          <div className='mt-0.5 text-text-tertiary system-xs-regular'>
            <span>{t(`${prefixSettings}.modalTip`)}</span>
            <Link href={`${locale === LanguagesSupported[1] ? 'https://docs.dify.ai/zh-hans/guides/application-publishing/launch-your-webapp-quickly#she-zhi-ni-de-ai-zhan-dian' : 'https://docs.dify.ai/guides/application-publishing/launch-your-webapp-quickly#setting-up-your-ai-site'}`} target='_blank' rel='noopener noreferrer' className='text-text-accent'>{t('common.operation.learnMore')}</Link>
          </div>
        </div>
        {/* form body */}
        <div className='px-6 py-3 space-y-5'>
          {/* name & icon */}
          <div className='flex gap-4'>
            <div className='grow'>
              <div className={cn('mb-1 py-1 text-text-secondary system-sm-semibold')}>{t(`${prefixSettings}.webName`)}</div>
              <Input
                className='w-full'
                value={inputInfo.title}
                onChange={onChange('title')}
                placeholder={t('app.appNamePlaceholder') || ''}
              />
            </div>
            <AppIcon
              size='xxl'
              onClick={() => { setShowAppIconPicker(true) }}
              className='mt-2 cursor-pointer'
              iconType={appIcon.type}
              icon={appIcon.type === 'image' ? appIcon.fileId : appIcon.icon}
              background={appIcon.type === 'image' ? undefined : appIcon.background}
              imageUrl={appIcon.type === 'image' ? appIcon.url : undefined}
            />
          </div>
          {/* description */}
          <div className='relative'>
            <div className={cn('py-1 text-text-secondary system-sm-semibold')}>{t(`${prefixSettings}.webDesc`)}</div>
            <Textarea
              className='mt-1'
              value={inputInfo.desc}
              onChange={e => onDesChange(e.target.value)}
              placeholder={t(`${prefixSettings}.webDescPlaceholder`) as string}
            />
            <p className={cn('pb-0.5 text-text-tertiary body-xs-regular')}>{t(`${prefixSettings}.webDescTip`)}</p>
          </div>
          <Divider className="h-px my-0" />
          {/* answer icon */}
          {isChat && (
            <div className='w-full'>
              <div className='flex justify-between items-center'>
                <div className={cn('py-1 text-text-secondary system-sm-semibold')}>{t('app.answerIcon.title')}</div>
                <Switch
                  defaultValue={inputInfo.use_icon_as_answer_icon}
                  onChange={v => setInputInfo({ ...inputInfo, use_icon_as_answer_icon: v })}
                />
              </div>
              <p className='pb-0.5 text-text-tertiary body-xs-regular'>{t('app.answerIcon.description')}</p>
            </div>
          )}
          {/* language */}
          <div className='flex items-center'>
            <div className={cn('grow py-1 text-text-secondary system-sm-semibold')}>{t(`${prefixSettings}.language`)}</div>
            <SimpleSelect
              wrapperClassName='w-[200px]'
              items={languages.filter(item => item.supported)}
              defaultValue={language}
              onSelect={item => setLanguage(item.value as Language)}
<<<<<<< HEAD
=======
              notClearable
>>>>>>> 035e54ba
            />
          </div>
          {/* theme color */}
          {isChat && (
            <div className='flex items-center'>
              <div className='grow'>
                <div className={cn('py-1 text-text-secondary system-sm-semibold')}>{t(`${prefixSettings}.chatColorTheme`)}</div>
                <div className='pb-0.5 body-xs-regular text-text-tertiary'>{t(`${prefixSettings}.chatColorThemeDesc`)}</div>
              </div>
              <div className='shrink-0'>
                <Input
                  className='mb-1 w-[200px]'
                  value={inputInfo.chatColorTheme ?? ''}
                  onChange={onChange('chatColorTheme')}
                  placeholder='E.g #A020F0'
                />
                <div className='flex justify-between items-center'>
                  <p className={cn('body-xs-regular text-text-tertiary')}>{t(`${prefixSettings}.chatColorThemeInverted`)}</p>
                  <Switch defaultValue={inputInfo.chatColorThemeInverted} onChange={v => setInputInfo({ ...inputInfo, chatColorThemeInverted: v })}></Switch>
                </div>
              </div>
            </div>
          )}
          {/* workflow detail */}
          <div className='w-full'>
            <div className='flex justify-between items-center'>
              <div className={cn('py-1 text-text-secondary system-sm-semibold')}>{t(`${prefixSettings}.workflow.subTitle`)}</div>
              <Switch
                disabled={!(appInfo.mode === 'workflow' || appInfo.mode === 'advanced-chat')}
                defaultValue={inputInfo.show_workflow_steps}
                onChange={v => setInputInfo({ ...inputInfo, show_workflow_steps: v })}
              />
            </div>
            <p className='pb-0.5 text-text-tertiary body-xs-regular'>{t(`${prefixSettings}.workflow.showDesc`)}</p>
          </div>
          {/* SSO */}
          {systemFeatures.enable_web_sso_switch_component && (
            <>
              <Divider className="h-px my-0" />
              <div className='w-full'>
                <p className='mb-1 system-xs-medium-uppercase text-text-tertiary'>{t(`${prefixSettings}.sso.label`)}</p>
                <div className='flex justify-between items-center'>
                  <div className={cn('py-1 text-text-secondary system-sm-semibold')}>{t(`${prefixSettings}.sso.title`)}</div>
                  <Tooltip
                    disabled={systemFeatures.sso_enforced_for_web}
                    popupContent={
                      <div className='w-[180px]'>{t(`${prefixSettings}.sso.tooltip`)}</div>
                    }
                    asChild={false}
                  >
                    <Switch disabled={!systemFeatures.sso_enforced_for_web || !isCurrentWorkspaceEditor} defaultValue={systemFeatures.sso_enforced_for_web && inputInfo.enable_sso} onChange={v => setInputInfo({ ...inputInfo, enable_sso: v })}></Switch>
                  </Tooltip>
                </div>
                <p className='pb-0.5 body-xs-regular text-text-tertiary'>{t(`${prefixSettings}.sso.description`)}</p>
              </div>
            </>
          )}
          {/* more settings switch */}
          <Divider className="h-px my-0" />
          {!isShowMore && (
            <div className='flex items-center cursor-pointer' onClick={() => setIsShowMore(true)}>
              <div className='grow'>
                <div className={cn('py-1 text-text-secondary system-sm-semibold')}>{t(`${prefixSettings}.more.entry`)}</div>
                <p className={cn('pb-0.5 text-text-tertiary body-xs-regular')}>{t(`${prefixSettings}.more.copyRightPlaceholder`)} & {t(`${prefixSettings}.more.privacyPolicyPlaceholder`)}</p>
              </div>
              <RiArrowRightSLine className='shrink-0 ml-1 w-4 h-4 text-text-secondary'/>
            </div>
          )}
          {/* more settings */}
          {isShowMore && (
            <>
              {/* copyright */}
              <div className='w-full'>
                <div className='flex items-center'>
                  <div className='grow flex items-center'>
                    <div className={cn('mr-1 py-1 text-text-secondary system-sm-semibold')}>{t(`${prefixSettings}.more.copyright`)}</div>
                    {/* upgrade button */}
                    {enableBilling && isFreePlan && (
                      <div className='select-none h-[18px]'>
                        <PremiumBadge size='s' color='blue' allowHover={true} onClick={handlePlanClick}>
                          <SparklesSoft className='flex items-center py-[1px] pl-[3px] w-3.5 h-3.5 text-components-premium-badge-indigo-text-stop-0' />
                          <div className='system-xs-medium'>
                            <span className='p-1'>
                              {t('billing.upgradeBtn.encourageShort')}
                            </span>
                          </div>
                        </PremiumBadge>
                      </div>
                    )}
                  </div>
                  <Tooltip
                    disabled={!isFreePlan}
                    popupContent={
                      <div className='w-[260px]'>{t(`${prefixSettings}.more.copyrightTooltip`)}</div>
                    }
                    asChild={false}
                  >
                    <Switch
                      disabled={isFreePlan}
                      defaultValue={inputInfo.copyrightSwitchValue}
                      onChange={v => setInputInfo({ ...inputInfo, copyrightSwitchValue: v })}
                    />
                  </Tooltip>
                </div>
                <p className='pb-0.5 text-text-tertiary body-xs-regular'>{t(`${prefixSettings}.more.copyrightTip`)}</p>
                {inputInfo.copyrightSwitchValue && (
                  <Input
                    className='mt-2 h-10'
                    value={inputInfo.copyright}
                    onChange={onChange('copyright')}
                    placeholder={t(`${prefixSettings}.more.copyRightPlaceholder`) as string}
                  />
                )}
              </div>
              {/* privacy policy */}
              <div className='w-full'>
                <div className={cn('py-1 text-text-secondary system-sm-semibold')}>{t(`${prefixSettings}.more.privacyPolicy`)}</div>
                <p className={cn('pb-0.5 body-xs-regular text-text-tertiary')}>
                  <Trans
                    i18nKey={`${prefixSettings}.more.privacyPolicyTip`}
                    components={{ privacyPolicyLink: <Link href={'https://docs.dify.ai/user-agreement/privacy-policy'} target='_blank' rel='noopener noreferrer' className='text-text-accent' /> }}
                  />
                </p>
                <Input
                  className='mt-1'
                  value={inputInfo.privacyPolicy}
                  onChange={onChange('privacyPolicy')}
                  placeholder={t(`${prefixSettings}.more.privacyPolicyPlaceholder`) as string}
                />
              </div>
              {/* custom disclaimer */}
              <div className='w-full'>
                <div className={cn('py-1 text-text-secondary system-sm-semibold')}>{t(`${prefixSettings}.more.customDisclaimer`)}</div>
                <p className={cn('pb-0.5 body-xs-regular text-text-tertiary')}>{t(`${prefixSettings}.more.customDisclaimerTip`)}</p>
                <Textarea
                  className='mt-1'
                  value={inputInfo.customDisclaimer}
                  onChange={onChange('customDisclaimer')}
                  placeholder={t(`${prefixSettings}.more.customDisclaimerPlaceholder`) as string}
                />
              </div>
            </>
          )}
        </div>
        {/* footer */}
        <div className='p-6 pt-5 flex justify-end'>
          <Button className='mr-2' onClick={onHide}>{t('common.operation.cancel')}</Button>
          <Button variant='primary' onClick={onClickSave} loading={saveLoading}>{t('common.operation.save')}</Button>
        </div>
      </Modal >
      {showAppIconPicker && (
        <AppIconPicker
          onSelect={(payload) => {
            setAppIcon(payload)
            setShowAppIconPicker(false)
          }}
          onClose={() => {
            setAppIcon(icon_type === 'image'
              ? { type: 'image', url: icon_url!, fileId: icon }
              : { type: 'emoji', icon, background: icon_background! })
            setShowAppIconPicker(false)
          }}
        />
      )}
    </>

  )
}
export default React.memo(SettingsModal)<|MERGE_RESOLUTION|>--- conflicted
+++ resolved
@@ -289,10 +289,7 @@
               items={languages.filter(item => item.supported)}
               defaultValue={language}
               onSelect={item => setLanguage(item.value as Language)}
-<<<<<<< HEAD
-=======
               notClearable
->>>>>>> 035e54ba
             />
           </div>
           {/* theme color */}
@@ -358,7 +355,7 @@
                 <div className={cn('py-1 text-text-secondary system-sm-semibold')}>{t(`${prefixSettings}.more.entry`)}</div>
                 <p className={cn('pb-0.5 text-text-tertiary body-xs-regular')}>{t(`${prefixSettings}.more.copyRightPlaceholder`)} & {t(`${prefixSettings}.more.privacyPolicyPlaceholder`)}</p>
               </div>
-              <RiArrowRightSLine className='shrink-0 ml-1 w-4 h-4 text-text-secondary'/>
+              <RiArrowRightSLine className='shrink-0 ml-1 w-4 h-4 text-text-secondary' />
             </div>
           )}
           {/* more settings */}
