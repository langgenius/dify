'use client'
import type { FC } from 'react'
import React, { useCallback, useEffect, useState } from 'react'
import { RiArrowRightSLine, RiCloseLine } from '@remixicon/react'
import Link from 'next/link'
import { Trans, useTranslation } from 'react-i18next'
import { useContext } from 'use-context-selector'
import { SparklesSoft } from '@/app/components/base/icons/src/public/common'
import Modal from '@/app/components/base/modal'
import ActionButton from '@/app/components/base/action-button'
import Button from '@/app/components/base/button'
import Divider from '@/app/components/base/divider'
import Input from '@/app/components/base/input'
import Textarea from '@/app/components/base/textarea'
import AppIcon from '@/app/components/base/app-icon'
import Switch from '@/app/components/base/switch'
import PremiumBadge from '@/app/components/base/premium-badge'
import { SimpleSelect } from '@/app/components/base/select'
import type { AppDetailResponse } from '@/models/app'
import type { AppIconType, AppSSO, Language } from '@/types/app'
import { useToastContext } from '@/app/components/base/toast'
import { LanguagesSupported, languages } from '@/i18n/language'
import Tooltip from '@/app/components/base/tooltip'
import { useProviderContext } from '@/context/provider-context'
import { useModalContext } from '@/context/modal-context'
import type { AppIconSelection } from '@/app/components/base/app-icon-picker'
import AppIconPicker from '@/app/components/base/app-icon-picker'
import I18n from '@/context/i18n'
import cn from '@/utils/classnames'

export type ISettingsModalProps = {
  isChat: boolean
  appInfo: AppDetailResponse & Partial<AppSSO>
  isShow: boolean
  defaultValue?: string
  onClose: () => void
  onSave?: (params: ConfigParams) => Promise<void>
}

export type ConfigParams = {
  title: string
  description: string
  default_language: string
  chat_color_theme: string
  chat_color_theme_inverted: boolean
  prompt_public: boolean
  copyright: string
  privacy_policy: string
  custom_disclaimer: string
  icon_type: AppIconType
  icon: string
  icon_background?: string
  show_workflow_steps: boolean
  use_icon_as_answer_icon: boolean
  enable_sso?: boolean
}

const prefixSettings = 'appOverview.overview.appInfo.settings'

const SettingsModal: FC<ISettingsModalProps> = ({
  isChat,
  appInfo,
  isShow = false,
  onClose,
  onSave,
}) => {
  const { notify } = useToastContext()
  const [isShowMore, setIsShowMore] = useState(false)
  const {
    title,
    icon_type,
    icon,
    icon_background,
    icon_url,
    description,
    chat_color_theme,
    chat_color_theme_inverted,
    copyright,
    privacy_policy,
    custom_disclaimer,
    default_language,
    show_workflow_steps,
    use_icon_as_answer_icon,
  } = appInfo.site
  const [inputInfo, setInputInfo] = useState({
    title,
    desc: description,
    chatColorTheme: chat_color_theme,
    chatColorThemeInverted: chat_color_theme_inverted,
    copyright,
    copyrightSwitchValue: !!copyright,
    privacyPolicy: privacy_policy,
    customDisclaimer: custom_disclaimer,
    show_workflow_steps,
    use_icon_as_answer_icon,
    enable_sso: appInfo.enable_sso,
  })
  const [language, setLanguage] = useState(default_language)
  const [saveLoading, setSaveLoading] = useState(false)
  const { t } = useTranslation()
  const { locale } = useContext(I18n)

  const [showAppIconPicker, setShowAppIconPicker] = useState(false)
  const [appIcon, setAppIcon] = useState<AppIconSelection>(
    icon_type === 'image'
      ? { type: 'image', url: icon_url!, fileId: icon }
      : { type: 'emoji', icon, background: icon_background! },
  )

  const { enableBilling, plan, webappCopyrightEnabled } = useProviderContext()
  const { setShowPricingModal, setShowAccountSettingModal } = useModalContext()
  const isFreePlan = plan.type === 'sandbox'
  const handlePlanClick = useCallback(() => {
    if (isFreePlan)
      setShowPricingModal()
    else
      setShowAccountSettingModal({ payload: 'billing' })
  }, [isFreePlan, setShowAccountSettingModal, setShowPricingModal])

  useEffect(() => {
    setInputInfo({
      title,
      desc: description,
      chatColorTheme: chat_color_theme,
      chatColorThemeInverted: chat_color_theme_inverted,
      copyright,
      copyrightSwitchValue: !!copyright,
      privacyPolicy: privacy_policy,
      customDisclaimer: custom_disclaimer,
      show_workflow_steps,
      use_icon_as_answer_icon,
      enable_sso: appInfo.enable_sso,
    })
    setLanguage(default_language)
    setAppIcon(icon_type === 'image'
      ? { type: 'image', url: icon_url!, fileId: icon }
      : { type: 'emoji', icon, background: icon_background! })
  }, [appInfo, chat_color_theme, chat_color_theme_inverted, copyright, custom_disclaimer, default_language, description, icon, icon_background, icon_type, icon_url, privacy_policy, show_workflow_steps, title, use_icon_as_answer_icon])

  const onHide = () => {
    onClose()
    setTimeout(() => {
      setIsShowMore(false)
    }, 200)
  }

  const onClickSave = async () => {
    if (!inputInfo.title) {
      notify({ type: 'error', message: t('app.newApp.nameNotEmpty') })
      return
    }

    const validateColorHex = (hex: string | null) => {
      if (hex === null || hex?.length === 0)
        return true

      const regex = /#([A-Fa-f0-9]{6})/
      const check = regex.test(hex)
      return check
    }

    const validatePrivacyPolicy = (privacyPolicy: string | null) => {
      if (privacyPolicy === null || privacyPolicy?.length === 0)
        return true

      return privacyPolicy.startsWith('http://') || privacyPolicy.startsWith('https://')
    }

    if (inputInfo !== null) {
      if (!validateColorHex(inputInfo.chatColorTheme)) {
        notify({ type: 'error', message: t(`${prefixSettings}.invalidHexMessage`) })
        return
      }
      if (!validatePrivacyPolicy(inputInfo.privacyPolicy)) {
        notify({ type: 'error', message: t(`${prefixSettings}.invalidPrivacyPolicy`) })
        return
      }
    }

    setSaveLoading(true)
    const params = {
      title: inputInfo.title,
      description: inputInfo.desc,
      default_language: language,
      chat_color_theme: inputInfo.chatColorTheme,
      chat_color_theme_inverted: inputInfo.chatColorThemeInverted,
      prompt_public: false,
      copyright: !webappCopyrightEnabled
        ? ''
        : inputInfo.copyrightSwitchValue
          ? inputInfo.copyright
          : '',
      privacy_policy: inputInfo.privacyPolicy,
      custom_disclaimer: inputInfo.customDisclaimer,
      icon_type: appIcon.type,
      icon: appIcon.type === 'emoji' ? appIcon.icon : appIcon.fileId,
      icon_background: appIcon.type === 'emoji' ? appIcon.background : undefined,
      show_workflow_steps: inputInfo.show_workflow_steps,
      use_icon_as_answer_icon: inputInfo.use_icon_as_answer_icon,
      enable_sso: inputInfo.enable_sso,
    }
    await onSave?.(params)
    setSaveLoading(false)
    onHide()
  }

  const onChange = (field: string) => {
    return (e: React.ChangeEvent<HTMLInputElement | HTMLTextAreaElement>) => {
      let value: string | boolean
      if (e.target.type === 'checkbox')
        value = (e.target as HTMLInputElement).checked
      else
        value = e.target.value

      setInputInfo(item => ({ ...item, [field]: value }))
    }
  }

  const onDesChange = (value: string) => {
    setInputInfo(item => ({ ...item, desc: value }))
  }

  return (
    <>
      <Modal
        isShow={isShow}
        closable={false}
        onClose={onHide}
        className='max-w-[520px] p-0'
      >
        {/* header */}
        <div className='pb-3 pl-6 pr-5 pt-5'>
          <div className='flex items-center gap-1'>
            <div className='title-2xl-semi-bold grow text-text-primary'>{t(`${prefixSettings}.title`)}</div>
            <ActionButton className='shrink-0' onClick={onHide}>
              <RiCloseLine className='h-4 w-4' />
            </ActionButton>
          </div>
          <div className='system-xs-regular mt-0.5 text-text-tertiary'>
            <span>{t(`${prefixSettings}.modalTip`)}</span>
            <Link href={`${locale === LanguagesSupported[1] ? 'https://docs.dify.ai/zh-hans/guides/application-publishing/launch-your-webapp-quickly#she-zhi-ni-de-ai-zhan-dian' : 'https://docs.dify.ai/guides/application-publishing/launch-your-webapp-quickly#setting-up-your-ai-site'}`} target='_blank' rel='noopener noreferrer' className='text-text-accent'>{t('common.operation.learnMore')}</Link>
          </div>
        </div>
        {/* form body */}
        <div className='space-y-5 px-6 py-3'>
          {/* name & icon */}
          <div className='flex gap-4'>
            <div className='grow'>
              <div className={cn('system-sm-semibold mb-1 py-1 text-text-secondary')}>{t(`${prefixSettings}.webName`)}</div>
              <Input
                className='w-full'
                value={inputInfo.title}
                onChange={onChange('title')}
                placeholder={t('app.appNamePlaceholder') || ''}
              />
            </div>
            <AppIcon
              size='xxl'
              onClick={() => { setShowAppIconPicker(true) }}
              className='mt-2 cursor-pointer'
              iconType={appIcon.type}
              icon={appIcon.type === 'image' ? appIcon.fileId : appIcon.icon}
              background={appIcon.type === 'image' ? undefined : appIcon.background}
              imageUrl={appIcon.type === 'image' ? appIcon.url : undefined}
            />
          </div>
          {/* description */}
          <div className='relative'>
            <div className={cn('system-sm-semibold py-1 text-text-secondary')}>{t(`${prefixSettings}.webDesc`)}</div>
            <Textarea
              className='mt-1'
              value={inputInfo.desc}
              onChange={e => onDesChange(e.target.value)}
              placeholder={t(`${prefixSettings}.webDescPlaceholder`) as string}
            />
            <p className={cn('body-xs-regular pb-0.5 text-text-tertiary')}>{t(`${prefixSettings}.webDescTip`)}</p>
          </div>
          <Divider className="my-0 h-px" />
          {/* answer icon */}
          {isChat && (
            <div className='w-full'>
              <div className='flex items-center justify-between'>
                <div className={cn('system-sm-semibold py-1 text-text-secondary')}>{t('app.answerIcon.title')}</div>
                <Switch
                  defaultValue={inputInfo.use_icon_as_answer_icon}
                  onChange={v => setInputInfo({ ...inputInfo, use_icon_as_answer_icon: v })}
                />
              </div>
              <p className='body-xs-regular pb-0.5 text-text-tertiary'>{t('app.answerIcon.description')}</p>
            </div>
          )}
          {/* language */}
          <div className='flex items-center'>
            <div className={cn('system-sm-semibold grow py-1 text-text-secondary')}>{t(`${prefixSettings}.language`)}</div>
            <SimpleSelect
              wrapperClassName='w-[200px]'
              items={languages.filter(item => item.supported)}
              defaultValue={language}
              onSelect={item => setLanguage(item.value as Language)}
              notClearable
            />
          </div>
          {/* theme color */}
          {isChat && (
            <div className='flex items-center'>
              <div className='grow'>
                <div className={cn('system-sm-semibold py-1 text-text-secondary')}>{t(`${prefixSettings}.chatColorTheme`)}</div>
                <div className='body-xs-regular pb-0.5 text-text-tertiary'>{t(`${prefixSettings}.chatColorThemeDesc`)}</div>
              </div>
              <div className='shrink-0'>
                <Input
                  className='mb-1 w-[200px]'
                  value={inputInfo.chatColorTheme ?? ''}
                  onChange={onChange('chatColorTheme')}
                  placeholder='E.g #A020F0'
                />
                <div className='flex items-center justify-between'>
                  <p className={cn('body-xs-regular text-text-tertiary')}>{t(`${prefixSettings}.chatColorThemeInverted`)}</p>
                  <Switch defaultValue={inputInfo.chatColorThemeInverted} onChange={v => setInputInfo({ ...inputInfo, chatColorThemeInverted: v })}></Switch>
                </div>
              </div>
            </div>
          )}
          {/* workflow detail */}
          <div className='w-full'>
            <div className='flex items-center justify-between'>
              <div className={cn('system-sm-semibold py-1 text-text-secondary')}>{t(`${prefixSettings}.workflow.subTitle`)}</div>
              <Switch
                disabled={!(appInfo.mode === 'workflow' || appInfo.mode === 'advanced-chat')}
                defaultValue={inputInfo.show_workflow_steps}
                onChange={v => setInputInfo({ ...inputInfo, show_workflow_steps: v })}
              />
            </div>
            <p className='body-xs-regular pb-0.5 text-text-tertiary'>{t(`${prefixSettings}.workflow.showDesc`)}</p>
          </div>
<<<<<<< HEAD
          {/* SSO */}
          {systemFeatures.enable_web_sso_switch_component && (
            <>
              <Divider className="my-0 h-px" />
              <div className='w-full'>
                <p className='system-xs-medium-uppercase mb-1 text-text-tertiary'>{t(`${prefixSettings}.sso.label`)}</p>
                <div className='flex items-center justify-between'>
                  <div className={cn('system-sm-semibold py-1 text-text-secondary')}>{t(`${prefixSettings}.sso.title`)}</div>
                  <Tooltip
                    disabled={systemFeatures.sso_enforced_for_web}
                    popupContent={
                      <div className='w-[180px]'>{t(`${prefixSettings}.sso.tooltip`)}</div>
                    }
                    asChild={false}
                  >
                    <Switch disabled={!systemFeatures.sso_enforced_for_web || !isCurrentWorkspaceEditor} defaultValue={systemFeatures.sso_enforced_for_web && inputInfo.enable_sso} onChange={v => setInputInfo({ ...inputInfo, enable_sso: v })}></Switch>
                  </Tooltip>
                </div>
                <p className='body-xs-regular pb-0.5 text-text-tertiary'>{t(`${prefixSettings}.sso.description`)}</p>
              </div>
            </>
          )}
=======
>>>>>>> 849994d3
          {/* more settings switch */}
          <Divider className="my-0 h-px" />
          {!isShowMore && (
            <div className='flex cursor-pointer items-center' onClick={() => setIsShowMore(true)}>
              <div className='grow'>
                <div className={cn('system-sm-semibold py-1 text-text-secondary')}>{t(`${prefixSettings}.more.entry`)}</div>
                <p className={cn('body-xs-regular pb-0.5 text-text-tertiary')}>{t(`${prefixSettings}.more.copyRightPlaceholder`)} & {t(`${prefixSettings}.more.privacyPolicyPlaceholder`)}</p>
              </div>
<<<<<<< HEAD
              <RiArrowRightSLine className='ml-1 h-4 w-4 shrink-0 text-text-secondary' />
=======
              <RiArrowRightSLine className='shrink-0 ml-1 w-4 h-4 text-text-secondary' />
>>>>>>> 849994d3
            </div>
          )}
          {/* more settings */}
          {isShowMore && (
            <>
              {/* copyright */}
              <div className='w-full'>
                <div className='flex items-center'>
                  <div className='flex grow items-center'>
                    <div className={cn('system-sm-semibold mr-1 py-1 text-text-secondary')}>{t(`${prefixSettings}.more.copyright`)}</div>
                    {/* upgrade button */}
                    {enableBilling && isFreePlan && (
                      <div className='h-[18px] select-none'>
                        <PremiumBadge size='s' color='blue' allowHover={true} onClick={handlePlanClick}>
                          <SparklesSoft className='flex h-3.5 w-3.5 items-center py-[1px] pl-[3px] text-components-premium-badge-indigo-text-stop-0' />
                          <div className='system-xs-medium'>
                            <span className='p-1'>
                              {t('billing.upgradeBtn.encourageShort')}
                            </span>
                          </div>
                        </PremiumBadge>
                      </div>
                    )}
                  </div>
                  <Tooltip
                    disabled={webappCopyrightEnabled}
                    popupContent={
                      <div className='w-[180px]'>{t(`${prefixSettings}.more.copyrightTooltip`)}</div>
                    }
                    asChild={false}
                  >
                    <Switch
                      disabled={!webappCopyrightEnabled}
                      defaultValue={inputInfo.copyrightSwitchValue}
                      onChange={v => setInputInfo({ ...inputInfo, copyrightSwitchValue: v })}
                    />
                  </Tooltip>
                </div>
                <p className='body-xs-regular pb-0.5 text-text-tertiary'>{t(`${prefixSettings}.more.copyrightTip`)}</p>
                {inputInfo.copyrightSwitchValue && (
                  <Input
                    className='mt-2 h-10'
                    value={inputInfo.copyright}
                    onChange={onChange('copyright')}
                    placeholder={t(`${prefixSettings}.more.copyRightPlaceholder`) as string}
                  />
                )}
              </div>
              {/* privacy policy */}
              <div className='w-full'>
                <div className={cn('system-sm-semibold py-1 text-text-secondary')}>{t(`${prefixSettings}.more.privacyPolicy`)}</div>
                <p className={cn('body-xs-regular pb-0.5 text-text-tertiary')}>
                  <Trans
                    i18nKey={`${prefixSettings}.more.privacyPolicyTip`}
                    components={{ privacyPolicyLink: <Link href={'https://dify.ai/privacy'} target='_blank' rel='noopener noreferrer' className='text-text-accent' /> }}
                  />
                </p>
                <Input
                  className='mt-1'
                  value={inputInfo.privacyPolicy}
                  onChange={onChange('privacyPolicy')}
                  placeholder={t(`${prefixSettings}.more.privacyPolicyPlaceholder`) as string}
                />
              </div>
              {/* custom disclaimer */}
              <div className='w-full'>
                <div className={cn('system-sm-semibold py-1 text-text-secondary')}>{t(`${prefixSettings}.more.customDisclaimer`)}</div>
                <p className={cn('body-xs-regular pb-0.5 text-text-tertiary')}>{t(`${prefixSettings}.more.customDisclaimerTip`)}</p>
                <Textarea
                  className='mt-1'
                  value={inputInfo.customDisclaimer}
                  onChange={onChange('customDisclaimer')}
                  placeholder={t(`${prefixSettings}.more.customDisclaimerPlaceholder`) as string}
                />
              </div>
            </>
          )}
        </div>
        {/* footer */}
        <div className='flex justify-end p-6 pt-5'>
          <Button className='mr-2' onClick={onHide}>{t('common.operation.cancel')}</Button>
          <Button variant='primary' onClick={onClickSave} loading={saveLoading}>{t('common.operation.save')}</Button>
        </div>
<<<<<<< HEAD
=======
      </Modal >
      {
        showAppIconPicker && (
          <AppIconPicker
            onSelect={(payload) => {
              setAppIcon(payload)
              setShowAppIconPicker(false)
            }}
            onClose={() => {
              setAppIcon(icon_type === 'image'
                ? { type: 'image', url: icon_url!, fileId: icon }
                : { type: 'emoji', icon, background: icon_background! })
              setShowAppIconPicker(false)
            }}
          />
        )
      }
    </>
>>>>>>> 849994d3

        {showAppIconPicker && (
          <div onClick={e => e.stopPropagation()}>
            <AppIconPicker
              onSelect={(payload) => {
                setAppIcon(payload)
                setShowAppIconPicker(false)
              }}
              onClose={() => {
                setAppIcon(icon_type === 'image'
                  ? { type: 'image', url: icon_url!, fileId: icon }
                  : { type: 'emoji', icon, background: icon_background! })
                setShowAppIconPicker(false)
              }}
            />
          </div>
        )}
      </Modal>
    </>
  )
}
export default React.memo(SettingsModal)<|MERGE_RESOLUTION|>--- conflicted
+++ resolved
@@ -333,31 +333,6 @@
             </div>
             <p className='body-xs-regular pb-0.5 text-text-tertiary'>{t(`${prefixSettings}.workflow.showDesc`)}</p>
           </div>
-<<<<<<< HEAD
-          {/* SSO */}
-          {systemFeatures.enable_web_sso_switch_component && (
-            <>
-              <Divider className="my-0 h-px" />
-              <div className='w-full'>
-                <p className='system-xs-medium-uppercase mb-1 text-text-tertiary'>{t(`${prefixSettings}.sso.label`)}</p>
-                <div className='flex items-center justify-between'>
-                  <div className={cn('system-sm-semibold py-1 text-text-secondary')}>{t(`${prefixSettings}.sso.title`)}</div>
-                  <Tooltip
-                    disabled={systemFeatures.sso_enforced_for_web}
-                    popupContent={
-                      <div className='w-[180px]'>{t(`${prefixSettings}.sso.tooltip`)}</div>
-                    }
-                    asChild={false}
-                  >
-                    <Switch disabled={!systemFeatures.sso_enforced_for_web || !isCurrentWorkspaceEditor} defaultValue={systemFeatures.sso_enforced_for_web && inputInfo.enable_sso} onChange={v => setInputInfo({ ...inputInfo, enable_sso: v })}></Switch>
-                  </Tooltip>
-                </div>
-                <p className='body-xs-regular pb-0.5 text-text-tertiary'>{t(`${prefixSettings}.sso.description`)}</p>
-              </div>
-            </>
-          )}
-=======
->>>>>>> 849994d3
           {/* more settings switch */}
           <Divider className="my-0 h-px" />
           {!isShowMore && (
@@ -366,11 +341,7 @@
                 <div className={cn('system-sm-semibold py-1 text-text-secondary')}>{t(`${prefixSettings}.more.entry`)}</div>
                 <p className={cn('body-xs-regular pb-0.5 text-text-tertiary')}>{t(`${prefixSettings}.more.copyRightPlaceholder`)} & {t(`${prefixSettings}.more.privacyPolicyPlaceholder`)}</p>
               </div>
-<<<<<<< HEAD
               <RiArrowRightSLine className='ml-1 h-4 w-4 shrink-0 text-text-secondary' />
-=======
-              <RiArrowRightSLine className='shrink-0 ml-1 w-4 h-4 text-text-secondary' />
->>>>>>> 849994d3
             </div>
           )}
           {/* more settings */}
@@ -454,28 +425,6 @@
           <Button className='mr-2' onClick={onHide}>{t('common.operation.cancel')}</Button>
           <Button variant='primary' onClick={onClickSave} loading={saveLoading}>{t('common.operation.save')}</Button>
         </div>
-<<<<<<< HEAD
-=======
-      </Modal >
-      {
-        showAppIconPicker && (
-          <AppIconPicker
-            onSelect={(payload) => {
-              setAppIcon(payload)
-              setShowAppIconPicker(false)
-            }}
-            onClose={() => {
-              setAppIcon(icon_type === 'image'
-                ? { type: 'image', url: icon_url!, fileId: icon }
-                : { type: 'emoji', icon, background: icon_background! })
-              setShowAppIconPicker(false)
-            }}
-          />
-        )
-      }
-    </>
->>>>>>> 849994d3
-
         {showAppIconPicker && (
           <div onClick={e => e.stopPropagation()}>
             <AppIconPicker
