'use client'
import type { FC } from 'react'
import React, { useCallback, useEffect, useState } from 'react'
import { RiArrowRightSLine, RiCloseLine } from '@remixicon/react'
import Link from 'next/link'
import { Trans, useTranslation } from 'react-i18next'
<<<<<<< HEAD
import { useContextSelector } from 'use-context-selector'
=======
import { useContext, useContextSelector } from 'use-context-selector'
import { SparklesSoft } from '@/app/components/base/icons/src/public/common'
>>>>>>> fd4afe09
import Modal from '@/app/components/base/modal'
import ActionButton from '@/app/components/base/action-button'
import Button from '@/app/components/base/button'
import Divider from '@/app/components/base/divider'
import Input from '@/app/components/base/input'
import Textarea from '@/app/components/base/textarea'
import AppIcon from '@/app/components/base/app-icon'
import Switch from '@/app/components/base/switch'
import PremiumBadge from '@/app/components/base/premium-badge'
import { SimpleSelect } from '@/app/components/base/select'
import type { AppDetailResponse } from '@/models/app'
import type { AppIconType, AppSSO, Language } from '@/types/app'
import { useToastContext } from '@/app/components/base/toast'
import { LanguagesSupported, languages } from '@/i18n/language'
import Tooltip from '@/app/components/base/tooltip'
import AppContext, { useAppContext } from '@/context/app-context'
import { useProviderContext } from '@/context/provider-context'
import { useModalContext } from '@/context/modal-context'
import type { AppIconSelection } from '@/app/components/base/app-icon-picker'
import AppIconPicker from '@/app/components/base/app-icon-picker'
<<<<<<< HEAD
import Divider from '@/app/components/base/divider'
=======
import I18n from '@/context/i18n'
>>>>>>> fd4afe09
import cn from '@/utils/classnames'

export type ISettingsModalProps = {
  isChat: boolean
  appInfo: AppDetailResponse & Partial<AppSSO>
  isShow: boolean
  defaultValue?: string
  onClose: () => void
  onSave?: (params: ConfigParams) => Promise<void>
}

export type ConfigParams = {
  title: string
  description: string
  default_language: string
  chat_color_theme: string
  chat_color_theme_inverted: boolean
  prompt_public: boolean
  copyright: string
  privacy_policy: string
  custom_disclaimer: string
  icon_type: AppIconType
  icon: string
  icon_background?: string
  show_workflow_steps: boolean
  use_icon_as_answer_icon: boolean
  enable_sso?: boolean
}

const prefixSettings = 'appOverview.overview.appInfo.settings'

const SettingsModal: FC<ISettingsModalProps> = ({
  isChat,
  appInfo,
  isShow = false,
  onClose,
  onSave,
}) => {
  const systemFeatures = useContextSelector(AppContext, state => state.systemFeatures)
  const { isCurrentWorkspaceEditor } = useAppContext()
  const { notify } = useToastContext()
  const [isShowMore, setIsShowMore] = useState(false)
  const {
    title,
    icon_type,
    icon,
    icon_background,
    icon_url,
    description,
    chat_color_theme,
    chat_color_theme_inverted,
    copyright,
    privacy_policy,
    custom_disclaimer,
    default_language,
    show_workflow_steps,
    use_icon_as_answer_icon,
  } = appInfo.site
  const [inputInfo, setInputInfo] = useState({
    title,
    desc: description,
    chatColorTheme: chat_color_theme,
    chatColorThemeInverted: chat_color_theme_inverted,
    copyright,
    copyrightSwitchValue: !!copyright,
    privacyPolicy: privacy_policy,
    customDisclaimer: custom_disclaimer,
    show_workflow_steps,
    use_icon_as_answer_icon,
    enable_sso: appInfo.enable_sso,
  })
  const [language, setLanguage] = useState(default_language)
  const [saveLoading, setSaveLoading] = useState(false)
  const { t } = useTranslation()
  const { locale } = useContext(I18n)

  const [showAppIconPicker, setShowAppIconPicker] = useState(false)
  const [appIcon, setAppIcon] = useState<AppIconSelection>(
    icon_type === 'image'
      ? { type: 'image', url: icon_url!, fileId: icon }
      : { type: 'emoji', icon, background: icon_background! },
  )

  const { enableBilling, plan } = useProviderContext()
  const { setShowPricingModal, setShowAccountSettingModal } = useModalContext()
  const isFreePlan = plan.type === 'sandbox'
  const handlePlanClick = useCallback(() => {
    if (isFreePlan)
      setShowPricingModal()
    else
      setShowAccountSettingModal({ payload: 'billing' })
  }, [isFreePlan, setShowAccountSettingModal, setShowPricingModal])

  useEffect(() => {
    setInputInfo({
      title,
      desc: description,
      chatColorTheme: chat_color_theme,
      chatColorThemeInverted: chat_color_theme_inverted,
      copyright,
      copyrightSwitchValue: !!copyright,
      privacyPolicy: privacy_policy,
      customDisclaimer: custom_disclaimer,
      show_workflow_steps,
      use_icon_as_answer_icon,
      enable_sso: appInfo.enable_sso,
    })
    setLanguage(default_language)
    setAppIcon(icon_type === 'image'
      ? { type: 'image', url: icon_url!, fileId: icon }
      : { type: 'emoji', icon, background: icon_background! })
  }, [appInfo])

  const onHide = () => {
    onClose()
    setTimeout(() => {
      setIsShowMore(false)
    }, 200)
  }

  const onClickSave = async () => {
    if (!inputInfo.title) {
      notify({ type: 'error', message: t('app.newApp.nameNotEmpty') })
      return
    }

    const validateColorHex = (hex: string | null) => {
      if (hex === null || hex?.length === 0)
        return true

      const regex = /#([A-Fa-f0-9]{6})/
      const check = regex.test(hex)
      return check
    }

    if (inputInfo !== null) {
      if (!validateColorHex(inputInfo.chatColorTheme)) {
        notify({ type: 'error', message: t(`${prefixSettings}.invalidHexMessage`) })
        return
      }
    }

    setSaveLoading(true)
    const params = {
      title: inputInfo.title,
      description: inputInfo.desc,
      default_language: language,
      chat_color_theme: inputInfo.chatColorTheme,
      chat_color_theme_inverted: inputInfo.chatColorThemeInverted,
      prompt_public: false,
      copyright: isFreePlan
        ? ''
        : inputInfo.copyrightSwitchValue
          ? inputInfo.copyright
          : '',
      privacy_policy: inputInfo.privacyPolicy,
      custom_disclaimer: inputInfo.customDisclaimer,
      icon_type: appIcon.type,
      icon: appIcon.type === 'emoji' ? appIcon.icon : appIcon.fileId,
      icon_background: appIcon.type === 'emoji' ? appIcon.background : undefined,
      show_workflow_steps: inputInfo.show_workflow_steps,
      use_icon_as_answer_icon: inputInfo.use_icon_as_answer_icon,
      enable_sso: inputInfo.enable_sso,
    }
    await onSave?.(params)
    setSaveLoading(false)
    onHide()
  }

  const onChange = (field: string) => {
    return (e: React.ChangeEvent<HTMLInputElement | HTMLTextAreaElement>) => {
      let value: string | boolean
      if (e.target.type === 'checkbox')
        value = (e.target as HTMLInputElement).checked
      else
        value = e.target.value

      setInputInfo(item => ({ ...item, [field]: value }))
    }
  }

  const onDesChange = (value: string) => {
    setInputInfo(item => ({ ...item, desc: value }))
  }

  return (
    <>
      <Modal
        isShow={isShow}
        closable={false}
        onClose={onHide}
<<<<<<< HEAD
        className='max-w-[520px]'
      >
        <div className={cn('mt-6 system-sm-semibold text-text-secondary')}>{t(`${prefixSettings}.webName`)}</div>
        <div className='flex mt-2'>
          <AppIcon size='large'
            onClick={() => { setShowAppIconPicker(true) }}
            className='cursor-pointer !mr-3 self-center'
            iconType={appIcon.type}
            icon={appIcon.type === 'image' ? appIcon.fileId : appIcon.icon}
            background={appIcon.type === 'image' ? undefined : appIcon.background}
            imageUrl={appIcon.type === 'image' ? appIcon.url : undefined}
          />
          <Input
            className='grow h-10'
            value={inputInfo.title}
            onChange={onChange('title')}
            placeholder={t('app.appNamePlaceholder') || ''}
          />
        </div>
        <div className={cn('mt-6 system-sm-semibold text-text-secondary')}>{t(`${prefixSettings}.webDesc`)}</div>
        <p className={cn('mt-1 body-xs-regular text-text-tertiary')}>{t(`${prefixSettings}.webDescTip`)}</p>
        <Textarea
          className='mt-2'
          value={inputInfo.desc}
          onChange={e => onDesChange(e.target.value)}
          placeholder={t(`${prefixSettings}.webDescPlaceholder`) as string}
        />
        {isChatBot && (
          <div className='w-full mt-4'>
            <div className='flex justify-between items-center'>
              <div className={cn('system-sm-semibold text-text-secondary')}>{t('app.answerIcon.title')}</div>
              <Switch
                defaultValue={inputInfo.use_icon_as_answer_icon}
                onChange={v => setInputInfo({ ...inputInfo, use_icon_as_answer_icon: v })}
              />
            </div>
            <p className='body-xs-regular text-text-tertiary'>{t('app.answerIcon.description')}</p>
          </div>
        )}
        <div className={cn('mt-6 mb-2 system-sm-semibold text-text-secondary')}>{t(`${prefixSettings}.language`)}</div>
        <SimpleSelect
          items={languages.filter(item => item.supported)}
          defaultValue={language}
          onSelect={item => setLanguage(item.value as Language)}
        />
        <div className='w-full mt-8'>
          <p className='system-xs-medium text-text-tertiary'>{t(`${prefixSettings}.workflow.title`)}</p>
          <div className='flex justify-between items-center'>
            <div className='font-medium system-sm-semibold grow text-text-primary'>{t(`${prefixSettings}.workflow.subTitle`)}</div>
            <Switch
              disabled={!(appInfo.mode === 'workflow' || appInfo.mode === 'advanced-chat')}
              defaultValue={inputInfo.show_workflow_steps}
              onChange={v => setInputInfo({ ...inputInfo, show_workflow_steps: v })}
            />
          </div>
          <p className='body-xs-regular text-text-tertiary'>{t(`${prefixSettings}.workflow.showDesc`)}</p>
        </div>

        {isChat && <> <div className={cn('mt-8 system-sm-semibold text-text-secondary')}>{t(`${prefixSettings}.chatColorTheme`)}</div>
          <p className='mt-1 body-xs-regular text-text-tertiary'>{t(`${prefixSettings}.chatColorThemeDesc`)}</p>
          <Input
            className='mt-2 h-10'
            value={inputInfo.chatColorTheme ?? ''}
            onChange={onChange('chatColorTheme')}
            placeholder='E.g #A020F0'
          />
          <div className="mt-1 flex justify-between items-center">
            <p className='ml-2 body-xs-regular text-text-tertiary'>{t(`${prefixSettings}.chatColorThemeInverted`)}</p>
            <Switch defaultValue={inputInfo.chatColorThemeInverted} onChange={v => setInputInfo({ ...inputInfo, chatColorThemeInverted: v })}></Switch>
          </div>
        </>}
        {systemFeatures.enable_web_sso_switch_component && <div className='w-full mt-8'>
          <p className='system-xs-medium text-text-tertiary'>{t(`${prefixSettings}.sso.label`)}</p>
          <div className='flex justify-between items-center'>
            <div className='system-sm-semibold grow text-text-secondary'>{t(`${prefixSettings}.sso.title`)}</div>
            <Tooltip
              disabled={systemFeatures.sso_enforced_for_web}
              popupContent={
                <div className='w-[180px]'>{t(`${prefixSettings}.sso.tooltip`)}</div>
              }
              asChild={false}
            >
              <Switch disabled={!systemFeatures.sso_enforced_for_web || !isCurrentWorkspaceEditor} defaultValue={systemFeatures.sso_enforced_for_web && inputInfo.enable_sso} onChange={v => setInputInfo({ ...inputInfo, enable_sso: v })}></Switch>
            </Tooltip>
          </div>
          <p className='body-xs-regular text-text-tertiary'>{t(`${prefixSettings}.sso.description`)}</p>
        </div>}
        {!isShowMore && <div className='w-full cursor-pointer mt-8' onClick={() => setIsShowMore(true)}>
          <div className='flex justify-between'>
            <div className='system-sm-semibold text-text-secondary'>{t(`${prefixSettings}.more.entry`)}</div>
            <div className='shrink-0 w-4 h-4 text-text-tertiary'>
              <ChevronRightIcon />
=======
        className='max-w-[520px] p-0'
      >
        {/* header */}
        <div className='pl-6 pt-5 pr-5 pb-3'>
          <div className='flex items-center gap-1'>
            <div className='grow text-text-primary title-2xl-semi-bold'>{t(`${prefixSettings}.title`)}</div>
            <ActionButton className='shrink-0' onClick={onHide}>
              <RiCloseLine className='w-4 h-4' />
            </ActionButton>
          </div>
          <div className='mt-0.5 text-text-tertiary system-xs-regular'>
            <span>{t(`${prefixSettings}.modalTip`)}</span>
            <Link href={`${locale === LanguagesSupported[1] ? 'https://docs.dify.ai/zh-hans/guides/application-publishing/launch-your-webapp-quickly#she-zhi-ni-de-ai-zhan-dian' : 'https://docs.dify.ai/guides/application-publishing/launch-your-webapp-quickly#setting-up-your-ai-site'}`} target='_blank' rel='noopener noreferrer' className='text-text-accent'>{t('common.operation.learnMore')}</Link>
          </div>
        </div>
        {/* form body */}
        <div className='px-6 py-3 space-y-5'>
          {/* name & icon */}
          <div className='flex gap-4'>
            <div className='grow'>
              <div className={cn('mb-1 py-1 text-text-secondary system-sm-semibold')}>{t(`${prefixSettings}.webName`)}</div>
              <Input
                className='w-full'
                value={inputInfo.title}
                onChange={onChange('title')}
                placeholder={t('app.appNamePlaceholder') || ''}
              />
            </div>
            <AppIcon
              size='xxl'
              onClick={() => { setShowAppIconPicker(true) }}
              className='mt-2 cursor-pointer'
              iconType={appIcon.type}
              icon={appIcon.type === 'image' ? appIcon.fileId : appIcon.icon}
              background={appIcon.type === 'image' ? undefined : appIcon.background}
              imageUrl={appIcon.type === 'image' ? appIcon.url : undefined}
            />
          </div>
          {/* description */}
          <div className='relative'>
            <div className={cn('py-1 text-text-secondary system-sm-semibold')}>{t(`${prefixSettings}.webDesc`)}</div>
            <Textarea
              className='mt-1'
              value={inputInfo.desc}
              onChange={e => onDesChange(e.target.value)}
              placeholder={t(`${prefixSettings}.webDescPlaceholder`) as string}
            />
            <p className={cn('pb-0.5 text-text-tertiary body-xs-regular')}>{t(`${prefixSettings}.webDescTip`)}</p>
          </div>
          <Divider className="h-px my-0" />
          {/* answer icon */}
          {isChat && (
            <div className='w-full'>
              <div className='flex justify-between items-center'>
                <div className={cn('py-1 text-text-secondary system-sm-semibold')}>{t('app.answerIcon.title')}</div>
                <Switch
                  defaultValue={inputInfo.use_icon_as_answer_icon}
                  onChange={v => setInputInfo({ ...inputInfo, use_icon_as_answer_icon: v })}
                />
              </div>
              <p className='pb-0.5 text-text-tertiary body-xs-regular'>{t('app.answerIcon.description')}</p>
            </div>
          )}
          {/* language */}
          <div className='flex items-center'>
            <div className={cn('grow py-1 text-text-secondary system-sm-semibold')}>{t(`${prefixSettings}.language`)}</div>
            <SimpleSelect
              wrapperClassName='w-[200px]'
              items={languages.filter(item => item.supported)}
              defaultValue={language}
              onSelect={item => setLanguage(item.value as Language)}
            />
          </div>
          {/* theme color */}
          {isChat && (
            <div className='flex items-center'>
              <div className='grow'>
                <div className={cn('py-1 text-text-secondary system-sm-semibold')}>{t(`${prefixSettings}.chatColorTheme`)}</div>
                <div className='pb-0.5 body-xs-regular text-text-tertiary'>{t(`${prefixSettings}.chatColorThemeDesc`)}</div>
              </div>
              <div className='shrink-0'>
                <Input
                  className='mb-1 w-[200px]'
                  value={inputInfo.chatColorTheme ?? ''}
                  onChange={onChange('chatColorTheme')}
                  placeholder='E.g #A020F0'
                />
                <div className='flex justify-between items-center'>
                  <p className={cn('body-xs-regular text-text-tertiary')}>{t(`${prefixSettings}.chatColorThemeInverted`)}</p>
                  <Switch defaultValue={inputInfo.chatColorThemeInverted} onChange={v => setInputInfo({ ...inputInfo, chatColorThemeInverted: v })}></Switch>
                </div>
              </div>
            </div>
          )}
          {/* workflow detail */}
          <div className='w-full'>
            <div className='flex justify-between items-center'>
              <div className={cn('py-1 text-text-secondary system-sm-semibold')}>{t(`${prefixSettings}.workflow.subTitle`)}</div>
              <Switch
                disabled={!(appInfo.mode === 'workflow' || appInfo.mode === 'advanced-chat')}
                defaultValue={inputInfo.show_workflow_steps}
                onChange={v => setInputInfo({ ...inputInfo, show_workflow_steps: v })}
              />
>>>>>>> fd4afe09
            </div>
            <p className='pb-0.5 text-text-tertiary body-xs-regular'>{t(`${prefixSettings}.workflow.showDesc`)}</p>
          </div>
<<<<<<< HEAD
          <p className='mt-1 body-xs-regular text-text-tertiary'>{t(`${prefixSettings}.more.copyright`)} & {t(`${prefixSettings}.more.privacyPolicy`)}</p>
        </div>}
        {isShowMore && <>
          <Divider className='my-6' />
          <div className='system-sm-semibold text-text-secondary'>{t(`${prefixSettings}.more.copyright`)}</div>
          <Input
            className='mt-2 h-10'
            value={inputInfo.copyright}
            onChange={onChange('copyright')}
            placeholder={t(`${prefixSettings}.more.copyRightPlaceholder`) as string}
          />
          <div className='mt-8 system-sm-semibold text-text-secondary'>{t(`${prefixSettings}.more.privacyPolicy`)}</div>
          <p className='mt-1 body-xs-regular text-text-tertiary'>
            <Trans
              i18nKey={`${prefixSettings}.more.privacyPolicyTip`}
              components={{ privacyPolicyLink: <Link href={'https://docs.dify.ai/user-agreement/privacy-policy'} target='_blank' rel='noopener noreferrer' className='text-text-accent' /> }}
            />
          </p>
          <Input
            className='mt-2 h-10'
            value={inputInfo.privacyPolicy}
            onChange={onChange('privacyPolicy')}
            placeholder={t(`${prefixSettings}.more.privacyPolicyPlaceholder`) as string}
          />
          <div className='mt-8 system-sm-semibold text-text-secondary'>{t(`${prefixSettings}.more.customDisclaimer`)}</div>
          <p className='mt-1 body-xs-regular text-text-tertiary'>{t(`${prefixSettings}.more.customDisclaimerTip`)}</p>
          <Input
            className='mt-2 h-10'
            value={inputInfo.customDisclaimer}
            onChange={onChange('customDisclaimer')}
            placeholder={t(`${prefixSettings}.more.customDisclaimerPlaceholder`) as string}
          />
        </>}
        <div className='mt-10 flex justify-end'>
=======
          {/* SSO */}
          {systemFeatures.enable_web_sso_switch_component && (
            <>
              <Divider className="h-px my-0" />
              <div className='w-full'>
                <p className='mb-1 system-xs-medium-uppercase text-text-tertiary'>{t(`${prefixSettings}.sso.label`)}</p>
                <div className='flex justify-between items-center'>
                  <div className={cn('py-1 text-text-secondary system-sm-semibold')}>{t(`${prefixSettings}.sso.title`)}</div>
                  <Tooltip
                    disabled={systemFeatures.sso_enforced_for_web}
                    popupContent={
                      <div className='w-[180px]'>{t(`${prefixSettings}.sso.tooltip`)}</div>
                    }
                    asChild={false}
                  >
                    <Switch disabled={!systemFeatures.sso_enforced_for_web || !isCurrentWorkspaceEditor} defaultValue={systemFeatures.sso_enforced_for_web && inputInfo.enable_sso} onChange={v => setInputInfo({ ...inputInfo, enable_sso: v })}></Switch>
                  </Tooltip>
                </div>
                <p className='pb-0.5 body-xs-regular text-text-tertiary'>{t(`${prefixSettings}.sso.description`)}</p>
              </div>
            </>
          )}
          {/* more settings switch */}
          <Divider className="h-px my-0" />
          {!isShowMore && (
            <div className='flex items-center cursor-pointer' onClick={() => setIsShowMore(true)}>
              <div className='grow'>
                <div className={cn('py-1 text-text-secondary system-sm-semibold')}>{t(`${prefixSettings}.more.entry`)}</div>
                <p className={cn('pb-0.5 text-text-tertiary body-xs-regular')}>{t(`${prefixSettings}.more.copyRightPlaceholder`)} & {t(`${prefixSettings}.more.privacyPolicyPlaceholder`)}</p>
              </div>
              <RiArrowRightSLine className='shrink-0 ml-1 w-4 h-4 text-text-secondary'/>
            </div>
          )}
          {/* more settings */}
          {isShowMore && (
            <>
              {/* copyright */}
              <div className='w-full'>
                <div className='flex items-center'>
                  <div className='grow flex items-center'>
                    <div className={cn('mr-1 py-1 text-text-secondary system-sm-semibold')}>{t(`${prefixSettings}.more.copyright`)}</div>
                    {/* upgrade button */}
                    {enableBilling && isFreePlan && (
                      <div className='select-none h-[18px]'>
                        <PremiumBadge size='s' color='blue' allowHover={true} onClick={handlePlanClick}>
                          <SparklesSoft className='flex items-center py-[1px] pl-[3px] w-3.5 h-3.5 text-components-premium-badge-indigo-text-stop-0' />
                          <div className='system-xs-medium'>
                            <span className='p-1'>
                              {t('billing.upgradeBtn.encourageShort')}
                            </span>
                          </div>
                        </PremiumBadge>
                      </div>
                    )}
                  </div>
                  <Tooltip
                    disabled={!isFreePlan}
                    popupContent={
                      <div className='w-[260px]'>{t(`${prefixSettings}.more.copyrightTooltip`)}</div>
                    }
                    asChild={false}
                  >
                    <Switch
                      disabled={isFreePlan}
                      defaultValue={inputInfo.copyrightSwitchValue}
                      onChange={v => setInputInfo({ ...inputInfo, copyrightSwitchValue: v })}
                    />
                  </Tooltip>
                </div>
                <p className='pb-0.5 text-text-tertiary body-xs-regular'>{t(`${prefixSettings}.more.copyrightTip`)}</p>
                {inputInfo.copyrightSwitchValue && (
                  <Input
                    className='mt-2 h-10'
                    value={inputInfo.copyright}
                    onChange={onChange('copyright')}
                    placeholder={t(`${prefixSettings}.more.copyRightPlaceholder`) as string}
                  />
                )}
              </div>
              {/* privacy policy */}
              <div className='w-full'>
                <div className={cn('py-1 text-text-secondary system-sm-semibold')}>{t(`${prefixSettings}.more.privacyPolicy`)}</div>
                <p className={cn('pb-0.5 body-xs-regular text-text-tertiary')}>
                  <Trans
                    i18nKey={`${prefixSettings}.more.privacyPolicyTip`}
                    components={{ privacyPolicyLink: <Link href={'https://docs.dify.ai/user-agreement/privacy-policy'} target='_blank' rel='noopener noreferrer' className='text-text-accent' /> }}
                  />
                </p>
                <Input
                  className='mt-1'
                  value={inputInfo.privacyPolicy}
                  onChange={onChange('privacyPolicy')}
                  placeholder={t(`${prefixSettings}.more.privacyPolicyPlaceholder`) as string}
                />
              </div>
              {/* custom disclaimer */}
              <div className='w-full'>
                <div className={cn('py-1 text-text-secondary system-sm-semibold')}>{t(`${prefixSettings}.more.customDisclaimer`)}</div>
                <p className={cn('pb-0.5 body-xs-regular text-text-tertiary')}>{t(`${prefixSettings}.more.customDisclaimerTip`)}</p>
                <Textarea
                  className='mt-1'
                  value={inputInfo.customDisclaimer}
                  onChange={onChange('customDisclaimer')}
                  placeholder={t(`${prefixSettings}.more.customDisclaimerPlaceholder`) as string}
                />
              </div>
            </>
          )}
        </div>
        {/* footer */}
        <div className='p-6 pt-5 flex justify-end'>
>>>>>>> fd4afe09
          <Button className='mr-2' onClick={onHide}>{t('common.operation.cancel')}</Button>
          <Button variant='primary' onClick={onClickSave} loading={saveLoading}>{t('common.operation.save')}</Button>
        </div>
      </Modal >
      {showAppIconPicker && (
        <AppIconPicker
          onSelect={(payload) => {
            setAppIcon(payload)
            setShowAppIconPicker(false)
          }}
          onClose={() => {
            setAppIcon(icon_type === 'image'
              ? { type: 'image', url: icon_url!, fileId: icon }
              : { type: 'emoji', icon, background: icon_background! })
            setShowAppIconPicker(false)
          }}
        />
      )}
    </>

  )
}
export default React.memo(SettingsModal)<|MERGE_RESOLUTION|>--- conflicted
+++ resolved
@@ -4,12 +4,8 @@
 import { RiArrowRightSLine, RiCloseLine } from '@remixicon/react'
 import Link from 'next/link'
 import { Trans, useTranslation } from 'react-i18next'
-<<<<<<< HEAD
-import { useContextSelector } from 'use-context-selector'
-=======
 import { useContext, useContextSelector } from 'use-context-selector'
 import { SparklesSoft } from '@/app/components/base/icons/src/public/common'
->>>>>>> fd4afe09
 import Modal from '@/app/components/base/modal'
 import ActionButton from '@/app/components/base/action-button'
 import Button from '@/app/components/base/button'
@@ -30,11 +26,7 @@
 import { useModalContext } from '@/context/modal-context'
 import type { AppIconSelection } from '@/app/components/base/app-icon-picker'
 import AppIconPicker from '@/app/components/base/app-icon-picker'
-<<<<<<< HEAD
-import Divider from '@/app/components/base/divider'
-=======
 import I18n from '@/context/i18n'
->>>>>>> fd4afe09
 import cn from '@/utils/classnames'
 
 export type ISettingsModalProps = {
@@ -226,7 +218,6 @@
         isShow={isShow}
         closable={false}
         onClose={onHide}
-<<<<<<< HEAD
         className='max-w-[520px]'
       >
         <div className={cn('mt-6 system-sm-semibold text-text-secondary')}>{t(`${prefixSettings}.webName`)}</div>
@@ -319,115 +310,8 @@
             <div className='system-sm-semibold text-text-secondary'>{t(`${prefixSettings}.more.entry`)}</div>
             <div className='shrink-0 w-4 h-4 text-text-tertiary'>
               <ChevronRightIcon />
-=======
-        className='max-w-[520px] p-0'
-      >
-        {/* header */}
-        <div className='pl-6 pt-5 pr-5 pb-3'>
-          <div className='flex items-center gap-1'>
-            <div className='grow text-text-primary title-2xl-semi-bold'>{t(`${prefixSettings}.title`)}</div>
-            <ActionButton className='shrink-0' onClick={onHide}>
-              <RiCloseLine className='w-4 h-4' />
-            </ActionButton>
-          </div>
-          <div className='mt-0.5 text-text-tertiary system-xs-regular'>
-            <span>{t(`${prefixSettings}.modalTip`)}</span>
-            <Link href={`${locale === LanguagesSupported[1] ? 'https://docs.dify.ai/zh-hans/guides/application-publishing/launch-your-webapp-quickly#she-zhi-ni-de-ai-zhan-dian' : 'https://docs.dify.ai/guides/application-publishing/launch-your-webapp-quickly#setting-up-your-ai-site'}`} target='_blank' rel='noopener noreferrer' className='text-text-accent'>{t('common.operation.learnMore')}</Link>
-          </div>
-        </div>
-        {/* form body */}
-        <div className='px-6 py-3 space-y-5'>
-          {/* name & icon */}
-          <div className='flex gap-4'>
-            <div className='grow'>
-              <div className={cn('mb-1 py-1 text-text-secondary system-sm-semibold')}>{t(`${prefixSettings}.webName`)}</div>
-              <Input
-                className='w-full'
-                value={inputInfo.title}
-                onChange={onChange('title')}
-                placeholder={t('app.appNamePlaceholder') || ''}
-              />
             </div>
-            <AppIcon
-              size='xxl'
-              onClick={() => { setShowAppIconPicker(true) }}
-              className='mt-2 cursor-pointer'
-              iconType={appIcon.type}
-              icon={appIcon.type === 'image' ? appIcon.fileId : appIcon.icon}
-              background={appIcon.type === 'image' ? undefined : appIcon.background}
-              imageUrl={appIcon.type === 'image' ? appIcon.url : undefined}
-            />
-          </div>
-          {/* description */}
-          <div className='relative'>
-            <div className={cn('py-1 text-text-secondary system-sm-semibold')}>{t(`${prefixSettings}.webDesc`)}</div>
-            <Textarea
-              className='mt-1'
-              value={inputInfo.desc}
-              onChange={e => onDesChange(e.target.value)}
-              placeholder={t(`${prefixSettings}.webDescPlaceholder`) as string}
-            />
-            <p className={cn('pb-0.5 text-text-tertiary body-xs-regular')}>{t(`${prefixSettings}.webDescTip`)}</p>
-          </div>
-          <Divider className="h-px my-0" />
-          {/* answer icon */}
-          {isChat && (
-            <div className='w-full'>
-              <div className='flex justify-between items-center'>
-                <div className={cn('py-1 text-text-secondary system-sm-semibold')}>{t('app.answerIcon.title')}</div>
-                <Switch
-                  defaultValue={inputInfo.use_icon_as_answer_icon}
-                  onChange={v => setInputInfo({ ...inputInfo, use_icon_as_answer_icon: v })}
-                />
-              </div>
-              <p className='pb-0.5 text-text-tertiary body-xs-regular'>{t('app.answerIcon.description')}</p>
-            </div>
-          )}
-          {/* language */}
-          <div className='flex items-center'>
-            <div className={cn('grow py-1 text-text-secondary system-sm-semibold')}>{t(`${prefixSettings}.language`)}</div>
-            <SimpleSelect
-              wrapperClassName='w-[200px]'
-              items={languages.filter(item => item.supported)}
-              defaultValue={language}
-              onSelect={item => setLanguage(item.value as Language)}
-            />
-          </div>
-          {/* theme color */}
-          {isChat && (
-            <div className='flex items-center'>
-              <div className='grow'>
-                <div className={cn('py-1 text-text-secondary system-sm-semibold')}>{t(`${prefixSettings}.chatColorTheme`)}</div>
-                <div className='pb-0.5 body-xs-regular text-text-tertiary'>{t(`${prefixSettings}.chatColorThemeDesc`)}</div>
-              </div>
-              <div className='shrink-0'>
-                <Input
-                  className='mb-1 w-[200px]'
-                  value={inputInfo.chatColorTheme ?? ''}
-                  onChange={onChange('chatColorTheme')}
-                  placeholder='E.g #A020F0'
-                />
-                <div className='flex justify-between items-center'>
-                  <p className={cn('body-xs-regular text-text-tertiary')}>{t(`${prefixSettings}.chatColorThemeInverted`)}</p>
-                  <Switch defaultValue={inputInfo.chatColorThemeInverted} onChange={v => setInputInfo({ ...inputInfo, chatColorThemeInverted: v })}></Switch>
-                </div>
-              </div>
-            </div>
-          )}
-          {/* workflow detail */}
-          <div className='w-full'>
-            <div className='flex justify-between items-center'>
-              <div className={cn('py-1 text-text-secondary system-sm-semibold')}>{t(`${prefixSettings}.workflow.subTitle`)}</div>
-              <Switch
-                disabled={!(appInfo.mode === 'workflow' || appInfo.mode === 'advanced-chat')}
-                defaultValue={inputInfo.show_workflow_steps}
-                onChange={v => setInputInfo({ ...inputInfo, show_workflow_steps: v })}
-              />
->>>>>>> fd4afe09
-            </div>
-            <p className='pb-0.5 text-text-tertiary body-xs-regular'>{t(`${prefixSettings}.workflow.showDesc`)}</p>
-          </div>
-<<<<<<< HEAD
+          </div>
           <p className='mt-1 body-xs-regular text-text-tertiary'>{t(`${prefixSettings}.more.copyright`)} & {t(`${prefixSettings}.more.privacyPolicy`)}</p>
         </div>}
         {isShowMore && <>
@@ -462,119 +346,6 @@
           />
         </>}
         <div className='mt-10 flex justify-end'>
-=======
-          {/* SSO */}
-          {systemFeatures.enable_web_sso_switch_component && (
-            <>
-              <Divider className="h-px my-0" />
-              <div className='w-full'>
-                <p className='mb-1 system-xs-medium-uppercase text-text-tertiary'>{t(`${prefixSettings}.sso.label`)}</p>
-                <div className='flex justify-between items-center'>
-                  <div className={cn('py-1 text-text-secondary system-sm-semibold')}>{t(`${prefixSettings}.sso.title`)}</div>
-                  <Tooltip
-                    disabled={systemFeatures.sso_enforced_for_web}
-                    popupContent={
-                      <div className='w-[180px]'>{t(`${prefixSettings}.sso.tooltip`)}</div>
-                    }
-                    asChild={false}
-                  >
-                    <Switch disabled={!systemFeatures.sso_enforced_for_web || !isCurrentWorkspaceEditor} defaultValue={systemFeatures.sso_enforced_for_web && inputInfo.enable_sso} onChange={v => setInputInfo({ ...inputInfo, enable_sso: v })}></Switch>
-                  </Tooltip>
-                </div>
-                <p className='pb-0.5 body-xs-regular text-text-tertiary'>{t(`${prefixSettings}.sso.description`)}</p>
-              </div>
-            </>
-          )}
-          {/* more settings switch */}
-          <Divider className="h-px my-0" />
-          {!isShowMore && (
-            <div className='flex items-center cursor-pointer' onClick={() => setIsShowMore(true)}>
-              <div className='grow'>
-                <div className={cn('py-1 text-text-secondary system-sm-semibold')}>{t(`${prefixSettings}.more.entry`)}</div>
-                <p className={cn('pb-0.5 text-text-tertiary body-xs-regular')}>{t(`${prefixSettings}.more.copyRightPlaceholder`)} & {t(`${prefixSettings}.more.privacyPolicyPlaceholder`)}</p>
-              </div>
-              <RiArrowRightSLine className='shrink-0 ml-1 w-4 h-4 text-text-secondary'/>
-            </div>
-          )}
-          {/* more settings */}
-          {isShowMore && (
-            <>
-              {/* copyright */}
-              <div className='w-full'>
-                <div className='flex items-center'>
-                  <div className='grow flex items-center'>
-                    <div className={cn('mr-1 py-1 text-text-secondary system-sm-semibold')}>{t(`${prefixSettings}.more.copyright`)}</div>
-                    {/* upgrade button */}
-                    {enableBilling && isFreePlan && (
-                      <div className='select-none h-[18px]'>
-                        <PremiumBadge size='s' color='blue' allowHover={true} onClick={handlePlanClick}>
-                          <SparklesSoft className='flex items-center py-[1px] pl-[3px] w-3.5 h-3.5 text-components-premium-badge-indigo-text-stop-0' />
-                          <div className='system-xs-medium'>
-                            <span className='p-1'>
-                              {t('billing.upgradeBtn.encourageShort')}
-                            </span>
-                          </div>
-                        </PremiumBadge>
-                      </div>
-                    )}
-                  </div>
-                  <Tooltip
-                    disabled={!isFreePlan}
-                    popupContent={
-                      <div className='w-[260px]'>{t(`${prefixSettings}.more.copyrightTooltip`)}</div>
-                    }
-                    asChild={false}
-                  >
-                    <Switch
-                      disabled={isFreePlan}
-                      defaultValue={inputInfo.copyrightSwitchValue}
-                      onChange={v => setInputInfo({ ...inputInfo, copyrightSwitchValue: v })}
-                    />
-                  </Tooltip>
-                </div>
-                <p className='pb-0.5 text-text-tertiary body-xs-regular'>{t(`${prefixSettings}.more.copyrightTip`)}</p>
-                {inputInfo.copyrightSwitchValue && (
-                  <Input
-                    className='mt-2 h-10'
-                    value={inputInfo.copyright}
-                    onChange={onChange('copyright')}
-                    placeholder={t(`${prefixSettings}.more.copyRightPlaceholder`) as string}
-                  />
-                )}
-              </div>
-              {/* privacy policy */}
-              <div className='w-full'>
-                <div className={cn('py-1 text-text-secondary system-sm-semibold')}>{t(`${prefixSettings}.more.privacyPolicy`)}</div>
-                <p className={cn('pb-0.5 body-xs-regular text-text-tertiary')}>
-                  <Trans
-                    i18nKey={`${prefixSettings}.more.privacyPolicyTip`}
-                    components={{ privacyPolicyLink: <Link href={'https://docs.dify.ai/user-agreement/privacy-policy'} target='_blank' rel='noopener noreferrer' className='text-text-accent' /> }}
-                  />
-                </p>
-                <Input
-                  className='mt-1'
-                  value={inputInfo.privacyPolicy}
-                  onChange={onChange('privacyPolicy')}
-                  placeholder={t(`${prefixSettings}.more.privacyPolicyPlaceholder`) as string}
-                />
-              </div>
-              {/* custom disclaimer */}
-              <div className='w-full'>
-                <div className={cn('py-1 text-text-secondary system-sm-semibold')}>{t(`${prefixSettings}.more.customDisclaimer`)}</div>
-                <p className={cn('pb-0.5 body-xs-regular text-text-tertiary')}>{t(`${prefixSettings}.more.customDisclaimerTip`)}</p>
-                <Textarea
-                  className='mt-1'
-                  value={inputInfo.customDisclaimer}
-                  onChange={onChange('customDisclaimer')}
-                  placeholder={t(`${prefixSettings}.more.customDisclaimerPlaceholder`) as string}
-                />
-              </div>
-            </>
-          )}
-        </div>
-        {/* footer */}
-        <div className='p-6 pt-5 flex justify-end'>
->>>>>>> fd4afe09
           <Button className='mr-2' onClick={onHide}>{t('common.operation.cancel')}</Button>
           <Button variant='primary' onClick={onClickSave} loading={saveLoading}>{t('common.operation.save')}</Button>
         </div>
