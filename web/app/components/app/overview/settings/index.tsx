'use client'
import type { FC } from 'react'
import React, { useEffect, useState } from 'react'
import { ChevronRightIcon } from '@heroicons/react/20/solid'
import Link from 'next/link'
import { Trans, useTranslation } from 'react-i18next'
import { useContextSelector } from 'use-context-selector'
import s from './style.module.css'
import Modal from '@/app/components/base/modal'
import Button from '@/app/components/base/button'
import AppIcon from '@/app/components/base/app-icon'
import Switch from '@/app/components/base/switch'
import { SimpleSelect } from '@/app/components/base/select'
import type { AppDetailResponse } from '@/models/app'
import type { AppIconType, AppSSO, Language } from '@/types/app'
import { useToastContext } from '@/app/components/base/toast'
import { languages } from '@/i18n/language'
import Tooltip from '@/app/components/base/tooltip'
import AppContext from '@/context/app-context'
import type { AppIconSelection } from '@/app/components/base/app-icon-picker'
import AppIconPicker from '@/app/components/base/app-icon-picker'

export type ISettingsModalProps = {
  isChat: boolean
  appInfo: AppDetailResponse & Partial<AppSSO>
  isShow: boolean
  defaultValue?: string
  onClose: () => void
  onSave?: (params: ConfigParams) => Promise<void>
}

export type ConfigParams = {
  title: string
  description: string
  default_language: string
  chat_color_theme: string
  chat_color_theme_inverted: boolean
  prompt_public: boolean
  copyright: string
  privacy_policy: string
  custom_disclaimer: string
  icon_type: AppIconType
  icon: string
  icon_background?: string
  show_workflow_steps: boolean
  enable_sso?: boolean
}

const prefixSettings = 'appOverview.overview.appInfo.settings'

const SettingsModal: FC<ISettingsModalProps> = ({
  isChat,
  appInfo,
  isShow = false,
  onClose,
  onSave,
}) => {
  const systemFeatures = useContextSelector(AppContext, state => state.systemFeatures)
  const { notify } = useToastContext()
  const [isShowMore, setIsShowMore] = useState(false)
  const {
    title,
    icon_type,
    icon,
    icon_background,
    icon_url,
    description,
    chat_color_theme,
    chat_color_theme_inverted,
    copyright,
    privacy_policy,
    custom_disclaimer,
    default_language,
    show_workflow_steps,
  } = appInfo.site
  const [inputInfo, setInputInfo] = useState({
    title,
    desc: description,
    chatColorTheme: chat_color_theme,
    chatColorThemeInverted: chat_color_theme_inverted,
    copyright,
    privacyPolicy: privacy_policy,
    customDisclaimer: custom_disclaimer,
    show_workflow_steps,
    enable_sso: appInfo.enable_sso,
  })
  const [language, setLanguage] = useState(default_language)
  const [saveLoading, setSaveLoading] = useState(false)
  const { t } = useTranslation()

  const [showAppIconPicker, setShowAppIconPicker] = useState(false)
  const [appIcon, setAppIcon] = useState<AppIconSelection>(
    icon_type === 'image'
      ? { type: 'image', url: icon_url!, fileId: icon }
      : { type: 'emoji', icon, background: icon_background! },
  )

  useEffect(() => {
    setInputInfo({
      title,
      desc: description,
      chatColorTheme: chat_color_theme,
      chatColorThemeInverted: chat_color_theme_inverted,
      copyright,
      privacyPolicy: privacy_policy,
      customDisclaimer: custom_disclaimer,
      show_workflow_steps,
      enable_sso: appInfo.enable_sso,
    })
    setLanguage(default_language)
    setAppIcon(icon_type === 'image'
      ? { type: 'image', url: icon_url!, fileId: icon }
      : { type: 'emoji', icon, background: icon_background! })
  }, [appInfo])

  const onHide = () => {
    onClose()
    setTimeout(() => {
      setIsShowMore(false)
    }, 200)
  }

  const onClickSave = async () => {
    if (!inputInfo.title) {
      notify({ type: 'error', message: t('app.newApp.nameNotEmpty') })
      return
    }

    const validateColorHex = (hex: string | null) => {
      if (hex === null || hex?.length === 0)
        return true

      const regex = /#([A-Fa-f0-9]{6})/
      const check = regex.test(hex)
      return check
    }

    if (inputInfo !== null) {
      if (!validateColorHex(inputInfo.chatColorTheme)) {
        notify({ type: 'error', message: t(`${prefixSettings}.invalidHexMessage`) })
        return
      }
    }

    setSaveLoading(true)
    const params = {
      title: inputInfo.title,
      description: inputInfo.desc,
      default_language: language,
      chat_color_theme: inputInfo.chatColorTheme,
      chat_color_theme_inverted: inputInfo.chatColorThemeInverted,
      prompt_public: false,
      copyright: inputInfo.copyright,
      privacy_policy: inputInfo.privacyPolicy,
      custom_disclaimer: inputInfo.customDisclaimer,
      icon_type: appIcon.type,
      icon: appIcon.type === 'emoji' ? appIcon.icon : appIcon.fileId,
      icon_background: appIcon.type === 'emoji' ? appIcon.background : undefined,
      show_workflow_steps: inputInfo.show_workflow_steps,
      enable_sso: inputInfo.enable_sso,
    }
    await onSave?.(params)
    setSaveLoading(false)
    onHide()
  }

  const onChange = (field: string) => {
    return (e: React.ChangeEvent<HTMLInputElement | HTMLTextAreaElement>) => {
      let value: string | boolean
      if (e.target.type === 'checkbox')
        value = (e.target as HTMLInputElement).checked
      else
        value = e.target.value

      setInputInfo(item => ({ ...item, [field]: value }))
    }
  }

  return (
    <>
      <Modal
        title={t(`${prefixSettings}.title`)}
        isShow={isShow}
        onClose={onHide}
        className={`${s.settingsModal}`}
      >
        <div className={`mt-6 font-medium ${s.settingTitle} text-gray-900`}>{t(`${prefixSettings}.webName`)}</div>
        <div className='flex mt-2'>
          <AppIcon size='large'
            onClick={() => { setShowAppIconPicker(true) }}
            className='cursor-pointer !mr-3 self-center'
            iconType={appIcon.type}
            icon={appIcon.type === 'image' ? appIcon.fileId : appIcon.icon}
            background={appIcon.type === 'image' ? undefined : appIcon.background}
            imageUrl={appIcon.type === 'image' ? appIcon.url : undefined}
          />
          <input className={`flex-grow rounded-lg h-10 box-border px-3 ${s.projectName} bg-gray-100`}
            value={inputInfo.title}
            onChange={onChange('title')}
            placeholder={t('app.appNamePlaceholder') || ''}
          />
        </div>
        <div className={`mt-6 font-medium ${s.settingTitle} text-gray-900 `}>{t(`${prefixSettings}.webDesc`)}</div>
        <p className={`mt-1 ${s.settingsTip} text-gray-500`}>{t(`${prefixSettings}.webDescTip`)}</p>
        <textarea
          rows={3}
          className={`mt-2 pt-2 pb-2 px-3 rounded-lg bg-gray-100 w-full ${s.settingsTip} text-gray-900`}
          value={inputInfo.desc}
          onChange={onChange('desc')}
          placeholder={t(`${prefixSettings}.webDescPlaceholder`) as string}
        />
        <div className={`mt-6 mb-2 font-medium ${s.settingTitle} text-gray-900 `}>{t(`${prefixSettings}.language`)}</div>
        <SimpleSelect
          items={languages.filter(item => item.supported)}
          defaultValue={language}
          onSelect={item => setLanguage(item.value as Language)}
        />
        <div className='w-full mt-8'>
          <p className='system-xs-medium text-gray-500'>{t(`${prefixSettings}.workflow.title`)}</p>
          <div className='flex justify-between items-center'>
            <div className='font-medium system-sm-semibold flex-grow text-gray-900'>{t(`${prefixSettings}.workflow.subTitle`)}</div>
            <Switch
              disabled={!(appInfo.mode === 'workflow' || appInfo.mode === 'advanced-chat')}
              defaultValue={inputInfo.show_workflow_steps}
              onChange={v => setInputInfo({ ...inputInfo, show_workflow_steps: v })}
            />
          </div>
          <p className='body-xs-regular text-gray-500'>{t(`${prefixSettings}.workflow.showDesc`)}</p>
        </div>

        {isChat && <> <div className={`mt-8 font-medium ${s.settingTitle} text-gray-900`}>{t(`${prefixSettings}.chatColorTheme`)}</div>
          <p className={`mt-1 ${s.settingsTip} text-gray-500`}>{t(`${prefixSettings}.chatColorThemeDesc`)}</p>
          <input className={`w-full mt-2 rounded-lg h-10 box-border px-3 ${s.projectName} bg-gray-100`}
            value={inputInfo.chatColorTheme ?? ''}
            onChange={onChange('chatColorTheme')}
            placeholder='E.g #A020F0'
          />
        </>}
        {systemFeatures.enable_web_sso_switch_component && <div className='w-full mt-8'>
          <p className='system-xs-medium text-gray-500'>{t(`${prefixSettings}.sso.label`)}</p>
          <div className='flex justify-between items-center'>
            <div className='font-medium system-sm-semibold flex-grow text-gray-900'>{t(`${prefixSettings}.sso.title`)}</div>
            <Tooltip
              disabled={systemFeatures.sso_enforced_for_web}
<<<<<<< HEAD
              popupContent={<div className='w-[180px]'>{t(`${prefixSettings}.sso.tooltip`)}</div>}
=======
              popupContent={
                <div className='w-[180px]'>{t(`${prefixSettings}.sso.tooltip`)}</div>
              }
>>>>>>> 45ab4edb
              asChild={false}
            >
              <Switch disabled={!systemFeatures.sso_enforced_for_web} defaultValue={systemFeatures.sso_enforced_for_web && inputInfo.enable_sso} onChange={v => setInputInfo({ ...inputInfo, enable_sso: v })}></Switch>
            </Tooltip>
          </div>
          <p className='body-xs-regular text-gray-500'>{t(`${prefixSettings}.sso.description`)}</p>
        </div>}
        {!isShowMore && <div className='w-full cursor-pointer mt-8' onClick={() => setIsShowMore(true)}>
          <div className='flex justify-between'>
            <div className={`font-medium ${s.settingTitle} flex-grow text-gray-900`}>{t(`${prefixSettings}.more.entry`)}</div>
            <div className='flex-shrink-0 w-4 h-4 text-gray-500'>
              <ChevronRightIcon />
            </div>
          </div>
          <p className={`mt-1 ${s.policy} text-gray-500`}>{t(`${prefixSettings}.more.copyright`)} & {t(`${prefixSettings}.more.privacyPolicy`)}</p>
        </div>}
        {isShowMore && <>
          <hr className='w-full mt-6' />
          <div className={`mt-6 font-medium ${s.settingTitle} text-gray-900`}>{t(`${prefixSettings}.more.copyright`)}</div>
          <input className={`w-full mt-2 rounded-lg h-10 box-border px-3 ${s.projectName} bg-gray-100`}
            value={inputInfo.copyright}
            onChange={onChange('copyright')}
            placeholder={t(`${prefixSettings}.more.copyRightPlaceholder`) as string}
          />
          <div className={`mt-8 font-medium ${s.settingTitle} text-gray-900`}>{t(`${prefixSettings}.more.privacyPolicy`)}</div>
          <p className={`mt-1 ${s.settingsTip} text-gray-500`}>
            <Trans
              i18nKey={`${prefixSettings}.more.privacyPolicyTip`}
              components={{ privacyPolicyLink: <Link href={'https://docs.dify.ai/user-agreement/privacy-policy'} target='_blank' rel='noopener noreferrer' className='text-primary-600' /> }}
            />
          </p>
          <input className={`w-full mt-2 rounded-lg h-10 box-border px-3 ${s.projectName} bg-gray-100`}
            value={inputInfo.privacyPolicy}
            onChange={onChange('privacyPolicy')}
            placeholder={t(`${prefixSettings}.more.privacyPolicyPlaceholder`) as string}
          />
          <div className={`mt-8 font-medium ${s.settingTitle} text-gray-900`}>{t(`${prefixSettings}.more.customDisclaimer`)}</div>
          <p className={`mt-1 ${s.settingsTip} text-gray-500`}>{t(`${prefixSettings}.more.customDisclaimerTip`)}</p>
          <input className={`w-full mt-2 rounded-lg h-10 box-border px-3 ${s.projectName} bg-gray-100`}
            value={inputInfo.customDisclaimer}
            onChange={onChange('customDisclaimer')}
            placeholder={t(`${prefixSettings}.more.customDisclaimerPlaceholder`) as string}
          />
        </>}
        <div className='mt-10 flex justify-end'>
          <Button className='mr-2' onClick={onHide}>{t('common.operation.cancel')}</Button>
          <Button variant='primary' onClick={onClickSave} loading={saveLoading}>{t('common.operation.save')}</Button>
        </div>
        {showAppIconPicker && <AppIconPicker
          onSelect={(payload) => {
            setAppIcon(payload)
            setShowAppIconPicker(false)
          }}
          onClose={() => {
            setAppIcon(icon_type === 'image'
              ? { type: 'image', url: icon_url!, fileId: icon }
              : { type: 'emoji', icon, background: icon_background! })
            setShowAppIconPicker(false)
          }}
        />}
      </Modal >
    </>

  )
}
export default React.memo(SettingsModal)<|MERGE_RESOLUTION|>--- conflicted
+++ resolved
@@ -242,13 +242,9 @@
             <div className='font-medium system-sm-semibold flex-grow text-gray-900'>{t(`${prefixSettings}.sso.title`)}</div>
             <Tooltip
               disabled={systemFeatures.sso_enforced_for_web}
-<<<<<<< HEAD
-              popupContent={<div className='w-[180px]'>{t(`${prefixSettings}.sso.tooltip`)}</div>}
-=======
               popupContent={
                 <div className='w-[180px]'>{t(`${prefixSettings}.sso.tooltip`)}</div>
               }
->>>>>>> 45ab4edb
               asChild={false}
             >
               <Switch disabled={!systemFeatures.sso_enforced_for_web} defaultValue={systemFeatures.sso_enforced_for_web && inputInfo.enable_sso} onChange={v => setInputInfo({ ...inputInfo, enable_sso: v })}></Switch>
