--- conflicted
+++ resolved
@@ -24,13 +24,8 @@
   payload,
 }) => {
   const { t } = useTranslation()
-<<<<<<< HEAD
-  const { segment, content: externalContent, score, child_chunks } = payload
-  const data = isExternal ? externalContent : segment
-=======
   const { segment, score, child_chunks } = payload
   const data = segment
->>>>>>> beebba03
   const { position, word_count, content, sign_content, keywords, document } = data
   const isParentChildRetrieval = !!(child_chunks && child_chunks.length > 0)
   const extension = document.name.split('.').slice(-1)[0] as FileAppearanceTypeEnum
