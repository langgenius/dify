'use client'
import type { FC } from 'react'
import React, { useCallback, useEffect, useState } from 'react'
import { useTranslation } from 'react-i18next'
import { useBoolean } from 'ahooks'
import { useContext } from 'use-context-selector'
import QueryInput from './components/query-input'
import s from './style.module.css'
import ModifyRetrievalModal from './modify-retrieval-modal'
import ResultItem from './components/result-item'
import ResultItemExternal from './components/result-item-external'
import cn from '@/utils/classnames'
import type {
  ExternalKnowledgeBaseHitTesting,
  ExternalKnowledgeBaseHitTestingResponse,
  HitTesting,
  HitTestingRecord,
  HitTestingResponse,
  Query,
} from '@/models/datasets'
import Loading from '@/app/components/base/loading'
import Drawer from '@/app/components/base/drawer'
import Pagination from '@/app/components/base/pagination'
import FloatRightContainer from '@/app/components/base/float-right-container'
import DatasetDetailContext from '@/context/dataset-detail'
import type { RetrievalConfig } from '@/types/app'
import useBreakpoints, { MediaType } from '@/hooks/use-breakpoints'
import docStyle from '@/app/components/datasets/documents/detail/completed/style.module.css'
import { CardSkelton } from '../documents/detail/completed/skeleton/general-list-skeleton'
<<<<<<< HEAD
import { useDatasetTestingRecords } from '@/service/use-datasets'
=======
import EmptyRecords from './components/empty-records'
import Records from './components/records'
import {
  useExternalKnowledgeBaseHitTesting,
  useHitTesting,
  useHitTestingRecords,
  useInvalidateHitTestingRecords,
} from '@/service/knowledge/use-hit-testing'
>>>>>>> 14d1b3f9

const limit = 10

type Props = {
  datasetId: string
}

const HitTestingPage: FC<Props> = ({ datasetId }: Props) => {
  const { t } = useTranslation()

  const media = useBreakpoints()
  const isMobile = media === MediaType.mobile

  const [hitResult, setHitResult] = useState<HitTestingResponse | undefined>() // 初始化记录为空数组
  const [externalHitResult, setExternalHitResult] = useState<ExternalKnowledgeBaseHitTestingResponse | undefined>()
  const [queries, setQueries] = useState<Query[]>([])
  const [queryInputKey, setQueryInputKey] = useState(Date.now())

<<<<<<< HEAD
  const [currPage, setCurrPage] = React.useState<number>(0)
  const { data: recordsRes, refetch: recordsRefetch, isLoading: isRecordsLoading } = useDatasetTestingRecords(datasetId, { limit, page: currPage + 1 })
=======
  const [currPage, setCurrPage] = useState<number>(0)
  const { data: recordsRes, isLoading: isRecordsLoading } = useHitTestingRecords({ datasetId, page: currPage + 1, limit })
  const invalidateHitTestingRecords = useInvalidateHitTestingRecords(datasetId)
>>>>>>> 14d1b3f9

  const total = recordsRes?.total || 0

  const { dataset: currentDataset } = useContext(DatasetDetailContext)
  const isExternal = currentDataset?.provider === 'external'

  const [retrievalConfig, setRetrievalConfig] = useState(currentDataset?.retrieval_model_dict as RetrievalConfig)
  const [isShowModifyRetrievalModal, setIsShowModifyRetrievalModal] = useState(false)
  const [isShowRightPanel, { setTrue: showRightPanel, setFalse: hideRightPanel, set: setShowRightPanel }] = useBoolean(!isMobile)

  const { mutateAsync: hitTestingMutation, isPending: isHitTestingPending } = useHitTesting(datasetId)
  const {
    mutateAsync: externalKnowledgeBaseHitTestingMutation,
    isPending: isExternalKnowledgeBaseHitTestingPending,
  } = useExternalKnowledgeBaseHitTesting(datasetId)

  const isRetrievalLoading = isHitTestingPending || isExternalKnowledgeBaseHitTestingPending

  const renderHitResults = (results: HitTesting[] | ExternalKnowledgeBaseHitTesting[]) => (
    <div className='flex h-full flex-col rounded-tl-2xl bg-background-body px-4 py-3'>
      <div className='mb-2 shrink-0 pl-2 font-semibold leading-6 text-text-primary'>
        {t('datasetHitTesting.hit.title', { num: results.length })}
      </div>
      <div className='grow space-y-2 overflow-y-auto'>
        {results.map((record, idx) =>
          isExternal
            ? (
              <ResultItemExternal
                key={idx}
                positionId={idx + 1}
                payload={record as ExternalKnowledgeBaseHitTesting}
              />
            )
            : (
              <ResultItem key={idx} payload={record as HitTesting} />
            ),
        )}
      </div>
    </div>
  )

  const renderEmptyState = () => (
    <div className='flex h-full flex-col items-center justify-center rounded-tl-2xl bg-background-body px-4 py-3'>
      <div className={cn(docStyle.commonIcon, docStyle.targetIcon, '!h-14 !w-14 !bg-text-quaternary')} />
      <div className='mt-3 text-[13px] text-text-quaternary'>
        {t('datasetHitTesting.hit.emptyTip')}
      </div>
    </div>
  )

  const handleClickRecord = useCallback((record: HitTestingRecord) => {
    const { queries } = record
    setQueries(queries)
    setQueryInputKey(Date.now())
  }, [])

  useEffect(() => {
    setShowRightPanel(!isMobile)
  }, [isMobile, setShowRightPanel])

  return (
    <div className={s.container}>
      <div className='flex flex-col px-6 py-3'>
        <div className='mb-4 flex flex-col justify-center'>
          <h1 className='text-base font-semibold text-text-primary'>{t('datasetHitTesting.title')}</h1>
          <p className='mt-0.5 text-[13px] font-normal leading-4 text-text-tertiary'>{t('datasetHitTesting.desc')}</p>
        </div>
        <QueryInput
          key={queryInputKey}
          setHitResult={setHitResult}
          setExternalHitResult={setExternalHitResult}
          onSubmit={showRightPanel}
<<<<<<< HEAD
          onUpdateList={recordsRefetch}
          loading={submitLoading}
          setLoading={setSubmitLoading}
          setText={setText}
          text={text}
=======
          onUpdateList={invalidateHitTestingRecords}
          loading={isRetrievalLoading}
          queries={queries}
          setQueries={setQueries}
>>>>>>> 14d1b3f9
          isExternal={isExternal}
          onClickRetrievalMethod={() => setIsShowModifyRetrievalModal(true)}
          retrievalConfig={retrievalConfig}
          isEconomy={currentDataset?.indexing_technique === 'economy'}
          hitTestingMutation={hitTestingMutation}
          externalKnowledgeBaseHitTestingMutation={externalKnowledgeBaseHitTestingMutation}
        />
        <div className='mb-3 mt-6 text-base font-semibold text-text-primary'>{t('datasetHitTesting.records')}</div>
<<<<<<< HEAD
        {(isRecordsLoading && !recordsRes)
          ? (
=======
        {isRecordsLoading
          && (
>>>>>>> 14d1b3f9
            <div className='flex-1'><Loading type='app' /></div>
          )
        }
        {!isRecordsLoading && recordsRes?.data && recordsRes.data.length > 0 && (
          <>
            <Records records={recordsRes?.data} onClickRecord={handleClickRecord}/>
            {(total && total > limit)
              ? <Pagination current={currPage} onChange={setCurrPage} total={total} limit={limit} />
              : null}
          </>
        )}
        {!isRecordsLoading && !recordsRes?.data?.length && (
          <EmptyRecords />
        )}
      </div>
      <FloatRightContainer
        panelClassName='!justify-start !overflow-y-auto'
        showClose
        isMobile={isMobile}
        isOpen={isShowRightPanel}
        onClose={hideRightPanel}
        footer={null}
      >
        <div className='flex flex-col pt-3'>
          {isRetrievalLoading
            ? <div className='flex h-full flex-col rounded-tl-2xl bg-background-body px-4 py-3'>
              <CardSkelton />
            </div>
            : (
              (() => {
                if (!hitResult?.records.length && !externalHitResult?.records.length)
                  return renderEmptyState()

                if (hitResult?.records.length)
                  return renderHitResults(hitResult.records)

                return renderHitResults(externalHitResult?.records || [])
              })()
            )
          }
        </div>
      </FloatRightContainer>
      <Drawer
        unmount={true}
        isOpen={isShowModifyRetrievalModal}
        onClose={() => setIsShowModifyRetrievalModal(false)}
        footer={null}
        mask={isMobile}
        panelClassName='mt-16 mx-2 sm:mr-2 mb-3 !p-0 !max-w-[640px] rounded-xl'
      >
        <ModifyRetrievalModal
          indexMethod={currentDataset?.indexing_technique || ''}
          value={retrievalConfig}
          isShow={isShowModifyRetrievalModal}
          onHide={() => setIsShowModifyRetrievalModal(false)}
          onSave={(value) => {
            setRetrievalConfig(value)
            setIsShowModifyRetrievalModal(false)
          }}
        />
      </Drawer>
    </div>
  )
}

export default HitTestingPage<|MERGE_RESOLUTION|>--- conflicted
+++ resolved
@@ -27,18 +27,13 @@
 import useBreakpoints, { MediaType } from '@/hooks/use-breakpoints'
 import docStyle from '@/app/components/datasets/documents/detail/completed/style.module.css'
 import { CardSkelton } from '../documents/detail/completed/skeleton/general-list-skeleton'
-<<<<<<< HEAD
-import { useDatasetTestingRecords } from '@/service/use-datasets'
-=======
 import EmptyRecords from './components/empty-records'
 import Records from './components/records'
 import {
   useExternalKnowledgeBaseHitTesting,
   useHitTesting,
-  useHitTestingRecords,
-  useInvalidateHitTestingRecords,
 } from '@/service/knowledge/use-hit-testing'
->>>>>>> 14d1b3f9
+import { useDatasetTestingRecords } from '@/service/use-datasets'
 
 const limit = 10
 
@@ -52,19 +47,13 @@
   const media = useBreakpoints()
   const isMobile = media === MediaType.mobile
 
-  const [hitResult, setHitResult] = useState<HitTestingResponse | undefined>() // 初始化记录为空数组
+  const [hitResult, setHitResult] = useState<HitTestingResponse | undefined>()
   const [externalHitResult, setExternalHitResult] = useState<ExternalKnowledgeBaseHitTestingResponse | undefined>()
   const [queries, setQueries] = useState<Query[]>([])
   const [queryInputKey, setQueryInputKey] = useState(Date.now())
 
-<<<<<<< HEAD
-  const [currPage, setCurrPage] = React.useState<number>(0)
+  const [currPage, setCurrPage] = useState<number>(0)
   const { data: recordsRes, refetch: recordsRefetch, isLoading: isRecordsLoading } = useDatasetTestingRecords(datasetId, { limit, page: currPage + 1 })
-=======
-  const [currPage, setCurrPage] = useState<number>(0)
-  const { data: recordsRes, isLoading: isRecordsLoading } = useHitTestingRecords({ datasetId, page: currPage + 1, limit })
-  const invalidateHitTestingRecords = useInvalidateHitTestingRecords(datasetId)
->>>>>>> 14d1b3f9
 
   const total = recordsRes?.total || 0
 
@@ -116,8 +105,7 @@
   )
 
   const handleClickRecord = useCallback((record: HitTestingRecord) => {
-    const { queries } = record
-    setQueries(queries)
+    setQueries(record.queries)
     setQueryInputKey(Date.now())
   }, [])
 
@@ -137,18 +125,10 @@
           setHitResult={setHitResult}
           setExternalHitResult={setExternalHitResult}
           onSubmit={showRightPanel}
-<<<<<<< HEAD
           onUpdateList={recordsRefetch}
-          loading={submitLoading}
-          setLoading={setSubmitLoading}
-          setText={setText}
-          text={text}
-=======
-          onUpdateList={invalidateHitTestingRecords}
           loading={isRetrievalLoading}
           queries={queries}
           setQueries={setQueries}
->>>>>>> 14d1b3f9
           isExternal={isExternal}
           onClickRetrievalMethod={() => setIsShowModifyRetrievalModal(true)}
           retrievalConfig={retrievalConfig}
@@ -157,16 +137,9 @@
           externalKnowledgeBaseHitTestingMutation={externalKnowledgeBaseHitTestingMutation}
         />
         <div className='mb-3 mt-6 text-base font-semibold text-text-primary'>{t('datasetHitTesting.records')}</div>
-<<<<<<< HEAD
-        {(isRecordsLoading && !recordsRes)
-          ? (
-=======
-        {isRecordsLoading
-          && (
->>>>>>> 14d1b3f9
-            <div className='flex-1'><Loading type='app' /></div>
-          )
-        }
+        {isRecordsLoading && (
+          <div className='flex-1'><Loading type='app' /></div>
+        )}
         {!isRecordsLoading && recordsRes?.data && recordsRes.data.length > 0 && (
           <>
             <Records records={recordsRes?.data} onClickRecord={handleClickRecord}/>
