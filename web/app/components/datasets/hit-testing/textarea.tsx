--- conflicted
+++ resolved
@@ -124,24 +124,6 @@
                   200
                 </Tag>
               )}
-<<<<<<< HEAD
-            <Tooltip
-              selector="hit-testing-submit"
-              disabled={indexingTechnique === 'high_quality'}
-              content={t('datasetHitTesting.input.indexWarning') as string}
-            >
-              <div>
-                <Button
-                  onClick={onSubmit}
-                  type="primary"
-                  loading={loading}
-                  disabled={(!text?.length || text?.length > 200)}
-                >
-                  {t('datasetHitTesting.input.testing')}
-                </Button>
-              </div>
-            </Tooltip>
-=======
 
             <div>
               <Button
@@ -153,7 +135,6 @@
                 {t('datasetHitTesting.input.testing')}
               </Button>
             </div>
->>>>>>> 3338fe33
           </div>
         </div>
 
