--- conflicted
+++ resolved
@@ -132,60 +132,21 @@
   }, [files, isShowVectorSpaceFull])
 
   return (
-<<<<<<< HEAD
-    <div className='flex h-full w-full'>
-      <div className='relative h-full w-1/2 overflow-y-auto'>
-        <div className='flex justify-end'>
-          <div className={classNames(s.form)}>
-            {
-              shouldShowDataSourceTypeList && (
-                <div className={classNames(s.stepHeader, 'text-text-secondary system-md-semibold')}>
-                  {t('datasetCreation.steps.one')}
-                </div>
-              )
-            }
-            {
-              shouldShowDataSourceTypeList && (
-                <div className='mb-8 grid grid-cols-3 gap-4'>
-                  <div
-                    className={cn(
-                      s.dataSourceItem,
-                      'system-sm-medium',
-                      dataSourceType === DataSourceType.FILE && s.active,
-                      dataSourceTypeDisable && dataSourceType !== DataSourceType.FILE && s.disabled,
-                    )}
-                    onClick={() => {
-                      if (dataSourceTypeDisable)
-                        return
-                      changeType(DataSourceType.FILE)
-                      hideFilePreview()
-                      hideNotionPagePreview()
-                    }}
-                  >
-                    <span className={cn(s.datasetIcon)} />
-                    <span
-                      title={t('datasetCreation.stepOne.dataSourceType.file')}
-                      className='truncate'
-                    >
-                      {t('datasetCreation.stepOne.dataSourceType.file')}
-                    </span>
-=======
-    <div className='w-full h-full overflow-x-auto'>
-      <div className='flex w-full h-full min-w-[1440px]'>
-        <div className='w-1/2 h-full overflow-y-auto relative'>
+    <div className='h-full w-full overflow-x-auto'>
+      <div className='flex h-full w-full min-w-[1440px]'>
+        <div className='relative h-full w-1/2 overflow-y-auto'>
           <div className='flex justify-end'>
             <div className={classNames(s.form)}>
               {
                 shouldShowDataSourceTypeList && (
                   <div className={classNames(s.stepHeader, 'text-text-secondary system-md-semibold')}>
                     {t('datasetCreation.steps.one')}
->>>>>>> 8996c1da
                   </div>
                 )
               }
               {
                 shouldShowDataSourceTypeList && (
-                  <div className='grid grid-cols-3 mb-8 gap-4'>
+                  <div className='mb-8 grid grid-cols-3 gap-4'>
                     <div
                       className={cn(
                         s.dataSourceItem,
@@ -224,109 +185,6 @@
                         hideNotionPagePreview()
                       }}
                     >
-<<<<<<< HEAD
-                      {t('datasetCreation.stepOne.dataSourceType.web')}
-                    </span>
-                  </div>
-                </div>
-              )
-            }
-            {dataSourceType === DataSourceType.FILE && (
-              <>
-                <FileUploader
-                  fileList={files}
-                  titleClassName={!shouldShowDataSourceTypeList ? 'mt-[30px] !mb-[44px] !text-lg' : undefined}
-                  prepareFileList={updateFileList}
-                  onFileListUpdate={updateFileList}
-                  onFileUpdate={updateFile}
-                  onPreview={updateCurrentFile}
-                  notSupportBatchUpload={notSupportBatchUpload}
-                />
-                {isShowVectorSpaceFull && (
-                  <div className='mb-4 max-w-[640px]'>
-                    <VectorSpaceFull />
-                  </div>
-                )}
-                <div className="flex max-w-[640px] justify-end gap-2">
-                  {/* <Button>{t('datasetCreation.stepOne.cancel')}</Button> */}
-                  <Button disabled={nextDisabled} variant='primary' onClick={onStepChange}>
-                    <span className="flex gap-0.5 px-[10px]">
-                      <span className="px-0.5">{t('datasetCreation.stepOne.button')}</span>
-                      <RiArrowRightLine className="size-4" />
-                    </span>
-                  </Button>
-                </div>
-              </>
-            )}
-            {dataSourceType === DataSourceType.NOTION && (
-              <>
-                {!hasConnection && <NotionConnector onSetting={onSetting} />}
-                {hasConnection && (
-                  <>
-                    <div className='mb-8 w-[640px]'>
-                      <NotionPageSelector
-                        value={notionPages.map(page => page.page_id)}
-                        onSelect={updateNotionPages}
-                        onPreview={updateCurrentPage}
-                      />
-                    </div>
-                    {isShowVectorSpaceFull && (
-                      <div className='mb-4 max-w-[640px]'>
-                        <VectorSpaceFull />
-                      </div>
-                    )}
-                    <div className="flex max-w-[640px] justify-end gap-2">
-                      {/* <Button>{t('datasetCreation.stepOne.cancel')}</Button> */}
-                      <Button disabled={isShowVectorSpaceFull || !notionPages.length} variant='primary' onClick={onStepChange}>
-                        <span className="flex gap-0.5 px-[10px]">
-                          <span className="px-0.5">{t('datasetCreation.stepOne.button')}</span>
-                          <RiArrowRightLine className="size-4" />
-                        </span>
-                      </Button>
-                    </div>
-                  </>
-                )}
-              </>
-            )}
-            {dataSourceType === DataSourceType.WEB && (
-              <>
-                <div className={cn('mb-8 w-[640px]', !shouldShowDataSourceTypeList && 'mt-12')}>
-                  <Website
-                    onPreview={setCurrentWebsite}
-                    checkedCrawlResult={websitePages}
-                    onCheckedCrawlResultChange={updateWebsitePages}
-                    onCrawlProviderChange={onWebsiteCrawlProviderChange}
-                    onJobIdChange={onWebsiteCrawlJobIdChange}
-                    crawlOptions={crawlOptions}
-                    onCrawlOptionsChange={onCrawlOptionsChange}
-                  />
-                </div>
-                {isShowVectorSpaceFull && (
-                  <div className='mb-4 max-w-[640px]'>
-                    <VectorSpaceFull />
-                  </div>
-                )}
-                <div className="flex max-w-[640px] justify-end gap-2">
-                  {/* <Button>{t('datasetCreation.stepOne.cancel')}</Button> */}
-                  <Button disabled={isShowVectorSpaceFull || !websitePages.length} variant='primary' onClick={onStepChange}>
-                    <span className="flex gap-0.5 px-[10px]">
-                      <span className="px-0.5">{t('datasetCreation.stepOne.button')}</span>
-                      <RiArrowRightLine className="size-4" />
-                    </span>
-                  </Button>
-                </div>
-              </>
-            )}
-            {!datasetId && (
-              <>
-                <div className={s.dividerLine} />
-                <span className="inline-flex cursor-pointer items-center text-[13px] leading-4 text-text-accent" onClick={modalShowHandle}>
-                  <RiFolder6Line className="mr-1 size-4" />
-                  {t('datasetCreation.stepOne.emptyDatasetCreation')}
-                </span>
-              </>
-            )}
-=======
                       <span className={cn(s.datasetIcon, s.notion)} />
                       <span
                         title={t('datasetCreation.stepOne.dataSourceType.notion')}
@@ -367,11 +225,11 @@
                     notSupportBatchUpload={notSupportBatchUpload}
                   />
                   {isShowVectorSpaceFull && (
-                    <div className='max-w-[640px] mb-4'>
+                    <div className='mb-4 max-w-[640px]'>
                       <VectorSpaceFull />
                     </div>
                   )}
-                  <div className="flex justify-end gap-2 max-w-[640px]">
+                  <div className="flex max-w-[640px] justify-end gap-2">
                     {/* <Button>{t('datasetCreation.stepOne.cancel')}</Button> */}
                     <Button disabled={nextDisabled} variant='primary' onClick={onStepChange}>
                       <span className="flex gap-0.5 px-[10px]">
@@ -395,11 +253,11 @@
                         />
                       </div>
                       {isShowVectorSpaceFull && (
-                        <div className='max-w-[640px] mb-4'>
+                        <div className='mb-4 max-w-[640px]'>
                           <VectorSpaceFull />
                         </div>
                       )}
-                      <div className="flex justify-end gap-2 max-w-[640px]">
+                      <div className="flex max-w-[640px] justify-end gap-2">
                         {/* <Button>{t('datasetCreation.stepOne.cancel')}</Button> */}
                         <Button disabled={isShowVectorSpaceFull || !notionPages.length} variant='primary' onClick={onStepChange}>
                           <span className="flex gap-0.5 px-[10px]">
@@ -426,11 +284,11 @@
                     />
                   </div>
                   {isShowVectorSpaceFull && (
-                    <div className='max-w-[640px] mb-4'>
+                    <div className='mb-4 max-w-[640px]'>
                       <VectorSpaceFull />
                     </div>
                   )}
-                  <div className="flex justify-end gap-2 max-w-[640px]">
+                  <div className="flex max-w-[640px] justify-end gap-2">
                     {/* <Button>{t('datasetCreation.stepOne.cancel')}</Button> */}
                     <Button disabled={isShowVectorSpaceFull || !websitePages.length} variant='primary' onClick={onStepChange}>
                       <span className="flex gap-0.5 px-[10px]">
@@ -444,30 +302,21 @@
               {!datasetId && (
                 <>
                   <div className={s.dividerLine} />
-                  <span className="inline-flex items-center cursor-pointer text-[13px] leading-4 text-text-accent" onClick={modalShowHandle}>
-                    <RiFolder6Line className="size-4 mr-1" />
+                  <span className="inline-flex cursor-pointer items-center text-[13px] leading-4 text-text-accent" onClick={modalShowHandle}>
+                    <RiFolder6Line className="mr-1 size-4" />
                     {t('datasetCreation.stepOne.emptyDatasetCreation')}
                   </span>
                 </>
               )}
             </div>
             <EmptyDatasetCreationModal show={showModal} onHide={modalCloseHandle} />
->>>>>>> 8996c1da
           </div>
         </div>
-<<<<<<< HEAD
-      </div>
-      <div className='h-full w-1/2 overflow-y-auto'>
-        {currentFile && <FilePreview file={currentFile} hidePreview={hideFilePreview} />}
-        {currentNotionPage && <NotionPagePreview currentPage={currentNotionPage} hidePreview={hideNotionPagePreview} />}
-        {currentWebsite && <WebsitePreview payload={currentWebsite} hidePreview={hideWebsitePreview} />}
-=======
-        <div className='w-1/2 h-full overflow-y-auto'>
+        <div className='h-full w-1/2 overflow-y-auto'>
           {currentFile && <FilePreview file={currentFile} hidePreview={hideFilePreview} />}
           {currentNotionPage && <NotionPagePreview currentPage={currentNotionPage} hidePreview={hideNotionPagePreview} />}
           {currentWebsite && <WebsitePreview payload={currentWebsite} hidePreview={hideWebsitePreview} />}
         </div>
->>>>>>> 8996c1da
       </div>
     </div>
   )
