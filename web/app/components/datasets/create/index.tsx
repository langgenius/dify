'use client'
import React, { useCallback, useEffect, useState } from 'react'
import { useTranslation } from 'react-i18next'
import AppUnavailable from '../../base/app-unavailable'
import { ModelTypeEnum } from '../../header/account-setting/model-provider-page/declarations'
import { FeishuProvider } from '../../header/account-setting/data-source-page/data-source-feishu/constants'
import StepsNavBar from './steps-nav-bar'
import StepOne from './step-one'
import StepTwo from './step-two'
import StepThree from './step-three'
import { DataSourceType } from '@/models/datasets'
import type { CrawlOptions, CrawlResultItem, DataSet, FileItem, createDocumentResponse } from '@/models/datasets'
import { fetchDataSource } from '@/service/common'
import { fetchDatasetDetail } from '@/service/datasets'
<<<<<<< HEAD
import type { FeishuPage, NotionPage } from '@/models/common'
=======
import { DataSourceProvider, type NotionPage } from '@/models/common'
>>>>>>> 86594851
import { useModalContext } from '@/context/modal-context'
import { useDefaultModel } from '@/app/components/header/account-setting/model-provider-page/hooks'

type DatasetUpdateFormProps = {
  datasetId?: string
}

const DEFAULT_CRAWL_OPTIONS: CrawlOptions = {
  crawl_sub_pages: true,
  only_main_content: true,
  includes: '',
  excludes: '',
  limit: 10,
  max_depth: '',
  use_sitemap: true,
}

const DatasetUpdateForm = ({ datasetId }: DatasetUpdateFormProps) => {
  const { t } = useTranslation()
  const { setShowAccountSettingModal } = useModalContext()
  const [hasConnection, setHasConnection] = useState(true)
  const [dataSourceType, setDataSourceType] = useState<DataSourceType>(DataSourceType.FILE)
  const [step, setStep] = useState(1)
  const [indexingTypeCache, setIndexTypeCache] = useState('')
  const [fileList, setFiles] = useState<FileItem[]>([])
  const [result, setResult] = useState<createDocumentResponse | undefined>()
  const [hasError, setHasError] = useState(false)
  const { data: embeddingsDefaultModel } = useDefaultModel(ModelTypeEnum.textEmbedding)

  const [notionPages, setNotionPages] = useState<NotionPage[]>([])
  const updateNotionPages = (value: NotionPage[]) => {
    setNotionPages(value)
  }

  const [feishuPages, setFeishuPages] = useState<FeishuPage[]>([])
  const updateFeishuPages = (value: FeishuPage[]) => {
    setFeishuPages(value)
  }

  const [websitePages, setWebsitePages] = useState<CrawlResultItem[]>([])
  const [crawlOptions, setCrawlOptions] = useState<CrawlOptions>(DEFAULT_CRAWL_OPTIONS)

  const updateFileList = (preparedFiles: FileItem[]) => {
    setFiles(preparedFiles)
  }
  const [websiteCrawlProvider, setWebsiteCrawlProvider] = useState<DataSourceProvider>(DataSourceProvider.fireCrawl)
  const [websiteCrawlJobId, setWebsiteCrawlJobId] = useState('')

  const updateFile = (fileItem: FileItem, progress: number, list: FileItem[]) => {
    const targetIndex = list.findIndex(file => file.fileID === fileItem.fileID)
    list[targetIndex] = {
      ...list[targetIndex],
      progress,
    }
    setFiles([...list])
    // use follow code would cause dirty list update problem
    // const newList = list.map((file) => {
    //   if (file.fileID === fileItem.fileID) {
    //     return {
    //       ...fileItem,
    //       progress,
    //     }
    //   }
    //   return file
    // })
    // setFiles(newList)
  }
  const updateIndexingTypeCache = (type: string) => {
    setIndexTypeCache(type)
  }
  const updateResultCache = (res?: createDocumentResponse) => {
    setResult(res)
  }

  const nextStep = useCallback(() => {
    setStep(step + 1)
  }, [step, setStep])

  const changeStep = useCallback((delta: number) => {
    setStep(step + delta)
  }, [step, setStep])

  const checkNotionConnection = async () => {
    const { data } = await fetchDataSource({ url: '/data-source/integrates' })
    const hasConnection = data.filter(item => item.provider === 'notion') || []
    setHasConnection(hasConnection.length > 0)
  }

  const checkFeishuConnection = async () => {
    const { data } = await fetchDataSource({ url: '/data-source/integrates' })
    const hasConnection = data.filter(item => item.provider === FeishuProvider) || []
    setHasConnection(hasConnection.length > 0)
  }

  useEffect(() => {
    checkNotionConnection()
    checkFeishuConnection()
  }, [])

  const [detail, setDetail] = useState<DataSet | null>(null)
  useEffect(() => {
    (async () => {
      if (datasetId) {
        try {
          const detail = await fetchDatasetDetail(datasetId)
          setDetail(detail)
        }
        catch (e) {
          setHasError(true)
        }
      }
    })()
  }, [datasetId])

  if (hasError)
    return <AppUnavailable code={500} unknownReason={t('datasetCreation.error.unavailable') as string} />

  return (
    <div className='flex' style={{ height: 'calc(100vh - 56px)' }}>
      <div className="flex flex-col w-11 sm:w-56 overflow-y-auto bg-white border-r border-gray-200 shrink-0">
        <StepsNavBar step={step} datasetId={datasetId} />
      </div>
      <div className="grow bg-white">
        <div className={step === 1 ? 'block h-full' : 'hidden'}>
          <StepOne
            hasConnection={hasConnection}
            onSetting={() => setShowAccountSettingModal({ payload: 'data-source' })}
            datasetId={datasetId}
            dataSourceType={dataSourceType}
            dataSourceTypeDisable={!!detail?.data_source_type}
            changeType={setDataSourceType}
            files={fileList}
            updateFile={updateFile}
            updateFileList={updateFileList}
            notionPages={notionPages}
            updateNotionPages={updateNotionPages}
            feishuPages={feishuPages}
            updateFeishuPages={updateFeishuPages}
            onStepChange={nextStep}
            websitePages={websitePages}
            updateWebsitePages={setWebsitePages}
            onWebsiteCrawlProviderChange={setWebsiteCrawlProvider}
            onWebsiteCrawlJobIdChange={setWebsiteCrawlJobId}
            crawlOptions={crawlOptions}
            onCrawlOptionsChange={setCrawlOptions}
          />
        </div>
        {(step === 2 && (!datasetId || (datasetId && !!detail))) && <StepTwo
          isAPIKeySet={!!embeddingsDefaultModel}
          onSetting={() => setShowAccountSettingModal({ payload: 'provider' })}
          indexingType={detail?.indexing_technique}
          datasetId={datasetId}
          dataSourceType={dataSourceType}
          files={fileList.map(file => file.file)}
          notionPages={notionPages}
          feishuPages={feishuPages}
          websitePages={websitePages}
          websiteCrawlProvider={websiteCrawlProvider}
          websiteCrawlJobId={websiteCrawlJobId}
          onStepChange={changeStep}
          updateIndexingTypeCache={updateIndexingTypeCache}
          updateResultCache={updateResultCache}
          crawlOptions={crawlOptions}
        />}
        {step === 3 && <StepThree
          datasetId={datasetId}
          datasetName={detail?.name}
          indexingType={detail?.indexing_technique || indexingTypeCache}
          creationCache={result}
        />}
      </div>
    </div>
  )
}

export default DatasetUpdateForm<|MERGE_RESOLUTION|>--- conflicted
+++ resolved
@@ -12,11 +12,7 @@
 import type { CrawlOptions, CrawlResultItem, DataSet, FileItem, createDocumentResponse } from '@/models/datasets'
 import { fetchDataSource } from '@/service/common'
 import { fetchDatasetDetail } from '@/service/datasets'
-<<<<<<< HEAD
-import type { FeishuPage, NotionPage } from '@/models/common'
-=======
-import { DataSourceProvider, type NotionPage } from '@/models/common'
->>>>>>> 86594851
+import { DataSourceProvider, type NotionPage, type FeishuPage } from '@/models/common'
 import { useModalContext } from '@/context/modal-context'
 import { useDefaultModel } from '@/app/components/header/account-setting/model-provider-page/hooks'
 
