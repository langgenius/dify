'use client'
import type { FC } from 'react'
import React, { useCallback, useEffect, useState } from 'react'
import { useTranslation } from 'react-i18next'
import s from './index.module.css'
import NoData from './no-data'
import Firecrawl from './firecrawl'
import JinaReader from './jina-reader'
import cn from '@/utils/classnames'
import { useModalContext } from '@/context/modal-context'
import type { CrawlOptions, CrawlResultItem } from '@/models/datasets'
import { fetchDataSources } from '@/service/datasets'
import { type DataSourceItem, DataSourceProvider } from '@/models/common'

type Props = {
  onPreview: (payload: CrawlResultItem) => void
  checkedCrawlResult: CrawlResultItem[]
  onCheckedCrawlResultChange: (payload: CrawlResultItem[]) => void
  onCrawlProviderChange: (provider: DataSourceProvider) => void
  onJobIdChange: (jobId: string) => void
  crawlOptions: CrawlOptions
  onCrawlOptionsChange: (payload: CrawlOptions) => void
}

const Website: FC<Props> = ({
  onPreview,
  checkedCrawlResult,
  onCheckedCrawlResultChange,
  onCrawlProviderChange,
  onJobIdChange,
  crawlOptions,
  onCrawlOptionsChange,
}) => {
  const { t } = useTranslation()
  const { setShowAccountSettingModal } = useModalContext()
  const [isLoaded, setIsLoaded] = useState(false)
  const [selectedProvider, setSelectedProvider] = useState<DataSourceProvider>(DataSourceProvider.jinaReader)
  const [sources, setSources] = useState<DataSourceItem[]>([])

  useEffect(() => {
    onCrawlProviderChange(selectedProvider)
  }, [selectedProvider, onCrawlProviderChange])

  const checkSetApiKey = useCallback(async () => {
    const res = await fetchDataSources() as any
    setSources(res.sources)

    // If users have configured one of the providers, select it.
    const availableProviders = res.sources.filter((item: DataSourceItem) =>
      [DataSourceProvider.jinaReader, DataSourceProvider.fireCrawl].includes(item.provider),
    )

    if (availableProviders.length > 0)
      setSelectedProvider(availableProviders[0].provider)
  }, [])

  useEffect(() => {
    checkSetApiKey().then(() => {
      setIsLoaded(true)
    })
    // eslint-disable-next-line react-hooks/exhaustive-deps
  }, [])
  const handleOnConfig = useCallback(() => {
    setShowAccountSettingModal({
      payload: 'data-source',
      onCancelCallback: checkSetApiKey,
    })
  }, [checkSetApiKey, setShowAccountSettingModal])

  if (!isLoaded)
    return null

  return (
    <div>
      <div className="mb-4">
        <div className="font-medium text-gray-700 mb-2 h-6">
          {t('datasetCreation.stepOne.website.chooseProvider')}
        </div>
        <div className="flex space-x-2">
          <button
            className={`px-4 py-2 text-sm font-medium rounded-md flex items-center justify-center ${
              selectedProvider === DataSourceProvider.jinaReader
                ? 'bg-primary-50 text-primary-600'
                : 'bg-gray-100 text-gray-600 hover:bg-gray-200'
            }`}
            onClick={() => setSelectedProvider(DataSourceProvider.jinaReader)}
          >
            <span className={cn(s.jinaLogo, 'mr-2')} />
            <span>Jina Reader</span>
          </button>
          <button
            className={`px-4 py-2 text-sm font-medium rounded-md ${
              selectedProvider === DataSourceProvider.fireCrawl
                ? 'bg-primary-50 text-primary-600'
                : 'bg-gray-100 text-gray-600 hover:bg-gray-200'
            }`}
            onClick={() => setSelectedProvider(DataSourceProvider.fireCrawl)}
          >
            🔥 Firecrawl
          </button>
        </div>
      </div>

<<<<<<< HEAD
      {sources.length === 0 && (
        <NoData onConfig={handleOnConfig} provider={selectedProvider} />
      )}

      {sources.length > 0 && (
        selectedProvider === DataSourceProvider.fireCrawl
          ? (
            <Firecrawl
              onPreview={onPreview}
              checkedCrawlResult={checkedCrawlResult}
              onCheckedCrawlResultChange={onCheckedCrawlResultChange}
              onJobIdChange={onJobIdChange}
              crawlOptions={crawlOptions}
              onCrawlOptionsChange={onCrawlOptionsChange}
            />
          )
          : (
            <JinaReader
              onPreview={onPreview}
              checkedCrawlResult={checkedCrawlResult}
              onCheckedCrawlResultChange={onCheckedCrawlResultChange}
              onJobIdChange={onJobIdChange}
              crawlOptions={crawlOptions}
              onCrawlOptionsChange={onCrawlOptionsChange}
            />
          )
      )}
=======
      {
        selectedProvider === DataSourceProvider.fireCrawl
          ? sources.find(source => source.provider === DataSourceProvider.fireCrawl)
            ? (
              <Firecrawl
                onPreview={onPreview}
                checkedCrawlResult={checkedCrawlResult}
                onCheckedCrawlResultChange={onCheckedCrawlResultChange}
                onJobIdChange={onJobIdChange}
                crawlOptions={crawlOptions}
                onCrawlOptionsChange={onCrawlOptionsChange}
              />
            )
            : (
              <NoData onConfig={handleOnConfig} provider={selectedProvider} />
            )
          : sources.find(source => source.provider === DataSourceProvider.jinaReader)
            ? (
              <JinaReader
                onPreview={onPreview}
                checkedCrawlResult={checkedCrawlResult}
                onCheckedCrawlResultChange={onCheckedCrawlResultChange}
                onJobIdChange={onJobIdChange}
                crawlOptions={crawlOptions}
                onCrawlOptionsChange={onCrawlOptionsChange}
              />
            )
            : (
              <NoData onConfig={handleOnConfig} provider={selectedProvider} />
            )
      }
>>>>>>> b14d59e9
    </div>
  )
}
export default React.memo(Website)<|MERGE_RESOLUTION|>--- conflicted
+++ resolved
@@ -101,35 +101,6 @@
         </div>
       </div>
 
-<<<<<<< HEAD
-      {sources.length === 0 && (
-        <NoData onConfig={handleOnConfig} provider={selectedProvider} />
-      )}
-
-      {sources.length > 0 && (
-        selectedProvider === DataSourceProvider.fireCrawl
-          ? (
-            <Firecrawl
-              onPreview={onPreview}
-              checkedCrawlResult={checkedCrawlResult}
-              onCheckedCrawlResultChange={onCheckedCrawlResultChange}
-              onJobIdChange={onJobIdChange}
-              crawlOptions={crawlOptions}
-              onCrawlOptionsChange={onCrawlOptionsChange}
-            />
-          )
-          : (
-            <JinaReader
-              onPreview={onPreview}
-              checkedCrawlResult={checkedCrawlResult}
-              onCheckedCrawlResultChange={onCheckedCrawlResultChange}
-              onJobIdChange={onJobIdChange}
-              crawlOptions={crawlOptions}
-              onCrawlOptionsChange={onCrawlOptionsChange}
-            />
-          )
-      )}
-=======
       {
         selectedProvider === DataSourceProvider.fireCrawl
           ? sources.find(source => source.provider === DataSourceProvider.fireCrawl)
@@ -161,7 +132,6 @@
               <NoData onConfig={handleOnConfig} provider={selectedProvider} />
             )
       }
->>>>>>> b14d59e9
     </div>
   )
 }
