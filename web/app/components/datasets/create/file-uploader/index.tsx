'use client'
import React, { useCallback, useEffect, useMemo, useRef, useState } from 'react'
import { useTranslation } from 'react-i18next'
import { useContext } from 'use-context-selector'
import { RiDeleteBinLine, RiUploadCloud2Line } from '@remixicon/react'
import DocumentFileIcon from '../../common/document-file-icon'
import cn from '@/utils/classnames'
import type { CustomFile as File, FileItem } from '@/models/datasets'
import { ToastContext } from '@/app/components/base/toast'
import SimplePieChart from '@/app/components/base/simple-pie-chart'

import { upload } from '@/service/base'
<<<<<<< HEAD
=======
import { useFileSupportTypes, useFileUploadConfig } from '@/service/use-common'
>>>>>>> ac403098
import I18n from '@/context/i18n'
import { LanguagesSupported } from '@/i18n-config/language'
import { IS_CE_EDITION } from '@/config'
import { Theme } from '@/types/app'
import useTheme from '@/hooks/use-theme'
import { getFileUploadErrorMessage } from '@/app/components/base/file-uploader/utils'
import { useFileSupportTypes, useFileUploadConfig } from '@/service/use-common'

type IFileUploaderProps = {
  fileList: FileItem[]
  titleClassName?: string
  prepareFileList: (files: FileItem[]) => void
  onFileUpdate: (fileItem: FileItem, progress: number, list: FileItem[]) => void
  onFileListUpdate?: (files: FileItem[]) => void
  onPreview: (file: File) => void
  supportBatchUpload?: boolean
}

const FileUploader = ({
  fileList,
  titleClassName,
  prepareFileList,
  onFileUpdate,
  onFileListUpdate,
  onPreview,
  supportBatchUpload = false,
}: IFileUploaderProps) => {
  const { t } = useTranslation()
  const { notify } = useContext(ToastContext)
  const { locale } = useContext(I18n)
  const [dragging, setDragging] = useState(false)
  const dropRef = useRef<HTMLDivElement>(null)
  const dragRef = useRef<HTMLDivElement>(null)
  const fileUploader = useRef<HTMLInputElement>(null)
  const hideUpload = !supportBatchUpload && fileList.length > 0

  const { data: fileUploadConfigResponse } = useFileUploadConfig()
  const { data: supportFileTypesResponse } = useFileSupportTypes()
  const supportTypes = supportFileTypesResponse?.allowed_extensions || []
  const supportTypesShowNames = (() => {
    const extensionMap: { [key: string]: string } = {
      md: 'markdown',
      pptx: 'pptx',
      htm: 'html',
      xlsx: 'xlsx',
      docx: 'docx',
    }

    return [...supportTypes]
      .map(item => extensionMap[item] || item) // map to standardized extension
      .map(item => item.toLowerCase()) // convert to lower case
      .filter((item, index, self) => self.indexOf(item) === index) // remove duplicates
      .map(item => item.toUpperCase()) // convert to upper case
      .join(locale !== LanguagesSupported[1] ? ', ' : '、 ')
  })()
  const ACCEPTS = supportTypes.map((ext: string) => `.${ext}`)
  const fileUploadConfig = useMemo(() => ({
    file_size_limit: fileUploadConfigResponse?.file_size_limit ?? 15,
    batch_count_limit: supportBatchUpload ? (fileUploadConfigResponse?.batch_count_limit ?? 5) : 1,
    file_upload_limit: supportBatchUpload ? (fileUploadConfigResponse?.file_upload_limit ?? 5) : 1,
  }), [fileUploadConfigResponse, supportBatchUpload])

  const fileListRef = useRef<FileItem[]>([])

  // utils
  const getFileType = (currentFile: File) => {
    if (!currentFile)
      return ''

    const arr = currentFile.name.split('.')
    return arr[arr.length - 1]
  }

  const getFileSize = (size: number) => {
    if (size / 1024 < 10)
      return `${(size / 1024).toFixed(2)}KB`

    return `${(size / 1024 / 1024).toFixed(2)}MB`
  }

  const isValid = useCallback((file: File) => {
    const { size } = file
    const ext = `.${getFileType(file)}`
    const isValidType = ACCEPTS.includes(ext.toLowerCase())
    if (!isValidType)
      notify({ type: 'error', message: t('datasetCreation.stepOne.uploader.validation.typeError') })

    const isValidSize = size <= fileUploadConfig.file_size_limit * 1024 * 1024
    if (!isValidSize)
      notify({ type: 'error', message: t('datasetCreation.stepOne.uploader.validation.size', { size: fileUploadConfig.file_size_limit }) })

    return isValidType && isValidSize
  }, [fileUploadConfig, notify, t, ACCEPTS])

  const fileUpload = useCallback(async (fileItem: FileItem): Promise<FileItem> => {
    const formData = new FormData()
    formData.append('file', fileItem.file)
    const onProgress = (e: ProgressEvent) => {
      if (e.lengthComputable) {
        const percent = Math.floor(e.loaded / e.total * 100)
        onFileUpdate(fileItem, percent, fileListRef.current)
      }
    }

    return upload({
      xhr: new XMLHttpRequest(),
      data: formData,
      onprogress: onProgress,
    }, false, undefined, '?source=datasets')
      .then((res) => {
        const completeFile = {
          fileID: fileItem.fileID,
          file: res as unknown as File,
          progress: -1,
        }
        const index = fileListRef.current.findIndex(item => item.fileID === fileItem.fileID)
        fileListRef.current[index] = completeFile
        onFileUpdate(completeFile, 100, fileListRef.current)
        return Promise.resolve({ ...completeFile })
      })
      .catch((e) => {
        const errorMessage = getFileUploadErrorMessage(e, t('datasetCreation.stepOne.uploader.failed'), t)
        notify({ type: 'error', message: errorMessage })
        onFileUpdate(fileItem, -2, fileListRef.current)
        return Promise.resolve({ ...fileItem })
      })
      .finally()
  }, [fileListRef, notify, onFileUpdate, t])

  const uploadBatchFiles = useCallback((bFiles: FileItem[]) => {
    bFiles.forEach(bf => (bf.progress = 0))
    return Promise.all(bFiles.map(fileUpload))
  }, [fileUpload])

  const uploadMultipleFiles = useCallback(async (files: FileItem[]) => {
    const batchCountLimit = fileUploadConfig.batch_count_limit
    const length = files.length
    let start = 0
    let end = 0

    while (start < length) {
      if (start + batchCountLimit > length)
        end = length
      else
        end = start + batchCountLimit
      const bFiles = files.slice(start, end)
      await uploadBatchFiles(bFiles)
      start = end
    }
  }, [fileUploadConfig, uploadBatchFiles])

  const initialUpload = useCallback((files: File[]) => {
    const filesCountLimit = fileUploadConfig.file_upload_limit
    if (!files.length)
      return false

    if (files.length + fileList.length > filesCountLimit && !IS_CE_EDITION) {
      notify({ type: 'error', message: t('datasetCreation.stepOne.uploader.validation.filesNumber', { filesNumber: filesCountLimit }) })
      return false
    }

    const preparedFiles = files.map((file, index) => ({
      fileID: `file${index}-${Date.now()}`,
      file,
      progress: -1,
    }))
    const newFiles = [...fileListRef.current, ...preparedFiles]
    prepareFileList(newFiles)
    fileListRef.current = newFiles
    uploadMultipleFiles(preparedFiles)
  }, [prepareFileList, uploadMultipleFiles, notify, t, fileList, fileUploadConfig])

  const handleDragEnter = (e: DragEvent) => {
    e.preventDefault()
    e.stopPropagation()
    if (e.target !== dragRef.current)
      setDragging(true)
  }
  const handleDragOver = (e: DragEvent) => {
    e.preventDefault()
    e.stopPropagation()
  }
  const handleDragLeave = (e: DragEvent) => {
    e.preventDefault()
    e.stopPropagation()
    if (e.target === dragRef.current)
      setDragging(false)
  }
  type FileWithPath = {
    relativePath?: string
  } & File
  const traverseFileEntry = useCallback(
    (entry: any, prefix = ''): Promise<FileWithPath[]> => {
      return new Promise((resolve) => {
        if (entry.isFile) {
          entry.file((file: FileWithPath) => {
            file.relativePath = `${prefix}${file.name}`
            resolve([file])
          })
        }
        else if (entry.isDirectory) {
          const reader = entry.createReader()
          const entries: any[] = []
          const read = () => {
            reader.readEntries(async (results: FileSystemEntry[]) => {
              if (!results.length) {
                const files = await Promise.all(
                  entries.map(ent =>
                    traverseFileEntry(ent, `${prefix}${entry.name}/`),
                  ),
                )
                resolve(files.flat())
              }
              else {
                entries.push(...results)
                read()
              }
            })
          }
          read()
        }
        else {
          resolve([])
        }
      })
    },
    [],
  )

  const handleDrop = useCallback(
    async (e: DragEvent) => {
      e.preventDefault()
      e.stopPropagation()
      setDragging(false)
      if (!e.dataTransfer) return
      const nested = await Promise.all(
        Array.from(e.dataTransfer.items).map((it) => {
          const entry = (it as any).webkitGetAsEntry?.()
          if (entry) return traverseFileEntry(entry)
          const f = it.getAsFile?.()
          return f ? Promise.resolve([f]) : Promise.resolve([])
        }),
      )
      let files = nested.flat()
      if (!supportBatchUpload) files = files.slice(0, 1)
      files = files.slice(0, fileUploadConfig.batch_count_limit)
      const valid = files.filter(isValid)
      initialUpload(valid)
    },
    [initialUpload, isValid, supportBatchUpload, traverseFileEntry, fileUploadConfig],
  )
  const selectHandle = () => {
    if (fileUploader.current)
      fileUploader.current.click()
  }

  const removeFile = (fileID: string) => {
    if (fileUploader.current)
      fileUploader.current.value = ''

    fileListRef.current = fileListRef.current.filter(item => item.fileID !== fileID)
    onFileListUpdate?.([...fileListRef.current])
  }
  const fileChangeHandle = useCallback((e: React.ChangeEvent<HTMLInputElement>) => {
    let files = [...(e.target.files ?? [])] as File[]
    files = files.slice(0, fileUploadConfig.batch_count_limit)
    initialUpload(files.filter(isValid))
  }, [isValid, initialUpload, fileUploadConfig])

  const { theme } = useTheme()
  const chartColor = useMemo(() => theme === Theme.dark ? '#5289ff' : '#296dff', [theme])

  useEffect(() => {
    dropRef.current?.addEventListener('dragenter', handleDragEnter)
    dropRef.current?.addEventListener('dragover', handleDragOver)
    dropRef.current?.addEventListener('dragleave', handleDragLeave)
    dropRef.current?.addEventListener('drop', handleDrop)
    return () => {
      dropRef.current?.removeEventListener('dragenter', handleDragEnter)
      dropRef.current?.removeEventListener('dragover', handleDragOver)
      dropRef.current?.removeEventListener('dragleave', handleDragLeave)
      dropRef.current?.removeEventListener('drop', handleDrop)
    }
  }, [handleDrop])

  return (
    <div className="mb-5 w-[640px]">
      {!hideUpload && (
        <input
          ref={fileUploader}
          id="fileUploader"
          className="hidden"
          type="file"
          multiple={supportBatchUpload}
          accept={ACCEPTS.join(',')}
          onChange={fileChangeHandle}
        />
      )}

      <div className={cn('mb-1 text-sm font-semibold leading-6 text-text-secondary', titleClassName)}>{t('datasetCreation.stepOne.uploader.title')}</div>

      {!hideUpload && (
        <div ref={dropRef} className={cn('relative mb-2 box-border flex min-h-20 max-w-[640px] flex-col items-center justify-center gap-1 rounded-xl border border-dashed border-components-dropzone-border bg-components-dropzone-bg px-4 py-3 text-xs leading-4 text-text-tertiary', dragging && 'border-components-dropzone-border-accent bg-components-dropzone-bg-accent')}>
          <div className="flex min-h-5 items-center justify-center text-sm leading-4 text-text-secondary">
            <RiUploadCloud2Line className='mr-2 size-5' />

            <span>
              {supportBatchUpload ? t('datasetCreation.stepOne.uploader.button') : t('datasetCreation.stepOne.uploader.buttonSingleFile')}
              {supportTypes.length > 0 && (
                <label className="ml-1 cursor-pointer text-text-accent" onClick={selectHandle}>{t('datasetCreation.stepOne.uploader.browse')}</label>
              )}
            </span>
          </div>
          <div>{t('datasetCreation.stepOne.uploader.tip', {
            size: fileUploadConfig.file_size_limit,
            supportTypes: supportTypesShowNames,
            batchCount: fileUploadConfig.batch_count_limit,
            totalCount: fileUploadConfig.file_upload_limit,
          })}</div>
          {dragging && <div ref={dragRef} className='absolute left-0 top-0 h-full w-full' />}
        </div>
      )}
      <div className='max-w-[640px] cursor-default space-y-1'>

        {fileList.map((fileItem, index) => (
          <div
            key={`${fileItem.fileID}-${index}`}
            onClick={() => fileItem.file?.id && onPreview(fileItem.file)}
            className={cn(
              'flex h-12 max-w-[640px] items-center rounded-lg border border-components-panel-border bg-components-panel-on-panel-item-bg text-xs leading-3 text-text-tertiary shadow-xs',
              // 'border-state-destructive-border bg-state-destructive-hover',
            )}
          >
            <div className="flex w-12 shrink-0 items-center justify-center">
              <DocumentFileIcon
                size='xl'
                className="shrink-0"
                name={fileItem.file.name}
                extension={getFileType(fileItem.file)}
              />
            </div>
            <div className="flex shrink grow flex-col gap-0.5">
              <div className='flex w-full'>
                <div className="w-0 grow truncate text-sm leading-4 text-text-secondary">{fileItem.file.name}</div>
              </div>
              <div className="w-full truncate leading-3 text-text-tertiary">
                <span className='uppercase'>{getFileType(fileItem.file)}</span>
                <span className='px-1 text-text-quaternary'>·</span>
                <span>{getFileSize(fileItem.file.size)}</span>
                {/* <span className='px-1 text-text-quaternary'>·</span>
                  <span>10k characters</span> */}
              </div>
            </div>
            <div className="flex w-16 shrink-0 items-center justify-end gap-1 pr-3">
              {/* <span className="flex justify-center items-center w-6 h-6 cursor-pointer">
                  <RiErrorWarningFill className='size-4 text-text-warning' />
                </span> */}
              {(fileItem.progress < 100 && fileItem.progress >= 0) && (
                // <div className={s.percent}>{`${fileItem.progress}%`}</div>
                <SimplePieChart percentage={fileItem.progress} stroke={chartColor} fill={chartColor} animationDuration={0} />
              )}
              <span className="flex h-6 w-6 cursor-pointer items-center justify-center" onClick={(e) => {
                e.stopPropagation()
                removeFile(fileItem.fileID)
              }}>
                <RiDeleteBinLine className='size-4 text-text-tertiary' />
              </span>
            </div>
          </div>
        ))}
      </div>
    </div>
  )
}

export default FileUploader<|MERGE_RESOLUTION|>--- conflicted
+++ resolved
@@ -10,10 +10,7 @@
 import SimplePieChart from '@/app/components/base/simple-pie-chart'
 
 import { upload } from '@/service/base'
-<<<<<<< HEAD
-=======
 import { useFileSupportTypes, useFileUploadConfig } from '@/service/use-common'
->>>>>>> ac403098
 import I18n from '@/context/i18n'
 import { LanguagesSupported } from '@/i18n-config/language'
 import { IS_CE_EDITION } from '@/config'
