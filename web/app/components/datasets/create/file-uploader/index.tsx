--- conflicted
+++ resolved
@@ -328,11 +328,7 @@
           <div>{t('datasetCreation.stepOne.uploader.tip', {
             size: fileUploadConfig.file_size_limit,
             supportTypes: supportTypesShowNames,
-<<<<<<< HEAD
-            batchCount: fileUploadConfig.batch_count_limit,
-=======
             batchCount: notSupportBatchUpload ? 1 : fileUploadConfig.batch_count_limit,
->>>>>>> a93cbc04
             totalCount: fileUploadConfig.file_upload_limit,
           })}</div>
           {dragging && <div ref={dragRef} className='absolute left-0 top-0 h-full w-full' />}
