--- conflicted
+++ resolved
@@ -62,11 +62,7 @@
 import { AlertTriangle } from '@/app/components/base/icons/src/vender/solid/alertsAndFeedback'
 import { noop } from 'lodash-es'
 import { useDocLink } from '@/context/i18n'
-<<<<<<< HEAD
-import { useResetDatasetList } from '@/service/knowledge/use-dataset'
-=======
 import { useInvalidDatasetList } from '@/service/knowledge/use-dataset'
->>>>>>> 23def7d0
 
 const TextLabel: FC<PropsWithChildren> = (props) => {
   return <label className='system-sm-semibold text-text-secondary'>{props.children}</label>
@@ -560,11 +556,7 @@
   })
 
   const isCreating = createFirstDocumentMutation.isPending || createDocumentMutation.isPending
-<<<<<<< HEAD
-  const resetDatasetList = useResetDatasetList()
-=======
   const invalidDatasetList = useInvalidDatasetList()
->>>>>>> 23def7d0
 
   const createHandle = async () => {
     const params = getCreationParams()
@@ -594,11 +586,7 @@
     }
     if (mutateDatasetRes)
       mutateDatasetRes()
-<<<<<<< HEAD
-    resetDatasetList()
-=======
     invalidDatasetList()
->>>>>>> 23def7d0
     onStepChange && onStepChange(+1)
     isSetting && onSave && onSave()
   }
