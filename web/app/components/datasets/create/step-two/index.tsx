'use client'
import React, { useCallback, useEffect, useLayoutEffect, useRef, useState } from 'react'
import { useTranslation } from 'react-i18next'
import { useContext } from 'use-context-selector'
import { useBoolean } from 'ahooks'
import { XMarkIcon } from '@heroicons/react/20/solid'
import { RocketLaunchIcon } from '@heroicons/react/24/outline'
import {
  RiCloseLine,
} from '@remixicon/react'
import Link from 'next/link'
import { groupBy } from 'lodash-es'
import PreviewItem, { PreviewType } from './preview-item'
import LanguageSelect from './language-select'
import s from './index.module.css'
import unescape from './unescape'
import escape from './escape'
import cn from '@/utils/classnames'
<<<<<<< HEAD
import type { CrawlOptions, CrawlResultItem, CreateDocumentReq, CustomFile, FeishuInfo, FileIndexingEstimateResponse, FullDocumentDetail, IndexingEstimateParams, IndexingEstimateResponse, NotionInfo, PreProcessingRule, ProcessRule, Rules, createDocumentResponse } from '@/models/datasets'
=======
import type { CrawlOptions, CrawlResultItem, CreateDocumentReq, CustomFile, FileIndexingEstimateResponse, FullDocumentDetail, IndexingEstimateParams, NotionInfo, PreProcessingRule, ProcessRule, Rules, createDocumentResponse } from '@/models/datasets'
>>>>>>> cd7ab623
import {
  createDocument,
  createFirstDocument,
  fetchFileIndexingEstimate as didFetchFileIndexingEstimate,
  fetchDefaultProcessRule,
} from '@/service/datasets'
import Button from '@/app/components/base/button'
import Loading from '@/app/components/base/loading'
import FloatRightContainer from '@/app/components/base/float-right-container'
import RetrievalMethodConfig from '@/app/components/datasets/common/retrieval-method-config'
import EconomicalRetrievalMethodConfig from '@/app/components/datasets/common/economical-retrieval-method-config'
import { type RetrievalConfig } from '@/types/app'
import { ensureRerankModelSelected, isReRankModelSelected } from '@/app/components/datasets/common/check-rerank-model'
import Toast from '@/app/components/base/toast'
import { formatNumber } from '@/utils/format'
<<<<<<< HEAD
import type { FeishuPage, NotionPage } from '@/models/common'
=======
import type { NotionPage } from '@/models/common'
import { DataSourceProvider } from '@/models/common'
>>>>>>> cd7ab623
import { DataSourceType, DocForm } from '@/models/datasets'
import NotionIcon from '@/app/components/base/notion-icon'
import FeishuIcon from '@/app/components/base/feishu-icon'
import Switch from '@/app/components/base/switch'
import { MessageChatSquare } from '@/app/components/base/icons/src/public/common'
import { useDatasetDetailContext } from '@/context/dataset-detail'
import I18n from '@/context/i18n'
import { IS_CE_EDITION } from '@/config'
import { RETRIEVE_METHOD } from '@/types/app'
import useBreakpoints, { MediaType } from '@/hooks/use-breakpoints'
import Tooltip from '@/app/components/base/tooltip'
import { useDefaultModel, useModelList, useModelListAndDefaultModelAndCurrentProviderAndModel } from '@/app/components/header/account-setting/model-provider-page/hooks'
import { LanguagesSupported } from '@/i18n/language'
import ModelSelector from '@/app/components/header/account-setting/model-provider-page/model-selector'
import type { DefaultModel } from '@/app/components/header/account-setting/model-provider-page/declarations'
import { ModelTypeEnum } from '@/app/components/header/account-setting/model-provider-page/declarations'
import { Globe01 } from '@/app/components/base/icons/src/vender/line/mapsAndTravel'

type ValueOf<T> = T[keyof T]
type StepTwoProps = {
  isSetting?: boolean
  documentDetail?: FullDocumentDetail
  isAPIKeySet: boolean
  onSetting: () => void
  datasetId?: string
  indexingType?: ValueOf<IndexingType>
  dataSourceType: DataSourceType
  files: CustomFile[]
  notionPages?: NotionPage[]
  feishuPages?: FeishuPage[]
  websitePages?: CrawlResultItem[]
  crawlOptions?: CrawlOptions
  websiteCrawlProvider?: DataSourceProvider
  websiteCrawlJobId?: string
  onStepChange?: (delta: number) => void
  updateIndexingTypeCache?: (type: string) => void
  updateResultCache?: (res: createDocumentResponse) => void
  onSave?: () => void
  onCancel?: () => void
}

enum SegmentType {
  AUTO = 'automatic',
  CUSTOM = 'custom',
}
enum IndexingType {
  QUALIFIED = 'high_quality',
  ECONOMICAL = 'economy',
}

const DEFAULT_SEGMENT_IDENTIFIER = '\\n\\n'

const StepTwo = ({
  isSetting,
  documentDetail,
  isAPIKeySet,
  onSetting,
  datasetId,
  indexingType,
  dataSourceType: inCreatePageDataSourceType,
  files,
  notionPages = [],
  feishuPages = [],
  websitePages = [],
  crawlOptions,
  websiteCrawlProvider = DataSourceProvider.fireCrawl,
  websiteCrawlJobId = '',
  onStepChange,
  updateIndexingTypeCache,
  updateResultCache,
  onSave,
  onCancel,
}: StepTwoProps) => {
  const { t } = useTranslation()
  const { locale } = useContext(I18n)
  const media = useBreakpoints()
  const isMobile = media === MediaType.mobile

  const { dataset: currentDataset, mutateDatasetRes } = useDatasetDetailContext()
  const isInCreatePage = !datasetId || (datasetId && !currentDataset?.data_source_type)
  const dataSourceType = isInCreatePage ? inCreatePageDataSourceType : currentDataset?.data_source_type
  const scrollRef = useRef<HTMLDivElement>(null)
  const [scrolled, setScrolled] = useState(false)
  const previewScrollRef = useRef<HTMLDivElement>(null)
  const [previewScrolled, setPreviewScrolled] = useState(false)
  const [segmentationType, setSegmentationType] = useState<SegmentType>(SegmentType.AUTO)
  const [segmentIdentifier, doSetSegmentIdentifier] = useState(DEFAULT_SEGMENT_IDENTIFIER)
  const setSegmentIdentifier = useCallback((value: string) => {
    doSetSegmentIdentifier(value ? escape(value) : DEFAULT_SEGMENT_IDENTIFIER)
  }, [])
  const [max, setMax] = useState(4000) // default chunk length
  const [overlap, setOverlap] = useState(50)
  const [rules, setRules] = useState<PreProcessingRule[]>([])
  const [defaultConfig, setDefaultConfig] = useState<Rules>()
  const hasSetIndexType = !!indexingType
  const [indexType, setIndexType] = useState<ValueOf<IndexingType>>(
    (indexingType
      || isAPIKeySet)
      ? IndexingType.QUALIFIED
      : IndexingType.ECONOMICAL,
  )
  const [isLanguageSelectDisabled, setIsLanguageSelectDisabled] = useState(false)
  const [docForm, setDocForm] = useState<DocForm | string>(
    (datasetId && documentDetail) ? documentDetail.doc_form : DocForm.TEXT,
  )
  const [docLanguage, setDocLanguage] = useState<string>(
    (datasetId && documentDetail) ? documentDetail.doc_language : (locale !== LanguagesSupported[1] ? 'English' : 'Chinese'),
  )
  const [QATipHide, setQATipHide] = useState(false)
  const [previewSwitched, setPreviewSwitched] = useState(false)
  const [showPreview, { setTrue: setShowPreview, setFalse: hidePreview }] = useBoolean()
  const [customFileIndexingEstimate, setCustomFileIndexingEstimate] = useState<FileIndexingEstimateResponse | null>(null)
  const [automaticFileIndexingEstimate, setAutomaticFileIndexingEstimate] = useState<FileIndexingEstimateResponse | null>(null)

  const fileIndexingEstimate = (() => {
    return segmentationType === SegmentType.AUTO ? automaticFileIndexingEstimate : customFileIndexingEstimate
  })()
  const [isCreating, setIsCreating] = useState(false)

  const scrollHandle = (e: Event) => {
    if ((e.target as HTMLDivElement).scrollTop > 0)
      setScrolled(true)

    else
      setScrolled(false)
  }

  const previewScrollHandle = (e: Event) => {
    if ((e.target as HTMLDivElement).scrollTop > 0)
      setPreviewScrolled(true)

    else
      setPreviewScrolled(false)
  }
  const getFileName = (name: string) => {
    const arr = name.split('.')
    return arr.slice(0, -1).join('.')
  }

  const getRuleName = (key: string) => {
    if (key === 'remove_extra_spaces')
      return t('datasetCreation.stepTwo.removeExtraSpaces')

    if (key === 'remove_urls_emails')
      return t('datasetCreation.stepTwo.removeUrlEmails')

    if (key === 'remove_stopwords')
      return t('datasetCreation.stepTwo.removeStopwords')
  }
  const ruleChangeHandle = (id: string) => {
    const newRules = rules.map((rule) => {
      if (rule.id === id) {
        return {
          id: rule.id,
          enabled: !rule.enabled,
        }
      }
      return rule
    })
    setRules(newRules)
  }
  const resetRules = () => {
    if (defaultConfig) {
      setSegmentIdentifier(defaultConfig.segmentation.separator)
      setMax(defaultConfig.segmentation.max_tokens)
      setOverlap(defaultConfig.segmentation.chunk_overlap)
      setRules(defaultConfig.pre_processing_rules)
    }
  }

  const fetchFileIndexingEstimate = async (docForm = DocForm.TEXT, language?: string) => {
    // eslint-disable-next-line @typescript-eslint/no-use-before-define
    const res = await didFetchFileIndexingEstimate(getFileIndexingEstimateParams(docForm, language)!)
    if (segmentationType === SegmentType.CUSTOM)
      setCustomFileIndexingEstimate(res)
    else
      setAutomaticFileIndexingEstimate(res)
  }

  const confirmChangeCustomConfig = () => {
    setCustomFileIndexingEstimate(null)
    setShowPreview()
    fetchFileIndexingEstimate()
    setPreviewSwitched(false)
  }

  const getIndexing_technique = () => indexingType || indexType

  const getProcessRule = () => {
    const processRule: ProcessRule = {
      rules: {} as any, // api will check this. It will be removed after api refactored.
      mode: segmentationType,
    }
    if (segmentationType === SegmentType.CUSTOM) {
      const ruleObj = {
        pre_processing_rules: rules,
        segmentation: {
          separator: unescape(segmentIdentifier),
          max_tokens: max,
          chunk_overlap: overlap,
        },
      }
      processRule.rules = ruleObj
    }
    return processRule
  }

  const getNotionInfo = () => {
    const workspacesMap = groupBy(notionPages, 'workspace_id')
    const workspaces = Object.keys(workspacesMap).map((workspaceId) => {
      return {
        workspaceId,
        pages: workspacesMap[workspaceId],
      }
    })
    return workspaces.map((workspace) => {
      return {
        workspace_id: workspace.workspaceId,
        pages: workspace.pages.map((page) => {
          const { page_id, page_name, page_icon, type } = page
          return {
            page_id,
            page_name,
            page_icon,
            type,
          }
        }),
      }
    }) as NotionInfo[]
  }

  const getFeishuInfo = () => {
    const workspacesMap = groupBy(feishuPages, 'workspace_id')
    const workspaces = Object.keys(workspacesMap).map((workspaceId) => {
      return {
        workspaceId,
        pages: workspacesMap[workspaceId],
      }
    })
    return workspaces.map((workspace) => {
      return {
        workspace_id: workspace.workspaceId,
        pages: workspace.pages.map((page) => {
          const { page_name, obj_token, obj_type } = page
          return {
            page_name,
            obj_token,
            obj_type,
          }
        }),
      }
    }) as FeishuInfo[]
  }

  const getWebsiteInfo = () => {
    return {
      provider: websiteCrawlProvider,
      job_id: websiteCrawlJobId,
      urls: websitePages.map(page => page.source_url),
      only_main_content: crawlOptions?.only_main_content,
    }
  }

  const getFileIndexingEstimateParams = (docForm: DocForm, language?: string): IndexingEstimateParams | undefined => {
    if (dataSourceType === DataSourceType.FILE) {
      return {
        info_list: {
          data_source_type: dataSourceType,
          file_info_list: {
            file_ids: files.map(file => file.id) as string[],
          },
        },
        indexing_technique: getIndexing_technique() as string,
        process_rule: getProcessRule(),
        doc_form: docForm,
        doc_language: language || docLanguage,
        dataset_id: datasetId as string,
      }
    }
    if (dataSourceType === DataSourceType.NOTION) {
      return {
        info_list: {
          data_source_type: dataSourceType,
          notion_info_list: getNotionInfo(),
        },
        indexing_technique: getIndexing_technique() as string,
        process_rule: getProcessRule(),
        doc_form: docForm,
        doc_language: language || docLanguage,
        dataset_id: datasetId as string,
      }
    }

    if (dataSourceType === DataSourceType.FEISHU) {
      return {
        info_list: {
          data_source_type: dataSourceType,
          feishuwiki_info_list: getFeishuInfo(),
        },
        indexing_technique: getIndexing_technique() as string,
        process_rule: getProcessRule(),
        doc_form: docForm,
        doc_language: docLanguage,
        dataset_id: datasetId as string,
      }
    }

    if (dataSourceType === DataSourceType.WEB) {
      return {
        info_list: {
          data_source_type: dataSourceType,
          website_info_list: getWebsiteInfo(),
        },
        indexing_technique: getIndexing_technique() as string,
        process_rule: getProcessRule(),
        doc_form: docForm,
        doc_language: language || docLanguage,
        dataset_id: datasetId as string,
      }
    }
  }
  const {
    modelList: rerankModelList,
    defaultModel: rerankDefaultModel,
    currentModel: isRerankDefaultModelValid,
  } = useModelListAndDefaultModelAndCurrentProviderAndModel(ModelTypeEnum.rerank)
  const { data: embeddingModelList } = useModelList(ModelTypeEnum.textEmbedding)
  const { data: defaultEmbeddingModel } = useDefaultModel(ModelTypeEnum.textEmbedding)
  const [embeddingModel, setEmbeddingModel] = useState<DefaultModel>(
    currentDataset?.embedding_model
      ? {
        provider: currentDataset.embedding_model_provider,
        model: currentDataset.embedding_model,
      }
      : {
        provider: defaultEmbeddingModel?.provider.provider || '',
        model: defaultEmbeddingModel?.model || '',
      },
  )
  const getCreationParams = () => {
    let params
    if (segmentationType === SegmentType.CUSTOM && overlap > max) {
      Toast.notify({ type: 'error', message: t('datasetCreation.stepTwo.overlapCheck') })
      return
    }
    if (isSetting) {
      params = {
        original_document_id: documentDetail?.id,
        doc_form: docForm,
        doc_language: docLanguage,
        process_rule: getProcessRule(),
        // eslint-disable-next-line @typescript-eslint/no-use-before-define
        retrieval_model: retrievalConfig, // Readonly. If want to changed, just go to settings page.
        embedding_model: embeddingModel.model, // Readonly
        embedding_model_provider: embeddingModel.provider, // Readonly
      } as CreateDocumentReq
    }
    else { // create
      const indexMethod = getIndexing_technique()
      if (
        !isReRankModelSelected({
          rerankDefaultModel,
          isRerankDefaultModelValid: !!isRerankDefaultModelValid,
          rerankModelList,
          // eslint-disable-next-line @typescript-eslint/no-use-before-define
          retrievalConfig,
          indexMethod: indexMethod as string,
        })
      ) {
        Toast.notify({ type: 'error', message: t('appDebug.datasetConfig.rerankModelRequired') })
        return
      }
      const postRetrievalConfig = ensureRerankModelSelected({
        rerankDefaultModel: rerankDefaultModel!,
        // eslint-disable-next-line @typescript-eslint/no-use-before-define
        retrievalConfig,
        indexMethod: indexMethod as string,
      })
      params = {
        data_source: {
          type: dataSourceType,
          info_list: {
            data_source_type: dataSourceType,
          },
        },
        indexing_technique: getIndexing_technique(),
        process_rule: getProcessRule(),
        doc_form: docForm,
        doc_language: docLanguage,

        retrieval_model: postRetrievalConfig,
        embedding_model: embeddingModel.model,
        embedding_model_provider: embeddingModel.provider,
      } as CreateDocumentReq
      if (dataSourceType === DataSourceType.FILE) {
        params.data_source.info_list.file_info_list = {
          file_ids: files.map(file => file.id || '').filter(Boolean),
        }
      }
      if (dataSourceType === DataSourceType.NOTION)
        params.data_source.info_list.notion_info_list = getNotionInfo()

      if (dataSourceType === DataSourceType.FEISHU)
        params.data_source.info_list.feishuwiki_info_list = getFeishuInfo()

      if (dataSourceType === DataSourceType.WEB)
        params.data_source.info_list.website_info_list = getWebsiteInfo()
    }
    return params
  }

  const getRules = async () => {
    try {
      const res = await fetchDefaultProcessRule({ url: '/datasets/process-rule' })
      const separator = res.rules.segmentation.separator
      setSegmentIdentifier(separator)
      setMax(res.rules.segmentation.max_tokens)
      setOverlap(res.rules.segmentation.chunk_overlap)
      setRules(res.rules.pre_processing_rules)
      setDefaultConfig(res.rules)
    }
    catch (err) {
      console.log(err)
    }
  }

  const getRulesFromDetail = () => {
    if (documentDetail) {
      const rules = documentDetail.dataset_process_rule.rules
      const separator = rules.segmentation.separator
      const max = rules.segmentation.max_tokens
      const overlap = rules.segmentation.chunk_overlap
      setSegmentIdentifier(separator)
      setMax(max)
      setOverlap(overlap)
      setRules(rules.pre_processing_rules)
      setDefaultConfig(rules)
    }
  }

  const getDefaultMode = () => {
    if (documentDetail)
      setSegmentationType(documentDetail.dataset_process_rule.mode)
  }

  const createHandle = async () => {
    if (isCreating)
      return
    setIsCreating(true)
    try {
      let res
      const params = getCreationParams()
      if (!params)
        return false

      setIsCreating(true)
      if (!datasetId) {
        res = await createFirstDocument({
          body: params as CreateDocumentReq,
        })
        updateIndexingTypeCache && updateIndexingTypeCache(indexType as string)
        updateResultCache && updateResultCache(res)
      }
      else {
        res = await createDocument({
          datasetId,
          body: params as CreateDocumentReq,
        })
        updateIndexingTypeCache && updateIndexingTypeCache(indexType as string)
        updateResultCache && updateResultCache(res)
      }
      if (mutateDatasetRes)
        mutateDatasetRes()
      onStepChange && onStepChange(+1)
      isSetting && onSave && onSave()
    }
    catch (err) {
      Toast.notify({
        type: 'error',
        message: `${err}`,
      })
    }
    finally {
      setIsCreating(false)
    }
  }

  const handleSwitch = (state: boolean) => {
    if (state)
      setDocForm(DocForm.QA)
    else
      setDocForm(DocForm.TEXT)
  }

  const previewSwitch = async (language?: string) => {
    setPreviewSwitched(true)
    setIsLanguageSelectDisabled(true)
    if (segmentationType === SegmentType.AUTO)
      setAutomaticFileIndexingEstimate(null)
    else
      setCustomFileIndexingEstimate(null)
    try {
      await fetchFileIndexingEstimate(DocForm.QA, language)
    }
    finally {
      setIsLanguageSelectDisabled(false)
    }
  }

  const handleSelect = (language: string) => {
    setDocLanguage(language)
    // Switch language, re-cutter
    if (docForm === DocForm.QA && previewSwitched)
      previewSwitch(language)
  }

  const changeToEconomicalType = () => {
    if (!hasSetIndexType) {
      setIndexType(IndexingType.ECONOMICAL)
      setDocForm(DocForm.TEXT)
    }
  }

  useEffect(() => {
    // fetch rules
    if (!isSetting) {
      getRules()
    }
    else {
      getRulesFromDetail()
      getDefaultMode()
    }
  }, [])

  useEffect(() => {
    scrollRef.current?.addEventListener('scroll', scrollHandle)
    return () => {
      scrollRef.current?.removeEventListener('scroll', scrollHandle)
    }
  }, [])

  useLayoutEffect(() => {
    if (showPreview) {
      previewScrollRef.current?.addEventListener('scroll', previewScrollHandle)
      return () => {
        previewScrollRef.current?.removeEventListener('scroll', previewScrollHandle)
      }
    }
  }, [showPreview])

  useEffect(() => {
    if (indexingType === IndexingType.ECONOMICAL && docForm === DocForm.QA)
      setDocForm(DocForm.TEXT)
  }, [indexingType, docForm])

  useEffect(() => {
    // get indexing type by props
    if (indexingType)
      setIndexType(indexingType as IndexingType)

    else
      setIndexType(isAPIKeySet ? IndexingType.QUALIFIED : IndexingType.ECONOMICAL)
  }, [isAPIKeySet, indexingType, datasetId])

  useEffect(() => {
    if (segmentationType === SegmentType.AUTO) {
      setAutomaticFileIndexingEstimate(null)
      !isMobile && setShowPreview()
      fetchFileIndexingEstimate()
      setPreviewSwitched(false)
    }
    else {
      hidePreview()
      setCustomFileIndexingEstimate(null)
      setPreviewSwitched(false)
    }
  }, [segmentationType, indexType])

  const [retrievalConfig, setRetrievalConfig] = useState(currentDataset?.retrieval_model_dict || {
    search_method: RETRIEVE_METHOD.semantic,
    reranking_enable: false,
    reranking_model: {
      reranking_provider_name: rerankDefaultModel?.provider.provider,
      reranking_model_name: rerankDefaultModel?.model,
    },
    top_k: 3,
    score_threshold_enabled: false,
    score_threshold: 0.5,
  } as RetrievalConfig)

  return (
    <div className='flex w-full h-full'>
      <div ref={scrollRef} className='relative h-full w-full overflow-y-scroll'>
        <div className={cn(s.pageHeader, scrolled && s.fixed, isMobile && '!px-6')}>
          <span>{t('datasetCreation.steps.two')}</span>
          {(isMobile || !showPreview) && (
            <Button
              className='border-[0.5px] !h-8 hover:outline hover:outline-[0.5px] hover:outline-gray-300 text-gray-700 font-medium bg-white shadow-[0px_1px_2px_0px_rgba(16,24,40,0.05)]'
              onClick={setShowPreview}
            >
              <Tooltip>
                <div className="flex flex-row items-center">
                  <RocketLaunchIcon className="h-4 w-4 mr-1.5 stroke-[1.8px]" />
                  <span className="text-[13px]">{t('datasetCreation.stepTwo.previewTitleButton')}</span>
                </div>
              </Tooltip>
            </Button>
          )}
        </div>
        <div className={cn(s.form, isMobile && '!px-4')}>
          <div className={s.label}>{t('datasetCreation.stepTwo.segmentation')}</div>
          <div className='max-w-[640px]'>
            <div
              className={cn(
                s.radioItem,
                s.segmentationItem,
                segmentationType === SegmentType.AUTO && s.active,
              )}
              onClick={() => setSegmentationType(SegmentType.AUTO)}
            >
              <span className={cn(s.typeIcon, s.auto)} />
              <span className={cn(s.radio)} />
              <div className={s.typeHeader}>
                <div className={s.title}>{t('datasetCreation.stepTwo.auto')}</div>
                <div className={s.tip}>{t('datasetCreation.stepTwo.autoDescription')}</div>
              </div>
            </div>
            <div
              className={cn(
                s.radioItem,
                s.segmentationItem,
                segmentationType === SegmentType.CUSTOM && s.active,
                segmentationType === SegmentType.CUSTOM && s.custom,
              )}
              onClick={() => setSegmentationType(SegmentType.CUSTOM)}
            >
              <span className={cn(s.typeIcon, s.customize)} />
              <span className={cn(s.radio)} />
              <div className={s.typeHeader}>
                <div className={s.title}>{t('datasetCreation.stepTwo.custom')}</div>
                <div className={s.tip}>{t('datasetCreation.stepTwo.customDescription')}</div>
              </div>
              {segmentationType === SegmentType.CUSTOM && (
                <div className={s.typeFormBody}>
                  <div className={s.formRow}>
                    <div className='w-full'>
                      <div className={s.label}>
                        {t('datasetCreation.stepTwo.separator')}
                        <Tooltip
                          popupContent={
                            <div className='max-w-[200px]'>
                              {t('datasetCreation.stepTwo.separatorTip')}
                            </div>
                          }
                        />
                      </div>
                      <input
                        type="text"
                        className={s.input}
                        placeholder={t('datasetCreation.stepTwo.separatorPlaceholder') || ''}
                        value={segmentIdentifier}
                        onChange={e => doSetSegmentIdentifier(e.target.value)}
                      />
                    </div>
                  </div>
                  <div className={s.formRow}>
                    <div className='w-full'>
                      <div className={s.label}>{t('datasetCreation.stepTwo.maxLength')}</div>
                      <div className='relative w-full'>
                        <input
                          type="number"
                          className={s.input}
                          placeholder={t('datasetCreation.stepTwo.maxLength') || ''}
                          value={max}
                          min={1}
                          onChange={e => setMax(parseInt(e.target.value.replace(/^0+/, ''), 10))}
                        />
                        <div className='absolute top-2.5 right-2.5 text-text-tertiary system-sm-regular'>Tokens</div>
                      </div>
                    </div>
                  </div>
                  <div className={s.formRow}>
                    <div className='w-full'>
                      <div className={s.label}>
                        {t('datasetCreation.stepTwo.overlap')}
                        <Tooltip
                          popupContent={
                            <div className='max-w-[200px]'>
                              {t('datasetCreation.stepTwo.overlapTip')}
                            </div>
                          }
                        />
                      </div>
                      <div className='relative w-full'>
                        <input
                          type="number"
                          className={s.input}
                          placeholder={t('datasetCreation.stepTwo.overlap') || ''}
                          value={overlap}
                          min={1}
                          onChange={e => setOverlap(parseInt(e.target.value.replace(/^0+/, ''), 10))}
                        />
                        <div className='absolute top-2.5 right-2.5 text-text-tertiary system-sm-regular'>Tokens</div>
                      </div>
                    </div>
                  </div>
                  <div className={s.formRow}>
                    <div className='w-full flex flex-col gap-1'>
                      <div className={s.label}>{t('datasetCreation.stepTwo.rules')}</div>
                      {rules.map(rule => (
                        <div key={rule.id} className={s.ruleItem}>
                          <input id={rule.id} type="checkbox" checked={rule.enabled} onChange={() => ruleChangeHandle(rule.id)} className="w-4 h-4 rounded border-gray-300 text-blue-700 focus:ring-blue-700" />
                          <label htmlFor={rule.id} className="ml-2 text-sm font-normal cursor-pointer text-gray-800">{getRuleName(rule.id)}</label>
                        </div>
                      ))}
                    </div>
                  </div>
                  <div className={s.formFooter}>
                    <Button variant="primary" className={cn(s.button)} onClick={confirmChangeCustomConfig}>{t('datasetCreation.stepTwo.preview')}</Button>
                    <Button className={cn(s.button, 'ml-2')} onClick={resetRules}>{t('datasetCreation.stepTwo.reset')}</Button>
                  </div>
                </div>
              )}
            </div>
          </div>
          <div className={s.label}>{t('datasetCreation.stepTwo.indexMode')}</div>
          <div className='max-w-[640px]'>
            <div className='flex items-center gap-3 flex-wrap sm:flex-nowrap'>
              {(!hasSetIndexType || (hasSetIndexType && indexingType === IndexingType.QUALIFIED)) && (
                <div
                  className={cn(
                    s.radioItem,
                    s.indexItem,
                    !isAPIKeySet && s.disabled,
                    !hasSetIndexType && indexType === IndexingType.QUALIFIED && s.active,
                    hasSetIndexType && s.disabled,
                    hasSetIndexType && '!w-full !min-h-[96px]',
                  )}
                  onClick={() => {
                    if (isAPIKeySet)
                      setIndexType(IndexingType.QUALIFIED)
                  }}
                >
                  <span className={cn(s.typeIcon, s.qualified)} />
                  {!hasSetIndexType && <span className={cn(s.radio)} />}
                  <div className={s.typeHeader}>
                    <div className={s.title}>
                      {t('datasetCreation.stepTwo.qualified')}
                      {!hasSetIndexType && <span className={s.recommendTag}>{t('datasetCreation.stepTwo.recommend')}</span>}
                    </div>
                    <div className={s.tip}>{t('datasetCreation.stepTwo.qualifiedTip')}</div>
                  </div>
                  {!isAPIKeySet && (
                    <div className={s.warningTip}>
                      <span>{t('datasetCreation.stepTwo.warning')}&nbsp;</span>
                      <span className={s.click} onClick={onSetting}>{t('datasetCreation.stepTwo.click')}</span>
                    </div>
                  )}
                </div>
              )}

              {(!hasSetIndexType || (hasSetIndexType && indexingType === IndexingType.ECONOMICAL)) && (
                <div
                  className={cn(
                    s.radioItem,
                    s.indexItem,
                    !hasSetIndexType && indexType === IndexingType.ECONOMICAL && s.active,
                    hasSetIndexType && s.disabled,
                    hasSetIndexType && '!w-full !min-h-[96px]',
                  )}
                  onClick={changeToEconomicalType}
                >
                  <span className={cn(s.typeIcon, s.economical)} />
                  {!hasSetIndexType && <span className={cn(s.radio)} />}
                  <div className={s.typeHeader}>
                    <div className={s.title}>{t('datasetCreation.stepTwo.economical')}</div>
                    <div className={s.tip}>{t('datasetCreation.stepTwo.economicalTip')}</div>
                  </div>
                </div>
              )}
            </div>
            {hasSetIndexType && indexType === IndexingType.ECONOMICAL && (
              <div className='mt-2 text-xs text-gray-500 font-medium'>
                {t('datasetCreation.stepTwo.indexSettingTip')}
                <Link className='text-[#155EEF]' href={`/datasets/${datasetId}/settings`}>{t('datasetCreation.stepTwo.datasetSettingLink')}</Link>
              </div>
            )}
            {IS_CE_EDITION && indexType === IndexingType.QUALIFIED && (
              <div className='mt-3 rounded-xl bg-gray-50 border border-gray-100'>
                <div className='flex justify-between items-center px-5 py-4'>
                  <div className='flex justify-center items-center w-8 h-8 rounded-lg bg-indigo-50'>
                    <MessageChatSquare className='w-4 h-4' />
                  </div>
                  <div className='grow mx-3'>
                    <div className='mb-[2px] text-md font-medium text-gray-900'>{t('datasetCreation.stepTwo.QATitle')}</div>
                    <div className='inline-flex items-center text-[13px] leading-[18px] text-gray-500'>
                      <span className='pr-1'>{t('datasetCreation.stepTwo.QALanguage')}</span>
                      <LanguageSelect currentLanguage={docLanguage} onSelect={handleSelect} disabled={isLanguageSelectDisabled} />
                    </div>
                  </div>
                  <div className='shrink-0'>
                    <Switch
                      defaultValue={docForm === DocForm.QA}
                      onChange={handleSwitch}
                      size='md'
                    />
                  </div>
                </div>
                {docForm === DocForm.QA && !QATipHide && (
                  <div className='flex justify-between items-center px-5 py-2 bg-orange-50 border-t border-amber-100 rounded-b-xl text-[13px] leading-[18px] text-medium text-amber-500'>
                    {t('datasetCreation.stepTwo.QATip')}
                    <RiCloseLine className='w-4 h-4 text-gray-500 cursor-pointer' onClick={() => setQATipHide(true)} />
                  </div>
                )}
              </div>
            )}
            {/* Embedding model */}
            {indexType === IndexingType.QUALIFIED && (
              <div className='mb-2'>
                <div className={cn(s.label, datasetId && 'flex justify-between items-center')}>{t('datasetSettings.form.embeddingModel')}</div>
                <ModelSelector
                  readonly={!!datasetId}
                  defaultModel={embeddingModel}
                  modelList={embeddingModelList}
                  onSelect={(model: DefaultModel) => {
                    setEmbeddingModel(model)
                  }}
                />
                {!!datasetId && (
                  <div className='mt-2 text-xs text-gray-500 font-medium'>
                    {t('datasetCreation.stepTwo.indexSettingTip')}
                    <Link className='text-[#155EEF]' href={`/datasets/${datasetId}/settings`}>{t('datasetCreation.stepTwo.datasetSettingLink')}</Link>
                  </div>
                )}
              </div>
            )}
            {/* Retrieval Method Config */}
            <div>
              {!datasetId
                ? (
                  <div className={s.label}>
                    <div className='shrink-0 mr-4'>{t('datasetSettings.form.retrievalSetting.title')}</div>
                    <div className='leading-[18px] text-xs font-normal text-gray-500'>
                      <a target='_blank' rel='noopener noreferrer' href='https://docs.dify.ai/guides/knowledge-base/create-knowledge-and-upload-documents#id-4-retrieval-settings' className='text-[#155eef]'>{t('datasetSettings.form.retrievalSetting.learnMore')}</a>
                      {t('datasetSettings.form.retrievalSetting.longDescription')}
                    </div>
                  </div>
                )
                : (
                  <div className={cn(s.label, 'flex justify-between items-center')}>
                    <div>{t('datasetSettings.form.retrievalSetting.title')}</div>
                  </div>
                )}

              <div className='max-w-[640px]'>
                {
                  getIndexing_technique() === IndexingType.QUALIFIED
                    ? (
                      <RetrievalMethodConfig
                        value={retrievalConfig}
                        onChange={setRetrievalConfig}
                      />
                    )
                    : (
                      <EconomicalRetrievalMethodConfig
                        value={retrievalConfig}
                        onChange={setRetrievalConfig}
                      />
                    )
                }
              </div>
            </div>

            <div className={s.source}>
              <div className={s.sourceContent}>
                {dataSourceType === DataSourceType.FILE && (
                  <>
                    <div className='mb-2 text-xs font-medium text-gray-500'>{t('datasetCreation.stepTwo.fileSource')}</div>
                    <div className='flex items-center text-sm leading-6 font-medium text-gray-800'>
                      <span className={cn(s.fileIcon, files.length && s[files[0].extension || ''])} />
                      {getFileName(files[0].name || '')}
                      {files.length > 1 && (
                        <span className={s.sourceCount}>
                          <span>{t('datasetCreation.stepTwo.other')}</span>
                          <span>{files.length - 1}</span>
                          <span>{t('datasetCreation.stepTwo.fileUnit')}</span>
                        </span>
                      )}
                    </div>
                  </>
                )}
                {dataSourceType === DataSourceType.NOTION && (
                  <>
                    <div className='mb-2 text-xs font-medium text-gray-500'>{t('datasetCreation.stepTwo.notionSource')}</div>
                    <div className='flex items-center text-sm leading-6 font-medium text-gray-800'>
                      <NotionIcon
                        className='shrink-0 mr-1'
                        type='page'
                        src={notionPages[0]?.page_icon}
                      />
                      {notionPages[0]?.page_name}
                      {notionPages.length > 1 && (
                        <span className={s.sourceCount}>
                          <span>{t('datasetCreation.stepTwo.other')}</span>
                          <span>{notionPages.length - 1}</span>
                          <span>{t('datasetCreation.stepTwo.notionUnit')}</span>
                        </span>
                      )}
                    </div>
                  </>
                )}
                {dataSourceType === DataSourceType.FEISHU && (
                  <>
                    <div className='mb-2 text-xs font-medium text-gray-500'>{t('datasetCreation.stepTwo.feishuSource')}</div>
                    <div className='flex items-center text-sm leading-6 font-medium text-gray-800'>
                      <FeishuIcon
                        className='shrink-0 mr-1'
                        type='page'
                        src={feishuPages[0]?.page_icon}
                      />
                      {feishuPages[0]?.page_name}
                      {feishuPages.length > 1 && (
                        <span className={s.sourceCount}>
                          <span>{t('datasetCreation.stepTwo.other')}</span>
                          <span>{feishuPages.length - 1}</span>
                          <span>{t('datasetCreation.stepTwo.feishuUnit')}</span>
                        </span>
                      )}
                    </div>
                  </>
                )}
                {dataSourceType === DataSourceType.WEB && (
                  <>
                    <div className='mb-2 text-xs font-medium text-gray-500'>{t('datasetCreation.stepTwo.websiteSource')}</div>
                    <div className='flex items-center text-sm leading-6 font-medium text-gray-800'>
                      <Globe01 className='shrink-0 mr-1' />
                      <span className='grow w-0 truncate'>{websitePages[0].source_url}</span>
                      {websitePages.length > 1 && (
                        <span className={s.sourceCount}>
                          <span>{t('datasetCreation.stepTwo.other')}</span>
                          <span>{websitePages.length - 1}</span>
                          <span>{t('datasetCreation.stepTwo.webpageUnit')}</span>
                        </span>
                      )}
                    </div>
                  </>
                )}
              </div>
              <div className={s.divider} />
              <div className={s.segmentCount}>
                <div className='mb-2 text-xs font-medium text-gray-500'>{t('datasetCreation.stepTwo.estimateSegment')}</div>
                <div className='flex items-center text-sm leading-6 font-medium text-gray-800'>
                  {
                    fileIndexingEstimate
                      ? (
                        <div className='text-xs font-medium text-gray-800'>{formatNumber(fileIndexingEstimate.total_segments)} </div>
                      )
                      : (
                        <div className={s.calculating}>{t('datasetCreation.stepTwo.calculating')}</div>
                      )
                  }
                </div>
              </div>
            </div>
            {!isSetting
              ? (
                <div className='flex items-center mt-8 py-2'>
                  <Button onClick={() => onStepChange && onStepChange(-1)}>{t('datasetCreation.stepTwo.previousStep')}</Button>
                  <div className={s.divider} />
                  <Button loading={isCreating} variant='primary' onClick={createHandle}>{t('datasetCreation.stepTwo.nextStep')}</Button>
                </div>
              )
              : (
                <div className='flex items-center mt-8 py-2'>
                  <Button loading={isCreating} variant='primary' onClick={createHandle}>{t('datasetCreation.stepTwo.save')}</Button>
                  <Button className='ml-2' onClick={onCancel}>{t('datasetCreation.stepTwo.cancel')}</Button>
                </div>
              )}
          </div>
        </div>
      </div>
      <FloatRightContainer isMobile={isMobile} isOpen={showPreview} onClose={hidePreview} footer={null}>
        {showPreview && <div ref={previewScrollRef} className={cn(s.previewWrap, isMobile && s.isMobile, 'relative h-full overflow-y-scroll border-l border-[#F2F4F7]')}>
          <div className={cn(s.previewHeader, previewScrolled && `${s.fixed} pb-3`)}>
            <div className='flex items-center justify-between px-8'>
              <div className='grow flex items-center'>
                <div>{t('datasetCreation.stepTwo.previewTitle')}</div>
                {docForm === DocForm.QA && !previewSwitched && (
                  <Button className='ml-2' variant='secondary-accent' onClick={() => previewSwitch()}>{t('datasetCreation.stepTwo.previewButton')}</Button>
                )}
              </div>
              <div className='flex items-center justify-center w-6 h-6 cursor-pointer' onClick={hidePreview}>
                <XMarkIcon className='h-4 w-4'></XMarkIcon>
              </div>
            </div>
            {docForm === DocForm.QA && !previewSwitched && (
              <div className='px-8 pr-12 text-xs text-gray-500'>
                <span>{t('datasetCreation.stepTwo.previewSwitchTipStart')}</span>
                <span className='text-amber-600'>{t('datasetCreation.stepTwo.previewSwitchTipEnd')}</span>
              </div>
            )}
          </div>
          <div className='my-4 px-8 space-y-4'>
            {previewSwitched && docForm === DocForm.QA && fileIndexingEstimate?.qa_preview && (
              <>
                {fileIndexingEstimate?.qa_preview.map((item, index) => (
                  <PreviewItem type={PreviewType.QA} key={item.question} qa={item} index={index + 1} />
                ))}
              </>
            )}
            {(docForm === DocForm.TEXT || !previewSwitched) && fileIndexingEstimate?.preview && (
              <>
                {fileIndexingEstimate?.preview.map((item, index) => (
                  <PreviewItem type={PreviewType.TEXT} key={item} content={item} index={index + 1} />
                ))}
              </>
            )}
            {previewSwitched && docForm === DocForm.QA && !fileIndexingEstimate?.qa_preview && (
              <div className='flex items-center justify-center h-[200px]'>
                <Loading type='area' />
              </div>
            )}
            {!previewSwitched && !fileIndexingEstimate?.preview && (
              <div className='flex items-center justify-center h-[200px]'>
                <Loading type='area' />
              </div>
            )}
          </div>
        </div>}
        {!showPreview && (
          <div className={cn(s.sideTip)}>
            <div className={s.tipCard}>
              <span className={s.icon} />
              <div className={s.title}>{t('datasetCreation.stepTwo.sideTipTitle')}</div>
              <div className={s.content}>
                <p className='mb-3'>{t('datasetCreation.stepTwo.sideTipP1')}</p>
                <p className='mb-3'>{t('datasetCreation.stepTwo.sideTipP2')}</p>
                <p className='mb-3'>{t('datasetCreation.stepTwo.sideTipP3')}</p>
                <p>{t('datasetCreation.stepTwo.sideTipP4')}</p>
              </div>
            </div>
          </div>
        )}
      </FloatRightContainer>
    </div>
  )
}

export default StepTwo<|MERGE_RESOLUTION|>--- conflicted
+++ resolved
@@ -16,11 +16,7 @@
 import unescape from './unescape'
 import escape from './escape'
 import cn from '@/utils/classnames'
-<<<<<<< HEAD
-import type { CrawlOptions, CrawlResultItem, CreateDocumentReq, CustomFile, FeishuInfo, FileIndexingEstimateResponse, FullDocumentDetail, IndexingEstimateParams, IndexingEstimateResponse, NotionInfo, PreProcessingRule, ProcessRule, Rules, createDocumentResponse } from '@/models/datasets'
-=======
 import type { CrawlOptions, CrawlResultItem, CreateDocumentReq, CustomFile, FileIndexingEstimateResponse, FullDocumentDetail, IndexingEstimateParams, NotionInfo, PreProcessingRule, ProcessRule, Rules, createDocumentResponse } from '@/models/datasets'
->>>>>>> cd7ab623
 import {
   createDocument,
   createFirstDocument,
@@ -36,15 +32,10 @@
 import { ensureRerankModelSelected, isReRankModelSelected } from '@/app/components/datasets/common/check-rerank-model'
 import Toast from '@/app/components/base/toast'
 import { formatNumber } from '@/utils/format'
-<<<<<<< HEAD
-import type { FeishuPage, NotionPage } from '@/models/common'
-=======
 import type { NotionPage } from '@/models/common'
 import { DataSourceProvider } from '@/models/common'
->>>>>>> cd7ab623
 import { DataSourceType, DocForm } from '@/models/datasets'
 import NotionIcon from '@/app/components/base/notion-icon'
-import FeishuIcon from '@/app/components/base/feishu-icon'
 import Switch from '@/app/components/base/switch'
 import { MessageChatSquare } from '@/app/components/base/icons/src/public/common'
 import { useDatasetDetailContext } from '@/context/dataset-detail'
@@ -71,7 +62,6 @@
   dataSourceType: DataSourceType
   files: CustomFile[]
   notionPages?: NotionPage[]
-  feishuPages?: FeishuPage[]
   websitePages?: CrawlResultItem[]
   crawlOptions?: CrawlOptions
   websiteCrawlProvider?: DataSourceProvider
@@ -104,7 +94,6 @@
   dataSourceType: inCreatePageDataSourceType,
   files,
   notionPages = [],
-  feishuPages = [],
   websitePages = [],
   crawlOptions,
   websiteCrawlProvider = DataSourceProvider.fireCrawl,
@@ -273,29 +262,6 @@
     }) as NotionInfo[]
   }
 
-  const getFeishuInfo = () => {
-    const workspacesMap = groupBy(feishuPages, 'workspace_id')
-    const workspaces = Object.keys(workspacesMap).map((workspaceId) => {
-      return {
-        workspaceId,
-        pages: workspacesMap[workspaceId],
-      }
-    })
-    return workspaces.map((workspace) => {
-      return {
-        workspace_id: workspace.workspaceId,
-        pages: workspace.pages.map((page) => {
-          const { page_name, obj_token, obj_type } = page
-          return {
-            page_name,
-            obj_token,
-            obj_type,
-          }
-        }),
-      }
-    }) as FeishuInfo[]
-  }
-
   const getWebsiteInfo = () => {
     return {
       provider: websiteCrawlProvider,
@@ -334,21 +300,6 @@
         dataset_id: datasetId as string,
       }
     }
-
-    if (dataSourceType === DataSourceType.FEISHU) {
-      return {
-        info_list: {
-          data_source_type: dataSourceType,
-          feishuwiki_info_list: getFeishuInfo(),
-        },
-        indexing_technique: getIndexing_technique() as string,
-        process_rule: getProcessRule(),
-        doc_form: docForm,
-        doc_language: docLanguage,
-        dataset_id: datasetId as string,
-      }
-    }
-
     if (dataSourceType === DataSourceType.WEB) {
       return {
         info_list: {
@@ -443,9 +394,6 @@
       }
       if (dataSourceType === DataSourceType.NOTION)
         params.data_source.info_list.notion_info_list = getNotionInfo()
-
-      if (dataSourceType === DataSourceType.FEISHU)
-        params.data_source.info_list.feishuwiki_info_list = getFeishuInfo()
 
       if (dataSourceType === DataSourceType.WEB)
         params.data_source.info_list.website_info_list = getWebsiteInfo()
@@ -953,26 +901,6 @@
                     </div>
                   </>
                 )}
-                {dataSourceType === DataSourceType.FEISHU && (
-                  <>
-                    <div className='mb-2 text-xs font-medium text-gray-500'>{t('datasetCreation.stepTwo.feishuSource')}</div>
-                    <div className='flex items-center text-sm leading-6 font-medium text-gray-800'>
-                      <FeishuIcon
-                        className='shrink-0 mr-1'
-                        type='page'
-                        src={feishuPages[0]?.page_icon}
-                      />
-                      {feishuPages[0]?.page_name}
-                      {feishuPages.length > 1 && (
-                        <span className={s.sourceCount}>
-                          <span>{t('datasetCreation.stepTwo.other')}</span>
-                          <span>{feishuPages.length - 1}</span>
-                          <span>{t('datasetCreation.stepTwo.feishuUnit')}</span>
-                        </span>
-                      )}
-                    </div>
-                  </>
-                )}
                 {dataSourceType === DataSourceType.WEB && (
                   <>
                     <div className='mb-2 text-xs font-medium text-gray-500'>{t('datasetCreation.stepTwo.websiteSource')}</div>
