--- conflicted
+++ resolved
@@ -14,21 +14,13 @@
       {...rest}
       ref={ref}
       className={classNames(
-<<<<<<< HEAD
-        'flex h-full w-full flex-col overflow-y-auto rounded-l-xl border-l-[0.5px] border-t-[0.5px] border-components-panel-border bg-background-default-lighter shadow shadow-shadow-shadow-5',
-=======
         'flex h-full w-full flex-col rounded-tl-xl border-l-[0.5px] border-t-[0.5px] border-components-panel-border bg-background-default-lighter shadow-md shadow-shadow-shadow-5',
->>>>>>> 5bc6e8a4
       )}
     >
       <header className='border-b border-divider-subtle pb-3 pl-5 pr-4 pt-4'>
         {header}
       </header>
-<<<<<<< HEAD
-      <main className={classNames('h-full w-full px-6 py-5', mainClassName)}>
-=======
       <main className={classNames('w-full grow overflow-y-auto px-6 py-5', mainClassName)}>
->>>>>>> 5bc6e8a4
         {children}
       </main>
     </div>
