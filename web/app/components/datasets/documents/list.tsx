'use client'
import type { FC } from 'react'
import React, { useCallback, useEffect, useMemo, useState } from 'react'
import { useBoolean, useDebounceFn } from 'ahooks'
import { ArrowDownIcon } from '@heroicons/react/24/outline'
import { pick, uniq } from 'lodash-es'
import {
  RiArchive2Line,
  RiDeleteBinLine,
  RiEditLine,
  RiEqualizer2Line,
  RiLoopLeftLine,
  RiMoreFill,
} from '@remixicon/react'
import { useContext } from 'use-context-selector'
import { useRouter } from 'next/navigation'
import { useTranslation } from 'react-i18next'
import dayjs from 'dayjs'
import { Edit03 } from '../../base/icons/src/vender/solid/general'
import { Globe01 } from '../../base/icons/src/vender/line/mapsAndTravel'
import ChunkingModeLabel from '../common/chunking-mode-label'
import FileTypeIcon from '../../base/file-uploader/file-type-icon'
import s from './style.module.css'
import RenameModal from './rename-modal'
import BatchAction from './detail/completed/common/batch-action'
import cn from '@/utils/classnames'
import Switch from '@/app/components/base/switch'
import Divider from '@/app/components/base/divider'
import Popover from '@/app/components/base/popover'
import Confirm from '@/app/components/base/confirm'
import Tooltip from '@/app/components/base/tooltip'
import Toast, { ToastContext } from '@/app/components/base/toast'
import type { ColorMap, IndicatorProps } from '@/app/components/header/indicator'
import Indicator from '@/app/components/header/indicator'
import { asyncRunSafe } from '@/utils'
import { formatNumber } from '@/utils/format'
import NotionIcon from '@/app/components/base/notion-icon'
import ProgressBar from '@/app/components/base/progress-bar'
import { ChunkingMode, DataSourceType, DocumentActionType, type DocumentDisplayStatus, type SimpleDocumentDetail } from '@/models/datasets'
import type { CommonResponse } from '@/models/common'
import useTimestamp from '@/hooks/use-timestamp'
import { useDatasetDetailContextWithSelector as useDatasetDetailContext } from '@/context/dataset-detail'
import type { Props as PaginationProps } from '@/app/components/base/pagination'
import Pagination from '@/app/components/base/pagination'
import Checkbox from '@/app/components/base/checkbox'
import { useDocumentArchive, useDocumentDelete, useDocumentDisable, useDocumentEnable, useDocumentUnArchive, useSyncDocument, useSyncWebsite } from '@/service/knowledge/use-document'
import { extensionToFileType } from '@/app/components/datasets/hit-testing/utils/extension-to-file-type'
import useBatchEditDocumentMetadata from '../metadata/hooks/use-batch-edit-document-metadata'
import EditMetadataBatchModal from '@/app/components/datasets/metadata/edit-metadata-batch/modal'

export const useIndexStatus = () => {
  const { t } = useTranslation()
  return {
    queuing: { color: 'orange', text: t('datasetDocuments.list.status.queuing') }, // waiting
    indexing: { color: 'blue', text: t('datasetDocuments.list.status.indexing') }, // indexing splitting parsing cleaning
    paused: { color: 'orange', text: t('datasetDocuments.list.status.paused') }, // paused
    error: { color: 'red', text: t('datasetDocuments.list.status.error') }, // error
    available: { color: 'green', text: t('datasetDocuments.list.status.available') }, // completed，archived = false，enabled = true
    enabled: { color: 'green', text: t('datasetDocuments.list.status.enabled') }, // completed，archived = false，enabled = true
    disabled: { color: 'gray', text: t('datasetDocuments.list.status.disabled') }, // completed，archived = false，enabled = false
    archived: { color: 'gray', text: t('datasetDocuments.list.status.archived') }, // completed，archived = true
  }
}

const STATUS_TEXT_COLOR_MAP: ColorMap = {
  green: 'text-util-colors-green-green-600',
  orange: 'text-util-colors-warning-warning-600',
  red: 'text-util-colors-red-red-600',
  blue: 'text-util-colors-blue-light-blue-light-600',
  yellow: 'text-util-colors-warning-warning-600',
  gray: 'text-text-tertiary',
}

// status item for list
export const StatusItem: FC<{
  status: DocumentDisplayStatus
  reverse?: boolean
  scene?: 'list' | 'detail'
  textCls?: string
  errorMessage?: string
  detail?: {
    enabled: boolean
    archived: boolean
    id: string
  }
  datasetId?: string
  onUpdate?: (operationName?: string) => void

}> = ({ status, reverse = false, scene = 'list', textCls = '', errorMessage, datasetId = '', detail, onUpdate }) => {
  const DOC_INDEX_STATUS_MAP = useIndexStatus()
  const localStatus = status.toLowerCase() as keyof typeof DOC_INDEX_STATUS_MAP
  const { enabled = false, archived = false, id = '' } = detail || {}
  const { notify } = useContext(ToastContext)
  const { t } = useTranslation()
  const { mutateAsync: enableDocument } = useDocumentEnable()
  const { mutateAsync: disableDocument } = useDocumentDisable()
  const { mutateAsync: deleteDocument } = useDocumentDelete()

  const onOperate = async (operationName: OperationName) => {
    let opApi = deleteDocument
    switch (operationName) {
      case 'enable':
        opApi = enableDocument
        break
      case 'disable':
        opApi = disableDocument
        break
    }
    const [e] = await asyncRunSafe<CommonResponse>(opApi({ datasetId, documentId: id }) as Promise<CommonResponse>)
    if (!e) {
      notify({ type: 'success', message: t('common.actionMsg.modifiedSuccessfully') })
      onUpdate?.()
      // onUpdate?.(operationName)
    }
    else { notify({ type: 'error', message: t('common.actionMsg.modifiedUnsuccessfully') }) }
  }

  const { run: handleSwitch } = useDebounceFn((operationName: OperationName) => {
    if (operationName === 'enable' && enabled)
      return
    if (operationName === 'disable' && !enabled)
      return
    onOperate(operationName)
  }, { wait: 500 })

  const embedding = useMemo(() => {
    return ['queuing', 'indexing', 'paused'].includes(localStatus)
  }, [localStatus])

  return <div className={
    cn('flex items-center',
      reverse ? 'flex-row-reverse' : '',
      scene === 'detail' ? s.statusItemDetail : '')
  }>
    <Indicator color={DOC_INDEX_STATUS_MAP[localStatus]?.color as IndicatorProps['color']} className={reverse ? 'ml-2' : 'mr-2'} />
    <span className={cn(`${STATUS_TEXT_COLOR_MAP[DOC_INDEX_STATUS_MAP[localStatus].color as keyof typeof STATUS_TEXT_COLOR_MAP]} text-sm`, textCls)}>
      {DOC_INDEX_STATUS_MAP[localStatus]?.text}
    </span>
    {
      errorMessage && (
        <Tooltip
          popupContent={
            <div className='max-w-[260px] break-all'>{errorMessage}</div>
          }
          triggerClassName='ml-1 w-4 h-4'
        />
      )
    }
    {
      scene === 'detail' && (
        <div className='flex justify-between items-center ml-1.5'>
          <Tooltip
            popupContent={t('datasetDocuments.list.action.enableWarning')}
            popupClassName='text-text-secondary system-xs-medium'
            needsDelay
            disabled={!archived}
          >
            <Switch
              defaultValue={archived ? false : enabled}
              onChange={v => !archived && handleSwitch(v ? 'enable' : 'disable')}
              disabled={embedding || archived}
              size='md'
            />
          </Tooltip>
        </div>
      )
    }
  </div>
}

type OperationName = 'delete' | 'archive' | 'enable' | 'disable' | 'sync' | 'un_archive'

// operation action for list and detail
export const OperationAction: FC<{
  embeddingAvailable: boolean
  detail: {
    name: string
    enabled: boolean
    archived: boolean
    id: string
    data_source_type: string
    doc_form: string
  }
  datasetId: string
  onUpdate: (operationName?: string) => void
  scene?: 'list' | 'detail'
  className?: string
}> = ({ embeddingAvailable, datasetId, detail, onUpdate, scene = 'list', className = '' }) => {
  const { id, enabled = false, archived = false, data_source_type } = detail || {}
  const [showModal, setShowModal] = useState(false)
  const [deleting, setDeleting] = useState(false)
  const { notify } = useContext(ToastContext)
  const { t } = useTranslation()
  const router = useRouter()
  const { mutateAsync: archiveDocument } = useDocumentArchive()
  const { mutateAsync: unArchiveDocument } = useDocumentUnArchive()
  const { mutateAsync: enableDocument } = useDocumentEnable()
  const { mutateAsync: disableDocument } = useDocumentDisable()
  const { mutateAsync: deleteDocument } = useDocumentDelete()
  const { mutateAsync: syncDocument } = useSyncDocument()
  const { mutateAsync: syncWebsite } = useSyncWebsite()
  const isListScene = scene === 'list'

  const onOperate = async (operationName: OperationName) => {
    let opApi = deleteDocument
    switch (operationName) {
      case 'archive':
        opApi = archiveDocument
        break
      case 'un_archive':
        opApi = unArchiveDocument
        break
      case 'enable':
        opApi = enableDocument
        break
      case 'disable':
        opApi = disableDocument
        break
      case 'sync':
        if (data_source_type === 'notion_import')
          opApi = syncDocument
        else
          opApi = syncWebsite
        break
      default:
        opApi = deleteDocument
        setDeleting(true)
        break
    }
    const [e] = await asyncRunSafe<CommonResponse>(opApi({ datasetId, documentId: id }) as Promise<CommonResponse>)
    if (!e) {
      notify({ type: 'success', message: t('common.actionMsg.modifiedSuccessfully') })
      onUpdate(operationName)
    }
    else { notify({ type: 'error', message: t('common.actionMsg.modifiedUnsuccessfully') }) }
    if (operationName === 'delete')
      setDeleting(false)
  }

  const { run: handleSwitch } = useDebounceFn((operationName: OperationName) => {
    if (operationName === 'enable' && enabled)
      return
    if (operationName === 'disable' && !enabled)
      return
    onOperate(operationName)
  }, { wait: 500 })

  const [currDocument, setCurrDocument] = useState<{
    id: string
    name: string
  } | null>(null)
  const [isShowRenameModal, {
    setTrue: setShowRenameModalTrue,
    setFalse: setShowRenameModalFalse,
  }] = useBoolean(false)
  const handleShowRenameModal = useCallback((doc: {
    id: string
    name: string
  }) => {
    setCurrDocument(doc)
    setShowRenameModalTrue()
  }, [setShowRenameModalTrue])
  const handleRenamed = useCallback(() => {
    onUpdate()
  }, [onUpdate])

  return <div className='flex items-center' onClick={e => e.stopPropagation()}>
    {isListScene && !embeddingAvailable && (
      <Switch defaultValue={false} onChange={() => { }} disabled={true} size='md' />
    )}
    {isListScene && embeddingAvailable && (
      <>
        {archived
          ? <Tooltip
            popupContent={t('datasetDocuments.list.action.enableWarning')}
            popupClassName='!font-semibold'
            needsDelay
          >
            <div>
              <Switch defaultValue={false} onChange={() => { }} disabled={true} size='md' />
            </div>
          </Tooltip>
          : <Switch defaultValue={enabled} onChange={v => handleSwitch(v ? 'enable' : 'disable')} size='md' />
        }
        <Divider className='!ml-4 !mr-2 !h-3' type='vertical' />
      </>
    )}
    {embeddingAvailable && (
      <>
        <Tooltip
          popupContent={t('datasetDocuments.list.action.settings')}
          popupClassName='text-text-secondary system-xs-medium'
        >
          <button
            className={cn('rounded-lg mr-2 cursor-pointer',
              !isListScene
                ? 'p-2 bg-components-button-secondary-bg hover:bg-components-button-secondary-bg-hover border-[0.5px] border-components-button-secondary-border hover:border-components-button-secondary-border-hover shadow-xs shadow-shadow-shadow-3 backdrop-blur-[5px]'
                : 'p-0.5 hover:bg-state-base-hover')}
            onClick={() => router.push(`/datasets/${datasetId}/documents/${detail.id}/settings`)}>
            <RiEqualizer2Line className='w-4 h-4 text-components-button-secondary-text' />
          </button>
        </Tooltip>
        <Popover
          htmlContent={
            <div className='w-full py-1'>
              {!archived && (
                <>
                  <div className={s.actionItem} onClick={() => {
                    handleShowRenameModal({
                      id: detail.id,
                      name: detail.name,
                    })
                  }}>
                    <RiEditLine className='w-4 h-4 text-text-tertiary' />
                    <span className={s.actionName}>{t('datasetDocuments.list.table.rename')}</span>
                  </div>
                  {['notion_import', DataSourceType.WEB].includes(data_source_type) && (
                    <div className={s.actionItem} onClick={() => onOperate('sync')}>
                      <RiLoopLeftLine className='w-4 h-4 text-text-tertiary' />
                      <span className={s.actionName}>{t('datasetDocuments.list.action.sync')}</span>
                    </div>
                  )}
                  <Divider className='my-1' />
                </>
              )}
              {!archived && <div className={s.actionItem} onClick={() => onOperate('archive')}>
                <RiArchive2Line className='w-4 h-4 text-text-tertiary' />
                <span className={s.actionName}>{t('datasetDocuments.list.action.archive')}</span>
              </div>}
              {archived && (
                <div className={s.actionItem} onClick={() => onOperate('un_archive')}>
                  <RiArchive2Line className='w-4 h-4 text-text-tertiary' />
                  <span className={s.actionName}>{t('datasetDocuments.list.action.unarchive')}</span>
                </div>
              )}
              <div className={cn(s.actionItem, s.deleteActionItem, 'group')} onClick={() => setShowModal(true)}>
                <RiDeleteBinLine className={'w-4 h-4 text-text-tertiary group-hover:text-text-destructive'} />
                <span className={cn(s.actionName, 'group-hover:text-text-destructive')}>{t('datasetDocuments.list.action.delete')}</span>
              </div>
            </div>
          }
          trigger='click'
          position='br'
          btnElement={
            <div className={cn(s.commonIcon)}>
              <RiMoreFill className='w-4 h-4 text-text-components-button-secondary-text' />
            </div>
          }
          btnClassName={open => cn(isListScene ? s.actionIconWrapperList : s.actionIconWrapperDetail, open ? '!hover:bg-state-base-hover !shadow-none' : '!bg-transparent')}
          popupClassName='!w-full'
          className={`flex justify-end !w-[200px] h-fit !z-20 ${className}`}
        />
      </>
    )}
    {showModal
      && <Confirm
        isShow={showModal}
        isLoading={deleting}
        isDisabled={deleting}
        title={t('datasetDocuments.list.delete.title')}
        content={t('datasetDocuments.list.delete.content')}
        confirmText={t('common.operation.sure')}
        onConfirm={() => onOperate('delete')}
        onCancel={() => setShowModal(false)}
      />
    }

    {isShowRenameModal && currDocument && (
      <RenameModal
        datasetId={datasetId}
        documentId={currDocument.id}
        name={currDocument.name}
        onClose={setShowRenameModalFalse}
        onSaved={handleRenamed}
      />
    )}
  </div>
}

export const renderTdValue = (value: string | number | null, isEmptyStyle = false) => {
  return (
    <div className={cn(isEmptyStyle ? 'text-text-tertiary' : 'text-text-secondary', s.tdValue)}>
      {value ?? '-'}
    </div>
  )
}

const renderCount = (count: number | undefined) => {
  if (!count)
    return renderTdValue(0, true)

  if (count < 1000)
    return count

  return `${formatNumber((count / 1000).toFixed(1))}k`
}

type LocalDoc = SimpleDocumentDetail & { percent?: number }
type IDocumentListProps = {
  embeddingAvailable: boolean
  documents: LocalDoc[]
  selectedIds: string[]
  onSelectedIdChange: (selectedIds: string[]) => void
  datasetId: string
  pagination: PaginationProps
  onUpdate: () => void
  onManageMetadata: () => void
}

/**
 * Document list component including basic information
 */
const DocumentList: FC<IDocumentListProps> = ({
  embeddingAvailable,
  documents = [],
  selectedIds,
  onSelectedIdChange,
  datasetId,
  pagination,
  onUpdate,
  onManageMetadata,
}) => {
  const { t } = useTranslation()
  const { formatTime } = useTimestamp()
  const router = useRouter()
  const [datasetConfig] = useDatasetDetailContext(s => [s.dataset])
  const chunkingMode = datasetConfig?.doc_form
  const isGeneralMode = chunkingMode !== ChunkingMode.parentChild
  const isQAMode = chunkingMode === ChunkingMode.qa
  const [localDocs, setLocalDocs] = useState<LocalDoc[]>(documents)
  const [enableSort, setEnableSort] = useState(true)
  const {
    isShowEditModal,
    showEditModal,
    hideEditModal,
    originalList,
    handleSave,
  } = useBatchEditDocumentMetadata({
    datasetId,
    docList: documents.filter(item => selectedIds.includes(item.id)),
    onUpdate,
  })

  useEffect(() => {
    setLocalDocs(documents)
  }, [documents])

  const onClickSort = () => {
    setEnableSort(!enableSort)
    if (enableSort) {
      const sortedDocs = [...localDocs].sort((a, b) => dayjs(a.created_at).isBefore(dayjs(b.created_at)) ? -1 : 1)
      setLocalDocs(sortedDocs)
    }
    else {
      setLocalDocs(documents)
    }
  }

  const [currDocument, setCurrDocument] = useState<LocalDoc | null>(null)
  const [isShowRenameModal, {
    setTrue: setShowRenameModalTrue,
    setFalse: setShowRenameModalFalse,
  }] = useBoolean(false)
  const handleShowRenameModal = useCallback((doc: LocalDoc) => {
    setCurrDocument(doc)
    setShowRenameModalTrue()
  }, [setShowRenameModalTrue])
  const handleRenamed = useCallback(() => {
    onUpdate()
  }, [onUpdate])

  const isAllSelected = useMemo(() => {
    return localDocs.length > 0 && localDocs.every(doc => selectedIds.includes(doc.id))
  }, [localDocs, selectedIds])

  const isSomeSelected = useMemo(() => {
    return localDocs.some(doc => selectedIds.includes(doc.id))
  }, [localDocs, selectedIds])

  const onSelectedAll = useCallback(() => {
    if (isAllSelected)
      onSelectedIdChange([])
    else
      onSelectedIdChange(uniq([...selectedIds, ...localDocs.map(doc => doc.id)]))
  }, [isAllSelected, localDocs, onSelectedIdChange, selectedIds])
  const { mutateAsync: archiveDocument } = useDocumentArchive()
  const { mutateAsync: enableDocument } = useDocumentEnable()
  const { mutateAsync: disableDocument } = useDocumentDisable()
  const { mutateAsync: deleteDocument } = useDocumentDelete()

  const handleAction = (actionName: DocumentActionType) => {
    return async () => {
      let opApi = deleteDocument
      switch (actionName) {
        case DocumentActionType.archive:
          opApi = archiveDocument
          break
        case DocumentActionType.enable:
          opApi = enableDocument
          break
        case DocumentActionType.disable:
          opApi = disableDocument
          break
        default:
          opApi = deleteDocument
          break
      }
      const [e] = await asyncRunSafe<CommonResponse>(opApi({ datasetId, documentIds: selectedIds }) as Promise<CommonResponse>)

      if (!e) {
        Toast.notify({ type: 'success', message: t('common.actionMsg.modifiedSuccessfully') })
        onUpdate()
      }
      else { Toast.notify({ type: 'error', message: t('common.actionMsg.modifiedUnsuccessfully') }) }
    }
  }

  return (
<<<<<<< HEAD
    <div className='relative w-full h-full overflow-x-auto'>
      <table className={`min-w-[700px] max-w-full w-full border-collapse border-0 text-sm mt-3 ${s.documentTable}`}>
        <thead className="h-8 leading-8 border-b border-divider-subtle text-text-tertiary font-medium text-xs uppercase">
          <tr>
            <td className='w-12'>
              <div className='flex items-center' onClick={e => e.stopPropagation()}>
                {embeddingAvailable && (
                  <Checkbox
                    className='shrink-0 mr-2'
                    checked={isAllSelected}
                    mixed={!isAllSelected && isSomeSelected}
                    onCheck={onSelectedAll}
                  />
                )}
                #
              </div>
            </td>
            <td>
              <div className='flex'>
                {t('datasetDocuments.list.table.header.fileName')}
              </div>
            </td>
            <td className='w-[130px]'>{t('datasetDocuments.list.table.header.chunkingMode')}</td>
            <td className='w-24'>{t('datasetDocuments.list.table.header.words')}</td>
            <td className='w-44'>{t('datasetDocuments.list.table.header.hitCount')}</td>
            <td className='w-44'>
              <div className='flex items-center' onClick={onClickSort}>
                {t('datasetDocuments.list.table.header.uploadTime')}
                <ArrowDownIcon className={cn('ml-0.5 h-3 w-3 stroke-current stroke-2 cursor-pointer', enableSort ? 'text-text-tertiary' : 'text-text-disabled')} />
              </div>
            </td>
            <td className='w-40'>{t('datasetDocuments.list.table.header.status')}</td>
            <td className='w-20'>{t('datasetDocuments.list.table.header.action')}</td>
          </tr>
        </thead>
        <tbody className="text-text-secondary">
          {localDocs.map((doc, index) => {
            const isFile = doc.data_source_type === DataSourceType.FILE
            const fileType = isFile ? doc.data_source_detail_dict?.upload_file?.extension : ''
            return <tr
              key={doc.id}
              className={'border-b border-divider-subtle h-8 hover:bg-background-default-hover cursor-pointer'}
              onClick={() => {
                router.push(`/datasets/${datasetId}/documents/${doc.id}`)
              }}>
              <td className='text-left align-middle text-text-tertiary text-xs'>
                <div className='flex items-center' onClick={e => e.stopPropagation()}>
                  {embeddingAvailable && (
                    <Checkbox
                      className='shrink-0 mr-2'
                      checked={selectedIds.includes(doc.id)}
                      onCheck={() => {
                        onSelectedIdChange(
                          selectedIds.includes(doc.id)
                            ? selectedIds.filter(id => id !== doc.id)
                            : [...selectedIds, doc.id],
                        )
                      }}
                    />
                  )}

                  {/* {doc.position} */}
                  {index + 1}
=======
    <div className='flex flex-col relative w-full h-full'>
      <div className='grow overflow-x-auto'>
        <table className={`min-w-[700px] max-w-full w-full border-collapse border-0 text-sm mt-3 ${s.documentTable}`}>
          <thead className="h-8 leading-8 border-b border-divider-subtle text-text-tertiary font-medium text-xs uppercase">
            <tr>
              <td className='w-12'>
                <div className='flex items-center' onClick={e => e.stopPropagation()}>
                  <Checkbox
                    className='shrink-0 mr-2'
                    checked={isAllSelected}
                    mixed={!isAllSelected && isSomeSelected}
                    onCheck={onSelectedAll}
                  />
                  #
>>>>>>> 11d33f27
                </div>
              </td>
              <td>
                <div className='flex'>
                  {t('datasetDocuments.list.table.header.fileName')}
                </div>
              </td>
              <td className='w-[130px]'>{t('datasetDocuments.list.table.header.chunkingMode')}</td>
              <td className='w-24'>{t('datasetDocuments.list.table.header.words')}</td>
              <td className='w-44'>{t('datasetDocuments.list.table.header.hitCount')}</td>
              <td className='w-44'>
                <div className='flex items-center' onClick={onClickSort}>
                  {t('datasetDocuments.list.table.header.uploadTime')}
                  <ArrowDownIcon className={cn('ml-0.5 h-3 w-3 stroke-current stroke-2 cursor-pointer', enableSort ? 'text-text-tertiary' : 'text-text-disabled')} />
                </div>
              </td>
              <td className='w-40'>{t('datasetDocuments.list.table.header.status')}</td>
              <td className='w-20'>{t('datasetDocuments.list.table.header.action')}</td>
            </tr>
          </thead>
          <tbody className="text-text-secondary">
            {localDocs.map((doc, index) => {
              const isFile = doc.data_source_type === DataSourceType.FILE
              const fileType = isFile ? doc.data_source_detail_dict?.upload_file?.extension : ''
              return <tr
                key={doc.id}
                className={'border-b border-divider-subtle h-8 hover:bg-background-default-hover cursor-pointer'}
                onClick={() => {
                  router.push(`/datasets/${datasetId}/documents/${doc.id}`)
                }}>
                <td className='text-left align-middle text-text-tertiary text-xs'>
                  <div className='flex items-center' onClick={e => e.stopPropagation()}>
                    <Checkbox
                      className='shrink-0 mr-2'
                      checked={selectedIds.includes(doc.id)}
                      onCheck={() => {
                        onSelectedIdChange(
                          selectedIds.includes(doc.id)
                            ? selectedIds.filter(id => id !== doc.id)
                            : [...selectedIds, doc.id],
                        )
                      }}
                    />
                    {/* {doc.position} */}
                    {index + 1}
                  </div>
                </td>
                <td>
                  <div className={'group flex items-center mr-6 hover:mr-0 max-w-[460px]'}>
                    <div className='shrink-0'>
                      {doc?.data_source_type === DataSourceType.NOTION && <NotionIcon className='inline-flex mt-[-3px] mr-1.5 align-middle' type='page' src={doc.data_source_info.notion_page_icon} />}
                      {doc?.data_source_type === DataSourceType.FILE && <FileTypeIcon type={extensionToFileType(doc?.data_source_info?.upload_file?.extension ?? fileType)} className='mr-1.5' />}
                      {doc?.data_source_type === DataSourceType.WEB && <Globe01 className='inline-flex mt-[-3px] mr-1.5 align-middle' />}
                    </div>
                    <span className='text-sm truncate grow-1'>{doc.name}</span>
                    <div className='group-hover:flex group-hover:ml-auto hidden shrink-0'>
                      <Tooltip
                        popupContent={t('datasetDocuments.list.table.rename')}
                      >
                        <div
                          className='p-1 rounded-md cursor-pointer hover:bg-state-base-hover'
                          onClick={(e) => {
                            e.stopPropagation()
                            handleShowRenameModal(doc)
                          }}
                        >
                          <Edit03 className='w-4 h-4 text-text-tertiary' />
                        </div>
                      </Tooltip>
                    </div>
                  </div>
                </td>
                <td>
                  <ChunkingModeLabel
                    isGeneralMode={isGeneralMode}
                    isQAMode={isQAMode}
                  />
                </td>
                <td>{renderCount(doc.word_count)}</td>
                <td>{renderCount(doc.hit_count)}</td>
                <td className='text-text-secondary text-[13px]'>
                  {formatTime(doc.created_at, t('datasetHitTesting.dateTimeFormat') as string)}
                </td>
                <td>
                  {
                    (['indexing', 'splitting', 'parsing', 'cleaning'].includes(doc.indexing_status) && doc?.data_source_type === DataSourceType.NOTION)
                      ? <ProgressBar percent={doc.percent || 0} />
                      : <StatusItem status={doc.display_status} />
                  }
                </td>
                <td>
                  <OperationAction
                    embeddingAvailable={embeddingAvailable}
                    datasetId={datasetId}
                    detail={pick(doc, ['name', 'enabled', 'archived', 'id', 'data_source_type', 'doc_form'])}
                    onUpdate={onUpdate}
                  />
                </td>
              </tr>
            })}
          </tbody>
        </table>
      </div>
      {(selectedIds.length > 0) && (
        <BatchAction
          className='absolute left-0 bottom-16 z-20'
          selectedIds={selectedIds}
          onArchive={handleAction(DocumentActionType.archive)}
          onBatchEnable={handleAction(DocumentActionType.enable)}
          onBatchDisable={handleAction(DocumentActionType.disable)}
          onBatchDelete={handleAction(DocumentActionType.delete)}
          onEditMetadata={showEditModal}
          onCancel={() => {
            onSelectedIdChange([])
          }}
        />
      )}
      {/* Show Pagination only if the total is more than the limit */}
      {pagination.total && (
        <Pagination
          {...pagination}
          className='shrink-0 w-full px-0 pb-0'
        />
      )}

      {isShowRenameModal && currDocument && (
        <RenameModal
          datasetId={datasetId}
          documentId={currDocument.id}
          name={currDocument.name}
          onClose={setShowRenameModalFalse}
          onSaved={handleRenamed}
        />
      )}

      {isShowEditModal && (
        <EditMetadataBatchModal
          datasetId={datasetId}
          documentNum={selectedIds.length}
          list={originalList}
          onSave={handleSave}
          onHide={hideEditModal}
          onShowManage={() => {
            hideEditModal()
            onManageMetadata()
          }}
        />
      )}
    </div>
  )
}

export default DocumentList<|MERGE_RESOLUTION|>--- conflicted
+++ resolved
@@ -516,71 +516,6 @@
   }
 
   return (
-<<<<<<< HEAD
-    <div className='relative w-full h-full overflow-x-auto'>
-      <table className={`min-w-[700px] max-w-full w-full border-collapse border-0 text-sm mt-3 ${s.documentTable}`}>
-        <thead className="h-8 leading-8 border-b border-divider-subtle text-text-tertiary font-medium text-xs uppercase">
-          <tr>
-            <td className='w-12'>
-              <div className='flex items-center' onClick={e => e.stopPropagation()}>
-                {embeddingAvailable && (
-                  <Checkbox
-                    className='shrink-0 mr-2'
-                    checked={isAllSelected}
-                    mixed={!isAllSelected && isSomeSelected}
-                    onCheck={onSelectedAll}
-                  />
-                )}
-                #
-              </div>
-            </td>
-            <td>
-              <div className='flex'>
-                {t('datasetDocuments.list.table.header.fileName')}
-              </div>
-            </td>
-            <td className='w-[130px]'>{t('datasetDocuments.list.table.header.chunkingMode')}</td>
-            <td className='w-24'>{t('datasetDocuments.list.table.header.words')}</td>
-            <td className='w-44'>{t('datasetDocuments.list.table.header.hitCount')}</td>
-            <td className='w-44'>
-              <div className='flex items-center' onClick={onClickSort}>
-                {t('datasetDocuments.list.table.header.uploadTime')}
-                <ArrowDownIcon className={cn('ml-0.5 h-3 w-3 stroke-current stroke-2 cursor-pointer', enableSort ? 'text-text-tertiary' : 'text-text-disabled')} />
-              </div>
-            </td>
-            <td className='w-40'>{t('datasetDocuments.list.table.header.status')}</td>
-            <td className='w-20'>{t('datasetDocuments.list.table.header.action')}</td>
-          </tr>
-        </thead>
-        <tbody className="text-text-secondary">
-          {localDocs.map((doc, index) => {
-            const isFile = doc.data_source_type === DataSourceType.FILE
-            const fileType = isFile ? doc.data_source_detail_dict?.upload_file?.extension : ''
-            return <tr
-              key={doc.id}
-              className={'border-b border-divider-subtle h-8 hover:bg-background-default-hover cursor-pointer'}
-              onClick={() => {
-                router.push(`/datasets/${datasetId}/documents/${doc.id}`)
-              }}>
-              <td className='text-left align-middle text-text-tertiary text-xs'>
-                <div className='flex items-center' onClick={e => e.stopPropagation()}>
-                  {embeddingAvailable && (
-                    <Checkbox
-                      className='shrink-0 mr-2'
-                      checked={selectedIds.includes(doc.id)}
-                      onCheck={() => {
-                        onSelectedIdChange(
-                          selectedIds.includes(doc.id)
-                            ? selectedIds.filter(id => id !== doc.id)
-                            : [...selectedIds, doc.id],
-                        )
-                      }}
-                    />
-                  )}
-
-                  {/* {doc.position} */}
-                  {index + 1}
-=======
     <div className='flex flex-col relative w-full h-full'>
       <div className='grow overflow-x-auto'>
         <table className={`min-w-[700px] max-w-full w-full border-collapse border-0 text-sm mt-3 ${s.documentTable}`}>
@@ -595,7 +530,6 @@
                     onCheck={onSelectedAll}
                   />
                   #
->>>>>>> 11d33f27
                 </div>
               </td>
               <td>
