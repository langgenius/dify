--- conflicted
+++ resolved
@@ -257,11 +257,7 @@
   }, [])
 
   const isCreateFromRAGPipeline = useCallback((createdFrom: string) => {
-<<<<<<< HEAD
-    return createdFrom === 'rag_pipeline'
-=======
     return createdFrom === 'rag-pipeline'
->>>>>>> 23def7d0
   }, [])
 
   /**
