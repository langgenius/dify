/* eslint-disable no-mixed-operators */
'use client'
import type { FC } from 'react'
import React, { useEffect, useState } from 'react'
import { ArrowDownIcon, TrashIcon } from '@heroicons/react/24/outline'
import { ExclamationCircleIcon } from '@heroicons/react/24/solid'
import dayjs from 'dayjs'
import { pick } from 'lodash-es'
import { useContext } from 'use-context-selector'
import { useRouter } from 'next/navigation'
import { useTranslation } from 'react-i18next'
import cn from 'classnames'
import s from './style.module.css'
import Switch from '@/app/components/base/switch'
import Divider from '@/app/components/base/divider'
import Popover from '@/app/components/base/popover'
import Modal from '@/app/components/base/modal'
import Button from '@/app/components/base/button'
import Tooltip from '@/app/components/base/tooltip'
import { ToastContext } from '@/app/components/base/toast'
import type { IndicatorProps } from '@/app/components/header/indicator'
import Indicator from '@/app/components/header/indicator'
import { asyncRunSafe } from '@/utils'
import { formatNumber } from '@/utils/format'
import { archiveDocument, deleteDocument, disableDocument, enableDocument, syncDocument, unArchiveDocument } from '@/service/datasets'
import NotionIcon from '@/app/components/base/notion-icon'
import ProgressBar from '@/app/components/base/progress-bar'
import { DataSourceType, type DocumentDisplayStatus, type SimpleDocumentDetail } from '@/models/datasets'
import type { CommonResponse } from '@/models/common'
import { DotsHorizontal } from '@/app/components/base/icons/src/vender/line/general'

export const SettingsIcon: FC<{ className?: string }> = ({ className }) => {
  return <svg width="16" height="16" viewBox="0 0 16 16" fill="none" xmlns="http://www.w3.org/2000/svg" className={className ?? ''}>
    <path d="M2 5.33325L10 5.33325M10 5.33325C10 6.43782 10.8954 7.33325 12 7.33325C13.1046 7.33325 14 6.43782 14 5.33325C14 4.22868 13.1046 3.33325 12 3.33325C10.8954 3.33325 10 4.22868 10 5.33325ZM6 10.6666L14 10.6666M6 10.6666C6 11.7712 5.10457 12.6666 4 12.6666C2.89543 12.6666 2 11.7712 2 10.6666C2 9.56202 2.89543 8.66659 4 8.66659C5.10457 8.66659 6 9.56202 6 10.6666Z" stroke="#667085" strokeWidth="1.5" strokeLinecap="round" strokeLinejoin="round" />
  </svg>
}

export const SyncIcon: FC<{ className?: string }> = () => {
  return <svg width="16" height="16" viewBox="0 0 16 16" fill="none" xmlns="http://www.w3.org/2000/svg">
    <path d="M5.69773 13.1783C7.29715 13.8879 9.20212 13.8494 10.8334 12.9075C13.5438 11.3427 14.4724 7.87704 12.9076 5.16672L12.7409 4.87804M3.09233 10.8335C1.52752 8.12314 2.45615 4.65746 5.16647 3.09265C6.7978 2.15081 8.70277 2.11227 10.3022 2.82185M1.66226 10.8892L3.48363 11.3773L3.97166 9.5559M12.0284 6.44393L12.5164 4.62256L14.3378 5.1106" stroke="#667085" stroke-width="1.5" stroke-linecap="round" stroke-linejoin="round"/>
  </svg>
}

export const FilePlusIcon: FC<{ className?: string }> = ({ className }) => {
  return <svg width="16" height="16" viewBox="0 0 16 16" fill="none" xmlns="http://www.w3.org/2000/svg" className={className ?? ''}>
    <path d="M13.3332 6.99992V4.53325C13.3332 3.41315 13.3332 2.85309 13.1152 2.42527C12.9234 2.04895 12.6175 1.74299 12.2412 1.55124C11.8133 1.33325 11.2533 1.33325 10.1332 1.33325H5.8665C4.7464 1.33325 4.18635 1.33325 3.75852 1.55124C3.3822 1.74299 3.07624 2.04895 2.88449 2.42527C2.6665 2.85309 2.6665 3.41315 2.6665 4.53325V11.4666C2.6665 12.5867 2.6665 13.1467 2.88449 13.5746C3.07624 13.9509 3.3822 14.2569 3.75852 14.4486C4.18635 14.6666 4.7464 14.6666 5.8665 14.6666H7.99984M9.33317 7.33325H5.33317M6.6665 9.99992H5.33317M10.6665 4.66659H5.33317M11.9998 13.9999V9.99992M9.99984 11.9999H13.9998" stroke="#667085" strokeWidth="1.5" strokeLinecap="round" strokeLinejoin="round" />
  </svg>
}

export const ArchiveIcon: FC<{ className?: string }> = ({ className }) => {
  return <svg width="16" height="16" viewBox="0 0 16 16" fill="none" xmlns="http://www.w3.org/2000/svg" className={className ?? ''}>
    <path d="M2.66683 5.33106C2.55749 5.32824 2.47809 5.32191 2.40671 5.30771C1.87779 5.2025 1.46432 4.78904 1.35912 4.26012C1.3335 4.13132 1.3335 3.97644 1.3335 3.66667C1.3335 3.3569 1.3335 3.20201 1.35912 3.07321C1.46432 2.54429 1.87779 2.13083 2.40671 2.02562C2.53551 2 2.69039 2 3.00016 2H13.0002C13.3099 2 13.4648 2 13.5936 2.02562C14.1225 2.13083 14.536 2.54429 14.6412 3.07321C14.6668 3.20201 14.6668 3.3569 14.6668 3.66667C14.6668 3.97644 14.6668 4.13132 14.6412 4.26012C14.536 4.78904 14.1225 5.2025 13.5936 5.30771C13.5222 5.32191 13.4428 5.32824 13.3335 5.33106M6.66683 8.66667H9.3335M2.66683 5.33333H13.3335V10.8C13.3335 11.9201 13.3335 12.4802 13.1155 12.908C12.9238 13.2843 12.6178 13.5903 12.2415 13.782C11.8137 14 11.2536 14 10.1335 14H5.86683C4.74672 14 4.18667 14 3.75885 13.782C3.38252 13.5903 3.07656 13.2843 2.88482 12.908C2.66683 12.4802 2.66683 11.9201 2.66683 10.8V5.33333Z" stroke="#667085" strokeWidth="1.5" strokeLinecap="round" strokeLinejoin="round" />
  </svg>
}

export const useIndexStatus = () => {
  const { t } = useTranslation()
  return {
    queuing: { color: 'orange', text: t('datasetDocuments.list.status.queuing') }, // waiting
    indexing: { color: 'blue', text: t('datasetDocuments.list.status.indexing') }, // indexing splitting parsing cleaning
    paused: { color: 'orange', text: t('datasetDocuments.list.status.paused') }, // paused
    error: { color: 'red', text: t('datasetDocuments.list.status.error') }, // error
    available: { color: 'green', text: t('datasetDocuments.list.status.available') }, // completed，archived = false，enabled = true
    enabled: { color: 'green', text: t('datasetDocuments.list.status.enabled') }, // completed，archived = false，enabled = true
    disabled: { color: 'gray', text: t('datasetDocuments.list.status.disabled') }, // completed，archived = false，enabled = false
    archived: { color: 'gray', text: t('datasetDocuments.list.status.archived') }, // completed，archived = true
  }
}

// status item for list
export const StatusItem: FC<{
  status: DocumentDisplayStatus
  reverse?: boolean
  scene?: 'list' | 'detail'
  textCls?: string
}> = ({ status, reverse = false, scene = 'list', textCls = '' }) => {
  const DOC_INDEX_STATUS_MAP = useIndexStatus()
  const localStatus = status.toLowerCase() as keyof typeof DOC_INDEX_STATUS_MAP
  return <div className={
    cn('flex items-center',
      reverse ? 'flex-row-reverse' : '',
      scene === 'detail' ? s.statusItemDetail : '')
  }>
    <Indicator color={DOC_INDEX_STATUS_MAP[localStatus]?.color as IndicatorProps['color']} className={reverse ? 'ml-2' : 'mr-2'} />
    <span className={cn('text-gray-700 text-sm', textCls)}>{DOC_INDEX_STATUS_MAP[localStatus]?.text}</span>
  </div>
}

type OperationName = 'delete' | 'archive' | 'enable' | 'disable' | 'sync' | 'un_archive'

// operation action for list and detail
export const OperationAction: FC<{
  detail: {
    enabled: boolean
    archived: boolean
    id: string
    data_source_type: string
    doc_form: string
  }
  datasetId: string
  onUpdate: (operationName?: string) => void
  scene?: 'list' | 'detail'
  className?: string
}> = ({ datasetId, detail, onUpdate, scene = 'list', className = '' }) => {
  const { id, enabled = false, archived = false, data_source_type } = detail || {}
  const [showModal, setShowModal] = useState(false)
  const { notify } = useContext(ToastContext)
  const { t } = useTranslation()
  const router = useRouter()

  const isListScene = scene === 'list'

  const onOperate = async (operationName: OperationName) => {
    let opApi = deleteDocument
    switch (operationName) {
      case 'archive':
        opApi = archiveDocument
        break
      case 'un_archive':
        opApi = unArchiveDocument
        break
      case 'enable':
        opApi = enableDocument
        break
      case 'disable':
        opApi = disableDocument
        break
      case 'sync':
        opApi = syncDocument
        break
      default:
        opApi = deleteDocument
        break
    }
    const [e] = await asyncRunSafe<CommonResponse>(opApi({ datasetId, documentId: id }) as Promise<CommonResponse>)
    if (!e)
      notify({ type: 'success', message: t('common.actionMsg.modifiedSuccessfully') })
    else
      notify({ type: 'error', message: t('common.actionMsg.modificationFailed') })
    onUpdate(operationName)
  }

  const Operations = (props: any) => <div className='w-full py-1'>
    {!isListScene && <>
      <div className='flex justify-between items-center mx-4 pt-2'>
        <span className={cn(s.actionName, 'font-medium')}>
          {!archived && enabled ? t('datasetDocuments.list.index.enable') : t('datasetDocuments.list.index.disable')}
        </span>
        <Tooltip
          selector={`detail-switch-${id}`}
          content={t('datasetDocuments.list.action.enableWarning') as string}
          className='!font-semibold'
          disabled={!archived}
        >
          <div>
            <Switch
              defaultValue={archived ? false : enabled}
              onChange={v => !archived && onOperate(v ? 'enable' : 'disable')}
              disabled={archived}
              size='md'
            />
          </div>
        </Tooltip>
      </div>
      <div className='mx-4 pb-1 pt-0.5 text-xs text-gray-500'>
        {!archived && enabled ? t('datasetDocuments.list.index.enableTip') : t('datasetDocuments.list.index.disableTip')}
      </div>
      <Divider />
    </>}
    {!archived && (
      <>
        <div className={s.actionItem} onClick={() => router.push(`/datasets/${datasetId}/documents/${detail.id}/settings`)}>
          <SettingsIcon />
          <span className={s.actionName}>{t('datasetDocuments.list.action.settings')}</span>
        </div>
        {
          !isListScene && (
            <div className={s.actionItem} onClick={showNewSegmentModal}>
              <FilePlus02 className='w-4 h-4 text-gray-500' />
              <span className={s.actionName}>{t('datasetDocuments.list.action.add')}</span>
            </div>
          )
        }
        {
          data_source_type === 'notion_import' && (
            <div className={s.actionItem} onClick={() => onOperate('sync')}>
              <SyncIcon />
              <span className={s.actionName}>{t('datasetDocuments.list.action.sync')}</span>
            </div>
          )
        }
        <Divider className='my-1' />
      </>
    )}
    {!archived && <div className={s.actionItem} onClick={() => onOperate('archive')}>
      <ArchiveIcon />
      <span className={s.actionName}>{t('datasetDocuments.list.action.archive')}</span>
    </div>}
    <div
      className={cn(s.actionItem, s.deleteActionItem, 'group')}
      onClick={() => {
        setShowModal(true)
        props?.onClose()
      }}>
      <TrashIcon className={'w-4 h-4 stroke-current text-gray-500 stroke-2 group-hover:text-red-500'} />
      <span className={cn(s.actionName, 'group-hover:text-red-500')}>{t('datasetDocuments.list.action.delete')}</span>
    </div>
  </div>

  return <div className='flex items-center' onClick={e => e.stopPropagation()}>
    {isListScene && <>
      {archived
        ? <Tooltip selector={`list-switch-${id}`} content={t('datasetDocuments.list.action.enableWarning') as string} className='!font-semibold'>
          <div>
            <Switch defaultValue={false} onChange={() => { }} disabled={true} size='md' />
          </div>
        </Tooltip>
        : <Switch defaultValue={enabled} onChange={v => onOperate(v ? 'enable' : 'disable')} size='md' />
      }
      <Divider className='!ml-4 !mr-2 !h-3' type='vertical' />
    </>}
    <Popover
<<<<<<< HEAD
      htmlContent={
        <div className='w-full py-1'>
          {!isListScene && <>
            <div className='flex justify-between items-center mx-4 pt-2'>
              <span className={cn(s.actionName, 'font-medium')}>
                {!archived && enabled ? t('datasetDocuments.list.index.enable') : t('datasetDocuments.list.index.disable')}
              </span>
              <Tooltip
                selector={`detail-switch-${id}`}
                content={t('datasetDocuments.list.action.enableWarning') as string}
                className='!font-semibold'
                disabled={!archived}
              >
                <div>
                  <Switch
                    defaultValue={archived ? false : enabled}
                    onChange={v => !archived && onOperate(v ? 'enable' : 'disable')}
                    disabled={archived}
                    size='md'
                  />
                </div>
              </Tooltip>
            </div>
            <div className='mx-4 pb-1 pt-0.5 text-xs text-gray-500'>
              {!archived && enabled ? t('datasetDocuments.list.index.enableTip') : t('datasetDocuments.list.index.disableTip')}
            </div>
            <Divider />
          </>}
          {!archived && (
            <>
              <div className={s.actionItem} onClick={() => router.push(`/datasets/${datasetId}/documents/${detail.id}/settings`)}>
                <SettingsIcon />
                <span className={s.actionName}>{t('datasetDocuments.list.action.settings')}</span>
              </div>
              {data_source_type === 'notion_import' && (
                <div className={s.actionItem} onClick={() => onOperate('sync')}>
                  <SyncIcon />
                  <span className={s.actionName}>{t('datasetDocuments.list.action.sync')}</span>
                </div>
              )}
              <Divider className='my-1' />
            </>
          )}
          {!archived && <div className={s.actionItem} onClick={() => onOperate('archive')}>
            <ArchiveIcon />
            <span className={s.actionName}>{t('datasetDocuments.list.action.archive')}</span>
          </div>}
          {archived && (
            <div className={s.actionItem} onClick={() => onOperate('un_archive')}>
              <ArchiveIcon />
              <span className={s.actionName}>{t('datasetDocuments.list.action.unarchive')}</span>
            </div>
          )}
          <div className={cn(s.actionItem, s.deleteActionItem, 'group')} onClick={() => setShowModal(true)}>
            <TrashIcon className={'w-4 h-4 stroke-current text-gray-500 stroke-2 group-hover:text-red-500'} />
            <span className={cn(s.actionName, 'group-hover:text-red-500')}>{t('datasetDocuments.list.action.delete')}</span>
          </div>
        </div>
      }
=======
      htmlContent={<Operations />}
>>>>>>> 39574dcf
      trigger='click'
      position='br'
      btnElement={
        <div className={cn(s.commonIcon)}>
          <DotsHorizontal className='w-4 h-4 text-gray-700' />
        </div>
      }
      btnClassName={open => cn(isListScene ? s.actionIconWrapperList : s.actionIconWrapperDetail, open ? '!bg-gray-100 !shadow-none' : '!bg-transparent')}
      className={`!w-[200px] h-fit !z-20 ${className}`}
    />
    {showModal && <Modal isShow={showModal} onClose={() => setShowModal(false)} className={s.delModal} closable>
      <div>
        <div className={s.warningWrapper}>
          <ExclamationCircleIcon className={s.warningIcon} />
        </div>
        <div className='text-xl font-semibold text-gray-900 mb-1'>{t('datasetDocuments.list.delete.title')}</div>
        <div className='text-sm text-gray-500 mb-10'>{t('datasetDocuments.list.delete.content')}</div>
        <div className='flex gap-2 justify-end'>
          <Button onClick={() => setShowModal(false)}>{t('common.operation.cancel')}</Button>
          <Button
            type='warning'
            onClick={() => onOperate('delete')}
            className='border-red-700 border-[0.5px]'
          >
            {t('common.operation.sure')}
          </Button>
        </div>
      </div>
    </Modal>}
  </div>
}

export const renderTdValue = (value: string | number | null, isEmptyStyle = false) => {
  return (
    <div className={cn(isEmptyStyle ? 'text-gray-400' : 'text-gray-700', s.tdValue)}>
      {value ?? '-'}
    </div>
  )
}

const renderCount = (count: number | undefined) => {
  if (!count)
    return renderTdValue(0, true)

  if (count < 1000)
    return count

  return `${formatNumber((count / 1000).toFixed(1))}k`
}

type LocalDoc = SimpleDocumentDetail & { percent?: number }
type IDocumentListProps = {
  documents: LocalDoc[]
  datasetId: string
  onUpdate: () => void
}

/**
 * Document list component including basic information
 */
const DocumentList: FC<IDocumentListProps> = ({ documents = [], datasetId, onUpdate }) => {
  const { t } = useTranslation()
  const router = useRouter()
  const [localDocs, setLocalDocs] = useState<LocalDoc[]>(documents)
  const [enableSort, setEnableSort] = useState(false)

  useEffect(() => {
    setLocalDocs(documents)
  }, [documents])

  const onClickSort = () => {
    setEnableSort(!enableSort)
    if (!enableSort) {
      const sortedDocs = [...localDocs].sort((a, b) => dayjs(a.created_at).isBefore(dayjs(b.created_at)) ? -1 : 1)
      setLocalDocs(sortedDocs)
    }
    else {
      setLocalDocs(documents)
    }
  }

  return (
    <>
      <table className={`w-full border-collapse border-0 text-sm mt-3 ${s.documentTable}`}>
        <thead className="h-8 leading-8 border-b border-gray-200 text-gray-500 font-medium text-xs uppercase">
          <tr>
            <td className='w-12'>#</td>
            <td>{t('datasetDocuments.list.table.header.fileName')}</td>
            <td className='w-24'>{t('datasetDocuments.list.table.header.words')}</td>
            <td className='w-24'>{t('datasetDocuments.list.table.header.hitCount')}</td>
            <td className='w-44'>
              <div className='flex justify-between items-center'>
                {t('datasetDocuments.list.table.header.uploadTime')}
                <ArrowDownIcon className={cn('h-3 w-3 stroke-current stroke-2 cursor-pointer', enableSort ? 'text-gray-500' : 'text-gray-300')} onClick={onClickSort} />
              </div>
            </td>
            <td className='w-40'>{t('datasetDocuments.list.table.header.status')}</td>
            <td className='w-20'>{t('datasetDocuments.list.table.header.action')}</td>
          </tr>
        </thead>
        <tbody className="text-gray-700">
          {localDocs.map((doc) => {
            const suffix = doc.name.split('.').pop() || 'txt'
            return <tr
              key={doc.id}
              className={'border-b border-gray-200 h-8 hover:bg-gray-50 cursor-pointer'}
              onClick={() => {
                router.push(`/datasets/${datasetId}/documents/${doc.id}`)
              }}>
              <td className='text-left align-middle text-gray-500 text-xs'>{doc.position}</td>
              <td className={s.tdValue}>
                {
                  doc?.data_source_type === DataSourceType.NOTION
                    ? <NotionIcon className='inline-flex -mt-[3px] mr-1.5 align-middle' type='page' src={doc.data_source_info.notion_page_icon} />
                    : <div className={cn(s[`${doc?.data_source_info?.upload_file?.extension ?? suffix}Icon`], s.commonIcon, 'mr-1.5')}></div>
                }
                {
                  doc.data_source_type === DataSourceType.NOTION
                    ? <span>{doc.name}</span>
                    : <span>{doc?.name?.replace(/\.[^/.]+$/, '')}<span className='text-gray-500'>.{suffix}</span></span>
                }
              </td>
              <td>{renderCount(doc.word_count)}</td>
              <td>{renderCount(doc.hit_count)}</td>
              <td className='text-gray-500 text-[13px]'>
                {dayjs.unix(doc.created_at).format(t('datasetHitTesting.dateTimeFormat') as string)}
              </td>
              <td>
                {
                  (['indexing', 'splitting', 'parsing', 'cleaning'].includes(doc.indexing_status) && doc?.data_source_type === DataSourceType.NOTION)
                    ? <ProgressBar percent={doc.percent || 0} />
                    : <StatusItem status={doc.display_status} />
                }
              </td>
              <td>
                <OperationAction
                  datasetId={datasetId}
                  detail={pick(doc, ['enabled', 'archived', 'id', 'data_source_type', 'doc_form'])}
                  onUpdate={onUpdate}
                />
              </td>
            </tr>
          })}
        </tbody>
      </table>
    </>
  )
}

export default DocumentList<|MERGE_RESOLUTION|>--- conflicted
+++ resolved
@@ -220,7 +220,6 @@
       <Divider className='!ml-4 !mr-2 !h-3' type='vertical' />
     </>}
     <Popover
-<<<<<<< HEAD
       htmlContent={
         <div className='w-full py-1'>
           {!isListScene && <>
@@ -280,9 +279,6 @@
           </div>
         </div>
       }
-=======
-      htmlContent={<Operations />}
->>>>>>> 39574dcf
       trigger='click'
       position='br'
       btnElement={
