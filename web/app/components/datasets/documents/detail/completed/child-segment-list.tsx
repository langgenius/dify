--- conflicted
+++ resolved
@@ -93,20 +93,6 @@
       isParagraphMode ? 'pb-2 pt-1' : 'grow px-3',
       (isFullDocMode && isLoading) && 'overflow-y-hidden',
     )}>
-<<<<<<< HEAD
-      {isFullDocMode ? <Divider type='horizontal' className='my-1 h-[1px] bg-divider-subtle' /> : null}
-      <div className={classNames('flex items-center justify-between', isFullDocMode ? 'sticky -top-2 left-0 bg-background-default pb-3 pt-2' : '')}>
-        <div className={classNames(
-          'flex h-7 items-center rounded-lg pl-1 pr-3',
-          isParagraphMode && 'cursor-pointer',
-          (isParagraphMode && collapsed) && 'bg-dataset-child-chunk-expand-btn-bg',
-          isFullDocMode && 'pl-0',
-        )}
-        onClick={(event) => {
-          event.stopPropagation()
-          toggleCollapse()
-        }}
-=======
       {isFullDocMode ? <Divider type='horizontal' className='my-1 h-px bg-divider-subtle' /> : null}
       <div className={cn('flex items-center justify-between', isFullDocMode ? 'sticky -top-2 left-0 bg-background-default pb-3 pt-2' : '')}>
         <div
@@ -120,7 +106,6 @@
             event.stopPropagation()
             toggleCollapse()
           }}
->>>>>>> 5bc6e8a4
         >
           {
             isParagraphMode
@@ -132,17 +117,10 @@
               : null
           }
           <span className='system-sm-semibold-uppercase text-text-secondary'>{totalText}</span>
-<<<<<<< HEAD
-          <span className={classNames('pl-1.5 text-xs font-medium text-text-quaternary', isParagraphMode ? 'hidden group-hover/card:inline-block' : '')}>·</span>
-          <button
-            type='button'
-            className={classNames(
-=======
           <span className={cn('pl-1.5 text-xs font-medium text-text-quaternary', isParagraphMode ? 'hidden group-hover/card:inline-block' : '')}>·</span>
           <button
             type='button'
             className={cn(
->>>>>>> 5bc6e8a4
               'system-xs-semibold-uppercase px-1.5 py-1 text-components-button-secondary-accent-text',
               isParagraphMode ? 'hidden group-hover/card:inline-block' : '',
               (isFullDocMode && isLoading) ? 'text-components-button-secondary-accent-text-disabled' : '',
@@ -169,22 +147,14 @@
       </div>
       {isLoading ? <FullDocListSkeleton /> : null}
       {((isFullDocMode && !isLoading) || !collapsed)
-<<<<<<< HEAD
-        ? <div className={classNames('flex gap-x-0.5', isFullDocMode ? 'mb-6 grow' : 'items-center')}>
-=======
         ? <div className={cn('flex gap-x-0.5', isFullDocMode ? 'mb-6 grow' : 'items-center')}>
->>>>>>> 5bc6e8a4
           {isParagraphMode && (
             <div className='self-stretch'>
               <Divider type='vertical' className='mx-[7px] w-[2px] bg-text-accent-secondary' />
             </div>
           )}
           {childChunks.length > 0
-<<<<<<< HEAD
-            ? <FormattedText className={classNames('flex w-full flex-col !leading-6', isParagraphMode ? 'gap-y-2' : 'gap-y-3')}>
-=======
             ? <FormattedText className={cn('flex w-full flex-col !leading-6', isParagraphMode ? 'gap-y-2' : 'gap-y-3')}>
->>>>>>> 5bc6e8a4
               {childChunks.map((childChunk) => {
                 const edited = childChunk.updated_at !== childChunk.created_at
                 const focused = currChildChunk?.childChunkInfo?.id === childChunk.id
