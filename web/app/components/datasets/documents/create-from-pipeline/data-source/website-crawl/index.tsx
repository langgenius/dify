'use client'
import React, { useCallback, useRef, useState } from 'react'
import { useTranslation } from 'react-i18next'
import type { CrawlResultItem } from '@/models/datasets'
import { CrawlStep } from '@/models/datasets'
import Header from '../base/header'
import Options from './base/options'
import Crawling from './base/crawling'
import ErrorMessage from './base/error-message'
import CrawledResult from './base/crawled-result'
import {
  useDraftPipelinePreProcessingParams,
  usePublishedPipelinePreProcessingParams,
} from '@/service/use-pipeline'
import { useDatasetDetailContextWithSelector } from '@/context/dataset-detail'
import { DatasourceType } from '@/models/pipeline'
import { ssePost } from '@/service/base'
import type {
  DataSourceNodeCompletedResponse,
  DataSourceNodeErrorResponse,
  DataSourceNodeProcessingResponse,
} from '@/types/pipeline'
import type { DataSourceNodeType } from '@/app/components/workflow/nodes/data-source/types'
import { useDataSourceStore, useDataSourceStoreWithSelector } from '../store'
import { useShallow } from 'zustand/react/shallow'
import { useModalContextSelector } from '@/context/modal-context'
import { useGetDataSourceAuth } from '@/service/use-datasource'
import { useDocLink } from '@/context/i18n'
import { ACCOUNT_SETTING_TAB } from '@/app/components/header/account-setting/constants'

const I18N_PREFIX = 'datasetCreation.stepOne.website'

export type WebsiteCrawlProps = {
  nodeId: string
  nodeData: DataSourceNodeType
  onCredentialChange: (credentialId: string) => void
  isInPipeline?: boolean
  supportBatchUpload?: boolean
}

const WebsiteCrawl = ({
  nodeId,
  nodeData,
  isInPipeline = false,
<<<<<<< HEAD
  supportBatchUpload = false,
=======
  supportBatchUpload = true,
>>>>>>> 1f91a971
  onCredentialChange,
}: WebsiteCrawlProps) => {
  const { t } = useTranslation()
  const docLink = useDocLink()
  const [totalNum, setTotalNum] = useState(0)
  const [crawledNum, setCrawledNum] = useState(0)
  const [crawlErrorMessage, setCrawlErrorMessage] = useState('')
  const pipelineId = useDatasetDetailContextWithSelector(s => s.dataset?.pipeline_id)
  const setShowAccountSettingModal = useModalContextSelector(s => s.setShowAccountSettingModal)
  const {
    crawlResult,
    step,
    checkedCrawlResult,
    previewIndex,
    currentCredentialId,
  } = useDataSourceStoreWithSelector(useShallow(state => ({
    crawlResult: state.crawlResult,
    step: state.step,
    checkedCrawlResult: state.websitePages,
    previewIndex: state.previewIndex,
    currentCredentialId: state.currentCredentialId,
  })))

  const { data: dataSourceAuth } = useGetDataSourceAuth({
    pluginId: nodeData.plugin_id,
    provider: nodeData.provider_name,
  })

  const dataSourceStore = useDataSourceStore()

  const usePreProcessingParams = useRef(!isInPipeline ? usePublishedPipelinePreProcessingParams : useDraftPipelinePreProcessingParams)
  const { data: paramsConfig, isFetching: isFetchingParams } = usePreProcessingParams.current({
    pipeline_id: pipelineId!,
    node_id: nodeId,
  }, !!pipelineId && !!nodeId)

  const isInit = step === CrawlStep.init
  const isCrawlFinished = step === CrawlStep.finished
  const isRunning = step === CrawlStep.running
  const showError = isCrawlFinished && crawlErrorMessage
  const datasourceNodeRunURL = !isInPipeline
    ? `/rag/pipelines/${pipelineId}/workflows/published/datasource/nodes/${nodeId}/run`
    : `/rag/pipelines/${pipelineId}/workflows/draft/datasource/nodes/${nodeId}/run`

  const handleCheckedCrawlResultChange = useCallback((checkedCrawlResult: CrawlResultItem[]) => {
    const { setWebsitePages } = dataSourceStore.getState()
    setWebsitePages(checkedCrawlResult)
  }, [dataSourceStore])

  const handlePreview = useCallback((website: CrawlResultItem, index: number) => {
    const { setCurrentWebsite, setPreviewIndex } = dataSourceStore.getState()
    setCurrentWebsite(website)
    setPreviewIndex(index)
  }, [dataSourceStore])

  const handleRun = useCallback(async (value: Record<string, any>) => {
    const { setStep, setCrawlResult, currentCredentialId } = dataSourceStore.getState()

    setStep(CrawlStep.running)
    ssePost(
      datasourceNodeRunURL,
      {
        body: {
          inputs: value,
          datasource_type: DatasourceType.websiteCrawl,
          credential_id: currentCredentialId,
          response_mode: 'streaming',
        },
      },
      {
        onDataSourceNodeProcessing: (data: DataSourceNodeProcessingResponse) => {
          setTotalNum(data.total ?? 0)
          setCrawledNum(data.completed ?? 0)
        },
        onDataSourceNodeCompleted: (data: DataSourceNodeCompletedResponse) => {
          const { data: crawlData, time_consuming } = data
          const crawlResultData = {
            data: crawlData as CrawlResultItem[],
            time_consuming: time_consuming ?? 0,
          }
          setCrawlResult(crawlResultData)
          handleCheckedCrawlResultChange(supportBatchUpload ? crawlData : crawlData.slice(0, 1)) // default select the crawl result
          setCrawlErrorMessage('')
          setStep(CrawlStep.finished)
        },
        onDataSourceNodeError: (error: DataSourceNodeErrorResponse) => {
          setCrawlErrorMessage(error.error || t(`${I18N_PREFIX}.unknownError`))
          setStep(CrawlStep.finished)
        },
      },
    )
  }, [dataSourceStore, datasourceNodeRunURL, handleCheckedCrawlResultChange, supportBatchUpload, t])

  const handleSubmit = useCallback((value: Record<string, any>) => {
    handleRun(value)
  }, [handleRun])

  const handleSetting = useCallback(() => {
    setShowAccountSettingModal({
      payload: ACCOUNT_SETTING_TAB.DATA_SOURCE,
    })
  }, [setShowAccountSettingModal])

  const handleCredentialChange = useCallback((credentialId: string) => {
    setCrawledNum(0)
    setTotalNum(0)
    setCrawlErrorMessage('')
    onCredentialChange(credentialId)
  }, [onCredentialChange])

  return (
    <div className='flex flex-col'>
      <Header
        docTitle='Docs'
        docLink={docLink('/guides/knowledge-base/knowledge-pipeline/authorize-data-source')}
        onClickConfiguration={handleSetting}
        pluginName={nodeData.datasource_label}
        currentCredentialId={currentCredentialId}
        onCredentialChange={handleCredentialChange}
        credentials={dataSourceAuth?.result || []}
      />
      <div className='mt-2 rounded-xl border border-components-panel-border bg-background-default-subtle'>
        <Options
          variables={paramsConfig?.variables || []}
          step={step}
          runDisabled={!currentCredentialId || isFetchingParams}
          onSubmit={handleSubmit}
        />
      </div>
      {!isInit && (
        <div className='relative flex flex-col'>
          {isRunning && (
            <Crawling
              crawledNum={crawledNum}
              totalNum={totalNum}
            />
          )}
          {showError && (
            <ErrorMessage
              className='mt-2'
              title={t(`${I18N_PREFIX}.exceptionErrorTitle`)}
              errorMsg={crawlErrorMessage}
            />
          )}
          {isCrawlFinished && !showError && (
            <CrawledResult
              className='mt-2'
              list={crawlResult?.data || []}
              checkedList={checkedCrawlResult}
              onSelectedChange={handleCheckedCrawlResultChange}
              usedTime={Number.parseFloat(crawlResult?.time_consuming as string) || 0}
              previewIndex={previewIndex}
              onPreview={handlePreview}
              showPreview={!isInPipeline}
              isMultipleChoice={supportBatchUpload} // only support single choice in test run
            />
          )}
        </div>
      )}
    </div>
  )
}
export default React.memo(WebsiteCrawl)<|MERGE_RESOLUTION|>--- conflicted
+++ resolved
@@ -42,11 +42,7 @@
   nodeId,
   nodeData,
   isInPipeline = false,
-<<<<<<< HEAD
-  supportBatchUpload = false,
-=======
   supportBatchUpload = true,
->>>>>>> 1f91a971
   onCredentialChange,
 }: WebsiteCrawlProps) => {
   const { t } = useTranslation()
