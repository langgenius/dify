import type { DataSourceNodeType } from '@/app/components/workflow/nodes/data-source/types'
import Header from '../base/header'
import { useCallback, useEffect, useMemo, useRef, useState } from 'react'
import FileList from './file-list'
import type { OnlineDriveFile } from '@/models/pipeline'
import { DatasourceType, OnlineDriveFileType } from '@/models/pipeline'
import { useDatasetDetailContextWithSelector } from '@/context/dataset-detail'
import { ssePost } from '@/service/base'
import type { DataSourceNodeCompletedResponse, DataSourceNodeErrorResponse } from '@/types/pipeline'
import Toast from '@/app/components/base/toast'
import { useDataSourceStore, useDataSourceStoreWithSelector } from '../store'
import { convertOnlineDriveData } from './utils'
import { produce } from 'immer'
import { useShallow } from 'zustand/react/shallow'
import { useModalContextSelector } from '@/context/modal-context'
import { useGetDataSourceAuth } from '@/service/use-datasource'
import { useDocLink } from '@/context/i18n'
import { ACCOUNT_SETTING_TAB } from '@/app/components/header/account-setting/constants'

type OnlineDriveProps = {
  nodeId: string
  nodeData: DataSourceNodeType
  onCredentialChange: (credentialId: string) => void
  isInPipeline?: boolean
  supportBatchUpload?: boolean
}

const OnlineDrive = ({
  nodeId,
  nodeData,
  isInPipeline = false,
<<<<<<< HEAD
  supportBatchUpload = false,
=======
  supportBatchUpload = true,
>>>>>>> 1f91a971
  onCredentialChange,
}: OnlineDriveProps) => {
  const docLink = useDocLink()
  const [isInitialMount, setIsInitialMount] = useState(true)
  const pipelineId = useDatasetDetailContextWithSelector(s => s.dataset?.pipeline_id)
  const setShowAccountSettingModal = useModalContextSelector(s => s.setShowAccountSettingModal)
  const {
    nextPageParameters,
    breadcrumbs,
    prefix,
    keywords,
    bucket,
    selectedFileIds,
    onlineDriveFileList,
    currentCredentialId,
  } = useDataSourceStoreWithSelector(useShallow(state => ({
    nextPageParameters: state.nextPageParameters,
    breadcrumbs: state.breadcrumbs,
    prefix: state.prefix,
    keywords: state.keywords,
    bucket: state.bucket,
    selectedFileIds: state.selectedFileIds,
    onlineDriveFileList: state.onlineDriveFileList,
    currentCredentialId: state.currentCredentialId,
  })))
  const dataSourceStore = useDataSourceStore()
  const [isLoading, setIsLoading] = useState(false)
  const isLoadingRef = useRef(false)

  const { data: dataSourceAuth } = useGetDataSourceAuth({
    pluginId: nodeData.plugin_id,
    provider: nodeData.provider_name,
  })

  const datasourceNodeRunURL = !isInPipeline
    ? `/rag/pipelines/${pipelineId}/workflows/published/datasource/nodes/${nodeId}/run`
    : `/rag/pipelines/${pipelineId}/workflows/draft/datasource/nodes/${nodeId}/run`

  const getOnlineDriveFiles = useCallback(async () => {
    if (isLoadingRef.current) return
    const { nextPageParameters, prefix, bucket, onlineDriveFileList, currentCredentialId } = dataSourceStore.getState()
    setIsLoading(true)
    isLoadingRef.current = true
    ssePost(
      datasourceNodeRunURL,
      {
        body: {
          inputs: {
            prefix: prefix[prefix.length - 1],
            bucket,
            next_page_parameters: nextPageParameters,
            max_keys: 30,
          },
          datasource_type: DatasourceType.onlineDrive,
          credential_id: currentCredentialId,
        },
      },
      {
        onDataSourceNodeCompleted: (documentsData: DataSourceNodeCompletedResponse) => {
          const { setOnlineDriveFileList, isTruncated, currentNextPageParametersRef, setHasBucket } = dataSourceStore.getState()
          const {
            fileList: newFileList,
            isTruncated: newIsTruncated,
            nextPageParameters: newNextPageParameters,
            hasBucket: newHasBucket,
          } = convertOnlineDriveData(documentsData.data, breadcrumbs, bucket)
          setOnlineDriveFileList([...onlineDriveFileList, ...newFileList])
          isTruncated.current = newIsTruncated
          currentNextPageParametersRef.current = newNextPageParameters
          setHasBucket(newHasBucket)
          setIsLoading(false)
          isLoadingRef.current = false
        },
        onDataSourceNodeError: (error: DataSourceNodeErrorResponse) => {
          Toast.notify({
            type: 'error',
            message: error.error,
          })
          setIsLoading(false)
          isLoadingRef.current = false
        },
      },
    )
  }, [dataSourceStore, datasourceNodeRunURL, breadcrumbs])

  useEffect(() => {
    if (!currentCredentialId) return
    if (isInitialMount) {
      // Only fetch files on initial mount if fileList is empty
      if (onlineDriveFileList.length === 0)
        getOnlineDriveFiles()
      setIsInitialMount(false)
    }
    else {
      getOnlineDriveFiles()
    }
  }, [nextPageParameters, prefix, bucket, currentCredentialId])

  const filteredOnlineDriveFileList = useMemo(() => {
    if (keywords)
      return onlineDriveFileList.filter(file => file.name.toLowerCase().includes(keywords.toLowerCase()))
    return onlineDriveFileList
  }, [onlineDriveFileList, keywords])

  const updateKeywords = useCallback((keywords: string) => {
    const { setKeywords } = dataSourceStore.getState()
    setKeywords(keywords)
  }, [dataSourceStore])

  const resetKeywords = useCallback(() => {
    const { setKeywords } = dataSourceStore.getState()

    setKeywords('')
  }, [dataSourceStore])

  const handleSelectFile = useCallback((file: OnlineDriveFile) => {
    const { selectedFileIds, setSelectedFileIds } = dataSourceStore.getState()
    if (file.type === OnlineDriveFileType.bucket) return
    const newSelectedFileList = produce(selectedFileIds, (draft) => {
      if (draft.includes(file.id)) {
        const index = draft.indexOf(file.id)
        draft.splice(index, 1)
      }
      else {
        if (!supportBatchUpload && draft.length >= 1) return
        draft.push(file.id)
      }
    })
    setSelectedFileIds(newSelectedFileList)
  }, [dataSourceStore, supportBatchUpload])

  const handleOpenFolder = useCallback((file: OnlineDriveFile) => {
    const { breadcrumbs, prefix, setBreadcrumbs, setPrefix, setBucket, setOnlineDriveFileList, setSelectedFileIds } = dataSourceStore.getState()
    if (file.type === OnlineDriveFileType.file) return
    setOnlineDriveFileList([])
    if (file.type === OnlineDriveFileType.bucket) {
      setBucket(file.name)
    }
    else {
      setSelectedFileIds([])
      const newBreadcrumbs = produce(breadcrumbs, (draft) => {
        draft.push(file.name)
      })
      const newPrefix = produce(prefix, (draft) => {
        draft.push(file.id)
      })
      setBreadcrumbs(newBreadcrumbs)
      setPrefix(newPrefix)
    }
  }, [dataSourceStore])

  const handleSetting = useCallback(() => {
    setShowAccountSettingModal({
      payload: ACCOUNT_SETTING_TAB.DATA_SOURCE,
    })
  }, [setShowAccountSettingModal])

  return (
    <div className='flex flex-col gap-y-2'>
      <Header
        docTitle='Docs'
        docLink={docLink('/guides/knowledge-base/knowledge-pipeline/authorize-data-source')}
        onClickConfiguration={handleSetting}
        pluginName={nodeData.datasource_label}
        currentCredentialId={currentCredentialId}
        onCredentialChange={onCredentialChange}
        credentials={dataSourceAuth?.result || []}
      />
      <FileList
        fileList={filteredOnlineDriveFileList}
        selectedFileIds={selectedFileIds}
        breadcrumbs={breadcrumbs}
        keywords={keywords}
        bucket={bucket}
        resetKeywords={resetKeywords}
        updateKeywords={updateKeywords}
        searchResultsLength={filteredOnlineDriveFileList.length}
        handleSelectFile={handleSelectFile}
        handleOpenFolder={handleOpenFolder}
        isInPipeline={isInPipeline}
        isLoading={isLoading}
        supportBatchUpload={supportBatchUpload}
      />
    </div>
  )
}

export default OnlineDrive<|MERGE_RESOLUTION|>--- conflicted
+++ resolved
@@ -29,11 +29,7 @@
   nodeId,
   nodeData,
   isInPipeline = false,
-<<<<<<< HEAD
-  supportBatchUpload = false,
-=======
   supportBatchUpload = true,
->>>>>>> 1f91a971
   onCredentialChange,
 }: OnlineDriveProps) => {
   const docLink = useDocLink()
