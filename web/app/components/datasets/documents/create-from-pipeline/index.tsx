--- conflicted
+++ resolved
@@ -107,8 +107,6 @@
     return false
   }, [allFileLoaded, datasource, datasourceType, enableBilling, isVectorSpaceFull, onlineDocuments.length, onlineDriveFileList.length, websitePages.length])
   const supportBatchUpload = !enableBilling || plan.type !== 'sandbox'
-<<<<<<< HEAD
-=======
 
   const [isShowPlanUpgradeModal, {
     setTrue: showPlanUpgradeModal,
@@ -136,7 +134,6 @@
     }
     doHandleNextStep()
   }, [datasourceType, doHandleNextStep, localFileList.length, onlineDocuments.length, selectedFileIds.length, showPlanUpgradeModal, supportBatchUpload, websitePages.length])
->>>>>>> 1f91a971
 
   const nextBtnDisabled = useMemo(() => {
     if (!datasource) return true
@@ -159,20 +156,16 @@
   const showSelect = useMemo(() => {
     if (datasourceType === DatasourceType.onlineDocument) {
       const pagesCount = currentWorkspace?.pages.length ?? 0
-      return supportBatchUpload && pagesCount > 0
+      return pagesCount > 0
     }
     if (datasourceType === DatasourceType.onlineDrive) {
       const isBucketList = onlineDriveFileList.some(file => file.type === 'bucket')
-      return supportBatchUpload && !isBucketList && onlineDriveFileList.filter((item) => {
+      return !isBucketList && onlineDriveFileList.filter((item) => {
         return item.type !== 'bucket'
       }).length > 0
     }
     return false
-<<<<<<< HEAD
-  }, [currentWorkspace?.pages.length, datasourceType, supportBatchUpload, onlineDriveFileList])
-=======
   }, [currentWorkspace?.pages.length, datasourceType, onlineDriveFileList])
->>>>>>> 1f91a971
 
   const totalOptions = useMemo(() => {
     if (datasourceType === DatasourceType.onlineDocument)
@@ -490,7 +483,6 @@
                       nodeId={datasource!.nodeId}
                       nodeData={datasource!.nodeData}
                       onCredentialChange={handleCredentialChange}
-                      supportBatchUpload={supportBatchUpload}
                     />
                   )}
                   {datasourceType === DatasourceType.websiteCrawl && (
@@ -498,7 +490,6 @@
                       nodeId={datasource!.nodeId}
                       nodeData={datasource!.nodeData}
                       onCredentialChange={handleCredentialChange}
-                      supportBatchUpload={supportBatchUpload}
                     />
                   )}
                   {datasourceType === DatasourceType.onlineDrive && (
@@ -506,7 +497,6 @@
                       nodeId={datasource!.nodeId}
                       nodeData={datasource!.nodeData}
                       onCredentialChange={handleCredentialChange}
-                      supportBatchUpload={supportBatchUpload}
                     />
                   )}
                   {isShowVectorSpaceFull && (
