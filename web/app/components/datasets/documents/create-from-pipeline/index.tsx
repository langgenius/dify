'use client'
import { useCallback, useMemo, useRef, useState } from 'react'
import DataSourceOptions from './data-source-options'
import type { CrawlResultItem, DocumentItem, CustomFile as File, FileIndexingEstimateResponse } from '@/models/datasets'
import LocalFile from '@/app/components/datasets/documents/create-from-pipeline/data-source/local-file'
import { useProviderContextSelector } from '@/context/provider-context'
import type { NotionPage } from '@/models/common'
import OnlineDocuments from '@/app/components/datasets/documents/create-from-pipeline/data-source/online-documents'
import VectorSpaceFull from '@/app/components/billing/vector-space-full'
import WebsiteCrawl from '@/app/components/datasets/documents/create-from-pipeline/data-source/website-crawl'
import OnlineDrive from '@/app/components/datasets/documents/create-from-pipeline/data-source/online-drive'
import Actions from './actions'
import { useTranslation } from 'react-i18next'
import type { Datasource } from '@/app/components/rag-pipeline/components/panel/test-run/types'
import LeftHeader from './left-header'
import { usePublishedPipelineInfo, useRunPublishedPipeline } from '@/service/use-pipeline'
import { useDatasetDetailContextWithSelector } from '@/context/dataset-detail'
import Loading from '@/app/components/base/loading'
import type { Node } from '@/app/components/workflow/types'
import type { DataSourceNodeType } from '@/app/components/workflow/nodes/data-source/types'
import FilePreview from './preview/file-preview'
import OnlineDocumentPreview from './preview/online-document-preview'
import WebsitePreview from './preview/web-preview'
import ProcessDocuments from './process-documents'
import ChunkPreview from './preview/chunk-preview'
import Processing from './processing'
import type {
  InitialDocumentDetail,
  OnlineDriveFile,
  PublishedPipelineRunPreviewResponse,
  PublishedPipelineRunResponse,
} from '@/models/pipeline'
import { DatasourceType } from '@/models/pipeline'
import { TransferMethod } from '@/types/app'
import { useAddDocumentsSteps, useLocalFile, useOnlineDocument, useOnlineDrive, useWebsiteCrawl } from './hooks'
import DataSourceProvider from './data-source/store/provider'
import { useDataSourceStore } from './data-source/store'
import { useFileUploadConfig } from '@/service/use-common'
import UpgradeCard from '../../create/step-one/upgrade-card'
import Divider from '@/app/components/base/divider'
import { useBoolean } from 'ahooks'
import PlanUpgradeModal from '@/app/components/billing/plan-upgrade-modal'

const CreateFormPipeline = () => {
  const { t } = useTranslation()
  const plan = useProviderContextSelector(state => state.plan)
  const enableBilling = useProviderContextSelector(state => state.enableBilling)
  const pipelineId = useDatasetDetailContextWithSelector(s => s.dataset?.pipeline_id)
  const [datasource, setDatasource] = useState<Datasource>()
  const [estimateData, setEstimateData] = useState<FileIndexingEstimateResponse | undefined>(undefined)
  const [batchId, setBatchId] = useState('')
  const [documents, setDocuments] = useState<InitialDocumentDetail[]>([])
  const dataSourceStore = useDataSourceStore()

  const isPreview = useRef(false)
  const formRef = useRef<any>(null)

  const { data: pipelineInfo, isFetching: isFetchingPipelineInfo } = usePublishedPipelineInfo(pipelineId || '')
  const { data: fileUploadConfigResponse } = useFileUploadConfig()

  const {
    steps,
    currentStep,
    handleNextStep: doHandleNextStep,
    handleBackStep,
  } = useAddDocumentsSteps()
  const {
    localFileList,
    allFileLoaded,
    currentLocalFile,
    hidePreviewLocalFile,
  } = useLocalFile()
  const {
    currentWorkspace,
    onlineDocuments,
    currentDocument,
    PagesMapAndSelectedPagesId,
    hidePreviewOnlineDocument,
    clearOnlineDocumentData,
  } = useOnlineDocument()
  const {
    websitePages,
    currentWebsite,
    hideWebsitePreview,
    clearWebsiteCrawlData,
  } = useWebsiteCrawl()
  const {
    onlineDriveFileList,
    selectedFileIds,
    selectedOnlineDriveFileList,
    clearOnlineDriveData,
  } = useOnlineDrive()

  const datasourceType = useMemo(() => datasource?.nodeData.provider_type, [datasource])
  const isVectorSpaceFull = plan.usage.vectorSpace >= plan.total.vectorSpace
  const isShowVectorSpaceFull = useMemo(() => {
    if (!datasource)
      return false
    if (datasourceType === DatasourceType.localFile)
      return allFileLoaded && isVectorSpaceFull && enableBilling
    if (datasourceType === DatasourceType.onlineDocument)
      return onlineDocuments.length > 0 && isVectorSpaceFull && enableBilling
    if (datasourceType === DatasourceType.websiteCrawl)
      return websitePages.length > 0 && isVectorSpaceFull && enableBilling
    if (datasourceType === DatasourceType.onlineDrive)
      return onlineDriveFileList.length > 0 && isVectorSpaceFull && enableBilling
    return false
  }, [allFileLoaded, datasource, datasourceType, enableBilling, isVectorSpaceFull, onlineDocuments.length, onlineDriveFileList.length, websitePages.length])
  const supportBatchUpload = !enableBilling || plan.type !== 'sandbox'

  const [isShowPlanUpgradeModal, {
    setTrue: showPlanUpgradeModal,
    setFalse: hidePlanUpgradeModal,
  }] = useBoolean(false)
  const handleNextStep = useCallback(() => {
    if (!supportBatchUpload) {
      let isMultiple = false
      if (datasourceType === DatasourceType.localFile && localFileList.length > 1)
        isMultiple = true

      if (datasourceType === DatasourceType.onlineDocument && onlineDocuments.length > 1)
        isMultiple = true

      if (datasourceType === DatasourceType.websiteCrawl && websitePages.length > 1)
        isMultiple = true

      if (datasourceType === DatasourceType.onlineDrive && selectedFileIds.length > 1)
        isMultiple = true

      if (isMultiple) {
        showPlanUpgradeModal()
        return
      }
    }
    doHandleNextStep()
  }, [datasourceType, doHandleNextStep, localFileList.length, onlineDocuments.length, selectedFileIds.length, showPlanUpgradeModal, supportBatchUpload, websitePages.length])

  const nextBtnDisabled = useMemo(() => {
    if (!datasource) return true
    if (datasourceType === DatasourceType.localFile)
      return isShowVectorSpaceFull || !localFileList.length || !allFileLoaded
    if (datasourceType === DatasourceType.onlineDocument)
      return isShowVectorSpaceFull || !onlineDocuments.length
    if (datasourceType === DatasourceType.websiteCrawl)
      return isShowVectorSpaceFull || !websitePages.length
    if (datasourceType === DatasourceType.onlineDrive)
      return isShowVectorSpaceFull || !selectedFileIds.length
    return false
  }, [datasource, datasourceType, isShowVectorSpaceFull, localFileList.length, allFileLoaded, onlineDocuments.length, websitePages.length, selectedFileIds.length])

  const fileUploadConfig = useMemo(() => fileUploadConfigResponse ?? {
    file_size_limit: 15,
    batch_count_limit: 5,
  }, [fileUploadConfigResponse])

  const showSelect = useMemo(() => {
    if (datasourceType === DatasourceType.onlineDocument) {
      const pagesCount = currentWorkspace?.pages.length ?? 0
      return pagesCount > 0
    }
    if (datasourceType === DatasourceType.onlineDrive) {
      const isBucketList = onlineDriveFileList.some(file => file.type === 'bucket')
      return !isBucketList && onlineDriveFileList.filter((item) => {
        return item.type !== 'bucket'
      }).length > 0
    }
    return false
  }, [currentWorkspace?.pages.length, datasourceType, onlineDriveFileList])

  const totalOptions = useMemo(() => {
    if (datasourceType === DatasourceType.onlineDocument)
      return currentWorkspace?.pages.length
    if (datasourceType === DatasourceType.onlineDrive) {
      return onlineDriveFileList.filter((item) => {
        return item.type !== 'bucket'
      }).length
    }
  }, [currentWorkspace?.pages.length, datasourceType, onlineDriveFileList])

  const selectedOptions = useMemo(() => {
    if (datasourceType === DatasourceType.onlineDocument)
      return onlineDocuments.length
    if (datasourceType === DatasourceType.onlineDrive)
      return selectedFileIds.length
  }, [datasourceType, onlineDocuments.length, selectedFileIds.length])

  const tip = useMemo(() => {
    if (datasourceType === DatasourceType.onlineDocument)
      return t('datasetPipeline.addDocuments.selectOnlineDocumentTip', { count: 50 })
    if (datasourceType === DatasourceType.onlineDrive) {
      return t('datasetPipeline.addDocuments.selectOnlineDriveTip', {
        count: fileUploadConfig.batch_count_limit,
        fileSize: fileUploadConfig.file_size_limit,
      })
    }
    return ''
  }, [datasourceType, fileUploadConfig.batch_count_limit, fileUploadConfig.file_size_limit, t])

  const { mutateAsync: runPublishedPipeline, isIdle, isPending } = useRunPublishedPipeline()

  const handlePreviewChunks = useCallback(async (data: Record<string, any>) => {
    if (!datasource)
      return
    const {
      previewLocalFileRef,
      previewOnlineDocumentRef,
      previewWebsitePageRef,
      previewOnlineDriveFileRef,
      currentCredentialId,
    } = dataSourceStore.getState()
    const datasourceInfoList: Record<string, any>[] = []
    if (datasourceType === DatasourceType.localFile) {
      const { id, name, type, size, extension, mime_type } = previewLocalFileRef.current as File
      const documentInfo = {
        related_id: id,
        name,
        type,
        size,
        extension,
        mime_type,
        url: '',
        transfer_method: TransferMethod.local_file,
        credential_id: currentCredentialId,
      }
      datasourceInfoList.push(documentInfo)
    }
    if (datasourceType === DatasourceType.onlineDocument) {
      const { workspace_id, ...rest } = previewOnlineDocumentRef.current!
      const documentInfo = {
        workspace_id,
        page: rest,
        credential_id: currentCredentialId,
      }
      datasourceInfoList.push(documentInfo)
    }
    if (datasourceType === DatasourceType.websiteCrawl) {
      datasourceInfoList.push({
        ...previewWebsitePageRef.current!,
        credential_id: currentCredentialId,
      })
    }
    if (datasourceType === DatasourceType.onlineDrive) {
      const { bucket } = dataSourceStore.getState()
      const { id, type, name } = previewOnlineDriveFileRef.current!
      datasourceInfoList.push({
        bucket,
        id,
        name,
        type,
        credential_id: currentCredentialId,
      })
    }
    await runPublishedPipeline({
      pipeline_id: pipelineId!,
      inputs: data,
      start_node_id: datasource.nodeId,
      datasource_type: datasourceType as DatasourceType,
      datasource_info_list: datasourceInfoList,
      is_preview: true,
    }, {
      onSuccess: (res) => {
        setEstimateData((res as PublishedPipelineRunPreviewResponse).data.outputs)
      },
    })
  }, [datasource, datasourceType, runPublishedPipeline, pipelineId, dataSourceStore])

  const handleProcess = useCallback(async (data: Record<string, any>) => {
    if (!datasource)
      return
    const { currentCredentialId } = dataSourceStore.getState()
    const datasourceInfoList: Record<string, any>[] = []
    if (datasourceType === DatasourceType.localFile) {
      const {
        localFileList,
      } = dataSourceStore.getState()
      localFileList.forEach((file) => {
        const { id, name, type, size, extension, mime_type } = file.file
        const documentInfo = {
          related_id: id,
          name,
          type,
          size,
          extension,
          mime_type,
          url: '',
          transfer_method: TransferMethod.local_file,
          credential_id: currentCredentialId,
        }
        datasourceInfoList.push(documentInfo)
      })
    }
    if (datasourceType === DatasourceType.onlineDocument) {
      const {
        onlineDocuments,
      } = dataSourceStore.getState()
      onlineDocuments.forEach((page) => {
        const { workspace_id, ...rest } = page
        const documentInfo = {
          workspace_id,
          page: rest,
          credential_id: currentCredentialId,
        }
        datasourceInfoList.push(documentInfo)
      })
    }
    if (datasourceType === DatasourceType.websiteCrawl) {
      const {
        websitePages,
      } = dataSourceStore.getState()
      websitePages.forEach((websitePage) => {
        datasourceInfoList.push({
          ...websitePage,
          credential_id: currentCredentialId,
        })
      })
    }
    if (datasourceType === DatasourceType.onlineDrive) {
      const {
        bucket,
        selectedFileIds,
        onlineDriveFileList,
      } = dataSourceStore.getState()
      selectedFileIds.forEach((id) => {
        const file = onlineDriveFileList.find(file => file.id === id)
        datasourceInfoList.push({
          bucket,
          id: file?.id,
          name: file?.name,
          type: file?.type,
          credential_id: currentCredentialId,
        })
      })
    }
    await runPublishedPipeline({
      pipeline_id: pipelineId!,
      inputs: data,
      start_node_id: datasource.nodeId,
      datasource_type: datasourceType as DatasourceType,
      datasource_info_list: datasourceInfoList,
      is_preview: false,
    }, {
      onSuccess: (res) => {
        setBatchId((res as PublishedPipelineRunResponse).batch || '')
        setDocuments((res as PublishedPipelineRunResponse).documents || [])
        handleNextStep()
      },
    })
  }, [dataSourceStore, datasource, datasourceType, handleNextStep, pipelineId, runPublishedPipeline])

  const onClickProcess = useCallback(() => {
    isPreview.current = false
    formRef.current?.submit()
  }, [])

  const onClickPreview = useCallback(() => {
    isPreview.current = true
    formRef.current?.submit()
  }, [])

  const handleSubmit = useCallback((data: Record<string, any>) => {
    if (isPreview.current)
      handlePreviewChunks(data)
    else
      handleProcess(data)
  }, [handlePreviewChunks, handleProcess])

  const handlePreviewFileChange = useCallback((file: DocumentItem) => {
    const { previewLocalFileRef } = dataSourceStore.getState()
    previewLocalFileRef.current = file
    onClickPreview()
  }, [dataSourceStore, onClickPreview])

  const handlePreviewOnlineDocumentChange = useCallback((page: NotionPage) => {
    const { previewOnlineDocumentRef } = dataSourceStore.getState()
    previewOnlineDocumentRef.current = page
    onClickPreview()
  }, [dataSourceStore, onClickPreview])

  const handlePreviewWebsiteChange = useCallback((website: CrawlResultItem) => {
    const { previewWebsitePageRef } = dataSourceStore.getState()
    previewWebsitePageRef.current = website
    onClickPreview()
  }, [dataSourceStore, onClickPreview])

  const handlePreviewOnlineDriveFileChange = useCallback((file: OnlineDriveFile) => {
    const { previewOnlineDriveFileRef } = dataSourceStore.getState()
    previewOnlineDriveFileRef.current = file
    onClickPreview()
  }, [dataSourceStore, onClickPreview])

  const handleSelectAll = useCallback(() => {
    const {
      onlineDocuments,
      onlineDriveFileList,
      selectedFileIds,
      setOnlineDocuments,
      setSelectedFileIds,
      setSelectedPagesId,
    } = dataSourceStore.getState()
    if (datasourceType === DatasourceType.onlineDocument) {
      const allIds = currentWorkspace?.pages.map(page => page.page_id) || []
      if (onlineDocuments.length < allIds.length) {
        const selectedPages = Array.from(allIds).map(pageId => PagesMapAndSelectedPagesId[pageId])
        setOnlineDocuments(selectedPages)
        setSelectedPagesId(new Set(allIds))
      }
      else {
        setOnlineDocuments([])
        setSelectedPagesId(new Set())
      }
    }
    if (datasourceType === DatasourceType.onlineDrive) {
      const allKeys = onlineDriveFileList.filter((item) => {
        return item.type !== 'bucket'
      }).map(file => file.id)
      if (selectedFileIds.length < allKeys.length)
        setSelectedFileIds(allKeys)
      else
        setSelectedFileIds([])
    }
  }, [PagesMapAndSelectedPagesId, currentWorkspace?.pages, dataSourceStore, datasourceType])

  const clearDataSourceData = useCallback((dataSource: Datasource) => {
    const providerType = dataSource.nodeData.provider_type
    if (providerType === DatasourceType.onlineDocument)
      clearOnlineDocumentData()
    else if (providerType === DatasourceType.websiteCrawl)
      clearWebsiteCrawlData()
    else if (providerType === DatasourceType.onlineDrive)
      clearOnlineDriveData()
  }, [clearOnlineDocumentData, clearOnlineDriveData, clearWebsiteCrawlData])

  const handleSwitchDataSource = useCallback((dataSource: Datasource) => {
    const {
      setCurrentCredentialId,
      currentNodeIdRef,
    } = dataSourceStore.getState()
    clearDataSourceData(dataSource)
    setCurrentCredentialId('')
    currentNodeIdRef.current = dataSource.nodeId
    setDatasource(dataSource)
  }, [clearDataSourceData, dataSourceStore])

  const handleCredentialChange = useCallback((credentialId: string) => {
    const { setCurrentCredentialId } = dataSourceStore.getState()
    clearDataSourceData(datasource!)
    setCurrentCredentialId(credentialId)
  }, [clearDataSourceData, dataSourceStore, datasource])

  if (isFetchingPipelineInfo) {
    return (
      <Loading type='app' />
    )
  }

  return (
    <div
      className='relative flex h-[calc(100vh-56px)] w-full min-w-[1024px] overflow-x-auto rounded-t-2xl border-t border-effects-highlight bg-background-default-subtle'
    >
      <div className='h-full min-w-0 flex-1'>
        <div className='flex h-full flex-col px-14'>
          <LeftHeader
            steps={steps}
            title={t('datasetPipeline.addDocuments.title')}
            currentStep={currentStep}
          />
          <div className='grow overflow-y-auto'>
            {
              currentStep === 1 && (
                <div className='flex flex-col gap-y-5 pt-4'>
                  <DataSourceOptions
                    datasourceNodeId={datasource?.nodeId || ''}
                    onSelect={handleSwitchDataSource}
                    pipelineNodes={(pipelineInfo?.graph.nodes || []) as Node<DataSourceNodeType>[]}
                  />
                  {datasourceType === DatasourceType.localFile && (
                    <LocalFile
                      allowedExtensions={datasource!.nodeData.fileExtensions || []}
                      supportBatchUpload={supportBatchUpload}
                    />
                  )}
                  {datasourceType === DatasourceType.onlineDocument && (
                    <OnlineDocuments
                      nodeId={datasource!.nodeId}
                      nodeData={datasource!.nodeData}
                      onCredentialChange={handleCredentialChange}
                    />
                  )}
                  {datasourceType === DatasourceType.websiteCrawl && (
                    <WebsiteCrawl
                      nodeId={datasource!.nodeId}
                      nodeData={datasource!.nodeData}
                      onCredentialChange={handleCredentialChange}
                    />
                  )}
                  {datasourceType === DatasourceType.onlineDrive && (
                    <OnlineDrive
                      nodeId={datasource!.nodeId}
                      nodeData={datasource!.nodeData}
                      onCredentialChange={handleCredentialChange}
                    />
                  )}
                  {isShowVectorSpaceFull && (
                    <VectorSpaceFull />
                  )}
                  <Actions
                    showSelect={showSelect}
                    totalOptions={totalOptions}
                    selectedOptions={selectedOptions}
                    onSelectAll={handleSelectAll}
                    disabled={nextBtnDisabled}
                    handleNextStep={handleNextStep}
                    tip={tip}
                  />
                  {
<<<<<<< HEAD
                    !supportBatchUpload && localFileList.length > 0 && (
=======
                    !supportBatchUpload && datasourceType === DatasourceType.localFile && localFileList.length > 0 && (
>>>>>>> 824618c2
                      <>
                        <Divider type='horizontal' className='my-4 h-px bg-divider-subtle' />
                        <UpgradeCard />
                      </>
                    )
                  }
                </div>
              )
            }
            {
              currentStep === 2 && (
                <ProcessDocuments
                  ref={formRef}
                  dataSourceNodeId={datasource!.nodeId}
                  isRunning={isPending}
                  onProcess={onClickProcess}
                  onPreview={onClickPreview}
                  onSubmit={handleSubmit}
                  onBack={handleBackStep}
                />
              )
            }
            {
              currentStep === 3 && (
                <Processing
                  batchId={batchId}
                  documents={documents}
                />
              )
            }
          </div>
        </div>
      </div>
      {/* Preview */}
      {
        currentStep === 1 && (
          <div className='h-full min-w-0 flex-1'>
            <div className='flex h-full flex-col pl-2 pt-2'>
              {currentLocalFile && (
                <FilePreview
                  file={currentLocalFile}
                  hidePreview={hidePreviewLocalFile}
                />
              )}
              {currentDocument && (
                <OnlineDocumentPreview
                  datasourceNodeId={datasource!.nodeId}
                  currentPage={currentDocument}
                  hidePreview={hidePreviewOnlineDocument}
                />
              )}
              {currentWebsite && (
                <WebsitePreview
                  currentWebsite={currentWebsite}
                  hidePreview={hideWebsitePreview}
                />
              )}
            </div>
          </div>
        )
      }
      {
        currentStep === 2 && (
          <div className='h-full min-w-0 flex-1'>
            <div className='flex h-full flex-col pl-2 pt-2'>
              <ChunkPreview
                dataSourceType={datasourceType as DatasourceType}
                localFiles={localFileList.map(file => file.file)}
                onlineDocuments={onlineDocuments}
                websitePages={websitePages}
                onlineDriveFiles={selectedOnlineDriveFileList}
                isIdle={isIdle}
                isPending={isPending && isPreview.current}
                estimateData={estimateData}
                onPreview={onClickPreview}
                handlePreviewFileChange={handlePreviewFileChange}
                handlePreviewOnlineDocumentChange={handlePreviewOnlineDocumentChange}
                handlePreviewWebsitePageChange={handlePreviewWebsiteChange}
                handlePreviewOnlineDriveFileChange={handlePreviewOnlineDriveFileChange}
              />
            </div>
          </div>
        )
      }
      {isShowPlanUpgradeModal && (
        <PlanUpgradeModal
          show
          onClose={hidePlanUpgradeModal}
          title={t('billing.upgrade.uploadMultiplePages.title')!}
          description={t('billing.upgrade.uploadMultiplePages.description')!}
        />
      )}
    </div>
  )
}

const CreateFormPipelineWrapper = () => {
  return (
    <DataSourceProvider>
      <CreateFormPipeline />
    </DataSourceProvider>
  )
}

export default CreateFormPipelineWrapper<|MERGE_RESOLUTION|>--- conflicted
+++ resolved
@@ -513,11 +513,7 @@
                     tip={tip}
                   />
                   {
-<<<<<<< HEAD
-                    !supportBatchUpload && localFileList.length > 0 && (
-=======
                     !supportBatchUpload && datasourceType === DatasourceType.localFile && localFileList.length > 0 && (
->>>>>>> 824618c2
                       <>
                         <Divider type='horizontal' className='my-4 h-px bg-divider-subtle' />
                         <UpgradeCard />
