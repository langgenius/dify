'use client'
import type { FC } from 'react'
import React, { useMemo, useState } from 'react'
import useSWR from 'swr'
import { useTranslation } from 'react-i18next'
import { useRouter } from 'next/navigation'
import { groupBy, omit } from 'lodash-es'
import { PlusIcon } from '@heroicons/react/24/solid'
import { useDebounce } from 'ahooks'
import List from './list'
import s from './style.module.css'
import Loading from '@/app/components/base/loading'
import Button from '@/app/components/base/button'
import Input from '@/app/components/base/input'
import Pagination from '@/app/components/base/pagination'
import { get } from '@/service/base'
import { createDocument, fetchDocuments } from '@/service/datasets'
import { useDatasetDetailContext } from '@/context/dataset-detail'
import { NotionPageSelectorModal } from '@/app/components/base/notion-page-selector'
import type { FeishuPage, NotionPage } from '@/models/common'
import type { CreateDocumentReq } from '@/models/datasets'
import { DataSourceType } from '@/models/datasets'
import RetryButton from '@/app/components/base/retry-button'
import { FeishuPageSelectorModal } from '@/app/components/base/feishu-page-selector'
// Custom page count is not currently supported.
const limit = 15

const FolderPlusIcon = ({ className }: React.SVGProps<SVGElement>) => {
  return <svg width="20" height="20" viewBox="0 0 20 20" fill="none" xmlns="http://www.w3.org/2000/svg" className={className ?? ''}>
    <path d="M10.8332 5.83333L9.90355 3.9741C9.63601 3.439 9.50222 3.17144 9.30265 2.97597C9.12615 2.80311 8.91344 2.67164 8.6799 2.59109C8.41581 2.5 8.11668 2.5 7.51841 2.5H4.33317C3.39975 2.5 2.93304 2.5 2.57652 2.68166C2.26292 2.84144 2.00795 3.09641 1.84816 3.41002C1.6665 3.76654 1.6665 4.23325 1.6665 5.16667V5.83333M1.6665 5.83333H14.3332C15.7333 5.83333 16.4334 5.83333 16.9681 6.10582C17.4386 6.3455 17.821 6.72795 18.0607 7.19836C18.3332 7.73314 18.3332 8.4332 18.3332 9.83333V13.5C18.3332 14.9001 18.3332 15.6002 18.0607 16.135C17.821 16.6054 17.4386 16.9878 16.9681 17.2275C16.4334 17.5 15.7333 17.5 14.3332 17.5H5.6665C4.26637 17.5 3.56631 17.5 3.03153 17.2275C2.56112 16.9878 2.17867 16.6054 1.93899 16.135C1.6665 15.6002 1.6665 14.9001 1.6665 13.5V5.83333ZM9.99984 14.1667V9.16667M7.49984 11.6667H12.4998" stroke="#667085" strokeWidth="1.5" strokeLinecap="round" strokeLinejoin="round" />
  </svg>
}

const ThreeDotsIcon = ({ className }: React.SVGProps<SVGElement>) => {
  return <svg width="16" height="16" viewBox="0 0 16 16" fill="none" xmlns="http://www.w3.org/2000/svg" className={className ?? ''}>
    <path d="M5 6.5V5M8.93934 7.56066L10 6.5M10.0103 11.5H11.5103" stroke="#374151" strokeWidth="2" strokeLinecap="round" strokeLinejoin="round" />
  </svg>
}

const NotionIcon = ({ className }: React.SVGProps<SVGElement>) => {
  return <svg width="20" height="20" viewBox="0 0 20 20" fill="none" xmlns="http://www.w3.org/2000/svg" className={className ?? ''}>
    <g clipPath="url(#clip0_2164_11263)">
      <path fillRule="evenodd" clipRule="evenodd" d="M3.5725 18.2611L1.4229 15.5832C0.905706 14.9389 0.625 14.1466 0.625 13.3312V3.63437C0.625 2.4129 1.60224 1.39936 2.86295 1.31328L12.8326 0.632614C13.5569 0.583164 14.2768 0.775682 14.8717 1.17794L18.3745 3.5462C19.0015 3.97012 19.375 4.66312 19.375 5.40266V16.427C19.375 17.6223 18.4141 18.6121 17.1798 18.688L6.11458 19.3692C5.12958 19.4298 4.17749 19.0148 3.5725 18.2611Z" fill="white" />
      <path d="M7.03006 8.48669V8.35974C7.03006 8.03794 7.28779 7.77104 7.61997 7.74886L10.0396 7.58733L13.3857 12.5147V8.19009L12.5244 8.07528V8.01498C12.5244 7.68939 12.788 7.42074 13.1244 7.4035L15.326 7.29073V7.60755C15.326 7.75628 15.2154 7.88349 15.0638 7.90913L14.534 7.99874V15.0023L13.8691 15.231C13.3136 15.422 12.6952 15.2175 12.3772 14.7377L9.12879 9.83574V14.5144L10.1287 14.7057L10.1147 14.7985C10.0711 15.089 9.82028 15.3087 9.51687 15.3222L7.03006 15.4329C6.99718 15.1205 7.23132 14.841 7.55431 14.807L7.88143 14.7727V8.53453L7.03006 8.48669Z" fill="black" />
      <path fillRule="evenodd" clipRule="evenodd" d="M12.9218 1.85424L2.95217 2.53491C2.35499 2.57568 1.89209 3.05578 1.89209 3.63437V13.3312C1.89209 13.8748 2.07923 14.403 2.42402 14.8325L4.57362 17.5104C4.92117 17.9434 5.46812 18.1818 6.03397 18.147L17.0991 17.4658C17.6663 17.4309 18.1078 16.9762 18.1078 16.427V5.40266C18.1078 5.06287 17.9362 4.74447 17.6481 4.54969L14.1453 2.18143C13.7883 1.94008 13.3564 1.82457 12.9218 1.85424ZM3.44654 3.78562C3.30788 3.68296 3.37387 3.46909 3.54806 3.4566L12.9889 2.77944C13.2897 2.75787 13.5886 2.8407 13.8318 3.01305L15.7261 4.35508C15.798 4.40603 15.7642 4.51602 15.6752 4.52086L5.67742 5.0646C5.37485 5.08106 5.0762 4.99217 4.83563 4.81406L3.44654 3.78562ZM5.20848 6.76919C5.20848 6.4444 5.47088 6.1761 5.80642 6.15783L16.3769 5.58216C16.7039 5.56435 16.9792 5.81583 16.9792 6.13239V15.6783C16.9792 16.0025 16.7177 16.2705 16.3829 16.2896L5.8793 16.8872C5.51537 16.9079 5.20848 16.6283 5.20848 16.2759V6.76919Z" fill="black" />
    </g>
    <defs>
      <clipPath id="clip0_2164_11263">
        <rect width="20" height="20" fill="white" />
      </clipPath>
    </defs>
  </svg>
}

const EmptyElement: FC<{ canAdd: boolean; onClick: () => void; type?: 'upload' | 'sync' }> = ({ canAdd = true, onClick, type = 'upload' }) => {
  const { t } = useTranslation()
  return <div className={s.emptyWrapper}>
    <div className={s.emptyElement}>
      <div className={s.emptySymbolIconWrapper}>
        {type === 'upload' ? <FolderPlusIcon /> : <NotionIcon />}
      </div>
      <span className={s.emptyTitle}>{t('datasetDocuments.list.empty.title')}<ThreeDotsIcon className='inline relative -top-3 -left-1.5' /></span>
      <div className={s.emptyTip}>
        {t(`datasetDocuments.list.empty.${type}.tip`)}
      </div>
      {type === 'upload' && canAdd && <Button onClick={onClick} className={s.addFileBtn}>
        <PlusIcon className={s.plusIcon} />{t('datasetDocuments.list.addFile')}
      </Button>}
    </div>
  </div>
}

type IDocumentsProps = {
  datasetId: string
}

export const fetcher = (url: string) => get(url, {}, {})

const Documents: FC<IDocumentsProps> = ({ datasetId }) => {
  const { t } = useTranslation()
  const [searchValue, setSearchValue] = useState<string>('')
  const [currPage, setCurrPage] = React.useState<number>(0)
  const router = useRouter()
  const { dataset } = useDatasetDetailContext()
  const [notionPageSelectorModalVisible, setNotionPageSelectorModalVisible] = useState(false)
  const [feishuPageSelectorModalVisible, setFeishuPageSelectorModalVisible] = useState(false)
  const [timerCanRun, setTimerCanRun] = useState(true)
  const isDataSourceNotion = dataset?.data_source_type === DataSourceType.NOTION
  const isDataSourceFeishu = dataset?.data_source_type === DataSourceType.FEISHU
  const isDataSourceWeb = dataset?.data_source_type === DataSourceType.WEB
  const isDataSourceFile = dataset?.data_source_type === DataSourceType.FILE
  const embeddingAvailable = !!dataset?.embedding_available

  const debouncedSearchValue = useDebounce(searchValue, { wait: 500 })

  const query = useMemo(() => {
<<<<<<< HEAD
    return { page: currPage + 1, limit, keyword: searchValue, fetch: (isDataSourceNotion || isDataSourceFeishu) ? true : '' }
  }, [searchValue, currPage, isDataSourceNotion, isDataSourceFeishu])
=======
    return { page: currPage + 1, limit, keyword: debouncedSearchValue, fetch: isDataSourceNotion ? true : '' }
  }, [currPage, debouncedSearchValue, isDataSourceNotion])
>>>>>>> cd7ab623

  const { data: documentsRes, error, mutate } = useSWR(
    {
      action: 'fetchDocuments',
      datasetId,
      params: query,
    },
    apiParams => fetchDocuments(omit(apiParams, 'action')),
    { refreshInterval: ((isDataSourceNotion || isDataSourceFeishu) && timerCanRun) ? 2500 : 0 },
  )

  const documentsWithProgress = useMemo(() => {
    let completedNum = 0
    let percent = 0
    const documentsData = documentsRes?.data?.map((documentItem) => {
      const { indexing_status, completed_segments, total_segments } = documentItem
      const isEmbedded = indexing_status === 'completed' || indexing_status === 'paused' || indexing_status === 'error'

      if (isEmbedded)
        completedNum++

      const completedCount = completed_segments || 0
      const totalCount = total_segments || 0
      if (totalCount === 0 && completedCount === 0) {
        percent = isEmbedded ? 100 : 0
      }
      else {
        const per = Math.round(completedCount * 100 / totalCount)
        percent = per > 100 ? 100 : per
      }
      return {
        ...documentItem,
        percent,
      }
    })
    if (completedNum === documentsRes?.data?.length)
      setTimerCanRun(false)
    return {
      ...documentsRes,
      data: documentsData,
    }
  }, [documentsRes])
  const total = documentsRes?.total || 0

  const routeToDocCreate = () => {
    if (isDataSourceNotion) {
      setNotionPageSelectorModalVisible(true)
      return
    }
    if (isDataSourceFeishu) {
      setFeishuPageSelectorModalVisible(true)
      return
    }
    router.push(`/datasets/${datasetId}/documents/create`)
  }

  const isLoading = !documentsRes && !error

  const handleSaveNotionPageSelected = async (selectedPages: NotionPage[]) => {
    const workspacesMap = groupBy(selectedPages, 'workspace_id')
    const workspaces = Object.keys(workspacesMap).map((workspaceId) => {
      return {
        workspaceId,
        pages: workspacesMap[workspaceId],
      }
    })
    const params = {
      data_source: {
        type: dataset?.data_source_type,
        info_list: {
          data_source_type: dataset?.data_source_type,
          notion_info_list: workspaces.map((workspace) => {
            return {
              workspace_id: workspace.workspaceId,
              pages: workspace.pages.map((page) => {
                const { page_id, page_name, page_icon, type } = page
                return {
                  page_id,
                  page_name,
                  page_icon,
                  type,
                }
              }),
            }
          }),
        },
      },
      indexing_technique: dataset?.indexing_technique,
      process_rule: {
        rules: {},
        mode: 'automatic',
      },
    } as CreateDocumentReq

    await createDocument({
      datasetId,
      body: params,
    })
    mutate()
    setTimerCanRun(true)
    // mutateDatasetIndexingStatus(undefined, { revalidate: true })
    setNotionPageSelectorModalVisible(false)
  }

  const handleSaveFeishuPageSelected = async (selectedPages: FeishuPage[]) => {
    const workspacesMap = groupBy(selectedPages, 'workspace_id')
    const workspaces = Object.keys(workspacesMap).map((workspaceId) => {
      return {
        workspaceId,
        pages: workspacesMap[workspaceId],
      }
    })
    const params = {
      data_source: {
        type: dataset?.data_source_type,
        info_list: {
          data_source_type: dataset?.data_source_type,
          feishuwiki_info_list: workspaces.map((workspace) => {
            return {
              workspace_id: workspace.workspaceId,
              pages: workspace.pages.map((page) => {
                const { space_id, page_name, obj_token, obj_type } = page
                return {
                  page_name,
                  obj_token,
                  obj_type,
                  space_id,
                }
              }),
            }
          }),
        },
      },
      indexing_technique: dataset?.indexing_technique,
      process_rule: {
        rules: {},
        mode: 'automatic',
      },
    } as CreateDocumentReq

    await createDocument({
      datasetId,
      body: params,
    })
    mutate()
    setTimerCanRun(true)
    // mutateDatasetIndexingStatus(undefined, { revalidate: true })
    setFeishuPageSelectorModalVisible(false)
  }

  const documentsList = isDataSourceNotion ? documentsWithProgress?.data : documentsRes?.data

  return (
    <div className='flex flex-col h-full overflow-y-auto'>
      <div className='flex flex-col justify-center gap-1 px-6 pt-4'>
        <h1 className={s.title}>{t('datasetDocuments.list.title')}</h1>
        <p className={s.desc}>{t('datasetDocuments.list.desc')}</p>
      </div>
      <div className='flex flex-col px-6 py-4 flex-1'>
        <div className='flex items-center justify-between flex-wrap'>
          <Input
            showLeftIcon
            wrapperClassName='!w-[200px]'
            className='!h-8 !text-[13px]'
            onChange={e => setSearchValue(e.target.value)}
            value={searchValue}
          />
          <div className='flex gap-2 justify-center items-center !h-8'>
            <RetryButton datasetId={datasetId} />
            {embeddingAvailable && (
              <Button variant='primary' onClick={routeToDocCreate} className='shrink-0'>
                <PlusIcon className='h-4 w-4 mr-2 stroke-current' />
                {isDataSourceNotion && t('datasetDocuments.list.addPages')}
                {isDataSourceFeishu && t('datasetDocuments.list.addPages')}
                {isDataSourceWeb && t('datasetDocuments.list.addUrl')}
                {isDataSourceFile && t('datasetDocuments.list.addFile')}
              </Button>
            )}
          </div>
        </div>
        {isLoading
          ? <Loading type='app' />
          : total > 0
            ? <List embeddingAvailable={embeddingAvailable} documents={documentsList || []} datasetId={datasetId} onUpdate={mutate} />
            : <EmptyElement canAdd={embeddingAvailable} onClick={routeToDocCreate} type={isDataSourceNotion ? 'sync' : 'upload'} />
        }
        {/* Show Pagination only if the total is more than the limit */}
        {(total && total > limit)
          ? <Pagination current={currPage} onChange={setCurrPage} total={total} limit={limit} />
          : null}
        <NotionPageSelectorModal
          isShow={notionPageSelectorModalVisible}
          onClose={() => setNotionPageSelectorModalVisible(false)}
          onSave={handleSaveNotionPageSelected}
          datasetId={dataset?.id || ''}
        />
        <FeishuPageSelectorModal
          isShow={feishuPageSelectorModalVisible}
          onClose={() => setFeishuPageSelectorModalVisible(false)}
          onSave={handleSaveFeishuPageSelected}
          datasetId={dataset?.id || ''}
        />
      </div>
    </div>
  )
}

export default Documents<|MERGE_RESOLUTION|>--- conflicted
+++ resolved
@@ -17,11 +17,10 @@
 import { createDocument, fetchDocuments } from '@/service/datasets'
 import { useDatasetDetailContext } from '@/context/dataset-detail'
 import { NotionPageSelectorModal } from '@/app/components/base/notion-page-selector'
-import type { FeishuPage, NotionPage } from '@/models/common'
+import type { NotionPage } from '@/models/common'
 import type { CreateDocumentReq } from '@/models/datasets'
 import { DataSourceType } from '@/models/datasets'
 import RetryButton from '@/app/components/base/retry-button'
-import { FeishuPageSelectorModal } from '@/app/components/base/feishu-page-selector'
 // Custom page count is not currently supported.
 const limit = 15
 
@@ -83,10 +82,8 @@
   const router = useRouter()
   const { dataset } = useDatasetDetailContext()
   const [notionPageSelectorModalVisible, setNotionPageSelectorModalVisible] = useState(false)
-  const [feishuPageSelectorModalVisible, setFeishuPageSelectorModalVisible] = useState(false)
   const [timerCanRun, setTimerCanRun] = useState(true)
   const isDataSourceNotion = dataset?.data_source_type === DataSourceType.NOTION
-  const isDataSourceFeishu = dataset?.data_source_type === DataSourceType.FEISHU
   const isDataSourceWeb = dataset?.data_source_type === DataSourceType.WEB
   const isDataSourceFile = dataset?.data_source_type === DataSourceType.FILE
   const embeddingAvailable = !!dataset?.embedding_available
@@ -94,13 +91,8 @@
   const debouncedSearchValue = useDebounce(searchValue, { wait: 500 })
 
   const query = useMemo(() => {
-<<<<<<< HEAD
-    return { page: currPage + 1, limit, keyword: searchValue, fetch: (isDataSourceNotion || isDataSourceFeishu) ? true : '' }
-  }, [searchValue, currPage, isDataSourceNotion, isDataSourceFeishu])
-=======
     return { page: currPage + 1, limit, keyword: debouncedSearchValue, fetch: isDataSourceNotion ? true : '' }
   }, [currPage, debouncedSearchValue, isDataSourceNotion])
->>>>>>> cd7ab623
 
   const { data: documentsRes, error, mutate } = useSWR(
     {
@@ -109,7 +101,7 @@
       params: query,
     },
     apiParams => fetchDocuments(omit(apiParams, 'action')),
-    { refreshInterval: ((isDataSourceNotion || isDataSourceFeishu) && timerCanRun) ? 2500 : 0 },
+    { refreshInterval: (isDataSourceNotion && timerCanRun) ? 2500 : 0 },
   )
 
   const documentsWithProgress = useMemo(() => {
@@ -148,10 +140,6 @@
   const routeToDocCreate = () => {
     if (isDataSourceNotion) {
       setNotionPageSelectorModalVisible(true)
-      return
-    }
-    if (isDataSourceFeishu) {
-      setFeishuPageSelectorModalVisible(true)
       return
     }
     router.push(`/datasets/${datasetId}/documents/create`)
@@ -205,52 +193,6 @@
     setNotionPageSelectorModalVisible(false)
   }
 
-  const handleSaveFeishuPageSelected = async (selectedPages: FeishuPage[]) => {
-    const workspacesMap = groupBy(selectedPages, 'workspace_id')
-    const workspaces = Object.keys(workspacesMap).map((workspaceId) => {
-      return {
-        workspaceId,
-        pages: workspacesMap[workspaceId],
-      }
-    })
-    const params = {
-      data_source: {
-        type: dataset?.data_source_type,
-        info_list: {
-          data_source_type: dataset?.data_source_type,
-          feishuwiki_info_list: workspaces.map((workspace) => {
-            return {
-              workspace_id: workspace.workspaceId,
-              pages: workspace.pages.map((page) => {
-                const { space_id, page_name, obj_token, obj_type } = page
-                return {
-                  page_name,
-                  obj_token,
-                  obj_type,
-                  space_id,
-                }
-              }),
-            }
-          }),
-        },
-      },
-      indexing_technique: dataset?.indexing_technique,
-      process_rule: {
-        rules: {},
-        mode: 'automatic',
-      },
-    } as CreateDocumentReq
-
-    await createDocument({
-      datasetId,
-      body: params,
-    })
-    mutate()
-    setTimerCanRun(true)
-    // mutateDatasetIndexingStatus(undefined, { revalidate: true })
-    setFeishuPageSelectorModalVisible(false)
-  }
-
   const documentsList = isDataSourceNotion ? documentsWithProgress?.data : documentsRes?.data
 
   return (
@@ -274,7 +216,6 @@
               <Button variant='primary' onClick={routeToDocCreate} className='shrink-0'>
                 <PlusIcon className='h-4 w-4 mr-2 stroke-current' />
                 {isDataSourceNotion && t('datasetDocuments.list.addPages')}
-                {isDataSourceFeishu && t('datasetDocuments.list.addPages')}
                 {isDataSourceWeb && t('datasetDocuments.list.addUrl')}
                 {isDataSourceFile && t('datasetDocuments.list.addFile')}
               </Button>
@@ -297,12 +238,6 @@
           onSave={handleSaveNotionPageSelected}
           datasetId={dataset?.id || ''}
         />
-        <FeishuPageSelectorModal
-          isShow={feishuPageSelectorModalVisible}
-          onClose={() => setFeishuPageSelectorModalVisible(false)}
-          onSave={handleSaveFeishuPageSelected}
-          datasetId={dataset?.id || ''}
-        />
       </div>
     </div>
   )
