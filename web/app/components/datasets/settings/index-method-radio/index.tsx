--- conflicted
+++ resolved
@@ -52,25 +52,6 @@
   ]
 
   return (
-<<<<<<< HEAD
-    <div className={classNames('inline-flex gap-x-2')}>
-
-      {
-        options.map((option) => {
-          const isParentChild = docForm === ChunkingMode.parentChild
-          return (
-            <PortalToFollowElem
-              key={option.key}
-              open={
-                isHoveringEconomy && option.key === 'economy'
-              }
-              placement={'top'}
-            >
-              <PortalToFollowElemTrigger asChild>
-                <OptionCard
-                  disabled={
-                    disable
-=======
     <>
       <div className={classNames('flex justify-between w-full gap-2')}>
         {
@@ -88,7 +69,6 @@
                   <OptionCard
                     disabled={
                       disable
->>>>>>> a25d9cff
                     || (isEconomyDisabled && option.key === IndexingType.ECONOMICAL)
                     }
                     isActive={option.key === value}
