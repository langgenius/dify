'use client'
import { useEffect, useState } from 'react'
import type { Dispatch } from 'react'
import { useContext } from 'use-context-selector'
import { BookOpenIcon } from '@heroicons/react/24/outline'
import { useTranslation } from 'react-i18next'
import cn from 'classnames'
import { useSWRConfig } from 'swr'
import { unstable_serialize } from 'swr/infinite'
import PermissionsRadio from '../permissions-radio'
import IndexMethodRadio from '../index-method-radio'
import RetrievalMethodConfig from '@/app/components/datasets/common/retrieval-method-config'
import EconomicalRetrievalMethodConfig from '@/app/components/datasets/common/economical-retrieval-method-config'
import { ToastContext } from '@/app/components/base/toast'
import Button from '@/app/components/base/button'
import { updateDatasetSetting } from '@/service/datasets'
import type { DataSet, DataSetListResponse } from '@/models/datasets'
import ModelSelector from '@/app/components/header/account-setting/model-page/model-selector'
import type { ProviderEnum } from '@/app/components/header/account-setting/model-page/declarations'
import { ModelType } from '@/app/components/header/account-setting/model-page/declarations'
import DatasetDetailContext from '@/context/dataset-detail'
import { type RetrievalConfig } from '@/types/app'
import { useModalContext } from '@/context/modal-context'
import { useProviderContext } from '@/context/provider-context'
import { ensureRerankModelSelected, isReRankModelSelected } from '@/app/components/datasets/common/check-rerank-model'
const rowClass = `
  flex justify-between py-4
`
const labelClass = `
  flex items-center w-[168px] h-9
`
const inputClass = `
  w-[480px] px-3 bg-gray-100 text-sm text-gray-800 rounded-lg outline-none appearance-none
`
const useInitialValue: <T>(depend: T, dispatch: Dispatch<T>) => void = (depend, dispatch) => {
  useEffect(() => {
    dispatch(depend)
  }, [depend])
}

const getKey = (pageIndex: number, previousPageData: DataSetListResponse) => {
  if (!pageIndex || previousPageData.has_more)
    return { url: 'datasets', params: { page: pageIndex + 1, limit: 30 } }
  return null
}

const Form = () => {
  const { t } = useTranslation()
  const { notify } = useContext(ToastContext)
  const { mutate } = useSWRConfig()
  const { dataset: currentDataset, mutateDatasetRes: mutateDatasets } = useContext(DatasetDetailContext)
  const { setShowAccountSettingModal } = useModalContext()
  const [loading, setLoading] = useState(false)
  const [name, setName] = useState(currentDataset?.name ?? '')
  const [description, setDescription] = useState(currentDataset?.description ?? '')
  const [permission, setPermission] = useState(currentDataset?.permission)
  const [indexMethod, setIndexMethod] = useState(currentDataset?.indexing_technique)
  const [retrievalConfig, setRetrievalConfig] = useState(currentDataset?.retrieval_model_dict as RetrievalConfig)
  const {
    rerankDefaultModel,
    isRerankDefaultModelVaild,
<<<<<<< HEAD
=======
    rerankModelList,
>>>>>>> df15dd01
  } = useProviderContext()

  const handleSave = async () => {
    if (loading)
      return
    if (!name?.trim()) {
      notify({ type: 'error', message: t('datasetSettings.form.nameError') })
      return
    }
    if (
      !isReRankModelSelected({
        rerankDefaultModel,
        isRerankDefaultModelVaild,
<<<<<<< HEAD
=======
        rerankModelList,
>>>>>>> df15dd01
        retrievalConfig,
        indexMethod,
      })
    ) {
      notify({ type: 'error', message: t('appDebug.datasetConfig.rerankModelRequired') })
      return
    }
    const postRetrievalConfig = ensureRerankModelSelected({
      rerankDefaultModel: rerankDefaultModel!,
      retrievalConfig,
      indexMethod,
    })
    try {
      setLoading(true)
      await updateDatasetSetting({
        datasetId: currentDataset!.id,
        body: {
          name,
          description,
          permission,
          indexing_technique: indexMethod,
          retrieval_model: postRetrievalConfig,
        },
      })
      notify({ type: 'success', message: t('common.actionMsg.modifiedSuccessfully') })
      if (mutateDatasets) {
        await mutateDatasets()
        mutate(unstable_serialize(getKey))
      }
    }
    catch (e) {
      notify({ type: 'error', message: t('common.actionMsg.modifiedUnsuccessfully') })
    }
    finally {
      setLoading(false)
    }
  }

  useInitialValue<string>(currentDataset?.name ?? '', setName)
  useInitialValue<string>(currentDataset?.description ?? '', setDescription)
  useInitialValue<DataSet['permission'] | undefined>(currentDataset?.permission, setPermission)
  useInitialValue<DataSet['indexing_technique'] | undefined>(currentDataset?.indexing_technique, setIndexMethod)

  return (
    <div className='w-[800px] px-16 py-6'>
      <div className={rowClass}>
        <div className={labelClass}>
          <div>{t('datasetSettings.form.name')}</div>
        </div>
        <input
          disabled={!currentDataset?.embedding_available}
          className={cn(inputClass, !currentDataset?.embedding_available && 'opacity-60')}
          value={name}
          onChange={e => setName(e.target.value)}
        />
      </div>
      <div className={rowClass}>
        <div className={labelClass}>
          <div>{t('datasetSettings.form.desc')}</div>
        </div>
        <div>
          <textarea
            disabled={!currentDataset?.embedding_available}
            className={cn(`${inputClass} block mb-2 h-[120px] py-2 resize-none`, !currentDataset?.embedding_available && 'opacity-60')}
            placeholder={t('datasetSettings.form.descPlaceholder') || ''}
            value={description}
            onChange={e => setDescription(e.target.value)}
          />
          <a className='flex items-center h-[18px] px-3 text-xs text-gray-500' href="https://docs.dify.ai/advanced/datasets#how-to-write-a-good-dataset-description" target='_blank'>
            <BookOpenIcon className='w-3 h-[18px] mr-1' />
            {t('datasetSettings.form.descWrite')}
          </a>
        </div>
      </div>
      <div className={rowClass}>
        <div className={labelClass}>
          <div>{t('datasetSettings.form.permissions')}</div>
        </div>
        <div className='w-[480px]'>
          <PermissionsRadio
            disable={!currentDataset?.embedding_available}
            value={permission}
            onChange={v => setPermission(v)}
          />
        </div>
      </div>
      {currentDataset && currentDataset.indexing_technique && (
        <>
          <div className='w-full h-0 border-b-[0.5px] border-b-gray-200 my-2' />
          <div className={rowClass}>
            <div className={labelClass}>
              <div>{t('datasetSettings.form.indexMethod')}</div>
            </div>
            <div className='w-[480px]'>
              <IndexMethodRadio
                disable={!currentDataset?.embedding_available}
                value={indexMethod}
                onChange={v => setIndexMethod(v)}
              />
            </div>
          </div>
        </>
      )}
      {currentDataset && currentDataset.indexing_technique === 'high_quality' && (
        <div className={rowClass}>
          <div className={labelClass}>
            <div>{t('datasetSettings.form.embeddingModel')}</div>
          </div>
          <div className='w-[480px]'>
            <div className='w-full h-9 rounded-lg bg-gray-100 opacity-60'>
              <ModelSelector
                readonly
                value={{
                  providerName: currentDataset.embedding_model_provider as ProviderEnum,
                  modelName: currentDataset.embedding_model,
                }}
                modelType={ModelType.embeddings}
                onChange={() => {}}
              />
            </div>
            <div className='mt-2 w-full text-xs leading-6 text-gray-500'>
              {t('datasetSettings.form.embeddingModelTip')}
              <span className='text-[#155eef] cursor-pointer' onClick={() => setShowAccountSettingModal({ payload: 'provider' })}>{t('datasetSettings.form.embeddingModelTipLink')}</span>
            </div>
          </div>
        </div>
      )}
      {/* Retrieval Method Config */}
      <div className={rowClass}>
        <div className={labelClass}>
          <div>
            <div>{t('datasetSettings.form.retrievalSetting.title')}</div>
            <div className='leading-[18px] text-xs font-normal text-gray-500'>
<<<<<<< HEAD
              <a target='_blank' href='https://docs.dify.ai/v/zh-hans/advanced/retrieval-augment' className='text-[#155eef]'>{t('datasetSettings.form.retrievalSetting.learnMore')}</a>
=======
              <a target='_blank' href='https://docs.dify.ai/advanced/retrieval-augment' className='text-[#155eef]'>{t('datasetSettings.form.retrievalSetting.learnMore')}</a>
>>>>>>> df15dd01
              {t('datasetSettings.form.retrievalSetting.description')}
            </div>
          </div>
        </div>
        <div className='w-[480px]'>
          {indexMethod === 'high_quality'
            ? (
              <RetrievalMethodConfig
                value={retrievalConfig}
                onChange={setRetrievalConfig}
              />
            )
            : (
              <EconomicalRetrievalMethodConfig
                value={retrievalConfig}
                onChange={setRetrievalConfig}
              />
            )}
        </div>
      </div>
      {currentDataset?.embedding_available && (
        <div className={rowClass}>
          <div className={labelClass} />
          <div className='w-[480px]'>
            <Button
              className='min-w-24 text-sm'
              type='primary'
              onClick={handleSave}
            >
              {t('datasetSettings.form.save')}
            </Button>
          </div>
        </div>
      )}
    </div>
  )
}

export default Form<|MERGE_RESOLUTION|>--- conflicted
+++ resolved
@@ -59,10 +59,7 @@
   const {
     rerankDefaultModel,
     isRerankDefaultModelVaild,
-<<<<<<< HEAD
-=======
     rerankModelList,
->>>>>>> df15dd01
   } = useProviderContext()
 
   const handleSave = async () => {
@@ -76,10 +73,7 @@
       !isReRankModelSelected({
         rerankDefaultModel,
         isRerankDefaultModelVaild,
-<<<<<<< HEAD
-=======
         rerankModelList,
->>>>>>> df15dd01
         retrievalConfig,
         indexMethod,
       })
@@ -213,11 +207,7 @@
           <div>
             <div>{t('datasetSettings.form.retrievalSetting.title')}</div>
             <div className='leading-[18px] text-xs font-normal text-gray-500'>
-<<<<<<< HEAD
-              <a target='_blank' href='https://docs.dify.ai/v/zh-hans/advanced/retrieval-augment' className='text-[#155eef]'>{t('datasetSettings.form.retrievalSetting.learnMore')}</a>
-=======
               <a target='_blank' href='https://docs.dify.ai/advanced/retrieval-augment' className='text-[#155eef]'>{t('datasetSettings.form.retrievalSetting.learnMore')}</a>
->>>>>>> df15dd01
               {t('datasetSettings.form.retrievalSetting.description')}
             </div>
           </div>
