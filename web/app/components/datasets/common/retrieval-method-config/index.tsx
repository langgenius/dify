'use client'
import type { FC } from 'react'
import React, { useMemo } from 'react'
import { useTranslation } from 'react-i18next'
import Image from 'next/image'
import RetrievalParamConfig from '../retrieval-param-config'
import { OptionCard } from '../../create/step-two/option-card'
import Effect from '../../create/assets/option-card-effect-purple.svg'
import { retrievalIcon } from '../../create/icons'
import type { RetrievalConfig } from '@/types/app'
import { RETRIEVE_METHOD } from '@/types/app'
import { useProviderContext } from '@/context/provider-context'
import { useDefaultModel } from '@/app/components/header/account-setting/model-provider-page/hooks'
import { ModelTypeEnum } from '@/app/components/header/account-setting/model-provider-page/declarations'
import {
  DEFAULT_WEIGHTED_SCORE,
  RerankingModeEnum,
  WeightedScoreEnum,
} from '@/models/datasets'
import Badge from '@/app/components/base/badge'

type Props = {
  disabled?: boolean
  value: RetrievalConfig
  onChange: (value: RetrievalConfig) => void
}

const RetrievalMethodConfig: FC<Props> = ({
  disabled = false,
  value: passValue,
  onChange,
}) => {
  const { t } = useTranslation()
  const { supportRetrievalMethods } = useProviderContext()
  const { data: rerankDefaultModel } = useDefaultModel(ModelTypeEnum.rerank)
  const value = useMemo(() => {
    return {
      ...passValue,
      ...(!passValue.reranking_model.reranking_model_name
        ? {
          reranking_model: {
            reranking_provider_name: rerankDefaultModel?.provider.provider || '',
            reranking_model_name: rerankDefaultModel?.model || '',
          },
        }
        : {}),
      ...(passValue.search_method === RETRIEVE_METHOD.hybrid
        ? {
          reranking_mode: passValue.reranking_mode || (rerankDefaultModel ? RerankingModeEnum.RerankingModel : RerankingModeEnum.WeightedScore),
          weights: passValue.weights || {
            weight_type: WeightedScoreEnum.Customized,
            vector_setting: {
              vector_weight: DEFAULT_WEIGHTED_SCORE.other.semantic,
              embedding_provider_name: '',
              embedding_model_name: '',
            },
            keyword_setting: {
              keyword_weight: DEFAULT_WEIGHTED_SCORE.other.keyword,
            },
          },
        }
        : {}),
    }
  }, [passValue, rerankDefaultModel])
  return (
    <div className='space-y-2'>
      {supportRetrievalMethods.includes(RETRIEVE_METHOD.semantic) && (
        <OptionCard disabled={disabled} icon={<Image className='w-4 h-4' src={retrievalIcon.vector} alt='' />}
          title={t('dataset.retrieval.semantic_search.title')}
          description={t('dataset.retrieval.semantic_search.description')}
          isActive={
            value.search_method === RETRIEVE_METHOD.semantic
          }
          onSwitched={() => onChange({
            ...value,
            search_method: RETRIEVE_METHOD.semantic,
            reranking_enable: false,
          })}
          effectImg={Effect.src}
          activeHeaderClassName='bg-dataset-option-card-purple-gradient'
        >
          <RetrievalParamConfig
            type={RETRIEVE_METHOD.semantic}
            value={value}
            onChange={onChange}
          />
        </OptionCard>
      )}
<<<<<<< HEAD
      {supportRetrievalMethods.includes(RETRIEVE_METHOD.fullText) && (
        <OptionCard icon={<Image className='w-4 h-4' src={retrievalIcon.fullText} alt='' />}
=======
      {supportRetrievalMethods.includes(RETRIEVE_METHOD.semantic) && (
        <OptionCard disabled={disabled} icon={<Image className='w-4 h-4' src={retrievalIcon.fullText} alt='' />}
>>>>>>> b0e302c7
          title={t('dataset.retrieval.full_text_search.title')}
          description={t('dataset.retrieval.full_text_search.description')}
          isActive={
            value.search_method === RETRIEVE_METHOD.fullText
          }
          onSwitched={() => onChange({
            ...value,
            search_method: RETRIEVE_METHOD.fullText,
            reranking_enable: false,
          })}
          effectImg={Effect.src}
          activeHeaderClassName='bg-dataset-option-card-purple-gradient'
        >
          <RetrievalParamConfig
            type={RETRIEVE_METHOD.fullText}
            value={value}
            onChange={onChange}
          />
        </OptionCard>
      )}
<<<<<<< HEAD
      {supportRetrievalMethods.includes(RETRIEVE_METHOD.hybrid) && (
        <OptionCard icon={<Image className='w-4 h-4' src={retrievalIcon.hybrid} alt='' />}
=======
      {supportRetrievalMethods.includes(RETRIEVE_METHOD.semantic) && (
        <OptionCard disabled={disabled} icon={<Image className='w-4 h-4' src={retrievalIcon.hybrid} alt='' />}
>>>>>>> b0e302c7
          title={
            <div className='flex items-center space-x-1'>
              <div>{t('dataset.retrieval.hybrid_search.title')}</div>
              <Badge text={t('dataset.retrieval.hybrid_search.recommend')!} className='border-text-accent-secondary text-text-accent-secondary ml-1 h-[18px]' uppercase />
            </div>
          }
          description={t('dataset.retrieval.hybrid_search.description')} isActive={
            value.search_method === RETRIEVE_METHOD.hybrid
          }
          onSwitched={() => onChange({
            ...value,
            search_method: RETRIEVE_METHOD.hybrid,
            reranking_enable: true,
          })}
          effectImg={Effect.src}
          activeHeaderClassName='bg-dataset-option-card-purple-gradient'
        >
          <RetrievalParamConfig
            type={RETRIEVE_METHOD.hybrid}
            value={value}
            onChange={onChange}
          />
        </OptionCard>
      )}
    </div>
  )
}
export default React.memo(RetrievalMethodConfig)<|MERGE_RESOLUTION|>--- conflicted
+++ resolved
@@ -86,13 +86,8 @@
           />
         </OptionCard>
       )}
-<<<<<<< HEAD
       {supportRetrievalMethods.includes(RETRIEVE_METHOD.fullText) && (
-        <OptionCard icon={<Image className='w-4 h-4' src={retrievalIcon.fullText} alt='' />}
-=======
-      {supportRetrievalMethods.includes(RETRIEVE_METHOD.semantic) && (
         <OptionCard disabled={disabled} icon={<Image className='w-4 h-4' src={retrievalIcon.fullText} alt='' />}
->>>>>>> b0e302c7
           title={t('dataset.retrieval.full_text_search.title')}
           description={t('dataset.retrieval.full_text_search.description')}
           isActive={
@@ -113,13 +108,8 @@
           />
         </OptionCard>
       )}
-<<<<<<< HEAD
       {supportRetrievalMethods.includes(RETRIEVE_METHOD.hybrid) && (
-        <OptionCard icon={<Image className='w-4 h-4' src={retrievalIcon.hybrid} alt='' />}
-=======
-      {supportRetrievalMethods.includes(RETRIEVE_METHOD.semantic) && (
         <OptionCard disabled={disabled} icon={<Image className='w-4 h-4' src={retrievalIcon.hybrid} alt='' />}
->>>>>>> b0e302c7
           title={
             <div className='flex items-center space-x-1'>
               <div>{t('dataset.retrieval.hybrid_search.title')}</div>
