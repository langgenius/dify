--- conflicted
+++ resolved
@@ -12,11 +12,6 @@
 import EnvNav from './env-nav'
 import ExploreNav from './explore-nav'
 import ToolsNav from './tools-nav'
-<<<<<<< HEAD
-=======
-import GithubStar from './github-star'
-import LicenseNav from './license-env'
->>>>>>> 56cfdce4
 import { WorkspaceProvider } from '@/context/workspace-context'
 import AppContext, { useAppContext } from '@/context/app-context'
 import LogoSite from '@/app/components/base/logo/logo-site'
@@ -65,10 +60,6 @@
           <Link href="/apps" className='flex items-center mr-4'>
             <LogoSite className='object-contain' />
           </Link>
-<<<<<<< HEAD
-=======
-          {systemFeatures.license.status === LicenseStatus.NONE && <GithubStar />}
->>>>>>> 56cfdce4
         </>}
       </div>
       {isMobile && (
@@ -76,10 +67,6 @@
           <Link href="/apps" className='flex items-center mr-4'>
             <LogoSite />
           </Link>
-<<<<<<< HEAD
-=======
-          {systemFeatures.license.status === LicenseStatus.NONE && <GithubStar />}
->>>>>>> 56cfdce4
         </div>
       )}
       {!isMobile && (
