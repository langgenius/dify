'use client'

import classNames from '@/utils/classnames'

export type IndicatorProps = {
  color?: 'green' | 'orange' | 'red' | 'blue' | 'yellow' | 'gray'
  className?: string
}

export type ColorMap = {
  green: string
  orange: string
  red: string
  blue: string
  yellow: string
  gray: string
}

const BACKGROUND_MAP: ColorMap = {
  green: 'bg-components-badge-status-light-success-bg',
  orange: 'bg-components-badge-status-light-warning-bg',
  red: 'bg-components-badge-status-light-error-bg',
  blue: 'bg-components-badge-status-light-normal-bg',
  yellow: 'bg-components-badge-status-light-warning-bg',
  gray: 'bg-components-badge-status-light-disabled-bg',
}
const BORDER_MAP: ColorMap = {
  green: 'border-components-badge-status-light-success-border-inner',
  orange: 'border-components-badge-status-light-warning-border-inner',
  red: 'border-components-badge-status-light-error-border-inner',
  blue: 'border-components-badge-status-light-normal-border-inner',
  yellow: 'border-components-badge-status-light-warning-border-inner',
  gray: 'border-components-badge-status-light-disabled-border-inner',
}
const SHADOW_MAP: ColorMap = {
  green: 'shadow-status-indicator-green-shadow',
  orange: 'shadow-status-indicator-warning-shadow',
  red: 'shadow-status-indicator-red-shadow',
  blue: 'shadow-status-indicator-blue-shadow',
  yellow: 'shadow-status-indicator-warning-shadow',
  gray: 'shadow-status-indicator-gray-shadow',
}

export default function Indicator({
  color = 'green',
  className = '',
}: IndicatorProps) {
  return (
<<<<<<< HEAD
    <div className={classNames(
      'h-2 w-2 rounded-[3px] border border-solid',
      BACKGROUND_MAP[color],
      BORDER_MAP[color],
      SHADOW_MAP[color],
      className,
    )}>

    </div>
=======
    <div
      className={classNames(
        'h-2 w-2 rounded-[3px] border border-solid',
        BACKGROUND_MAP[color],
        BORDER_MAP[color],
        SHADOW_MAP[color],
        className,
      )}
    />
>>>>>>> 5bc6e8a4
  )
}<|MERGE_RESOLUTION|>--- conflicted
+++ resolved
@@ -46,17 +46,6 @@
   className = '',
 }: IndicatorProps) {
   return (
-<<<<<<< HEAD
-    <div className={classNames(
-      'h-2 w-2 rounded-[3px] border border-solid',
-      BACKGROUND_MAP[color],
-      BORDER_MAP[color],
-      SHADOW_MAP[color],
-      className,
-    )}>
-
-    </div>
-=======
     <div
       className={classNames(
         'h-2 w-2 rounded-[3px] border border-solid',
@@ -66,6 +55,5 @@
         className,
       )}
     />
->>>>>>> 5bc6e8a4
   )
 }