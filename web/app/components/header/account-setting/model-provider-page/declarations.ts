import type { SchemaRoot } from '@/app/components/workflow/nodes/llm/types'

export type FormValue = Record<string, any>

export type TypeWithI18N<T = string> = {
  en_US: T
  zh_Hans: T
  [key: string]: T
}

export enum FormTypeEnum {
  textInput = 'text-input',
  textNumber = 'number-input',
  secretInput = 'secret-input',
  select = 'select',
  radio = 'radio',
  boolean = 'boolean',
  files = 'files',
  file = 'file',
  modelSelector = 'model-selector',
  toolSelector = 'tool-selector',
  multiToolSelector = 'array[tools]',
  appSelector = 'app-selector',
<<<<<<< HEAD
  object = 'object',
  array = 'array',
=======
  dynamicSelect = 'dynamic-select',
>>>>>>> 18757d07
}

export type FormOption = {
  label: TypeWithI18N
  value: string
  show_on: FormShowOnObject[]
  icon?: string
}

export enum ModelTypeEnum {
  textGeneration = 'llm',
  textEmbedding = 'text-embedding',
  rerank = 'rerank',
  speech2text = 'speech2text',
  moderation = 'moderation',
  tts = 'tts',
}

export const MODEL_TYPE_TEXT = {
  [ModelTypeEnum.textGeneration]: 'LLM',
  [ModelTypeEnum.textEmbedding]: 'Text Embedding',
  [ModelTypeEnum.rerank]: 'Rerank',
  [ModelTypeEnum.speech2text]: 'Speech2text',
  [ModelTypeEnum.moderation]: 'Moderation',
  [ModelTypeEnum.tts]: 'TTS',
}

export enum ConfigurationMethodEnum {
  predefinedModel = 'predefined-model',
  customizableModel = 'customizable-model',
  fetchFromRemote = 'fetch-from-remote',
}

export enum ModelFeatureEnum {
  toolCall = 'tool-call',
  multiToolCall = 'multi-tool-call',
  agentThought = 'agent-thought',
  streamToolCall = 'stream-tool-call',
  vision = 'vision',
  video = 'video',
  document = 'document',
  audio = 'audio',
  StructuredOutput = 'structured-output',
}

export enum ModelFeatureTextEnum {
  toolCall = 'Tool Call',
  multiToolCall = 'Multi Tool Call',
  agentThought = 'Agent Thought',
  vision = 'Vision',
  video = 'Video',
  document = 'Document',
  audio = 'Audio',
}

export enum ModelStatusEnum {
  active = 'active',
  noConfigure = 'no-configure',
  quotaExceeded = 'quota-exceeded',
  noPermission = 'no-permission',
  disabled = 'disabled',
}

export const MODEL_STATUS_TEXT: { [k: string]: TypeWithI18N } = {
  'no-configure': {
    en_US: 'No Configure',
    zh_Hans: '未配置凭据',
  },
  'quota-exceeded': {
    en_US: 'Quota Exceeded',
    zh_Hans: '额度不足',
  },
  'no-permission': {
    en_US: 'No Permission',
    zh_Hans: '无使用权限',
  },
}

export enum CustomConfigurationStatusEnum {
  active = 'active',
  noConfigure = 'no-configure',
}

export type FormShowOnObject = {
  variable: string
  value: string
}

export type CredentialFormSchemaBase = {
  name: string
  variable: string
  label: TypeWithI18N
  type: FormTypeEnum
  required: boolean
  default?: string
  tooltip?: TypeWithI18N
  show_on: FormShowOnObject[]
  url?: string
  scope?: string
  input_schema?: SchemaRoot
}

export type CredentialFormSchemaTextInput = CredentialFormSchemaBase & {
  max_length?: number;
  placeholder?: TypeWithI18N,
  template?: {
    enabled: boolean
  },
  auto_generate?: {
    type: string
  }
}
export type CredentialFormSchemaNumberInput = CredentialFormSchemaBase & { min?: number; max?: number; placeholder?: TypeWithI18N }
export type CredentialFormSchemaSelect = CredentialFormSchemaBase & { options: FormOption[]; placeholder?: TypeWithI18N }
export type CredentialFormSchemaRadio = CredentialFormSchemaBase & { options: FormOption[] }
export type CredentialFormSchemaSecretInput = CredentialFormSchemaBase & { placeholder?: TypeWithI18N }
export type CredentialFormSchema = CredentialFormSchemaTextInput | CredentialFormSchemaSelect | CredentialFormSchemaRadio | CredentialFormSchemaSecretInput

export type ModelItem = {
  model: string
  label: TypeWithI18N
  model_type: ModelTypeEnum
  features?: ModelFeatureEnum[]
  fetch_from: ConfigurationMethodEnum
  status: ModelStatusEnum
  model_properties: Record<string, string | number>
  load_balancing_enabled: boolean
  deprecated?: boolean
}

export enum PreferredProviderTypeEnum {
  system = 'system',
  custom = 'custom',
}

export enum CurrentSystemQuotaTypeEnum {
  trial = 'trial',
  free = 'free',
  paid = 'paid',
}

export enum QuotaUnitEnum {
  times = 'times',
  tokens = 'tokens',
  credits = 'credits',
}

export type QuotaConfiguration = {
  quota_type: CurrentSystemQuotaTypeEnum
  quota_unit: QuotaUnitEnum
  quota_limit: number
  quota_used: number
  last_used: number
  is_valid: boolean
}

export type ModelProvider = {
  provider: string
  label: TypeWithI18N
  description?: TypeWithI18N
  help: {
    title: TypeWithI18N
    url: TypeWithI18N
  }
  icon_small: TypeWithI18N
  icon_large: TypeWithI18N
  background?: string
  supported_model_types: ModelTypeEnum[]
  configurate_methods: ConfigurationMethodEnum[]
  provider_credential_schema: {
    credential_form_schemas: CredentialFormSchema[]
  }
  model_credential_schema: {
    model: {
      label: TypeWithI18N
      placeholder: TypeWithI18N
    }
    credential_form_schemas: CredentialFormSchema[]
  }
  preferred_provider_type: PreferredProviderTypeEnum
  custom_configuration: {
    status: CustomConfigurationStatusEnum
  }
  system_configuration: {
    enabled: boolean
    current_quota_type: CurrentSystemQuotaTypeEnum
    quota_configurations: QuotaConfiguration[]
  }
}

export type Model = {
  provider: string
  icon_large: TypeWithI18N
  icon_small: TypeWithI18N
  label: TypeWithI18N
  models: ModelItem[]
  status: ModelStatusEnum
}

export type DefaultModelResponse = {
  model: string
  model_type: ModelTypeEnum
  provider: {
    provider: string
    icon_large: TypeWithI18N
    icon_small: TypeWithI18N
  }
}

export type DefaultModel = {
  provider: string
  model: string
}

export type CustomConfigurationModelFixedFields = {
  __model_name: string
  __model_type: ModelTypeEnum
}

export type ModelParameterRule = {
  default?: number | string | boolean | string[]
  help?: TypeWithI18N
  label: TypeWithI18N
  min?: number
  max?: number
  name: string
  precision?: number
  required: false
  type: string
  use_template?: string
  options?: string[]
  tagPlaceholder?: TypeWithI18N
}

export type ModelLoadBalancingConfigEntry = {
  /** model balancing config entry id */
  id?: string
  /** is config entry enabled */
  enabled?: boolean
  /** config entry name */
  name: string
  /** model balancing credential */
  credentials: Record<string, string | undefined | boolean>
  /** is config entry currently removed from Round-robin queue */
  in_cooldown?: boolean
  /** cooldown time (in seconds) */
  ttl?: number
}

export type ModelLoadBalancingConfig = {
  enabled: boolean
  configs: ModelLoadBalancingConfigEntry[]
}<|MERGE_RESOLUTION|>--- conflicted
+++ resolved
@@ -21,12 +21,9 @@
   toolSelector = 'tool-selector',
   multiToolSelector = 'array[tools]',
   appSelector = 'app-selector',
-<<<<<<< HEAD
   object = 'object',
   array = 'array',
-=======
   dynamicSelect = 'dynamic-select',
->>>>>>> 18757d07
 }
 
 export type FormOption = {
