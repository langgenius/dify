import type { SchemaRoot } from '@/app/components/workflow/nodes/llm/types'

export type FormValue = Record<string, any>

export type TypeWithI18N<T = string> = {
  en_US: T
  zh_Hans: T
  [key: string]: T
}

export enum FormTypeEnum {
  textInput = 'text-input',
  textNumber = 'number-input',
  secretInput = 'secret-input',
  select = 'select',
  radio = 'radio',
  boolean = 'boolean',
  files = 'files',
  file = 'file',
  modelSelector = 'model-selector',
  toolSelector = 'tool-selector',
  multiToolSelector = 'array[tools]',
  appSelector = 'app-selector',
<<<<<<< HEAD
  any = 'any',
=======
  object = 'object',
  array = 'array',
  dynamicSelect = 'dynamic-select',
>>>>>>> 4a2169bd
}

export type FormOption = {
  label: TypeWithI18N
  value: string
  show_on: FormShowOnObject[]
  icon?: string
}

export enum ModelTypeEnum {
  textGeneration = 'llm',
  textEmbedding = 'text-embedding',
  rerank = 'rerank',
  speech2text = 'speech2text',
  moderation = 'moderation',
  tts = 'tts',
}

export const MODEL_TYPE_TEXT = {
  [ModelTypeEnum.textGeneration]: 'LLM',
  [ModelTypeEnum.textEmbedding]: 'Text Embedding',
  [ModelTypeEnum.rerank]: 'Rerank',
  [ModelTypeEnum.speech2text]: 'Speech2text',
  [ModelTypeEnum.moderation]: 'Moderation',
  [ModelTypeEnum.tts]: 'TTS',
}

export enum ConfigurationMethodEnum {
  predefinedModel = 'predefined-model',
  customizableModel = 'customizable-model',
  fetchFromRemote = 'fetch-from-remote',
}

export enum ModelFeatureEnum {
  toolCall = 'tool-call',
  multiToolCall = 'multi-tool-call',
  agentThought = 'agent-thought',
  streamToolCall = 'stream-tool-call',
  vision = 'vision',
  video = 'video',
  document = 'document',
  audio = 'audio',
  StructuredOutput = 'structured-output',
}

export enum ModelFeatureTextEnum {
  toolCall = 'Tool Call',
  multiToolCall = 'Multi Tool Call',
  agentThought = 'Agent Thought',
  vision = 'Vision',
  video = 'Video',
  document = 'Document',
  audio = 'Audio',
}

export enum ModelStatusEnum {
  active = 'active',
  noConfigure = 'no-configure',
  quotaExceeded = 'quota-exceeded',
  noPermission = 'no-permission',
  disabled = 'disabled',
}

export const MODEL_STATUS_TEXT: { [k: string]: TypeWithI18N } = {
  'no-configure': {
    en_US: 'No Configure',
    zh_Hans: '未配置凭据',
  },
  'quota-exceeded': {
    en_US: 'Quota Exceeded',
    zh_Hans: '额度不足',
  },
  'no-permission': {
    en_US: 'No Permission',
    zh_Hans: '无使用权限',
  },
}

export enum CustomConfigurationStatusEnum {
  active = 'active',
  noConfigure = 'no-configure',
}

export type FormShowOnObject = {
  variable: string
  value: string
}

export type CredentialFormSchemaBase = {
  name: string
  variable: string
  label: TypeWithI18N
  type: FormTypeEnum
  required: boolean
  default?: string
  tooltip?: TypeWithI18N
  show_on: FormShowOnObject[]
  url?: string
  scope?: string
  input_schema?: SchemaRoot
}

export type CredentialFormSchemaTextInput = CredentialFormSchemaBase & {
  max_length?: number;
  placeholder?: TypeWithI18N,
  template?: {
    enabled: boolean
  },
  auto_generate?: {
    type: string
  }
}
export type CredentialFormSchemaNumberInput = CredentialFormSchemaBase & { min?: number; max?: number; placeholder?: TypeWithI18N }
export type CredentialFormSchemaSelect = CredentialFormSchemaBase & { options: FormOption[]; placeholder?: TypeWithI18N }
export type CredentialFormSchemaRadio = CredentialFormSchemaBase & { options: FormOption[] }
export type CredentialFormSchemaSecretInput = CredentialFormSchemaBase & { placeholder?: TypeWithI18N }
export type CredentialFormSchema = CredentialFormSchemaTextInput | CredentialFormSchemaSelect | CredentialFormSchemaRadio | CredentialFormSchemaSecretInput

export type ModelItem = {
  model: string
  label: TypeWithI18N
  model_type: ModelTypeEnum
  features?: ModelFeatureEnum[]
  fetch_from: ConfigurationMethodEnum
  status: ModelStatusEnum
  model_properties: Record<string, string | number>
  load_balancing_enabled: boolean
  deprecated?: boolean
}

export enum PreferredProviderTypeEnum {
  system = 'system',
  custom = 'custom',
}

export enum CurrentSystemQuotaTypeEnum {
  trial = 'trial',
  free = 'free',
  paid = 'paid',
}

export enum QuotaUnitEnum {
  times = 'times',
  tokens = 'tokens',
  credits = 'credits',
}

export type QuotaConfiguration = {
  quota_type: CurrentSystemQuotaTypeEnum
  quota_unit: QuotaUnitEnum
  quota_limit: number
  quota_used: number
  last_used: number
  is_valid: boolean
}

export type ModelProvider = {
  provider: string
  label: TypeWithI18N
  description?: TypeWithI18N
  help: {
    title: TypeWithI18N
    url: TypeWithI18N
  }
  icon_small: TypeWithI18N
  icon_large: TypeWithI18N
  background?: string
  supported_model_types: ModelTypeEnum[]
  configurate_methods: ConfigurationMethodEnum[]
  provider_credential_schema: {
    credential_form_schemas: CredentialFormSchema[]
  }
  model_credential_schema: {
    model: {
      label: TypeWithI18N
      placeholder: TypeWithI18N
    }
    credential_form_schemas: CredentialFormSchema[]
  }
  preferred_provider_type: PreferredProviderTypeEnum
  custom_configuration: {
    status: CustomConfigurationStatusEnum
  }
  system_configuration: {
    enabled: boolean
    current_quota_type: CurrentSystemQuotaTypeEnum
    quota_configurations: QuotaConfiguration[]
  }
}

export type Model = {
  provider: string
  icon_large: TypeWithI18N
  icon_small: TypeWithI18N
  label: TypeWithI18N
  models: ModelItem[]
  status: ModelStatusEnum
}

export type DefaultModelResponse = {
  model: string
  model_type: ModelTypeEnum
  provider: {
    provider: string
    icon_large: TypeWithI18N
    icon_small: TypeWithI18N
  }
}

export type DefaultModel = {
  provider: string
  model: string
}

export type CustomConfigurationModelFixedFields = {
  __model_name: string
  __model_type: ModelTypeEnum
}

export type ModelParameterRule = {
  default?: number | string | boolean | string[]
  help?: TypeWithI18N
  label: TypeWithI18N
  min?: number
  max?: number
  name: string
  precision?: number
  required: false
  type: string
  use_template?: string
  options?: string[]
  tagPlaceholder?: TypeWithI18N
}

export type ModelLoadBalancingConfigEntry = {
  /** model balancing config entry id */
  id?: string
  /** is config entry enabled */
  enabled?: boolean
  /** config entry name */
  name: string
  /** model balancing credential */
  credentials: Record<string, string | undefined | boolean>
  /** is config entry currently removed from Round-robin queue */
  in_cooldown?: boolean
  /** cooldown time (in seconds) */
  ttl?: number
}

export type ModelLoadBalancingConfig = {
  enabled: boolean
  configs: ModelLoadBalancingConfigEntry[]
}<|MERGE_RESOLUTION|>--- conflicted
+++ resolved
@@ -21,13 +21,10 @@
   toolSelector = 'tool-selector',
   multiToolSelector = 'array[tools]',
   appSelector = 'app-selector',
-<<<<<<< HEAD
   any = 'any',
-=======
   object = 'object',
   array = 'array',
   dynamicSelect = 'dynamic-select',
->>>>>>> 4a2169bd
 }
 
 export type FormOption = {
