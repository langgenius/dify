--- conflicted
+++ resolved
@@ -21,10 +21,6 @@
 } from './declarations'
 import {
   useDefaultModel,
-<<<<<<< HEAD
-  useMarketplace,
-=======
->>>>>>> 04054954
   useMarketplaceAllPlugins,
   useUpdateModelList,
   useUpdateModelProviders,
@@ -125,14 +121,6 @@
   const [collapse, setCollapse] = useState(false)
   const locale = getLocaleOnClient()
   const {
-<<<<<<< HEAD
-    marketplaceCollections,
-    marketplaceCollectionPluginsMap,
-    isLoading: isPluginsLoading,
-  } = useMarketplace()
-  const {
-=======
->>>>>>> 04054954
     plugins: allPlugins,
     isLoading: isAllPluginsLoading,
   } = useMarketplaceAllPlugins(providers, searchText)
@@ -149,11 +137,7 @@
       <div className={cn('flex items-center mb-2')}>
         <div className='grow text-text-primary system-md-semibold'>{t('common.modelProvider.models')}</div>
         <div className={cn(
-<<<<<<< HEAD
-          'shrink-0 relative flex items-center justify-end gap-2 p-0.5 rounded-lg border border-transparent',
-=======
           'shrink-0 relative flex items-center justify-end gap-2 p-px rounded-lg border border-transparent',
->>>>>>> 04054954
           defaultModelNotConfigured && 'pl-2 bg-components-panel-bg-blur border-components-panel-border shadow-xs',
         )}>
           {defaultModelNotConfigured && <div className='absolute top-0 bottom-0 right-0 left-0 opacity-40' style={{ background: 'linear-gradient(92deg, rgba(247, 144, 9, 0.25) 0%, rgba(255, 255, 255, 0.00) 100%)' }} />}
@@ -174,11 +158,7 @@
         </div>
       </div>
       {!filteredConfiguredProviders?.length && (
-<<<<<<< HEAD
-        <div className='mb-2 p-4 rounded-[10px]' style={{ background: 'linear-gradient(90deg, rgba(200, 206, 218, 0.20) 0%, rgba(200, 206, 218, 0.04) 100%)' }}>
-=======
         <div className='mb-2 p-4 rounded-[10px] bg-workflow-process-bg'>
->>>>>>> 04054954
           <div className='w-10 h-10 flex items-center justify-center rounded-[10px] border-[0.5px] border-components-card-border bg-components-card-bg shadow-lg backdrop-blur'>
             <RiBrainLine className='w-5 h-5 text-text-primary' />
           </div>
@@ -227,24 +207,7 @@
             </Link>
           </div>
         </div>
-<<<<<<< HEAD
-        {!collapse && (isPluginsLoading || isAllPluginsLoading) && <Loading type='area' />}
-        {
-          !isPluginsLoading && !collapse && (
-            <List
-              marketplaceCollections={marketplaceCollections || []}
-              marketplaceCollectionPluginsMap={marketplaceCollectionPluginsMap || {}}
-              plugins={undefined}
-              showInstallButton
-              locale={locale}
-              cardContainerClassName='grid grid-cols-2 gap-2'
-              cardRender={cardRender}
-            />
-          )
-        }
-=======
         {!collapse && isAllPluginsLoading && <Loading type='area' />}
->>>>>>> 04054954
         {
           !isAllPluginsLoading && !collapse && (
             <List
