import { useMemo } from 'react'
import { useTranslation } from 'react-i18next'
import SystemModelSelector from './system-model-selector'
import ProviderAddedCard, { UPDATE_MODEL_PROVIDER_CUSTOM_MODEL_LIST } from './provider-added-card'
import ProviderCard from './provider-card'
import type {
  CustomConfigrationModelFixedFields,
  ModelProvider,
} from './declarations'
import {
  ConfigurateMethodEnum,
  CustomConfigurationStatusEnum,
} from './declarations'
import {
  useDefaultModel,
  useUpdateModelList,
  useUpdateModelProviders,
} from './hooks'
import { AlertTriangle } from '@/app/components/base/icons/src/vender/solid/alertsAndFeedback'
import { useProviderContext } from '@/context/provider-context'
import { useModalContext } from '@/context/modal-context'
import { useEventEmitterContextContext } from '@/context/event-emitter'

const ModelProviderPage = () => {
  const { t } = useTranslation()
  const { eventEmitter } = useEventEmitterContextContext()
  const updateModelProviders = useUpdateModelProviders()
  const updateModelList = useUpdateModelList()
  const { data: textGenerationDefaultModel } = useDefaultModel(1)
  const { data: embeddingsDefaultModel } = useDefaultModel(2)
  const { data: rerankDefaultModel } = useDefaultModel(3)
  const { data: speech2textDefaultModel } = useDefaultModel(4)
  const { data: ttsDefaultModel } = useDefaultModel(5)
  const { modelProviders: providers } = useProviderContext()
  const { setShowModelModal } = useModalContext()
  const defaultModelNotConfigured = !textGenerationDefaultModel && !embeddingsDefaultModel && !speech2textDefaultModel && !rerankDefaultModel && !ttsDefaultModel
  const [configedProviders, notConfigedProviders] = useMemo(() => {
    const configedProviders: ModelProvider[] = []
    const notConfigedProviders: ModelProvider[] = []

    providers.forEach((provider) => {
<<<<<<< HEAD
      if (provider.custom_configuration.status === CustomConfigurationStatusEnum.active || provider.system_configuration.enabled)
=======
      if (
        provider.custom_configuration.status === CustomConfigurationStatusEnum.active
        || (
          provider.system_configuration.enabled === true
          && provider.system_configuration.quota_configurations.find(item => item.quota_type === provider.system_configuration.current_quota_type)
        )
      )
>>>>>>> a18dde9b
        configedProviders.push(provider)
      else
        notConfigedProviders.push(provider)
    })

    return [configedProviders, notConfigedProviders]
  }, [providers])

  const handleOpenModal = (
    provider: ModelProvider,
    configurateMethod: ConfigurateMethodEnum,
    customConfigrationModelFixedFields?: CustomConfigrationModelFixedFields,
  ) => {
    setShowModelModal({
      payload: {
        currentProvider: provider,
        currentConfigurateMethod: configurateMethod,
        currentCustomConfigrationModelFixedFields: customConfigrationModelFixedFields,
      },
      onSaveCallback: () => {
        updateModelProviders()

        if (configurateMethod === ConfigurateMethodEnum.predefinedModel) {
          provider.supported_model_types.forEach((type) => {
            updateModelList(type)
          })
        }

        if (configurateMethod === ConfigurateMethodEnum.customizableModel && provider.custom_configuration.status === CustomConfigurationStatusEnum.active) {
          eventEmitter?.emit({
            type: UPDATE_MODEL_PROVIDER_CUSTOM_MODEL_LIST,
            payload: provider.provider,
          } as any)

          if (customConfigrationModelFixedFields?.__model_type)
            updateModelList(customConfigrationModelFixedFields?.__model_type)
        }
      },
    })
  }

  return (
    <div className='relative pt-1 -mt-2'>
      <div className={`flex items-center justify-between mb-2 h-8 ${defaultModelNotConfigured && 'px-3 bg-[#FFFAEB] rounded-lg border border-[#FEF0C7]'}`}>
        {
          defaultModelNotConfigured
            ? (
              <div className='flex items-center text-xs font-medium text-gray-700'>
                <AlertTriangle className='mr-1 w-3 h-3 text-[#F79009]' />
                {t('common.modelProvider.notConfigured')}
              </div>
            )
            : <div className='text-sm font-medium text-gray-800'>{t('common.modelProvider.models')}</div>
        }
        <SystemModelSelector
          textGenerationDefaultModel={textGenerationDefaultModel}
          embeddingsDefaultModel={embeddingsDefaultModel}
          rerankDefaultModel={rerankDefaultModel}
          speech2textDefaultModel={speech2textDefaultModel}
          ttsDefaultModel={ttsDefaultModel}
        />
      </div>
      {
        !!configedProviders?.length && (
          <div className='pb-3'>
            {
              configedProviders?.map(provider => (
                <ProviderAddedCard
                  key={provider.provider}
                  provider={provider}
                  onOpenModal={(configurateMethod: ConfigurateMethodEnum, currentCustomConfigrationModelFixedFields?: CustomConfigrationModelFixedFields) => handleOpenModal(provider, configurateMethod, currentCustomConfigrationModelFixedFields)}
                />
              ))
            }
          </div>
        )
      }
      {
        !!notConfigedProviders?.length && (
          <>
            <div className='flex items-center mb-2 text-xs font-semibold text-gray-500'>
              + {t('common.modelProvider.addMoreModelProvider')}
              <span className='grow ml-3 h-[1px] bg-gradient-to-r from-[#f3f4f6]' />
            </div>
            <div className='grid grid-cols-3 gap-2'>
              {
                notConfigedProviders?.map(provider => (
                  <ProviderCard
                    key={provider.provider}
                    provider={provider}
                    onOpenModal={(configurateMethod: ConfigurateMethodEnum) => handleOpenModal(provider, configurateMethod)}
                  />
                ))
              }
            </div>
          </>
        )
      }
    </div>
  )
}

export default ModelProviderPage<|MERGE_RESOLUTION|>--- conflicted
+++ resolved
@@ -39,9 +39,6 @@
     const notConfigedProviders: ModelProvider[] = []
 
     providers.forEach((provider) => {
-<<<<<<< HEAD
-      if (provider.custom_configuration.status === CustomConfigurationStatusEnum.active || provider.system_configuration.enabled)
-=======
       if (
         provider.custom_configuration.status === CustomConfigurationStatusEnum.active
         || (
@@ -49,7 +46,6 @@
           && provider.system_configuration.quota_configurations.find(item => item.quota_type === provider.system_configuration.current_quota_type)
         )
       )
->>>>>>> a18dde9b
         configedProviders.push(provider)
       else
         notConfigedProviders.push(provider)
