import type {
  FC,
  ReactNode,
} from 'react'
import { useEffect, useMemo, useState } from 'react'
import useSWR from 'swr'
import cn from 'classnames'
import { useTranslation } from 'react-i18next'
import type {
  DefaultModel,
  FormValue,
  ModelParameterRule,
} from '../declarations'
import { ModelStatusEnum } from '../declarations'
import ModelSelector from '../model-selector'
<<<<<<< HEAD
import { useTextGenerationCurrentProviderAndModelAndModelList } from '../hooks'
=======
import {
  useLanguage,
  useTextGenerationCurrentProviderAndModelAndModelList,
} from '../hooks'
import { isNullOrUndefined } from '../utils'
>>>>>>> cb7be376
import ParameterItem from './parameter-item'
import type { ParameterValue } from './parameter-item'
import Trigger from './trigger'
import type { TriggerProps } from './trigger'
import {
  PortalToFollowElem,
  PortalToFollowElemContent,
  PortalToFollowElemTrigger,
} from '@/app/components/base/portal-to-follow-elem'
import { CubeOutline } from '@/app/components/base/icons/src/vender/line/shapes'
import { fetchModelParameterRules } from '@/service/common'
import Loading from '@/app/components/base/loading'
import { useProviderContext } from '@/context/provider-context'
import Radio from '@/app/components/base/radio'
import { TONE_LIST } from '@/config'
import { Brush01 } from '@/app/components/base/icons/src/vender/solid/editor'
import { Scales02 } from '@/app/components/base/icons/src/vender/solid/FinanceAndECommerce'
import { Target04 } from '@/app/components/base/icons/src/vender/solid/general'
import { Sliders02 } from '@/app/components/base/icons/src/vender/solid/mediaAndDevices'
import useBreakpoints, { MediaType } from '@/hooks/use-breakpoints'
import { ArrowNarrowLeft } from '@/app/components/base/icons/src/vender/line/arrows'

export type ModelParameterModalProps = {
  isAdvancedMode: boolean
  mode: string
  modelId: string
  provider: string
  setModel: (model: { modelId: string; provider: string; mode?: string; features?: string[] }) => void
  completionParams: FormValue
  onCompletionParamsChange: (newParams: FormValue) => void
  debugWithMultipleModel: boolean
  onDebugWithMultipleModelChange: () => void
  renderTrigger?: (v: TriggerProps) => ReactNode
}
const stopParameerRule: ModelParameterRule = {
  default: [],
  help: {
    en_US: 'Up to four sequences where the API will stop generating further tokens. The returned text will not contain the stop sequence.',
    zh_Hans: '最多四个序列，API 将停止生成更多的 token。返回的文本将不包含停止序列。',
  },
  label: {
    en_US: 'Stop sequences',
    zh_Hans: '停止序列',
  },
  name: 'stop',
  required: false,
  type: 'tag',
  tagPlaceholder: {
    en_US: 'Enter sequence and press Tab',
    zh_Hans: '输入序列并按 Tab 键',
  },
}
const ModelParameterModal: FC<ModelParameterModalProps> = ({
  isAdvancedMode,
  modelId,
  provider,
  setModel,
  completionParams,
  onCompletionParamsChange,
  debugWithMultipleModel,
  onDebugWithMultipleModelChange,
  renderTrigger,
}) => {
  const { t } = useTranslation()
  const { hasSettedApiKey } = useProviderContext()
  const media = useBreakpoints()
  const isMobile = media === MediaType.mobile
  const [open, setOpen] = useState(false)
  const { data: parameterRulesData, isLoading } = useSWR((provider && modelId) ? `/workspaces/current/model-providers/${provider}/models/parameter-rules?model=${modelId}` : null, fetchModelParameterRules)
  const {
    currentProvider,
    currentModel,
    textGenerationModelList,
  } = useTextGenerationCurrentProviderAndModelAndModelList(
    { provider, model: modelId },
  )

  const hasDeprecated = !currentProvider || !currentModel
  const modelDisabled = currentModel?.status !== ModelStatusEnum.active
  const disabled = !hasSettedApiKey || hasDeprecated || modelDisabled

  const parameterRules = useMemo(() => {
    return parameterRulesData?.data || []
  }, [parameterRulesData])

  // only openai support this
  function matchToneId(completionParams: FormValue): number {
    const remvoedCustomeTone = TONE_LIST.slice(0, -1)
    const CUSTOM_TONE_ID = 4
    const tone = remvoedCustomeTone.find((tone) => {
      return tone.config?.temperature === completionParams.temperature
        && tone.config?.top_p === completionParams.top_p
        && tone.config?.presence_penalty === completionParams.presence_penalty
        && tone.config?.frequency_penalty === completionParams.frequency_penalty
    })
    return tone ? tone.id : CUSTOM_TONE_ID
  }

  // tone is a preset of completionParams.
  const [toneId, setToneId] = useState(matchToneId(completionParams)) // default is Balanced
  const toneTabBgClassName = ({
    1: 'bg-[#F5F8FF]',
    2: 'bg-[#F4F3FF]',
    3: 'bg-[#F6FEFC]',
  })[toneId] || ''
  // set completionParams by toneId
  const handleToneChange = (id: number) => {
    if (id === 4)
      return // custom tone
    const tone = TONE_LIST.find(tone => tone.id === id)
    if (tone) {
      setToneId(id)
      onCompletionParamsChange({
        ...tone.config,
        max_tokens: completionParams.max_tokens,
      })
    }
  }

  useEffect(() => {
    setToneId(matchToneId(completionParams))
  }, [completionParams])

  const handleParamChange = (key: string, value: ParameterValue) => {
    onCompletionParamsChange({
      ...completionParams,
      [key]: value,
    })
  }

  const handleChangeModel = ({ provider, model }: DefaultModel) => {
    const targetProvider = textGenerationModelList.find(modelItem => modelItem.provider === provider)
    const targetModelItem = targetProvider?.models.find(modelItem => modelItem.model === model)
    setModel({
      modelId: model,
      provider,
      mode: targetModelItem?.model_properties.mode as string,
      features: targetModelItem?.features || [],
    })
  }

  const handleSwitch = (key: string, value: boolean, assignValue: ParameterValue) => {
    if (!value) {
      const newCompletionParams = { ...completionParams }
      delete newCompletionParams[key]

      onCompletionParamsChange(newCompletionParams)
    }
    if (value) {
      onCompletionParamsChange({
        ...completionParams,
        [key]: assignValue,
      })
    }
  }

  const handleInitialParams = () => {
    const newCompletionParams = { ...completionParams }
    if (parameterRules.length) {
      parameterRules.forEach((parameterRule) => {
        if (!newCompletionParams[parameterRule.name]) {
          if (!isNullOrUndefined(parameterRule.default))
            newCompletionParams[parameterRule.name] = parameterRule.default
          else
            delete newCompletionParams[parameterRule.name]
        }
      })

      onCompletionParamsChange(newCompletionParams)
    }
  }

  useEffect(() => {
    handleInitialParams()
  }, [parameterRules])

  const getToneIcon = (toneId: number) => {
    const className = 'w-[14px] h-[14px]'
    const res = ({
      1: <Brush01 className={className} />,
      2: <Scales02 className={className} />,
      3: <Target04 className={className} />,
      4: <Sliders02 className={className} />,
    })[toneId]
    return res
  }

  return (
    <PortalToFollowElem
      open={open}
      onOpenChange={setOpen}
      placement='bottom-end'
      offset={4}
    >
      <div className='relative'>
        <PortalToFollowElemTrigger
          onClick={() => setOpen(v => !v)}
          className='block'
        >
          {
            renderTrigger
              ? renderTrigger({
                disabled,
                modelDisabled,
                hasDeprecated,
                currentProvider,
                currentModel,
                providerName: provider,
                modelId,
              })
              : (
                <Trigger
                  disabled={disabled}
                  modelDisabled={modelDisabled}
                  hasDeprecated={hasDeprecated}
                  currentProvider={currentProvider}
                  currentModel={currentModel}
                  providerName={provider}
                  modelId={modelId}
                />
              )
          }
        </PortalToFollowElemTrigger>
        <PortalToFollowElemContent>
          <div className='w-[496px] rounded-xl border border-gray-100 bg-white shadow-xl'>
            <div className='flex items-center px-4 h-12 rounded-t-xl border-b border-gray-100 bg-gray-50 text-md font-medium text-gray-900'>
              <CubeOutline className='mr-2 w-4 h-4 text-primary-600' />
              {t('common.modelProvider.modelAndParameters')}
            </div>
            <div className='max-h-[480px] px-10 pt-4 pb-8 overflow-y-auto'>
              <div className='flex items-center justify-between h-8'>
                <div className='text-sm font-medium text-gray-900'>
                  {t('common.modelProvider.model')}
                </div>
                <ModelSelector
                  defaultModel={(provider || modelId) ? { provider, model: modelId } : undefined}
                  modelList={textGenerationModelList}
                  onSelect={handleChangeModel}
                />
              </div>
              {
                !!parameterRules.length && (
                  <div className='my-5 h-[1px] bg-gray-100' />
                )
              }
              {
                isLoading && (
                  <div className='mt-5'><Loading /></div>
                )
              }
              {['openai', 'azure_openai'].includes(provider) && !isLoading && !!parameterRules.length && (
                <div className='mt-5 mb-4'>
                  <div className="mb-3 text-sm text-gray-900">{t('appDebug.modelConfig.setTone')}</div>
                  <Radio.Group className={cn('!rounded-lg', toneTabBgClassName)} value={toneId} onChange={handleToneChange}>
                    <>
                      {TONE_LIST.slice(0, 3).map(tone => (
                        <div className='grow flex items-center' key={tone.id}>
                          <Radio
                            value={tone.id}
                            className={cn(tone.id === toneId && 'rounded-md border border-gray-200 shadow-md', '!mr-0 grow !px-1 sm:!px-2 !justify-center text-[13px] font-medium')}
                            labelClassName={cn(tone.id === toneId
                              ? ({
                                1: 'text-[#6938EF]',
                                2: 'text-[#444CE7]',
                                3: 'text-[#107569]',
                              })[toneId]
                              : 'text-[#667085]', 'flex items-center space-x-2')}
                          >
                            <>
                              {getToneIcon(tone.id)}
                              {!isMobile && <div>{t(`common.model.tone.${tone.name}`) as string}</div>}
                              <div className=""></div>
                            </>
                          </Radio>
                          {tone.id !== toneId && tone.id + 1 !== toneId && (<div className='h-5 border-r border-gray-200'></div>)}
                        </div>
                      ))}
                    </>
                    <Radio
                      value={TONE_LIST[3].id}
                      className={cn(toneId === 4 && 'rounded-md border border-gray-200 shadow-md', '!mr-0 grow !px-1 sm:!px-2 !justify-center text-[13px] font-medium')}
                      labelClassName={cn('flex items-center space-x-2 ', toneId === 4 ? 'text-[#155EEF]' : 'text-[#667085]')}
                    >
                      <>
                        {getToneIcon(TONE_LIST[3].id)}
                        {!isMobile && <div>{t(`common.model.tone.${TONE_LIST[3].name}`) as string}</div>}
                      </>
                    </Radio>
                  </Radio.Group>
                </div>
              )}
              {
                !isLoading && !!parameterRules.length && (
                  [
                    ...parameterRules,
                    ...(isAdvancedMode ? [stopParameerRule] : []),
                  ].map(parameter => (
                    <ParameterItem
                      key={`${modelId}-${parameter.name}`}
                      className='mb-4'
                      parameterRule={parameter}
                      value={completionParams[parameter.name]}
                      onChange={v => handleParamChange(parameter.name, v)}
                      onSwitch={(checked, assignValue) => handleSwitch(parameter.name, checked, assignValue)}
                    />
                  ))
                )
              }
            </div>
            <div
              className='flex items-center justify-between px-6 h-[50px] bg-gray-50 border-t border-t-gray-100 text-xs font-medium text-primary-600 cursor-pointer rounded-b-xl'
              onClick={() => onDebugWithMultipleModelChange()}
            >
              {
                debugWithMultipleModel
                  ? 'Debug as Single Model'
                  : 'Debug as Multiple Model'
              }
              <ArrowNarrowLeft className='w-3 h-3 rotate-180' />
            </div>
          </div>
        </PortalToFollowElemContent>
      </div>
    </PortalToFollowElem>
  )
}

export default ModelParameterModal<|MERGE_RESOLUTION|>--- conflicted
+++ resolved
@@ -13,15 +13,10 @@
 } from '../declarations'
 import { ModelStatusEnum } from '../declarations'
 import ModelSelector from '../model-selector'
-<<<<<<< HEAD
-import { useTextGenerationCurrentProviderAndModelAndModelList } from '../hooks'
-=======
 import {
-  useLanguage,
   useTextGenerationCurrentProviderAndModelAndModelList,
 } from '../hooks'
 import { isNullOrUndefined } from '../utils'
->>>>>>> cb7be376
 import ParameterItem from './parameter-item'
 import type { ParameterValue } from './parameter-item'
 import Trigger from './trigger'
