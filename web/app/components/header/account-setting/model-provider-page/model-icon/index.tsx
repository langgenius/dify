--- conflicted
+++ resolved
@@ -21,11 +21,7 @@
   const language = useLanguage()
 
   if (provider?.provider.includes('openai') && (modelName?.startsWith('gpt-4') || modelName?.includes('4o')))
-<<<<<<< HEAD
-    return <OpenaiViolet className={`w-4 h-4 ${className}`}/>
-=======
     return <OpenaiViolet className={cn('w-4 h-4', className)}/>
->>>>>>> 04054954
 
   if (provider?.icon_small) {
     return (
