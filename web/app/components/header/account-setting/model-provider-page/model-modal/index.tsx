--- conflicted
+++ resolved
@@ -341,15 +341,12 @@
                     className='h-9 text-sm font-medium'
                     type='primary'
                     onClick={handleSave}
-<<<<<<< HEAD
-                    disabled={loading || filteredRequiredFormSchemas.some(item => value[item.variable] === undefined) || !isCurrentWorkspaceManager}
-=======
                     disabled={
                       loading
                       || filteredRequiredFormSchemas.some(item => value[item.variable] === undefined)
                       || (draftConfig?.enabled && (draftConfig?.configs.filter(config => config.enabled).length ?? 0) < 2)
                     }
->>>>>>> cdb6c801
+
                   >
                     {t('common.operation.save')}
                   </Button>
