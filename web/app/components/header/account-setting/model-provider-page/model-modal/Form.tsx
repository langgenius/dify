import { useCallback, useState } from 'react'
import type { ReactNode } from 'react'
import { ValidatingTip } from '../../key-validator/ValidateStatus'
import type {
  CredentialFormSchema,
  CredentialFormSchemaNumberInput,
  CredentialFormSchemaRadio,
  CredentialFormSchemaSecretInput,
  CredentialFormSchemaSelect,
  CredentialFormSchemaTextInput,
  FormValue,
} from '../declarations'
import { FormTypeEnum } from '../declarations'
import { useLanguage } from '../hooks'
import Input from './Input'
import cn from '@/utils/classnames'
import { SimpleSelect } from '@/app/components/base/select'
import Tooltip from '@/app/components/base/tooltip'
import Radio from '@/app/components/base/radio'
<<<<<<< HEAD
import PromptEditor from '@/app/components/base/prompt-editor'

type FormProps = {
=======
import ModelParameterModal from '@/app/components/plugins/plugin-detail-panel/model-selector'
import ToolSelector from '@/app/components/plugins/plugin-detail-panel/tool-selector'
import MultipleToolSelector from '@/app/components/plugins/plugin-detail-panel/multiple-tool-selector'
import AppSelector from '@/app/components/plugins/plugin-detail-panel/app-selector'
import RadioE from '@/app/components/base/radio/ui'
import type {
  NodeOutPutVar,
} from '@/app/components/workflow/types'
import type { Node } from 'reactflow'

type FormProps<
  CustomFormSchema extends Omit<CredentialFormSchema, 'type'> & { type: string } = never,
> = {
>>>>>>> 779770da
  className?: string
  itemClassName?: string
  fieldLabelClassName?: string
  value: FormValue
  onChange: (val: FormValue) => void
  formSchemas: Array<CredentialFormSchema | CustomFormSchema>
  validating: boolean
  validatedSuccess?: boolean
  showOnVariableMap: Record<string, string[]>
  isEditMode: boolean
  isAgentStrategy?: boolean
  readonly?: boolean
  inputClassName?: string
  isShowDefaultValue?: boolean
  fieldMoreInfo?: (payload: CredentialFormSchema | CustomFormSchema) => ReactNode
  customRenderField?: (
    formSchema: CustomFormSchema,
    props: Omit<FormProps<CustomFormSchema>, 'override' | 'customRenderField'>
  ) => ReactNode
  // If return falsy value, this field will fallback to default render
  override?: [Array<FormTypeEnum>, (formSchema: CredentialFormSchema, props: Omit<FormProps<CustomFormSchema>, 'override' | 'customRenderField'>) => ReactNode]
  nodeId?: string
  nodeOutputVars?: NodeOutPutVar[],
  availableNodes?: Node[],
}

function Form<
  CustomFormSchema extends Omit<CredentialFormSchema, 'type'> & { type: string } = never,
>({
  className,
  itemClassName,
  fieldLabelClassName,
  value,
  onChange,
  formSchemas,
  validating,
  validatedSuccess,
  showOnVariableMap,
  isEditMode,
  isAgentStrategy = false,
  readonly,
  inputClassName,
  isShowDefaultValue = false,
  fieldMoreInfo,
  customRenderField,
  override,
  nodeId,
  nodeOutputVars,
  availableNodes,
}: FormProps<CustomFormSchema>) {
  const language = useLanguage()
  const [changeKey, setChangeKey] = useState('')
  const filteredProps: Omit<FormProps<CustomFormSchema>, 'override' | 'customRenderField'> = {
    className,
    itemClassName,
    fieldLabelClassName,
    value,
    onChange,
    formSchemas,
    validating,
    validatedSuccess,
    showOnVariableMap,
    isEditMode,
    readonly,
    inputClassName,
    isShowDefaultValue,
    fieldMoreInfo,
  }

  const handleFormChange = (key: string, val: string | boolean) => {
    if (isEditMode && (key === '__model_type' || key === '__model_name'))
      return

    setChangeKey(key)
    const shouldClearVariable: Record<string, string | undefined> = {}
    if (showOnVariableMap[key]?.length) {
      showOnVariableMap[key].forEach((clearVariable) => {
        const schema = formSchemas.find(it => it.variable === clearVariable)
        shouldClearVariable[clearVariable] = schema ? schema.default : undefined
      })
    }
    onChange({ ...value, [key]: val, ...shouldClearVariable })
  }

  const handleModelChanged = useCallback((key: string, model: any) => {
    const newValue = {
      ...value[key],
      ...model,
      type: FormTypeEnum.modelSelector,
    }
    onChange({ ...value, [key]: newValue })
  }, [onChange, value])

  const renderField = (formSchema: CredentialFormSchema | CustomFormSchema) => {
    const tooltip = formSchema.tooltip
    const tooltipContent = (tooltip && (
      <Tooltip
        popupContent={<div className='w-[200px]'>
          {tooltip[language] || tooltip.en_US}
        </div>}
        triggerClassName='ml-1 w-4 h-4'
        asChild={false} />
    ))
    if (override) {
      const [overrideTypes, overrideRender] = override
      if (overrideTypes.includes(formSchema.type as FormTypeEnum)) {
        const node = overrideRender(formSchema as CredentialFormSchema, filteredProps)
        if (node)
          return node
      }
    }

    if (formSchema.type === FormTypeEnum.textInput || formSchema.type === FormTypeEnum.secretInput || formSchema.type === FormTypeEnum.textNumber) {
      const {
<<<<<<< HEAD
        variable,
        inputs = [],
        label,
        placeholder,
        required,
        show_on,
=======
        variable, label, placeholder, required, show_on,
>>>>>>> 779770da
      } = formSchema as (CredentialFormSchemaTextInput | CredentialFormSchemaSecretInput)

      if (show_on.length && !show_on.every(showOnItem => value[showOnItem.variable] === showOnItem.value))
        return null

      const disabled = readonly || (isEditMode && (variable === '__model_type' || variable === '__model_name'))
      const fieldValue = (isShowDefaultValue && ((value[variable] as string) === '' || value[variable] === undefined || value[variable] === null)) ? formSchema.default : value[variable]
      return (
        <div key={variable} className={cn(itemClassName, 'py-3')}>
          <div className={cn(fieldLabelClassName, 'flex items-center py-2 system-sm-semibold text-text-secondary')}>
            {label[language] || label.en_US}
            {required && (
              <span className='ml-1 text-red-500'>*</span>
            )}
            {tooltipContent}
          </div>
<<<<<<< HEAD
          {inputs.length
            ? <div className={'rounded-lg border border-transparent bg-gray-50 px-3 py-[6px] hover:border-[rgba(0,0,0,0.08)]'}>
              <PromptEditor
                value={fieldValue}
                onChange={val => handleFormChange(variable, val)}
                placeholder={placeholder?.[language] || placeholder?.en_US || 'enter \'/\' to reference a variable'}
                variableBlock={{
                  show: true,
                  variables: inputs,
                }}
                compact
                editable
              />
            </div>
            : <Input
              className={cn(inputClassName, `${disabled && 'cursor-not-allowed opacity-60'}`)}
              value={fieldValue}
              onChange={val => handleFormChange(variable, val)}
              validated={validatedSuccess}
              placeholder={placeholder?.[language] || placeholder?.en_US}
              disabled={disabled}
              type={formSchema.type === FormTypeEnum.textNumber ? 'number' : 'text'}
              {...(formSchema.type === FormTypeEnum.textNumber ? { min: (formSchema as CredentialFormSchemaNumberInput).min, max: (formSchema as CredentialFormSchemaNumberInput).max } : {})}
            />}
=======
          <Input
            className={cn(inputClassName, `${disabled && 'cursor-not-allowed opacity-60'}`)}
            value={(isShowDefaultValue && ((value[variable] as string) === '' || value[variable] === undefined || value[variable] === null)) ? formSchema.default : value[variable]}
            onChange={val => handleFormChange(variable, val)}
            validated={validatedSuccess}
            placeholder={placeholder?.[language] || placeholder?.en_US}
            disabled={disabled}
            type={formSchema.type === FormTypeEnum.textNumber ? 'number' : 'text'}
            {...(formSchema.type === FormTypeEnum.textNumber ? { min: (formSchema as CredentialFormSchemaNumberInput).min, max: (formSchema as CredentialFormSchemaNumberInput).max } : {})} />
>>>>>>> 779770da
          {fieldMoreInfo?.(formSchema)}
          {validating && changeKey === variable && <ValidatingTip />}
        </div>
      )
    }

    if (formSchema.type === FormTypeEnum.radio) {
      const {
        options, variable, label, show_on, required,
      } = formSchema as CredentialFormSchemaRadio

      if (show_on.length && !show_on.every(showOnItem => value[showOnItem.variable] === showOnItem.value))
        return null

      const disabled = isEditMode && (variable === '__model_type' || variable === '__model_name')

      return (
        <div key={variable} className={cn(itemClassName, 'py-3')}>
          <div className={cn(fieldLabelClassName, 'flex items-center py-2 system-sm-semibold text-text-secondary')}>
            {label[language] || label.en_US}
            {required && (
              <span className='ml-1 text-red-500'>*</span>
            )}
            {tooltipContent}
          </div>
          <div className={`grid grid-cols-${options?.length} gap-3`}>
            {options.filter((option) => {
              if (option.show_on.length)
                return option.show_on.every(showOnItem => value[showOnItem.variable] === showOnItem.value)

              return true
            }).map(option => (
              <div
                className={`
                    flex items-center gap-2 px-3 py-2 rounded-lg border border-components-option-card-option-border bg-components-option-card-option-bg cursor-pointer
                    ${value[variable] === option.value && 'bg-components-option-card-option-selected-bg border-[1.5px] border-components-option-card-option-selected-border shadow-sm'}
                    ${disabled && '!cursor-not-allowed opacity-60'}
                  `}
                onClick={() => handleFormChange(variable, option.value)}
                key={`${variable}-${option.value}`}
              >
                <RadioE isChecked={value[variable] === option.value} />

                <div className='system-sm-regular text-text-secondary'>{option.label[language] || option.label.en_US}</div>
              </div>
            ))}
          </div>
          {fieldMoreInfo?.(formSchema)}
          {validating && changeKey === variable && <ValidatingTip />}
        </div>
      )
    }

    if (formSchema.type === FormTypeEnum.select) {
      const {
        options, variable, label, show_on, required, placeholder,
      } = formSchema as CredentialFormSchemaSelect

      if (show_on.length && !show_on.every(showOnItem => value[showOnItem.variable] === showOnItem.value))
        return null

      return (
        <div key={variable} className={cn(itemClassName, 'py-3')}>
          <div className={cn(fieldLabelClassName, 'flex items-center py-2 system-sm-semibold text-text-secondary')}>
            {label[language] || label.en_US}

            {required && (
              <span className='ml-1 text-red-500'>*</span>
            )}
            {tooltipContent}
          </div>
          <SimpleSelect
            wrapperClassName='h-8'
            className={cn(inputClassName)}
            disabled={readonly}
            defaultValue={(isShowDefaultValue && ((value[variable] as string) === '' || value[variable] === undefined || value[variable] === null)) ? formSchema.default : value[variable]}
            items={options.filter((option) => {
              if (option.show_on.length)
                return option.show_on.every(showOnItem => value[showOnItem.variable] === showOnItem.value)

              return true
            }).map(option => ({ value: option.value, name: option.label[language] || option.label.en_US }))}
            onSelect={item => handleFormChange(variable, item.value as string)}
            placeholder={placeholder?.[language] || placeholder?.en_US} />
          {fieldMoreInfo?.(formSchema)}
          {validating && changeKey === variable && <ValidatingTip />}
        </div>
      )
    }

    if (formSchema.type === FormTypeEnum.boolean) {
      const {
        variable, label, show_on, required,
      } = formSchema as CredentialFormSchemaRadio

      if (show_on.length && !show_on.every(showOnItem => value[showOnItem.variable] === showOnItem.value))
        return null

      return (
        <div key={variable} className={cn(itemClassName, 'py-3')}>
          <div className='flex items-center justify-between py-2 system-sm-semibold text-text-secondary'>
            <div className='flex items-center space-x-2'>
              <span className={cn(fieldLabelClassName, 'flex items-center py-2 system-sm-regular text-text-secondary')}>{label[language] || label.en_US}</span>
              {required && (
                <span className='ml-1 text-red-500'>*</span>
              )}
              {tooltipContent}
            </div>
            <Radio.Group
              className='flex items-center'
              value={value[variable] === null ? undefined : (value[variable] ? 1 : 0)}
              onChange={val => handleFormChange(variable, val === 1)}
            >
              <Radio value={1} className='!mr-1'>True</Radio>
              <Radio value={0}>False</Radio>
            </Radio.Group>
          </div>
          {fieldMoreInfo?.(formSchema)}
        </div>
      )
    }

    if (formSchema.type === FormTypeEnum.modelSelector) {
      const {
        variable, label, required, scope,
      } = formSchema as (CredentialFormSchemaTextInput | CredentialFormSchemaSecretInput)
      return (
        <div key={variable} className={cn(itemClassName, 'py-3')}>
          <div className={cn(fieldLabelClassName, 'flex items-center py-2 system-sm-semibold text-text-secondary')}>
            {label[language] || label.en_US}
            {required && (
              <span className='ml-1 text-red-500'>*</span>
            )}
            {tooltipContent}
          </div>
          <ModelParameterModal
            popupClassName='!w-[387px]'
            isAdvancedMode
            isInWorkflow
            isAgentStrategy={isAgentStrategy}
            value={value[variable]}
            setModel={model => handleModelChanged(variable, model)}
            readonly={readonly}
            scope={scope} />
          {fieldMoreInfo?.(formSchema)}
          {validating && changeKey === variable && <ValidatingTip />}
        </div>
      )
    }

    if (formSchema.type === FormTypeEnum.toolSelector) {
      const {
        variable,
        label,
        required,
        scope,
      } = formSchema as (CredentialFormSchemaTextInput | CredentialFormSchemaSecretInput)
      return (
        <div key={variable} className={cn(itemClassName, 'py-3')}>
          <div className={cn(fieldLabelClassName, 'flex items-center py-2 system-sm-semibold text-text-secondary')}>
            {label[language] || label.en_US}
            {required && (
              <span className='ml-1 text-red-500'>*</span>
            )}
            {tooltipContent}
          </div>
          <ToolSelector
            scope={scope}
            nodeId={nodeId}
            nodeOutputVars={nodeOutputVars || []}
            availableNodes={availableNodes || []}
            disabled={readonly}
            value={value[variable]}
            // selectedTools={value[variable] ? [value[variable]] : []}
            onSelect={item => handleFormChange(variable, item as any)}
            onDelete={() => handleFormChange(variable, null as any)}
          />
          {fieldMoreInfo?.(formSchema)}
          {validating && changeKey === variable && <ValidatingTip />}
        </div>
      )
    }

    if (formSchema.type === FormTypeEnum.multiToolSelector) {
      const {
        variable,
        label,
        tooltip,
        required,
        scope,
      } = formSchema as (CredentialFormSchemaTextInput | CredentialFormSchemaSecretInput)

      return (
        <div key={variable} className={cn(itemClassName, 'py-3')}>
          <MultipleToolSelector
            disabled={readonly}
            nodeId={nodeId}
            nodeOutputVars={nodeOutputVars || []}
            availableNodes={availableNodes || []}
            scope={scope}
            label={label[language] || label.en_US}
            required={required}
            tooltip={tooltip?.[language] || tooltip?.en_US}
            value={value[variable] || []}
            onChange={item => handleFormChange(variable, item as any)}
          />
          {fieldMoreInfo?.(formSchema)}
          {validating && changeKey === variable && <ValidatingTip />}
        </div>
      )
    }

    if (formSchema.type === FormTypeEnum.appSelector) {
      const {
        variable, label, required, scope,
      } = formSchema as (CredentialFormSchemaTextInput | CredentialFormSchemaSecretInput)

      return (
        <div key={variable} className={cn(itemClassName, 'py-3')}>
          <div className={cn(fieldLabelClassName, 'flex items-center py-2 system-sm-semibold text-text-secondary')}>
            {label[language] || label.en_US}
            {required && (
              <span className='ml-1 text-red-500'>*</span>
            )}
            {tooltipContent}
          </div>
          <AppSelector
            disabled={readonly}
            scope={scope}
            value={value[variable]}
            onSelect={item => handleFormChange(variable, { ...item, type: FormTypeEnum.appSelector } as any)} />
          {fieldMoreInfo?.(formSchema)}
          {validating && changeKey === variable && <ValidatingTip />}
        </div>
      )
    }

    // @ts-expect-error it work
    if (!Object.values(FormTypeEnum).includes(formSchema.type))
      return customRenderField?.(formSchema as CustomFormSchema, filteredProps)
  }

  return (
    <div className={className}>
      {formSchemas.map(formSchema => renderField(formSchema))}
    </div>
  )
}

export default Form<|MERGE_RESOLUTION|>--- conflicted
+++ resolved
@@ -17,16 +17,12 @@
 import { SimpleSelect } from '@/app/components/base/select'
 import Tooltip from '@/app/components/base/tooltip'
 import Radio from '@/app/components/base/radio'
-<<<<<<< HEAD
-import PromptEditor from '@/app/components/base/prompt-editor'
-
-type FormProps = {
-=======
 import ModelParameterModal from '@/app/components/plugins/plugin-detail-panel/model-selector'
 import ToolSelector from '@/app/components/plugins/plugin-detail-panel/tool-selector'
 import MultipleToolSelector from '@/app/components/plugins/plugin-detail-panel/multiple-tool-selector'
 import AppSelector from '@/app/components/plugins/plugin-detail-panel/app-selector'
 import RadioE from '@/app/components/base/radio/ui'
+import PromptEditor from '@/app/components/base/prompt-editor'
 import type {
   NodeOutPutVar,
 } from '@/app/components/workflow/types'
@@ -35,7 +31,6 @@
 type FormProps<
   CustomFormSchema extends Omit<CredentialFormSchema, 'type'> & { type: string } = never,
 > = {
->>>>>>> 779770da
   className?: string
   itemClassName?: string
   fieldLabelClassName?: string
@@ -150,16 +145,12 @@
 
     if (formSchema.type === FormTypeEnum.textInput || formSchema.type === FormTypeEnum.secretInput || formSchema.type === FormTypeEnum.textNumber) {
       const {
-<<<<<<< HEAD
         variable,
         inputs = [],
         label,
         placeholder,
         required,
         show_on,
-=======
-        variable, label, placeholder, required, show_on,
->>>>>>> 779770da
       } = formSchema as (CredentialFormSchemaTextInput | CredentialFormSchemaSecretInput)
 
       if (show_on.length && !show_on.every(showOnItem => value[showOnItem.variable] === showOnItem.value))
@@ -176,7 +167,6 @@
             )}
             {tooltipContent}
           </div>
-<<<<<<< HEAD
           {inputs.length
             ? <div className={'rounded-lg border border-transparent bg-gray-50 px-3 py-[6px] hover:border-[rgba(0,0,0,0.08)]'}>
               <PromptEditor
@@ -192,17 +182,6 @@
               />
             </div>
             : <Input
-              className={cn(inputClassName, `${disabled && 'cursor-not-allowed opacity-60'}`)}
-              value={fieldValue}
-              onChange={val => handleFormChange(variable, val)}
-              validated={validatedSuccess}
-              placeholder={placeholder?.[language] || placeholder?.en_US}
-              disabled={disabled}
-              type={formSchema.type === FormTypeEnum.textNumber ? 'number' : 'text'}
-              {...(formSchema.type === FormTypeEnum.textNumber ? { min: (formSchema as CredentialFormSchemaNumberInput).min, max: (formSchema as CredentialFormSchemaNumberInput).max } : {})}
-            />}
-=======
-          <Input
             className={cn(inputClassName, `${disabled && 'cursor-not-allowed opacity-60'}`)}
             value={(isShowDefaultValue && ((value[variable] as string) === '' || value[variable] === undefined || value[variable] === null)) ? formSchema.default : value[variable]}
             onChange={val => handleFormChange(variable, val)}
@@ -210,8 +189,7 @@
             placeholder={placeholder?.[language] || placeholder?.en_US}
             disabled={disabled}
             type={formSchema.type === FormTypeEnum.textNumber ? 'number' : 'text'}
-            {...(formSchema.type === FormTypeEnum.textNumber ? { min: (formSchema as CredentialFormSchemaNumberInput).min, max: (formSchema as CredentialFormSchemaNumberInput).max } : {})} />
->>>>>>> 779770da
+            {...(formSchema.type === FormTypeEnum.textNumber ? { min: (formSchema as CredentialFormSchemaNumberInput).min, max: (formSchema as CredentialFormSchemaNumberInput).max } : {})} />}
           {fieldMoreInfo?.(formSchema)}
           {validating && changeKey === variable && <ValidatingTip />}
         </div>
