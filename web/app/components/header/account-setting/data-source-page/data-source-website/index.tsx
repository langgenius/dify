'use client'
import type { FC } from 'react'
import React, { useCallback, useEffect, useState } from 'react'
import { useTranslation } from 'react-i18next'
import Panel from '../panel'
import { DataSourceType } from '../panel/types'
import ConfigFirecrawlModal from './config-firecrawl-modal'
import ConfigWatercrawlModal from './config-watercrawl-modal'
import ConfigJinaReaderModal from './config-jina-reader-modal'
import cn from '@/utils/classnames'
import s from '@/app/components/datasets/create/website/index.module.css'
import { fetchDataSources, removeDataSourceApiKeyBinding } from '@/service/datasets'

import type { DataSourceItem } from '@/models/common'
import { DataSourceProvider } from '@/models/common'
import { useAppContext } from '@/context/app-context'
import Toast from '@/app/components/base/toast'

type Props = {
  provider: DataSourceProvider
}

const DataSourceWebsite: FC<Props> = ({ provider }) => {
  const { t } = useTranslation()
  const { isCurrentWorkspaceManager } = useAppContext()
  const [sources, setSources] = useState<DataSourceItem[]>([])
  const checkSetApiKey = useCallback(async () => {
    const res = await fetchDataSources() as any
    const list = res.sources
    setSources(list)
  }, [])

  useEffect(() => {
    checkSetApiKey()
    // eslint-disable-next-line react-hooks/exhaustive-deps
  }, [])

  const [configTarget, setConfigTarget] = useState<DataSourceProvider | null>(null)
  const showConfig = useCallback((provider: DataSourceProvider) => {
    setConfigTarget(provider)
  }, [setConfigTarget])

  const hideConfig = useCallback(() => {
    setConfigTarget(null)
  }, [setConfigTarget])

  const handleAdded = useCallback(() => {
    checkSetApiKey()
    hideConfig()
  }, [checkSetApiKey, hideConfig])

  const getIdByProvider = (provider: DataSourceProvider): string | undefined => {
    const source = sources.find(item => item.provider === provider)
    return source?.id
  }

  const getProviderName = (provider: DataSourceProvider): string => {
    if (provider === DataSourceProvider.fireCrawl)
      return 'Firecrawl'

    if (provider === DataSourceProvider.waterCrawl)
      return 'WaterCrawl'

    return 'Jina Reader'
  }

  const handleRemove = useCallback((provider: DataSourceProvider) => {
    return async () => {
      const dataSourceId = getIdByProvider(provider)
      if (dataSourceId) {
        await removeDataSourceApiKeyBinding(dataSourceId)
        setSources(sources.filter(item => item.provider !== provider))
        Toast.notify({
          type: 'success',
          message: t('common.api.remove'),
        })
      }
    }
  }, [sources, t])

  return (
    <>
      <Panel
        type={DataSourceType.website}
        provider={provider}
        isConfigured={sources.find(item => item.provider === provider) !== undefined}
        onConfigure={() => showConfig(provider)}
        readOnly={!isCurrentWorkspaceManager}
        configuredList={sources.filter(item => item.provider === provider).map(item => ({
          id: item.id,
<<<<<<< HEAD
          logo: ({ className }: { className: string }) => {
            if (item.provider === DataSourceProvider.fireCrawl) {
              return (
                <div
                  className={cn(className, 'flex items-center justify-center w-5 h-5 !bg-background-default border border-divider-subtle text-xs font-medium text-text-tertiary rounded ml-3')}>🔥</div>
              )
            }

            if (item.provider === DataSourceProvider.waterCrawl) {
              return (
                <div
                  className={cn(className, 'flex items-center justify-center w-5 h-5 !bg-background-default border border-divider-subtle text-xs font-medium text-text-tertiary rounded ml-3')}>
                  <span className={s.watercrawlLogo}/>
=======
          logo: ({ className }: { className: string }) => (
            item.provider === DataSourceProvider.fireCrawl
              ? (
                <div className={cn(className, 'ml-3 flex h-5 w-5 items-center justify-center rounded border border-divider-subtle !bg-background-default text-xs font-medium text-text-tertiary')}>🔥</div>
              )
              : (
                <div className={cn(className, 'ml-3 flex h-5 w-5 items-center justify-center rounded border border-divider-subtle !bg-background-default text-xs font-medium text-text-tertiary')}>
                  <span className={s.jinaLogo} />
>>>>>>> 4448a54c
                </div>
              )
            }
            return (
              <div
                className={cn(className, 'flex items-center justify-center w-5 h-5 !bg-background-default border border-divider-subtle text-xs font-medium text-text-tertiary rounded ml-3')}>
                <span className={s.jinaLogo}/>
              </div>
            )
          },
          name: getProviderName(item.provider),
          isActive: true,
        }))}
        onRemove={handleRemove(provider)}
      />
      {configTarget === DataSourceProvider.fireCrawl && (
        <ConfigFirecrawlModal onSaved={handleAdded} onCancel={hideConfig}/>
      )}
      {configTarget === DataSourceProvider.waterCrawl && (
        <ConfigWatercrawlModal onSaved={handleAdded} onCancel={hideConfig}/>
      )}
      {configTarget === DataSourceProvider.jinaReader && (
        <ConfigJinaReaderModal onSaved={handleAdded} onCancel={hideConfig}/>
      )}
    </>

  )
}
export default React.memo(DataSourceWebsite)<|MERGE_RESOLUTION|>--- conflicted
+++ resolved
@@ -88,36 +88,25 @@
         readOnly={!isCurrentWorkspaceManager}
         configuredList={sources.filter(item => item.provider === provider).map(item => ({
           id: item.id,
-<<<<<<< HEAD
           logo: ({ className }: { className: string }) => {
             if (item.provider === DataSourceProvider.fireCrawl) {
               return (
                 <div
-                  className={cn(className, 'flex items-center justify-center w-5 h-5 !bg-background-default border border-divider-subtle text-xs font-medium text-text-tertiary rounded ml-3')}>🔥</div>
+                  className={cn(className, 'ml-3 flex h-5 w-5 items-center justify-center rounded border border-divider-subtle !bg-background-default text-xs font-medium text-text-tertiary')}>🔥</div>
               )
             }
 
             if (item.provider === DataSourceProvider.waterCrawl) {
               return (
                 <div
-                  className={cn(className, 'flex items-center justify-center w-5 h-5 !bg-background-default border border-divider-subtle text-xs font-medium text-text-tertiary rounded ml-3')}>
+                  className={cn(className, 'ml-3 flex h-5 w-5 items-center justify-center rounded border border-divider-subtle !bg-background-default text-xs font-medium text-text-tertiary')}>
                   <span className={s.watercrawlLogo}/>
-=======
-          logo: ({ className }: { className: string }) => (
-            item.provider === DataSourceProvider.fireCrawl
-              ? (
-                <div className={cn(className, 'ml-3 flex h-5 w-5 items-center justify-center rounded border border-divider-subtle !bg-background-default text-xs font-medium text-text-tertiary')}>🔥</div>
-              )
-              : (
-                <div className={cn(className, 'ml-3 flex h-5 w-5 items-center justify-center rounded border border-divider-subtle !bg-background-default text-xs font-medium text-text-tertiary')}>
-                  <span className={s.jinaLogo} />
->>>>>>> 4448a54c
                 </div>
               )
             }
             return (
               <div
-                className={cn(className, 'flex items-center justify-center w-5 h-5 !bg-background-default border border-divider-subtle text-xs font-medium text-text-tertiary rounded ml-3')}>
+                className={cn(className, 'ml-3 flex h-5 w-5 items-center justify-center rounded border border-divider-subtle !bg-background-default text-xs font-medium text-text-tertiary')}>
                 <span className={s.jinaLogo}/>
               </div>
             )
