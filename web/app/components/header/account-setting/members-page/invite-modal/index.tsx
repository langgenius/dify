'use client'
import { Fragment, useCallback, useMemo, useState } from 'react'
import { useContext } from 'use-context-selector'
import { XMarkIcon } from '@heroicons/react/24/outline'
import { useTranslation } from 'react-i18next'
import { ReactMultiEmail } from 'react-multi-email'
import { Listbox, Transition } from '@headlessui/react'
import { CheckIcon } from '@heroicons/react/20/solid'
import cn from 'classnames'
import s from './index.module.css'
import Modal from '@/app/components/base/modal'
import Button from '@/app/components/base/button'
import { inviteMember } from '@/service/common'
import { emailRegex } from '@/config'
import { ToastContext } from '@/app/components/base/toast'
import type { InvitationResult } from '@/models/common'
import I18n from '@/context/i18n'

import 'react-multi-email/dist/style.css'
type IInviteModalProps = {
  onCancel: () => void
  onSend: (invitationResults: InvitationResult[]) => void
}

const InviteModal = ({
  onCancel,
  onSend,
}: IInviteModalProps) => {
  const { t } = useTranslation()
  const [emails, setEmails] = useState<string[]>([])
  const { notify } = useContext(ToastContext)

  const { locale } = useContext(I18n)

  const InvitingRoles = useMemo(() => [
    {
      name: 'normal',
      description: t('common.members.normalTip'),
    },
    {
      name: 'editor',
      description: t('common.members.editorTip'),
    },
    {
      name: 'admin',
      description: t('common.members.adminTip'),
    },
  ], [t])
  const [role, setRole] = useState(InvitingRoles[0])

  const handleSend = useCallback(async () => {
    if (emails.map((email: string) => emailRegex.test(email)).every(Boolean)) {
      try {
        const { result, invitation_results } = await inviteMember({
          url: '/workspaces/current/members/invite-email',
          body: { emails, role: role.name, language: locale },
        })

        if (result === 'success') {
          onCancel()
          onSend(invitation_results)
        }
      }
      catch (e) { }
    }
    else {
      notify({ type: 'error', message: t('common.members.emailInvalid') })
    }
  }, [role, emails, notify, onCancel, onSend, t])

  return (
    <div className={cn(s.wrap)}>
<<<<<<< HEAD
      <Modal overflowVisible isShow onClose={() => { }} className={cn(s.modal)} wrapperClassName='z-20'>
=======
      <Modal overflowVisible isShow onClose={() => {}} className={cn(s.modal)}>
>>>>>>> bb33ffc3
        <div className='flex justify-between mb-2'>
          <div className='text-xl font-semibold text-gray-900'>{t('common.members.inviteTeamMember')}</div>
          <XMarkIcon className='w-4 h-4 cursor-pointer' onClick={onCancel} />
        </div>
        <div className='mb-7 text-[13px] text-gray-500'>{t('common.members.inviteTeamMemberTip')}</div>
        <div>
          <div className='mb-2 text-sm font-medium text-gray-900'>{t('common.members.email')}</div>
          <div className='mb-8 h-36 flex items-stretch'>
            <ReactMultiEmail
              className={cn('w-full pt-2 px-3 outline-none border-none',
                'appearance-none text-sm text-gray-900 rounded-lg overflow-y-auto',
                s.emailsInput,
              )}
              autoFocus
              emails={emails}
              inputClassName='bg-transparent'
              onChange={setEmails}
              getLabel={(email, index, removeEmail) =>
                <div data-tag key={index} className={cn(s.emailBackground)}>
                  <div data-tag-item>{email}</div>
                  <span data-tag-handle onClick={() => removeEmail(index)}>
                    ×
                  </span>
                </div>
              }
              placeholder={t('common.members.emailPlaceholder') || ''}
            />
          </div>
          <Listbox value={role} onChange={setRole}>
            <div className="relative pb-6">
              <Listbox.Button className="relative w-full py-2 pl-3 pr-10 text-left bg-gray-100 outline-none border-none appearance-none text-sm text-gray-900 rounded-lg">
                <span className="block truncate capitalize">{t('common.members.invitedAsRole', { role: t(`common.members.${role.name}`) })}</span>
              </Listbox.Button>
              <Transition
                as={Fragment}
                leave="transition ease-in duration-200"
                leaveFrom="opacity-200"
                leaveTo="opacity-0"
              >
                <Listbox.Options className="absolute w-full py-1 my-2 overflow-auto text-base bg-white rounded-md shadow-lg max-h-60 ring-1 ring-black ring-opacity-5 focus:outline-none sm:text-sm">
                  {InvitingRoles.map(role =>
                    <Listbox.Option
                      key={role.name}
                      className={({ active }) =>
                        `${active ? ' bg-gray-50 rounded-xl' : ' bg-transparent'}
                          cursor-default select-none relative py-2 px-4 mx-2 flex flex-col`
                      }
                      value={role}
                    >
                      {({ selected }) => (
                        <div className='flex flex-row'>
                          <span
                            className={cn(
                              'text-indigo-600 mr-2',
                              'flex items-center',
                            )}
                          >
                            {selected && (<CheckIcon className="h-5 w-5" aria-hidden="true" />)}
                          </span>
                          <div className=' flex flex-col flex-grow'>
                            <span className={`${selected ? 'font-medium' : 'font-normal'} capitalize block truncate`}>
                              {t(`common.members.${role.name}`)}
                            </span>
                            <span className={`${selected ? 'font-medium' : 'font-normal'} capitalize block text-gray-500`}>
                              {role.description}
                            </span>
                          </div>
                        </div>
                      )}
                    </Listbox.Option>,
                  )}
                </Listbox.Options>
              </Transition>
            </div>
          </Listbox>
          <Button
            tabIndex={0}
            className='w-full text-sm font-medium'
            onClick={handleSend}
            disabled={!emails.length}
            variant='primary'
          >
            {t('common.members.sendInvite')}
          </Button>
        </div>
      </Modal>
    </div>
  )
}

export default InviteModal<|MERGE_RESOLUTION|>--- conflicted
+++ resolved
@@ -70,11 +70,7 @@
 
   return (
     <div className={cn(s.wrap)}>
-<<<<<<< HEAD
-      <Modal overflowVisible isShow onClose={() => { }} className={cn(s.modal)} wrapperClassName='z-20'>
-=======
       <Modal overflowVisible isShow onClose={() => {}} className={cn(s.modal)}>
->>>>>>> bb33ffc3
         <div className='flex justify-between mb-2'>
           <div className='text-xl font-semibold text-gray-900'>{t('common.members.inviteTeamMember')}</div>
           <XMarkIcon className='w-4 h-4 cursor-pointer' onClick={onCancel} />
