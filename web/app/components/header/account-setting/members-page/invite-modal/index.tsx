'use client'
import { useCallback, useState } from 'react'
import { useContext } from 'use-context-selector'
import { XMarkIcon } from '@heroicons/react/24/outline'
import { useTranslation } from 'react-i18next'
import { ReactMultiEmail } from 'react-multi-email'
<<<<<<< HEAD
import cn from 'classnames'
import s from './index.module.css'
import RoleSelector from './role-selector'
=======
import { Listbox, Transition } from '@headlessui/react'
import { CheckIcon } from '@heroicons/react/20/solid'
import s from './index.module.css'
import cn from '@/utils/classnames'
>>>>>>> 3b14939d
import Modal from '@/app/components/base/modal'
import Button from '@/app/components/base/button'
import { inviteMember } from '@/service/common'
import { emailRegex } from '@/config'
import { ToastContext } from '@/app/components/base/toast'
import type { InvitationResult } from '@/models/common'
import I18n from '@/context/i18n'

import 'react-multi-email/dist/style.css'
type IInviteModalProps = {
  onCancel: () => void
  onSend: (invitationResults: InvitationResult[]) => void
}

const InviteModal = ({
  onCancel,
  onSend,
}: IInviteModalProps) => {
  const { t } = useTranslation()
  const [emails, setEmails] = useState<string[]>([])
  const { notify } = useContext(ToastContext)

  const { locale } = useContext(I18n)
  const [role, setRole] = useState<string>('normal')

  const handleSend = useCallback(async () => {
    if (emails.map((email: string) => emailRegex.test(email)).every(Boolean)) {
      try {
        const { result, invitation_results } = await inviteMember({
          url: '/workspaces/current/members/invite-email',
          body: { emails, role, language: locale },
        })

        if (result === 'success') {
          onCancel()
          onSend(invitation_results)
        }
      }
      catch (e) { }
    }
    else {
      notify({ type: 'error', message: t('common.members.emailInvalid') })
    }
  }, [role, emails, notify, onCancel, onSend, t])

  return (
    <div className={cn(s.wrap)}>
      <Modal overflowVisible isShow onClose={() => { }} className={cn(s.modal)}>
        <div className='flex justify-between mb-2'>
          <div className='text-xl font-semibold text-gray-900'>{t('common.members.inviteTeamMember')}</div>
          <XMarkIcon className='w-4 h-4 cursor-pointer' onClick={onCancel} />
        </div>
        <div className='mb-7 text-[13px] text-gray-500'>{t('common.members.inviteTeamMemberTip')}</div>
        <div>
          <div className='mb-2 text-sm font-medium text-gray-900'>{t('common.members.email')}</div>
          <div className='mb-8 h-36 flex items-stretch'>
            <ReactMultiEmail
              className={cn('w-full pt-2 px-3 outline-none border-none',
                'appearance-none text-sm text-gray-900 rounded-lg overflow-y-auto',
                s.emailsInput,
              )}
              autoFocus
              emails={emails}
              inputClassName='bg-transparent'
              onChange={setEmails}
              getLabel={(email, index, removeEmail) =>
                <div data-tag key={index} className={cn(s.emailBackground)}>
                  <div data-tag-item>{email}</div>
                  <span data-tag-handle onClick={() => removeEmail(index)}>
                    ×
                  </span>
                </div>
              }
              placeholder={t('common.members.emailPlaceholder') || ''}
            />
          </div>
          <div className='mb-6'>
            <RoleSelector value={role} onChange={setRole} />
          </div>
          <Button
            tabIndex={0}
            className='w-full'
            onClick={handleSend}
            disabled={!emails.length}
            variant='primary'
          >
            {t('common.members.sendInvite')}
          </Button>
        </div>
      </Modal>
    </div>
  )
}

export default InviteModal<|MERGE_RESOLUTION|>--- conflicted
+++ resolved
@@ -4,16 +4,9 @@
 import { XMarkIcon } from '@heroicons/react/24/outline'
 import { useTranslation } from 'react-i18next'
 import { ReactMultiEmail } from 'react-multi-email'
-<<<<<<< HEAD
-import cn from 'classnames'
-import s from './index.module.css'
 import RoleSelector from './role-selector'
-=======
-import { Listbox, Transition } from '@headlessui/react'
-import { CheckIcon } from '@heroicons/react/20/solid'
 import s from './index.module.css'
 import cn from '@/utils/classnames'
->>>>>>> 3b14939d
 import Modal from '@/app/components/base/modal'
 import Button from '@/app/components/base/button'
 import { inviteMember } from '@/service/common'
