--- conflicted
+++ resolved
@@ -5,7 +5,6 @@
 import s from './index.module.css'
 import type { SuccessInvitationResult } from '.'
 import Tooltip from '@/app/components/base/tooltip'
-import { basePath } from '@/utils/var'
 import { randomString } from '@/utils'
 
 type IInvitationLinkProps = {
@@ -19,7 +18,7 @@
   const selector = useRef(`invite-link-${randomString(4)}`)
 
   const copyHandle = useCallback(() => {
-    copy(`${!value.url.startsWith('http') ? window.location.origin : ''}${basePath}${value.url}`)
+    copy(`${!value.url.startsWith('http') ? window.location.origin : ''}${value.url}`)
     setIsCopied(true)
   }, [value])
 
@@ -42,11 +41,7 @@
           <Tooltip
             popupContent={isCopied ? `${t('appApi.copied')}` : `${t('appApi.copy')}`}
           >
-<<<<<<< HEAD
-            <div className='absolute top-0 left-0 w-full pl-2 pr-2 truncate cursor-pointer r-0' onClick={copyHandle}>{basePath + value.url}</div>
-=======
             <div className='r-0 absolute left-0 top-0 w-full cursor-pointer truncate pl-2 pr-2' onClick={copyHandle}>{value.url}</div>
->>>>>>> f31e3313
           </Tooltip>
         </div>
         <div className="h-4 shrink-0 border bg-divider-regular" />
