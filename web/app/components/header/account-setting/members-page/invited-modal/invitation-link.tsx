--- conflicted
+++ resolved
@@ -4,12 +4,7 @@
 import copy from 'copy-to-clipboard'
 import s from './index.module.css'
 import Tooltip from '@/app/components/base/tooltip'
-<<<<<<< HEAD
-import useCopyToClipboard from '@/hooks/use-copy-to-clipboard'
 import { randomString } from '@/utils'
-=======
-import { randomString } from '@/app/components/app-sidebar/basic'
->>>>>>> 3b08bf1c
 
 type IInvitationLinkProps = {
   value?: string
