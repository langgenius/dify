'use client'
import { useState } from 'react'
import useSWR from 'swr'
import dayjs from 'dayjs'
import 'dayjs/locale/zh-cn'
import relativeTime from 'dayjs/plugin/relativeTime'
import { useContext } from 'use-context-selector'
import { RiUserAddLine } from '@remixicon/react'
import { useTranslation } from 'react-i18next'
import InviteModal from './invite-modal'
import InvitedModal from './invited-modal'
import EditWorkspaceModal from './edit-workspace-modal'
import Operation from './operation'
import { fetchMembers } from '@/service/common'
import I18n from '@/context/i18n'
import { useAppContext } from '@/context/app-context'
import Avatar from '@/app/components/base/avatar'
import type { InvitationResult } from '@/models/common'
import { useProviderContext } from '@/context/provider-context'
import { Plan } from '@/app/components/billing/type'
import Button from '@/app/components/base/button'
import UpgradeBtn from '@/app/components/billing/upgrade-btn'
import { NUM_INFINITE } from '@/app/components/billing/config'
import { LanguagesSupported } from '@/i18n/language'
<<<<<<< HEAD
import cn from '@/utils/classnames'
import Tooltip from '@/app/components/base/tooltip'
import { RiPencilLine } from '@remixicon/react'
=======
import { useGlobalPublicStore } from '@/context/global-public-context'
>>>>>>> 849994d3
dayjs.extend(relativeTime)

const MembersPage = () => {
  const { t } = useTranslation()
  const RoleMap = {
    owner: t('common.members.owner'),
    admin: t('common.members.admin'),
    editor: t('common.members.editor'),
    dataset_operator: t('common.members.datasetOperator'),
    normal: t('common.members.normal'),
  }
  const { locale } = useContext(I18n)

<<<<<<< HEAD
  const { userProfile, currentWorkspace, isCurrentWorkspaceOwner, isCurrentWorkspaceManager, systemFeatures } = useAppContext()
  const { data, mutate } = useSWR(
    {
      url: '/workspaces/current/members',
      params: {},
    },
    fetchMembers,
  )
=======
  const { userProfile, currentWorkspace, isCurrentWorkspaceOwner, isCurrentWorkspaceManager } = useAppContext()
  const { systemFeatures } = useGlobalPublicStore()
  const { data, mutate } = useSWR({ url: '/workspaces/current/members' }, fetchMembers)
>>>>>>> 849994d3
  const [inviteModalVisible, setInviteModalVisible] = useState(false)
  const [invitationResults, setInvitationResults] = useState<InvitationResult[]>([])
  const [invitedModalVisible, setInvitedModalVisible] = useState(false)
  const accounts = data?.accounts || []
  const { plan, enableBilling } = useProviderContext()
  const isNotUnlimitedMemberPlan = enableBilling && plan.type !== Plan.team && plan.type !== Plan.enterprise
  const isMemberFull = enableBilling && isNotUnlimitedMemberPlan && accounts.length >= plan.total.teamMembers
  const [editWorkspaceModalVisible, setEditWorkspaceModalVisible] = useState(false)

  return (
    <>
      <div className='flex flex-col'>
        <div className='mb-4 flex items-center gap-3 rounded-xl border-l-[0.5px] border-t-[0.5px] border-divider-subtle bg-gradient-to-r from-background-gradient-bg-fill-chat-bg-2 to-background-gradient-bg-fill-chat-bg-1 p-3 pr-5'>
          <div className='flex h-12 w-12 items-center justify-center rounded-xl bg-components-icon-bg-blue-solid text-[20px]'>
            <span className='bg-gradient-to-r from-components-avatar-shape-fill-stop-0 to-components-avatar-shape-fill-stop-100 bg-clip-text font-semibold uppercase text-shadow-shadow-1 opacity-90'>{currentWorkspace?.name[0]?.toLocaleUpperCase()}</span>
          </div>
          <div className='grow'>
            <div className='system-md-semibold flex items-center gap-1 text-text-secondary'>
              <span>{currentWorkspace?.name}</span>
              {isCurrentWorkspaceOwner && <span>
                <Tooltip
                  popupContent={t('common.account.editWorkspaceInfo')}
                  needsDelay
                >
                  <div
                    className='cursor-pointer rounded-md p-1 hover:bg-black/5'
                    onClick={() => {
                      setEditWorkspaceModalVisible(true)
                    }}
                  >
                    <RiPencilLine className='h-4 w-4 text-text-tertiary' />
                  </div>
                </Tooltip>
              </span>}
            </div>
            <div className='system-xs-medium mt-1 text-text-tertiary'>
              {enableBilling && isNotUnlimitedMemberPlan
                ? (
                  <div className='flex space-x-1'>
                    <div>{t('billing.plansCommon.member')}{locale !== LanguagesSupported[1] && accounts.length > 1 && 's'}</div>
                    <div className=''>{accounts.length}</div>
                    <div>/</div>
                    <div>{plan.total.teamMembers === NUM_INFINITE ? t('billing.plansCommon.unlimited') : plan.total.teamMembers}</div>
                  </div>
                )
                : (
                  <div className='flex space-x-1'>
                    <div>{accounts.length}</div>
                    <div>{t('billing.plansCommon.memberAfter')}{locale !== LanguagesSupported[1] && accounts.length > 1 && 's'}</div>
                  </div>
                )}
            </div>

          </div>
          {isMemberFull && (
            <UpgradeBtn className='mr-2' loc='member-invite' />
          )}
          <Button variant='primary' className={cn('shrink-0')} disabled={!isCurrentWorkspaceManager || isMemberFull} onClick={() => setInviteModalVisible(true)}>
            <RiUserAddLine className='mr-1 h-4 w-4' />
            {t('common.members.invite')}
          </Button>
        </div>
        <div className='overflow-visible lg:overflow-visible'>
          <div className='flex min-w-[480px] items-center border-b border-divider-regular py-[7px]'>
            <div className='system-xs-medium-uppercase grow px-3 text-text-tertiary'>{t('common.members.name')}</div>
            <div className='system-xs-medium-uppercase w-[104px] shrink-0 text-text-tertiary'>{t('common.members.lastActive')}</div>
            <div className='system-xs-medium-uppercase w-[96px] shrink-0 px-3 text-text-tertiary'>{t('common.members.role')}</div>
          </div>
          <div className='relative min-w-[480px]'>
            {
              accounts.map(account => (
                <div key={account.id} className='flex border-b border-divider-subtle'>
                  <div className='flex grow items-center px-3 py-2'>
                    <Avatar avatar={account.avatar_url} size={24} className='mr-2' name={account.name} />
                    <div className=''>
                      <div className='system-sm-medium text-text-secondary'>
                        {account.name}
                        {account.status === 'pending' && <span className='system-xs-medium ml-1 text-text-warning'>{t('common.members.pending')}</span>}
                        {userProfile.email === account.email && <span className='system-xs-regular text-text-tertiary'>{t('common.members.you')}</span>}
                      </div>
                      <div className='system-xs-regular text-text-tertiary'>{account.email}</div>
                    </div>
                  </div>
                  <div className='system-sm-regular flex w-[104px] shrink-0 items-center py-2 text-text-secondary'>{dayjs(Number((account.last_active_at || account.created_at)) * 1000).locale(locale === 'zh-Hans' ? 'zh-cn' : 'en').fromNow()}</div>
                  <div className='flex w-[96px] shrink-0 items-center'>
                    {
                      isCurrentWorkspaceOwner && account.role !== 'owner'
                        ? <Operation member={account} operatorRole={currentWorkspace.role} onOperate={mutate} />
                        : <div className='system-sm-regular px-3 text-text-secondary'>{RoleMap[account.role] || RoleMap.normal}</div>
                    }
                  </div>
                </div>
              ))
            }
          </div>
        </div>
      </div>
      {
        inviteModalVisible && (
          <InviteModal
            isEmailSetup={systemFeatures.is_email_setup}
            onCancel={() => setInviteModalVisible(false)}
            onSend={(invitationResults) => {
              setInvitedModalVisible(true)
              setInvitationResults(invitationResults)
              mutate()
            }}
          />
        )
      }
      {
        invitedModalVisible && (
          <InvitedModal
            invitationResults={invitationResults}
            onCancel={() => setInvitedModalVisible(false)}
          />
        )
      }
      {
        editWorkspaceModalVisible && (
          <EditWorkspaceModal
            onCancel={() => setEditWorkspaceModalVisible(false)}
          />
        )
      }
    </>
  )
}

export default MembersPage<|MERGE_RESOLUTION|>--- conflicted
+++ resolved
@@ -22,13 +22,10 @@
 import UpgradeBtn from '@/app/components/billing/upgrade-btn'
 import { NUM_INFINITE } from '@/app/components/billing/config'
 import { LanguagesSupported } from '@/i18n/language'
-<<<<<<< HEAD
 import cn from '@/utils/classnames'
 import Tooltip from '@/app/components/base/tooltip'
 import { RiPencilLine } from '@remixicon/react'
-=======
 import { useGlobalPublicStore } from '@/context/global-public-context'
->>>>>>> 849994d3
 dayjs.extend(relativeTime)
 
 const MembersPage = () => {
@@ -42,8 +39,7 @@
   }
   const { locale } = useContext(I18n)
 
-<<<<<<< HEAD
-  const { userProfile, currentWorkspace, isCurrentWorkspaceOwner, isCurrentWorkspaceManager, systemFeatures } = useAppContext()
+  const { userProfile, currentWorkspace, isCurrentWorkspaceOwner, isCurrentWorkspaceManager } = useAppContext()
   const { data, mutate } = useSWR(
     {
       url: '/workspaces/current/members',
@@ -51,11 +47,7 @@
     },
     fetchMembers,
   )
-=======
-  const { userProfile, currentWorkspace, isCurrentWorkspaceOwner, isCurrentWorkspaceManager } = useAppContext()
   const { systemFeatures } = useGlobalPublicStore()
-  const { data, mutate } = useSWR({ url: '/workspaces/current/members' }, fetchMembers)
->>>>>>> 849994d3
   const [inviteModalVisible, setInviteModalVisible] = useState(false)
   const [invitationResults, setInvitationResults] = useState<InvitationResult[]>([])
   const [invitedModalVisible, setInvitedModalVisible] = useState(false)
