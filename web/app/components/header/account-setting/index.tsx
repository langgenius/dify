--- conflicted
+++ resolved
@@ -25,12 +25,9 @@
 import { Globe01 } from '@/app/components/base/icons/src/vender/line/mapsAndTravel'
 import { AtSign, XClose } from '@/app/components/base/icons/src/vender/line/general'
 import { CubeOutline } from '@/app/components/base/icons/src/vender/line/shapes'
-<<<<<<< HEAD
 import { IS_CLOUD_EDITION } from '@/config'
-=======
 import useBreakpoints, { MediaType } from '@/hooks/use-breakpoints'
 
->>>>>>> 80ddb00f
 const iconClassName = `
   w-4 h-4 ml-3 mr-2
 `
@@ -57,7 +54,6 @@
 }: IAccountSettingProps) {
   const [activeMenu, setActiveMenu] = useState(activeTab)
   const { t } = useTranslation()
-<<<<<<< HEAD
   const workplaceGroupItems = (() => {
     return [
       {
@@ -99,12 +95,10 @@
       },
     ].filter(item => !!item.key) as GroupItem[]
   })()
-=======
 
   const media = useBreakpoints()
   const isMobile = media === MediaType.mobile
 
->>>>>>> 80ddb00f
   const menuItems = [
     {
       key: 'workspace-group',
