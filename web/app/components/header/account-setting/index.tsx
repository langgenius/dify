--- conflicted
+++ resolved
@@ -2,11 +2,6 @@
 import { useTranslation } from 'react-i18next'
 import { useEffect, useRef, useState } from 'react'
 import {
-<<<<<<< HEAD
-  RiAccountCircleFill,
-  RiAccountCircleLine,
-=======
->>>>>>> de3c5751
   RiBox3Fill,
   RiBox3Line,
   RiCloseLine,
@@ -125,15 +120,6 @@
       name: t('common.settings.accountGroup'),
       items: [
         {
-<<<<<<< HEAD
-          key: 'account',
-          name: t('common.settings.account'),
-          icon: <RiAccountCircleLine className={iconClassName} />,
-          activeIcon: <RiAccountCircleFill className={iconClassName} />,
-        },
-        {
-=======
->>>>>>> de3c5751
           key: 'language',
           name: t('common.settings.language'),
           icon: <RiTranslate2 className={iconClassName} />,
