import { Fragment } from 'react'
import { useContext } from 'use-context-selector'
import { useTranslation } from 'react-i18next'
import { Menu, Transition } from '@headlessui/react'
import { RiArrowDownSLine } from '@remixicon/react'
import cn from '@/utils/classnames'
import PlanBadge from '@/app/components/header/plan-badge'
import { switchWorkspace } from '@/service/common'
import { useWorkspacesContext } from '@/context/workspace-context'
import { useProviderContext } from '@/context/provider-context'
import { ToastContext } from '@/app/components/base/toast'
import PlanBadge from '../../plan-badge'
import type { Plan } from '@/app/components/billing/type'

const WorkplaceSelector = () => {
  const { t } = useTranslation()
  const { notify } = useContext(ToastContext)
  const { workspaces } = useWorkspacesContext()
  const { enableBilling } = useProviderContext()
  const currentWorkspace = workspaces.find(v => v.current)

  const handleSwitchWorkspace = async (tenant_id: string) => {
    try {
      if (currentWorkspace?.id === tenant_id)
        return
      await switchWorkspace({ url: '/workspaces/switch', body: { tenant_id } })
      notify({ type: 'success', message: t('common.actionMsg.modifiedSuccessfully') })
      location.assign(`${location.origin}`)
    }
    catch (e) {
      notify({ type: 'error', message: t('common.provider.saveFailed') })
    }
  }

  return (
    <Menu as="div" className="relative w-full h-full">
      {
        ({ open }) => (
          <>
            <Menu.Button className={cn(
              `
                flex items-center p-0.5 gap-1.5 w-full
                group hover:bg-state-base-hover cursor-pointer ${open && 'bg-state-base-hover'} rounded-[10px]
              `,
            )}>
              <div className='flex items-center justify-center w-7 h-7 bg-[#EFF4FF] rounded-lg text-xs font-medium text-primary-600'>{currentWorkspace?.name[0].toLocaleUpperCase()}</div>
              <div className='flex flex-row'>
                <div className={'truncate max-w-[80px] text-text-secondary system-sm-medium'}>{currentWorkspace?.name}</div>
                <RiArrowDownSLine className='w-4 h-4 text-text-secondary' />
              </div>
            </Menu.Button>
            <Transition
              as={Fragment}
              enter="transition ease-out duration-100"
              enterFrom="transform opacity-0 scale-95"
              enterTo="transform opacity-100 scale-100"
              leave="transition ease-in duration-75"
              leaveFrom="transform opacity-100 scale-100"
              leaveTo="transform opacity-0 scale-95"
            >
              <Menu.Items
                className={cn(
                  `
                    flex w-[280px] flex-col items-start absolute left-[-15px] mt-1 rounded-xl shadows-shadow-lg
                  `,
                )}
              >
                <div className="flex flex-col p-1 pb-2 items-start self-stretch w-full rounded-xl border-[0.5px] border-components-panel-border bg-components-panel-bg-blur shadow-lg ">
                  <div className='flex px-3 pt-1 pb-0.5 items-start self-stretch'>
                    <span className='flex-1 text-text-tertiary system-xs-medium-uppercase'>{t('common.userProfile.workspace')}</span>
                  </div>
                  {
                    workspaces.map(workspace => (
                      <div className='flex py-1 pl-3 pr-2 items-center gap-2 self-stretch hover:bg-state-base-hover rounded-lg' key={workspace.id} onClick={() => handleSwitchWorkspace(workspace.id)}>
                        <div className='flex items-center justify-center w-6 h-6 bg-[#EFF4FF] rounded-md text-xs font-medium text-primary-600'>{workspace.name[0].toLocaleUpperCase()}</div>
                        <div className='line-clamp-1 grow overflow-hidden text-text-secondary text-ellipsis system-md-regular cursor-pointer'>{workspace.name}</div>
<<<<<<< HEAD
                        {enableBilling && <PlanBadge size='s' plan={workspace.plan as any} />}
=======
                        <PlanBadge plan={workspace.plan as Plan} />
>>>>>>> 0587eb49
                      </div>
                    ))
                  }
                </div>
              </Menu.Items>
            </Transition>
          </>
        )
      }
    </Menu>
  )
}

export default WorkplaceSelector<|MERGE_RESOLUTION|>--- conflicted
+++ resolved
@@ -7,16 +7,13 @@
 import PlanBadge from '@/app/components/header/plan-badge'
 import { switchWorkspace } from '@/service/common'
 import { useWorkspacesContext } from '@/context/workspace-context'
-import { useProviderContext } from '@/context/provider-context'
 import { ToastContext } from '@/app/components/base/toast'
-import PlanBadge from '../../plan-badge'
 import type { Plan } from '@/app/components/billing/type'
 
 const WorkplaceSelector = () => {
   const { t } = useTranslation()
   const { notify } = useContext(ToastContext)
   const { workspaces } = useWorkspacesContext()
-  const { enableBilling } = useProviderContext()
   const currentWorkspace = workspaces.find(v => v.current)
 
   const handleSwitchWorkspace = async (tenant_id: string) => {
@@ -74,11 +71,7 @@
                       <div className='flex py-1 pl-3 pr-2 items-center gap-2 self-stretch hover:bg-state-base-hover rounded-lg' key={workspace.id} onClick={() => handleSwitchWorkspace(workspace.id)}>
                         <div className='flex items-center justify-center w-6 h-6 bg-[#EFF4FF] rounded-md text-xs font-medium text-primary-600'>{workspace.name[0].toLocaleUpperCase()}</div>
                         <div className='line-clamp-1 grow overflow-hidden text-text-secondary text-ellipsis system-md-regular cursor-pointer'>{workspace.name}</div>
-<<<<<<< HEAD
-                        {enableBilling && <PlanBadge size='s' plan={workspace.plan as any} />}
-=======
                         <PlanBadge plan={workspace.plan as Plan} />
->>>>>>> 0587eb49
                       </div>
                     ))
                   }
