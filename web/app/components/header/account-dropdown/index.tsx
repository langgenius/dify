--- conflicted
+++ resolved
@@ -8,14 +8,9 @@
 import { Menu, Transition } from '@headlessui/react'
 import Indicator from '../indicator'
 import AccountAbout from '../account-about'
-<<<<<<< HEAD
 import GithubStar from '../github-star'
-import WorkplaceSelector from './workplace-selector'
 import Support from './support'
 import Compliance from './compliance'
-=======
-import { mailToSupport } from '../utils/util'
->>>>>>> 55405c1a
 import classNames from '@/utils/classnames'
 import I18n from '@/context/i18n'
 import Avatar from '@/app/components/base/avatar'
@@ -103,15 +98,7 @@
                       <Avatar avatar={userProfile.avatar_url} name={userProfile.name} size={36} className='mr-3' />
                     </div>
                   </Menu.Item>
-<<<<<<< HEAD
-                  <div className='p-1'>
-                    <div className='mt-2 px-3 text-xs font-medium text-text-tertiary'>{t('common.userProfile.workspace')}</div>
-                    <WorkplaceSelector />
-                  </div>
-                  <div className="p-1">
-=======
                   <div className="px-1 py-1">
->>>>>>> 55405c1a
                     <Menu.Item>
                       {({ active }) => <Link
                         className={classNames(itemClassName, 'group',
