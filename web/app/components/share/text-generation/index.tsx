'use client'
import type { FC } from 'react'
import React, { useEffect, useRef, useState } from 'react'
import { useTranslation } from 'react-i18next'
import cn from 'classnames'
import { useBoolean, useClickAway, useGetState } from 'ahooks'
import { XMarkIcon } from '@heroicons/react/24/outline'
import TabHeader from '../../base/tab-header'
import Button from '../../base/button'
import { checkOrSetAccessToken } from '../utils'
import s from './style.module.css'
import RunBatch from './run-batch'
import useBreakpoints, { MediaType } from '@/hooks/use-breakpoints'
import RunOnce from '@/app/components/share/text-generation/run-once'
import { fetchSavedMessage as doFetchSavedMessage, fetchAppInfo, fetchAppParams, removeMessage, saveMessage } from '@/service/share'
import type { SiteInfo } from '@/models/share'
import type { MoreLikeThisConfig, PromptConfig, SavedMessage } from '@/models/debug'
import AppIcon from '@/app/components/base/app-icon'
import { changeLanguage } from '@/i18n/i18next-config'
import Loading from '@/app/components/base/loading'
import { userInputsFormToPromptVariables } from '@/utils/model-config'
import Res from '@/app/components/share/text-generation/result'
import SavedItems from '@/app/components/app/text-generate/saved-items'
import type { InstalledApp } from '@/models/explore'
import { appDefaultIconBackground } from '@/config'
import Toast from '@/app/components/base/toast'

const PARALLEL_LIMIT = 5
enum TaskStatus {
  pending = 'pending',
  running = 'running',
  completed = 'completed',
}

type TaskParam = {
  inputs: Record<string, any>
  query: string
}

type Task = {
  id: number
  status: TaskStatus
  params: TaskParam
}

export type IMainProps = {
  isInstalledApp?: boolean
  installedAppInfo?: InstalledApp
}

const TextGeneration: FC<IMainProps> = ({
  isInstalledApp = false,
  installedAppInfo,
}) => {
  const { notify } = Toast

  const { t } = useTranslation()
  const media = useBreakpoints()
  const isPC = media === MediaType.pc
  const isTablet = media === MediaType.tablet
  const isMobile = media === MediaType.mobile

  const [currTab, setCurrTab] = useState<string>('create')
  // Notice this situation isCallBatchAPI but not in batch tab
  const [isCallBatchAPI, setIsCallBatchAPI] = useState(false)
  const isInBatchTab = currTab === 'batch'
  const [inputs, setInputs] = useState<Record<string, any>>({})
  const [query, setQuery] = useState('') // run once query content
  const [appId, setAppId] = useState<string>('')
  const [siteInfo, setSiteInfo] = useState<SiteInfo | null>(null)
  const [promptConfig, setPromptConfig] = useState<PromptConfig | null>(null)
  const [moreLikeThisConfig, setMoreLikeThisConfig] = useState<MoreLikeThisConfig | null>(null)

  // save message
  const [savedMessages, setSavedMessages] = useState<SavedMessage[]>([])
  const fetchSavedMessage = async () => {
    const res: any = await doFetchSavedMessage(isInstalledApp, installedAppInfo?.id)
    setSavedMessages(res.data)
  }
  const handleSaveMessage = async (messageId: string) => {
    await saveMessage(messageId, isInstalledApp, installedAppInfo?.id)
    notify({ type: 'success', message: t('common.api.saved') })
    fetchSavedMessage()
  }
  const handleRemoveSavedMessage = async (messageId: string) => {
    await removeMessage(messageId, isInstalledApp, installedAppInfo?.id)
    notify({ type: 'success', message: t('common.api.remove') })
    fetchSavedMessage()
  }

  // send message task
  const [controlSend, setControlSend] = useState(0)
  const [controlStopResponding, setControlStopResponding] = useState(0)
  const handleSend = () => {
    setIsCallBatchAPI(false)
    setControlSend(Date.now())
    // eslint-disable-next-line @typescript-eslint/no-use-before-define
    setAllTaskList([]) // clear batch task running status
    // eslint-disable-next-line @typescript-eslint/no-use-before-define
    showResSidebar()
  }

  const [allTaskList, setAllTaskList, getLatestTaskList] = useGetState<Task[]>([])
  const pendingTaskList = allTaskList.filter(task => task.status === TaskStatus.pending)
  const noPendingTask = pendingTaskList.length === 0
  const showTaskList = allTaskList.filter(task => task.status !== TaskStatus.pending)
  const allTaskFinished = allTaskList.every(task => task.status === TaskStatus.completed)
  const checkBatchInputs = (data: string[][]) => {
    if (!data || data.length === 0) {
      notify({ type: 'error', message: t('share.generation.errorMsg.empty') })
      return false
    }
    const headerData = data[0]
    const varLen = promptConfig?.prompt_variables.length || 0
    let isMapVarName = true
    promptConfig?.prompt_variables.forEach((item, index) => {
      if (!isMapVarName)
        return

      if (item.name !== headerData[index])
        isMapVarName = false
    })

    if (headerData[varLen] !== t('share.generation.queryTitle'))
      isMapVarName = false

    if (!isMapVarName) {
      notify({ type: 'error', message: t('share.generation.errorMsg.fileStructNotMatch') })
      return false
    }

    let payloadData = data.slice(1)
    if (payloadData.length === 0) {
      notify({ type: 'error', message: t('share.generation.errorMsg.atLeastOne') })
      return false
    }

    // check middle empty line
    const allEmptyLineIndexes = payloadData.filter(item => item.every(i => i === '')).map(item => payloadData.indexOf(item))
    if (allEmptyLineIndexes.length > 0) {
      let hasMiddleEmptyLine = false
      let startIndex = allEmptyLineIndexes[0] - 1
      allEmptyLineIndexes.forEach((index) => {
        if (hasMiddleEmptyLine)
          return

        if (startIndex + 1 !== index) {
          hasMiddleEmptyLine = true
          return
        }
        startIndex++
      })

      if (hasMiddleEmptyLine) {
        notify({ type: 'error', message: t('share.generation.errorMsg.emptyLine', { rowIndex: startIndex + 2 }) })
        return false
      }
    }

    // check row format
    payloadData = payloadData.filter(item => !item.every(i => i === ''))
    // after remove empty rows in the end, checked again
    if (payloadData.length === 0) {
      notify({ type: 'error', message: t('share.generation.errorMsg.atLeastOne') })
      return false
    }
    let errorRowIndex = 0
    let requiredVarName = ''
    payloadData.forEach((item, index) => {
      if (errorRowIndex !== 0)
        return

      promptConfig?.prompt_variables.forEach((varItem, varIndex) => {
        if (errorRowIndex !== 0)
          return
        if (varItem.required === false)
          return

        if (item[varIndex].trim() === '') {
          requiredVarName = varItem.name
          errorRowIndex = index + 1
        }
      })

      if (errorRowIndex !== 0)
        return

      if (item[varLen] === '') {
        requiredVarName = t('share.generation.queryTitle')
        errorRowIndex = index + 1
      }
    })

    if (errorRowIndex !== 0) {
      notify({ type: 'error', message: t('share.generation.errorMsg.invalidLine', { rowIndex: errorRowIndex + 1, varName: requiredVarName }) })
      return false
    }
    return true
  }
  const handleRunBatch = (data: string[][]) => {
    if (!checkBatchInputs(data))
      return
    if (!allTaskFinished) {
      notify({ type: 'info', message: t('appDebug.errorMessage.waitForBatchResponse') })
      return
    }

    const payloadData = data.filter(item => !item.every(i => i === '')).slice(1)
    const varLen = promptConfig?.prompt_variables.length || 0
    setIsCallBatchAPI(true)
    const allTaskList: Task[] = payloadData.map((item, i) => {
      const inputs: Record<string, string> = {}
      if (varLen > 0) {
        item.slice(0, varLen).forEach((input, index) => {
          inputs[promptConfig?.prompt_variables[index].key as string] = input
        })
      }
      return {
        id: i + 1,
        status: i < PARALLEL_LIMIT ? TaskStatus.running : TaskStatus.pending,
        params: {
          inputs,
          query: item[varLen],
        },
      }
    })
    setAllTaskList(allTaskList)

    setControlSend(Date.now())
    // clear run once task status
    setControlStopResponding(Date.now())
    // eslint-disable-next-line @typescript-eslint/no-use-before-define
    showResSidebar()
  }

  const handleCompleted = (taskId?: number, isSuccess?: boolean) => {
    // console.log(taskId, isSuccess)
    const allTasklistLatest = getLatestTaskList()
    const pendingTaskList = allTasklistLatest.filter(task => task.status === TaskStatus.pending)
    const nextPendingTaskId = pendingTaskList[0]?.id
    // console.log(`start: ${allTasklistLatest.map(item => item.status).join(',')}`)
    const newAllTaskList = allTasklistLatest.map((item) => {
      if (item.id === taskId) {
        return {
          ...item,
          status: TaskStatus.completed,
        }
      }
      if (item.id === nextPendingTaskId) {
        return {
          ...item,
          status: TaskStatus.running,
        }
      }
      return item
    })
    // console.log(`end: ${newAllTaskList.map(item => item.status).join(',')}`)
    setAllTaskList(newAllTaskList)
  }

  const fetchInitData = async () => {
<<<<<<< HEAD
    await checkOrSetAccessToken()
=======
    if (!isInstalledApp)
      await checkOrSetAccessToken()
>>>>>>> 178e9d52

    return Promise.all([isInstalledApp
      ? {
        app_id: installedAppInfo?.id,
        site: {
          title: installedAppInfo?.app.name,
          prompt_public: false,
          copyright: '',
        },
        plan: 'basic',
      }
      : fetchAppInfo(), fetchAppParams(isInstalledApp, installedAppInfo?.id), fetchSavedMessage()])
  }

  useEffect(() => {
    (async () => {
      const [appData, appParams]: any = await fetchInitData()
      const { app_id: appId, site: siteInfo } = appData
      setAppId(appId)
      setSiteInfo(siteInfo as SiteInfo)
      changeLanguage(siteInfo.default_language)

      const { user_input_form, more_like_this }: any = appParams
      const prompt_variables = userInputsFormToPromptVariables(user_input_form)
      setPromptConfig({
        prompt_template: '', // placeholder for feture
        prompt_variables,
      } as PromptConfig)
      setMoreLikeThisConfig(more_like_this)
    })()
  }, [])

  // Can Use metadata(https://beta.nextjs.org/docs/api-reference/metadata) to set title. But it only works in server side client.
  useEffect(() => {
    if (siteInfo?.title)
      document.title = `${siteInfo.title} - Powered by Dify`
  }, [siteInfo?.title])

  const [isShowResSidebar, { setTrue: showResSidebar, setFalse: hideResSidebar }] = useBoolean(false)
  const resRef = useRef<HTMLDivElement>(null)
  useClickAway(() => {
    hideResSidebar()
  }, resRef)

  const renderRes = (task?: Task) => (<Res
    key={task?.id}
    isCallBatchAPI={isCallBatchAPI}
    isPC={isPC}
    isMobile={isMobile}
    isInstalledApp={!!isInstalledApp}
    installedAppInfo={installedAppInfo}
    promptConfig={promptConfig}
    moreLikeThisEnabled={!!moreLikeThisConfig?.enabled}
    inputs={isCallBatchAPI ? (task as Task).params.inputs : inputs}
    query={isCallBatchAPI ? (task as Task).params.query : query}
    controlSend={controlSend}
    controlStopResponding={controlStopResponding}
    onShowRes={showResSidebar}
    handleSaveMessage={handleSaveMessage}
    taskId={task?.id}
    onCompleted={handleCompleted}
  />)

  const renderBatchRes = () => {
    return (showTaskList.map(task => renderRes(task)))
  }

  const renderResWrap = (
    <div
      ref={resRef}
      className={
        cn(
          'flex flex-col h-full shrink-0',
          isPC ? 'px-10 py-8' : 'bg-gray-50',
          isTablet && 'p-6', isMobile && 'p-4')
      }
    >
      <>
        <div className='shrink-0 flex items-center justify-between'>
          <div className='flex items-center space-x-3'>
            <div className={s.starIcon}></div>
            <div className='text-lg text-gray-800 font-semibold'>{t('share.generation.title')}</div>
          </div>
          {!isPC && (
            <div
              className='flex items-center justify-center cursor-pointer'
              onClick={hideResSidebar}
            >
              <XMarkIcon className='w-4 h-4 text-gray-800' />
            </div>
          )}
        </div>

        <div className='grow overflow-y-auto'>
          {!isCallBatchAPI ? renderRes() : renderBatchRes()}
          {!noPendingTask && (
            <div className='mt-4'>
              <Loading type='area' />
            </div>
          )}
        </div>
      </>
    </div>
  )

  if (!appId || !siteInfo || !promptConfig)
    return <Loading type='app' />

  return (
    <>
      <div className={cn(
        isPC && 'flex',
        isInstalledApp ? s.installedApp : 'h-screen',
        'bg-gray-50',
      )}>
        {/* Left */}
        <div className={cn(
          isPC ? 'w-[600px] max-w-[50%] p-8' : 'p-4',
          isInstalledApp && 'rounded-l-2xl',
          'shrink-0 relative flex flex-col pb-10 h-full border-r border-gray-100 bg-white',
        )}>
          <div className='mb-6'>
            <div className='flex justify-between items-center'>
              <div className='flex items-center space-x-3'>
                <AppIcon size="small" icon={siteInfo.icon} background={siteInfo.icon_background || appDefaultIconBackground} />
                <div className='text-lg text-gray-800 font-semibold'>{siteInfo.title}</div>
              </div>
              {!isPC && (
                <Button
                  className='shrink-0 !h-8 !px-3 ml-2'
                  onClick={showResSidebar}
                >
                  <div className='flex items-center space-x-2 text-primary-600 text-[13px] font-medium'>
                    <div className={s.starIcon}></div>
                    <span>{t('share.generation.title')}</span>
                  </div>
                </Button>
              )}
            </div>
            {siteInfo.description && (
              <div className='mt-2 text-xs text-gray-500'>{siteInfo.description}</div>
            )}
          </div>
          <TabHeader
            items={[
              { id: 'create', name: t('share.generation.tabs.create') },
              { id: 'batch', name: t('share.generation.tabs.batch') },
              {
                id: 'saved',
                name: t('share.generation.tabs.saved'),
                isRight: true,
                extra: savedMessages.length > 0
                  ? (
                    <div className='ml-1 flext items-center h-5 px-1.5 rounded-md border border-gray-200 text-gray-500 text-xs font-medium'>
                      {savedMessages.length}
                    </div>
                  )
                  : null,
              },
            ]}
            value={currTab}
            onChange={setCurrTab}
          />
          <div className='grow h-20 overflow-y-auto'>
            <div className={cn(currTab === 'create' ? 'block' : 'hidden')}>
              <RunOnce
                siteInfo={siteInfo}
                inputs={inputs}
                onInputsChange={setInputs}
                promptConfig={promptConfig}
                query={query}
                onQueryChange={setQuery}
                onSend={handleSend}
              />
            </div>
            <div className={cn(isInBatchTab ? 'block' : 'hidden')}>
              <RunBatch
                vars={promptConfig.prompt_variables}
                onSend={handleRunBatch}
              />
            </div>

            {currTab === 'saved' && (
              <SavedItems
                className='mt-4'
                list={savedMessages}
                onRemove={handleRemoveSavedMessage}
                onStartCreateContent={() => setCurrTab('create')}
              />
            )}
          </div>

          {/* copyright */}
          <div className={cn(
            isInstalledApp ? 'left-[248px]' : 'left-8',
            'fixed  bottom-4  flex space-x-2 text-gray-400 font-normal text-xs',
          )}>
            <div className="">© {siteInfo.copyright || siteInfo.title} {(new Date()).getFullYear()}</div>
            {siteInfo.privacy_policy && (
              <>
                <div>·</div>
                <div>{t('share.chat.privacyPolicyLeft')}
                  <a
                    className='text-gray-500'
                    href={siteInfo.privacy_policy}
                    target='_blank'>{t('share.chat.privacyPolicyMiddle')}</a>
                  {t('share.chat.privacyPolicyRight')}
                </div>
              </>
            )}
          </div>
        </div>

        {/* Result */}
        {isPC && (
          <div className='grow h-full'>
            {renderResWrap}
          </div>
        )}

        {(!isPC && isShowResSidebar) && (
          <div
            className={cn('fixed z-50 inset-0', isTablet ? 'pl-[128px]' : 'pl-6')}
            style={{
              background: 'rgba(35, 56, 118, 0.2)',
            }}
          >
            {renderResWrap}
          </div>
        )}
      </div>
    </>
  )
}

export default TextGeneration<|MERGE_RESOLUTION|>--- conflicted
+++ resolved
@@ -259,12 +259,8 @@
   }
 
   const fetchInitData = async () => {
-<<<<<<< HEAD
-    await checkOrSetAccessToken()
-=======
     if (!isInstalledApp)
       await checkOrSetAccessToken()
->>>>>>> 178e9d52
 
     return Promise.all([isInstalledApp
       ? {
