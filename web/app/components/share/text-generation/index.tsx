'use client'
import type { FC } from 'react'
import React, { useCallback, useEffect, useRef, useState } from 'react'
import { useTranslation } from 'react-i18next'
<<<<<<< HEAD
import { RiErrorWarningFill } from '@remixicon/react'
import { useBoolean, useClickAway } from 'ahooks'
import { XMarkIcon } from '@heroicons/react/24/outline'
=======
import {
  RiBookmark3Line,
  RiErrorWarningFill,
} from '@remixicon/react'
import { useBoolean } from 'ahooks'
>>>>>>> ef1c1a12
import { usePathname, useRouter, useSearchParams } from 'next/navigation'
import TabHeader from '../../base/tab-header'
import { checkOrSetAccessToken } from '../utils'
import MenuDropdown from './menu-dropdown'
import RunBatch from './run-batch'
import ResDownload from './run-batch/res-download'
import useBreakpoints, { MediaType } from '@/hooks/use-breakpoints'
import RunOnce from '@/app/components/share/text-generation/run-once'
import {
  fetchSavedMessage as doFetchSavedMessage,
  fetchAppInfo,
  fetchAppParams,
  removeMessage,
  saveMessage,
} from '@/service/share'
import type { SiteInfo } from '@/models/share'
import type {
  MoreLikeThisConfig,
  PromptConfig,
  SavedMessage,
  TextToSpeechConfig,
} from '@/models/debug'
import AppIcon from '@/app/components/base/app-icon'
import Badge from '@/app/components/base/badge'
import { changeLanguage } from '@/i18n/i18next-config'
import Loading from '@/app/components/base/loading'
import { userInputsFormToPromptVariables } from '@/utils/model-config'
import Res from '@/app/components/share/text-generation/result'
import SavedItems from '@/app/components/app/text-generate/saved-items'
import type { InstalledApp } from '@/models/explore'
import { DEFAULT_VALUE_MAX_LEN, appDefaultIconBackground } from '@/config'
import Toast from '@/app/components/base/toast'
import type { VisionFile, VisionSettings } from '@/types/app'
import { Resolution, TransferMethod } from '@/types/app'
import { useAppFavicon } from '@/hooks/use-app-favicon'
import LogoSite from '@/app/components/base/logo/logo-site'
import cn from '@/utils/classnames'

const GROUP_SIZE = 100 // to avoid RPM(Request per minute) limit. The group task finished then the next group.
enum TaskStatus {
  pending = 'pending',
  running = 'running',
  completed = 'completed',
  failed = 'failed',
}

type TaskParam = {
  inputs: Record<string, any>;
}

type Task = {
  id: number;
  status: TaskStatus;
  params: TaskParam;
}

export type IMainProps = {
  isInstalledApp?: boolean;
  installedAppInfo?: InstalledApp;
  isWorkflow?: boolean;
}

const TextGeneration: FC<IMainProps> = ({
  isInstalledApp = false,
  installedAppInfo,
  isWorkflow = false,
}) => {
  const { notify } = Toast

  const { t } = useTranslation()
  const media = useBreakpoints()
  const isPC = media === MediaType.pc

  const searchParams = useSearchParams()
  const mode = searchParams.get('mode') || 'create'
  const [currentTab, setCurrentTab] = useState<string>(
    ['create', 'batch'].includes(mode) ? mode : 'create',
  )

  const router = useRouter()
  const pathname = usePathname()
  useEffect(() => {
    const params = new URLSearchParams(searchParams)
    if (params.has('mode')) {
      params.delete('mode')
      router.replace(`${pathname}?${params.toString()}`)
    }
    // eslint-disable-next-line react-hooks/exhaustive-deps
  }, [])

  // Notice this situation isCallBatchAPI but not in batch tab
  const [isCallBatchAPI, setIsCallBatchAPI] = useState(false)
  const isInBatchTab = currentTab === 'batch'
  const [inputs, doSetInputs] = useState<Record<string, any>>({})
  const inputsRef = useRef(inputs)
  const setInputs = useCallback((newInputs: Record<string, any>) => {
    doSetInputs(newInputs)
    inputsRef.current = newInputs
  }, [])
  const [appId, setAppId] = useState<string>('')
  const [siteInfo, setSiteInfo] = useState<SiteInfo | null>(null)
  const [canReplaceLogo, setCanReplaceLogo] = useState<boolean>(false)
  const [customConfig, setCustomConfig] = useState<Record<string, any> | null>(null)
  const [promptConfig, setPromptConfig] = useState<PromptConfig | null>(null)
  const [moreLikeThisConfig, setMoreLikeThisConfig]
    = useState<MoreLikeThisConfig | null>(null)
  const [textToSpeechConfig, setTextToSpeechConfig]
    = useState<TextToSpeechConfig | null>(null)

  // save message
  const [savedMessages, setSavedMessages] = useState<SavedMessage[]>([])
  const fetchSavedMessage = async () => {
    const res: any = await doFetchSavedMessage(
      isInstalledApp,
      installedAppInfo?.id,
    )
    setSavedMessages(res.data)
  }
  const handleSaveMessage = async (messageId: string) => {
    await saveMessage(messageId, isInstalledApp, installedAppInfo?.id)
    notify({ type: 'success', message: t('common.api.saved') })
    fetchSavedMessage()
  }
  const handleRemoveSavedMessage = async (messageId: string) => {
    await removeMessage(messageId, isInstalledApp, installedAppInfo?.id)
    notify({ type: 'success', message: t('common.api.remove') })
    fetchSavedMessage()
  }

  // send message task
  const [controlSend, setControlSend] = useState(0)
  const [controlStopResponding, setControlStopResponding] = useState(0)
  const [visionConfig, setVisionConfig] = useState<VisionSettings>({
    enabled: false,
    number_limits: 2,
    detail: Resolution.low,
    transfer_methods: [TransferMethod.local_file],
  })
  const [completionFiles, setCompletionFiles] = useState<VisionFile[]>([])

  const handleSend = () => {
    setIsCallBatchAPI(false)
    setControlSend(Date.now())

    // eslint-disable-next-line ts/no-use-before-define
    setAllTaskList([]) // clear batch task running status

    // eslint-disable-next-line ts/no-use-before-define
    showResultPanel()
  }

  const [controlRetry, setControlRetry] = useState(0)
  const handleRetryAllFailedTask = () => {
    setControlRetry(Date.now())
  }
  const [allTaskList, doSetAllTaskList] = useState<Task[]>([])
  const allTaskListRef = useRef<Task[]>([])
  const getLatestTaskList = () => allTaskListRef.current
  const setAllTaskList = (taskList: Task[]) => {
    doSetAllTaskList(taskList)
    allTaskListRef.current = taskList
  }
  const pendingTaskList = allTaskList.filter(
    task => task.status === TaskStatus.pending,
  )
  const noPendingTask = pendingTaskList.length === 0
  const showTaskList = allTaskList.filter(
    task => task.status !== TaskStatus.pending,
  )
  const [currGroupNum, doSetCurrGroupNum] = useState(0)
  const currGroupNumRef = useRef(0)
  const setCurrGroupNum = (num: number) => {
    doSetCurrGroupNum(num)
    currGroupNumRef.current = num
  }
  const getCurrGroupNum = () => {
    return currGroupNumRef.current
  }
  const allSuccessTaskList = allTaskList.filter(
    task => task.status === TaskStatus.completed,
  )
  const allFailedTaskList = allTaskList.filter(
    task => task.status === TaskStatus.failed,
  )
  const allTasksFinished = allTaskList.every(
    task => task.status === TaskStatus.completed,
  )
  const allTasksRun = allTaskList.every(task =>
    [TaskStatus.completed, TaskStatus.failed].includes(task.status),
  )
  const [batchCompletionRes, doSetBatchCompletionRes] = useState<
    Record<string, string>
  >({})
  const batchCompletionResRef = useRef<Record<string, string>>({})
  const setBatchCompletionRes = (res: Record<string, string>) => {
    doSetBatchCompletionRes(res)
    batchCompletionResRef.current = res
  }
  const getBatchCompletionRes = () => batchCompletionResRef.current
  const exportRes = allTaskList.map((task) => {
    const batchCompletionResLatest = getBatchCompletionRes()
    const res: Record<string, string> = {}
    const { inputs } = task.params
    promptConfig?.prompt_variables.forEach((v) => {
      res[v.name] = inputs[v.key]
    })
    let result = batchCompletionResLatest[task.id]
    // task might return multiple fields, should marshal object to string
    if (typeof batchCompletionResLatest[task.id] === 'object')
      result = JSON.stringify(result)

    res[t('share.generation.completionResult')] = result
    return res
  })
  const checkBatchInputs = (data: string[][]) => {
    if (!data || data.length === 0) {
      notify({ type: 'error', message: t('share.generation.errorMsg.empty') })
      return false
    }
    const headerData = data[0]
    let isMapVarName = true
    promptConfig?.prompt_variables.forEach((item, index) => {
      if (!isMapVarName) return

      if (item.name !== headerData[index]) isMapVarName = false
    })

    if (!isMapVarName) {
      notify({
        type: 'error',
        message: t('share.generation.errorMsg.fileStructNotMatch'),
      })
      return false
    }

    let payloadData = data.slice(1)
    if (payloadData.length === 0) {
      notify({
        type: 'error',
        message: t('share.generation.errorMsg.atLeastOne'),
      })
      return false
    }

    // check middle empty line
    const allEmptyLineIndexes = payloadData
      .filter(item => item.every(i => i === ''))
      .map(item => payloadData.indexOf(item))
    if (allEmptyLineIndexes.length > 0) {
      let hasMiddleEmptyLine = false
      let startIndex = allEmptyLineIndexes[0] - 1
      allEmptyLineIndexes.forEach((index) => {
        if (hasMiddleEmptyLine) return

        if (startIndex + 1 !== index) {
          hasMiddleEmptyLine = true
          return
        }
        startIndex++
      })

      if (hasMiddleEmptyLine) {
        notify({
          type: 'error',
          message: t('share.generation.errorMsg.emptyLine', {
            rowIndex: startIndex + 2,
          }),
        })
        return false
      }
    }

    // check row format
    payloadData = payloadData.filter(item => !item.every(i => i === ''))
    // after remove empty rows in the end, checked again
    if (payloadData.length === 0) {
      notify({
        type: 'error',
        message: t('share.generation.errorMsg.atLeastOne'),
      })
      return false
    }
    let errorRowIndex = 0
    let requiredVarName = ''
    let moreThanMaxLengthVarName = ''
    let maxLength = 0
    payloadData.forEach((item, index) => {
      if (errorRowIndex !== 0) return

      promptConfig?.prompt_variables.forEach((varItem, varIndex) => {
        if (errorRowIndex !== 0) return
        if (varItem.type === 'string') {
          const maxLen = varItem.max_length || DEFAULT_VALUE_MAX_LEN
          if (item[varIndex].length > maxLen) {
            moreThanMaxLengthVarName = varItem.name
            maxLength = maxLen
            errorRowIndex = index + 1
            return
          }
        }
        if (!varItem.required) return

        if (item[varIndex].trim() === '') {
          requiredVarName = varItem.name
          errorRowIndex = index + 1
        }
      })
    })

    if (errorRowIndex !== 0) {
      if (requiredVarName) {
        notify({
          type: 'error',
          message: t('share.generation.errorMsg.invalidLine', {
            rowIndex: errorRowIndex + 1,
            varName: requiredVarName,
          }),
        })
      }

      if (moreThanMaxLengthVarName) {
        notify({
          type: 'error',
          message: t('share.generation.errorMsg.moreThanMaxLengthLine', {
            rowIndex: errorRowIndex + 1,
            varName: moreThanMaxLengthVarName,
            maxLength,
          }),
        })
      }

      return false
    }
    return true
  }
  const handleRunBatch = (data: string[][]) => {
    if (!checkBatchInputs(data)) return
    if (!allTasksFinished) {
      notify({
        type: 'info',
        message: t('appDebug.errorMessage.waitForBatchResponse'),
      })
      return
    }

    const payloadData = data
      .filter(item => !item.every(i => i === ''))
      .slice(1)
    const varLen = promptConfig?.prompt_variables.length || 0
    setIsCallBatchAPI(true)
    const allTaskList: Task[] = payloadData.map((item, i) => {
      const inputs: Record<string, string> = {}
      if (varLen > 0) {
        item.slice(0, varLen).forEach((input, index) => {
          inputs[promptConfig?.prompt_variables[index].key as string] = input
        })
      }
      return {
        id: i + 1,
        status: i < GROUP_SIZE ? TaskStatus.running : TaskStatus.pending,
        params: {
          inputs,
        },
      }
    })
    setAllTaskList(allTaskList)
    setCurrGroupNum(0)
    setControlSend(Date.now())
    // clear run once task status
    setControlStopResponding(Date.now())

    // eslint-disable-next-line ts/no-use-before-define
    showResultPanel()
  }
  const handleCompleted = (
    completionRes: string,
    taskId?: number,
    isSuccess?: boolean,
  ) => {
    const allTaskListLatest = getLatestTaskList()
    const batchCompletionResLatest = getBatchCompletionRes()
    const pendingTaskList = allTaskListLatest.filter(
      task => task.status === TaskStatus.pending,
    )
    const runTasksCount
      = 1
      + allTaskListLatest.filter(task =>
        [TaskStatus.completed, TaskStatus.failed].includes(task.status),
      ).length
    const needToAddNextGroupTask
      = getCurrGroupNum() !== runTasksCount
      && pendingTaskList.length > 0
      && (runTasksCount % GROUP_SIZE === 0
        || allTaskListLatest.length - runTasksCount < GROUP_SIZE)
    // avoid add many task at the same time
    if (needToAddNextGroupTask) setCurrGroupNum(runTasksCount)

    const nextPendingTaskIds = needToAddNextGroupTask
      ? pendingTaskList.slice(0, GROUP_SIZE).map(item => item.id)
      : []
    const newAllTaskList = allTaskListLatest.map((item) => {
      if (item.id === taskId) {
        return {
          ...item,
          status: isSuccess ? TaskStatus.completed : TaskStatus.failed,
        }
      }
      if (needToAddNextGroupTask && nextPendingTaskIds.includes(item.id)) {
        return {
          ...item,
          status: TaskStatus.running,
        }
      }
      return item
    })
    setAllTaskList(newAllTaskList)
    if (taskId) {
      setBatchCompletionRes({
        ...batchCompletionResLatest,
        [`${taskId}`]: completionRes,
      })
    }
  }

  const fetchInitData = async () => {
    if (!isInstalledApp) await checkOrSetAccessToken()

    return Promise.all([
      isInstalledApp
        ? {
          app_id: installedAppInfo?.id,
          site: {
            title: installedAppInfo?.app.name,
            prompt_public: false,
            copyright: '',
            icon: installedAppInfo?.app.icon,
            icon_background: installedAppInfo?.app.icon_background,
          },
          plan: 'basic',
        }
        : fetchAppInfo(),
      fetchAppParams(isInstalledApp, installedAppInfo?.id),
      !isWorkflow ? fetchSavedMessage() : {},
    ])
  }

  useEffect(() => {
    (async () => {
      const [appData, appParams]: any = await fetchInitData()
      const { app_id: appId, site: siteInfo, can_replace_logo, custom_config } = appData
      setAppId(appId)
      setSiteInfo(siteInfo as SiteInfo)
      setCanReplaceLogo(can_replace_logo)
      setCustomConfig(custom_config)
      changeLanguage(siteInfo.default_language)

      const {
        user_input_form,
        more_like_this,
        file_upload,
        text_to_speech,
      }: any = appParams
      setVisionConfig({
        // legacy of image upload compatible
        ...file_upload,
        transfer_methods:
          file_upload.allowed_file_upload_methods
          || file_upload.allowed_upload_methods,
        // legacy of image upload compatible
        image_file_size_limit:
          appParams?.system_parameters?.image_file_size_limit,
        fileUploadConfig: appParams?.system_parameters,
      })
      const prompt_variables = userInputsFormToPromptVariables(user_input_form)
      setPromptConfig({
        prompt_template: '', // placeholder for future
        prompt_variables,
      } as PromptConfig)
      setMoreLikeThisConfig(more_like_this)
      setTextToSpeechConfig(text_to_speech)
    })()
  }, [])

  // Can Use metadata(https://beta.nextjs.org/docs/api-reference/metadata) to set title. But it only works in server side client.
  useEffect(() => {
    if (siteInfo?.title) {
      if (canReplaceLogo) document.title = `${siteInfo.title}`
      else document.title = `${siteInfo.title} - Powered by Dify`
    }
  }, [siteInfo?.title, canReplaceLogo])

  useAppFavicon({
    enable: !isInstalledApp,
    icon_type: siteInfo?.icon_type,
    icon: siteInfo?.icon,
    icon_background: siteInfo?.icon_background,
    icon_url: siteInfo?.icon_url,
  })

<<<<<<< HEAD
  const [
    isShowResSidebar,
    { setTrue: doShowResSidebar, setFalse: hideResSidebar },
  ] = useBoolean(false)
  const showResSidebar = () => {
=======
  const [isShowResultPanel, { setTrue: doShowResultPanel, setFalse: hideResultPanel }] = useBoolean(false)
  const showResultPanel = () => {
>>>>>>> ef1c1a12
    // fix: useClickAway hideResSidebar will close sidebar
    setTimeout(() => {
      doShowResultPanel()
    }, 0)
  }
  const [resultExisted, setResultExisted] = useState(false)

<<<<<<< HEAD
  const renderRes = (task?: Task) => (
    <Res
      key={task?.id}
      isWorkflow={isWorkflow}
      isCallBatchAPI={isCallBatchAPI}
      isPC={isPC}
      isMobile={isMobile}
      isInstalledApp={isInstalledApp}
      installedAppInfo={installedAppInfo}
      isError={task?.status === TaskStatus.failed}
      promptConfig={promptConfig}
      moreLikeThisEnabled={!!moreLikeThisConfig?.enabled}
      inputs={isCallBatchAPI ? (task as Task).params.inputs : inputs}
      controlSend={controlSend}
      controlRetry={task?.status === TaskStatus.failed ? controlRetry : 0}
      controlStopResponding={controlStopResponding}
      onShowRes={showResSidebar}
      handleSaveMessage={handleSaveMessage}
      taskId={task?.id}
      onCompleted={handleCompleted}
      visionConfig={visionConfig}
      completionFiles={completionFiles}
      isShowTextToSpeech={!!textToSpeechConfig?.enabled}
      siteInfo={siteInfo}
    />
  )
=======
  const renderRes = (task?: Task) => (<Res
    key={task?.id}
    isWorkflow={isWorkflow}
    isCallBatchAPI={isCallBatchAPI}
    isPC={isPC}
    isMobile={!isPC}
    isInstalledApp={isInstalledApp}
    installedAppInfo={installedAppInfo}
    isError={task?.status === TaskStatus.failed}
    promptConfig={promptConfig}
    moreLikeThisEnabled={!!moreLikeThisConfig?.enabled}
    inputs={isCallBatchAPI ? (task as Task).params.inputs : inputs}
    controlSend={controlSend}
    controlRetry={task?.status === TaskStatus.failed ? controlRetry : 0}
    controlStopResponding={controlStopResponding}
    onShowRes={showResultPanel}
    handleSaveMessage={handleSaveMessage}
    taskId={task?.id}
    onCompleted={handleCompleted}
    visionConfig={visionConfig}
    completionFiles={completionFiles}
    isShowTextToSpeech={!!textToSpeechConfig?.enabled}
    siteInfo={siteInfo}
    onRunStart={() => setResultExisted(true)}
  />)
>>>>>>> ef1c1a12

  const renderBatchRes = () => {
    return showTaskList.map(task => renderRes(task))
  }

<<<<<<< HEAD
  const resWrapClassNames = (() => {
    if (isPC) return 'grow h-full'

    if (!isShowResSidebar) return 'none'

    return cn('fixed z-50 inset-0', isTablet ? 'pl-[128px]' : 'pl-6')
  })()

  const renderResWrap = (
    <div
      ref={resRef}
      className={cn(
        'flex flex-col h-full shrink-0',
        isPC ? 'px-10 py-8' : 'bg-gray-50',
        isTablet && 'p-6',
        isMobile && 'p-4',
      )}
    >
      <>
        <div className="flex items-center justify-between shrink-0">
          <div className="flex items-center space-x-3">
            <div className={s.starIcon}></div>
            <div className="text-lg font-semibold text-gray-800">
              {t('share.generation.title')}
            </div>
          </div>
          <div className="flex items-center space-x-2">
            {allFailedTaskList.length > 0 && (
              <div className="flex items-center">
                <RiErrorWarningFill className="w-4 h-4 text-[#D92D20]" />
                <div className="ml-1 text-[#D92D20]">
                  {t('share.generation.batchFailed.info', {
                    num: allFailedTaskList.length,
                  })}
                </div>
                <Button
                  variant="primary"
                  className="ml-2"
                  onClick={handleRetryAllFailedTask}
                >
                  {t('share.generation.batchFailed.retry')}
                </Button>
                <div className="mx-3 w-[1px] h-3.5 bg-gray-200"></div>
              </div>
            )}
            {allSuccessTaskList.length > 0 && (
              <ResDownload isMobile={isMobile} values={exportRes} />
            )}
            {!isPC && (
              <div
                className="flex items-center justify-center cursor-pointer"
                onClick={hideResSidebar}
              >
                <XMarkIcon className="w-4 h-4 text-gray-800" />
              </div>
            )}
          </div>
        </div>

        <div className="overflow-y-auto grow">
          {!isCallBatchAPI ? renderRes() : renderBatchRes()}
          {!noPendingTask && (
            <div className="mt-4">
              <Loading type="area" />
            </div>
=======
  const renderResWrap = (
    <div
      className={cn(
        'relative flex h-full flex-col',
        !isPC && 'h-[calc(100vh_-_36px)] rounded-t-2xl shadow-lg backdrop-blur-sm',
        !isPC
          ? isShowResultPanel
            ? 'bg-background-default-burn'
            : 'border-t-[0.5px] border-divider-regular bg-components-panel-bg'
          : 'bg-chatbot-bg',
      )}
    >
      {isCallBatchAPI && (
        <div className={cn(
          'flex shrink-0 items-center justify-between px-14 pb-2 pt-9',
          !isPC && 'px-4 pb-1 pt-3',
        )}>
          <div className='system-md-semibold-uppercase text-text-primary'>{t('share.generation.executions', { num: allTaskList.length })}</div>
          {allSuccessTaskList.length > 0 && (
            <ResDownload
              isMobile={!isPC}
              values={exportRes}
            />
>>>>>>> ef1c1a12
          )}
        </div>
      )}
      <div className={cn(
        'flex h-0 grow flex-col overflow-y-auto',
        isPC && 'px-14 py-8',
        isPC && isCallBatchAPI && 'pt-0',
        !isPC && 'p-0 pb-2',
      )}>
        {!isCallBatchAPI ? renderRes() : renderBatchRes()}
        {!noPendingTask && (
          <div className='mt-4'>
            <Loading type='area' />
          </div>
        )}
      </div>
      {isCallBatchAPI && allFailedTaskList.length > 0 && (
        <div className='absolute bottom-6 left-1/2 z-10 flex -translate-x-1/2 items-center gap-2 rounded-xl border border-components-panel-border bg-components-panel-bg-blur p-3 shadow-lg backdrop-blur-sm'>
          <RiErrorWarningFill className='h-4 w-4 text-text-destructive' />
          <div className='system-sm-medium text-text-secondary'>{t('share.generation.batchFailed.info', { num: allFailedTaskList.length })}</div>
          <div className='h-3.5 w-px bg-divider-regular'></div>
          <div onClick={handleRetryAllFailedTask} className='system-sm-semibold-uppercase cursor-pointer text-text-accent'>{t('share.generation.batchFailed.retry')}</div>
        </div>
      )}
    </div>
  )

  if (!appId || !siteInfo || !promptConfig) {
    return (
<<<<<<< HEAD
      <div className="flex items-center h-screen">
        <Loading type="app" />
      </div>
    )
  }

  return (
    <>
      <div
        className={cn(
          isPC && 'flex',
          isInstalledApp ? s.installedApp : 'h-screen',
          'bg-gray-50',
        )}
      >
        {/* Left */}
        <div
          className={cn(
            isPC ? 'w-[600px] max-w-[50%] p-8' : 'p-4',
            isInstalledApp && 'rounded-l-2xl',
            'shrink-0 relative flex flex-col pb-10 h-full border-r border-gray-100 bg-white',
          )}
        >
          <div className="mb-6">
            <div className="flex items-center justify-between">
              <div className="flex items-center space-x-3">
                <AppIcon
                  size="small"
                  iconType={siteInfo.icon_type}
                  icon={siteInfo.icon}
                  background={
                    siteInfo.icon_background || appDefaultIconBackground
                  }
                  imageUrl={siteInfo.icon_url}
                />
                <div className="text-lg font-semibold text-gray-800">
                  {siteInfo.title}
                </div>
              </div>
              {!isPC && (
                <Button className="shrink-0 ml-2" onClick={showResSidebar}>
                  <div className="flex items-center space-x-2 text-primary-600 text-[13px] font-medium">
                    <div className={s.starIcon}></div>
                    <span>{t('share.generation.title')}</span>
                  </div>
                </Button>
              )}
            </div>
            {siteInfo.description && (
              <div className="mt-2 text-xs text-gray-500">
                {siteInfo.description}
              </div>
            )}
=======
      <div className='flex h-screen items-center'>
        <Loading type='app' />
      </div>)
  }

  return (
    <div className={cn(
      'bg-background-default-burn',
      isPC && 'flex',
      !isPC && 'flex-col',
      isInstalledApp ? 'h-full rounded-2xl shadow-md' : 'h-screen',
    )}>
      {/* Left */}
      <div className={cn(
        'relative flex h-full shrink-0 flex-col',
        isPC ? 'w-[600px] max-w-[50%]' : resultExisted ? 'h-[calc(100%_-_64px)]' : '',
        isInstalledApp && 'rounded-l-2xl',
      )}>
        {/* header */}
        <div className={cn('shrink-0 space-y-4 border-b border-divider-subtle', isPC ? 'bg-components-panel-bg p-8 pb-0' : 'p-4 pb-0')}>
          <div className='flex items-center gap-3'>
            <AppIcon
              size={isPC ? 'large' : 'small'}
              iconType={siteInfo.icon_type}
              icon={siteInfo.icon}
              background={siteInfo.icon_background || appDefaultIconBackground}
              imageUrl={siteInfo.icon_url}
            />
            <div className='system-md-semibold grow truncate text-text-secondary'>{siteInfo.title}</div>
            <MenuDropdown data={siteInfo} />
>>>>>>> ef1c1a12
          </div>
          {siteInfo.description && (
            <div className='system-xs-regular text-text-tertiary'>{siteInfo.description}</div>
          )}
          <TabHeader
            items={[
              { id: 'create', name: t('share.generation.tabs.create') },
              { id: 'batch', name: t('share.generation.tabs.batch') },
              ...(!isWorkflow
<<<<<<< HEAD
                ? [
                  {
                    id: 'saved',
                    name: t('share.generation.tabs.saved'),
                    isRight: true,
                    extra:
                        savedMessages.length > 0 ? (
                          <div className="ml-1 flex items-center h-5 px-1.5 rounded-md border border-gray-200 text-gray-500 text-xs font-medium">
                            {savedMessages.length}
                          </div>
                        ) : null,
                  },
                ]
=======
                ? [{
                  id: 'saved',
                  name: t('share.generation.tabs.saved'),
                  isRight: true,
                  icon: <RiBookmark3Line className='h-4 w-4' />,
                  extra: savedMessages.length > 0
                    ? (
                      <Badge className='ml-1'>
                        {savedMessages.length}
                      </Badge>
                    )
                    : null,
                }]
>>>>>>> ef1c1a12
                : []),
            ]}
            value={currentTab}
            onChange={setCurrentTab}
          />
<<<<<<< HEAD
          <div className="h-20 overflow-y-auto grow">
            <div className={cn(currentTab === 'create' ? 'block' : 'hidden')}>
              <RunOnce
                siteInfo={siteInfo}
                inputs={inputs}
                inputsRef={inputsRef}
                onInputsChange={setInputs}
                promptConfig={promptConfig}
                onSend={handleSend}
                visionConfig={visionConfig}
                onVisionFilesChange={setCompletionFiles}
              />
            </div>
            <div className={cn(isInBatchTab ? 'block' : 'hidden')}>
              <RunBatch
                vars={promptConfig.prompt_variables}
                onSend={handleRunBatch}
                isAllFinished={allTasksRun}
              />
            </div>

            {currentTab === 'saved' && (
              <SavedItems
                className="mt-4"
                isShowTextToSpeech={textToSpeechConfig?.enabled}
                list={savedMessages}
                onRemove={handleRemoveSavedMessage}
                onStartCreateContent={() => setCurrentTab('create')}
              />
            )}
          </div>

          {/* copyright */}
          <div
            className={cn(
              isInstalledApp ? 'left-[248px]' : 'left-8',
              'fixed  bottom-4  flex space-x-2 text-gray-400 font-normal text-xs',
            )}
          >
            {siteInfo.copyright && (
              <div className="">
                © {new Date().getFullYear()} {siteInfo.copyright}
              </div>
            )}
            {siteInfo.privacy_policy && (
              <>
                {siteInfo.copyright && <div>·</div>}
                <div>
                  {t('share.chat.privacyPolicyLeft')}
                  <a
                    className="text-gray-500 px-1"
                    href={siteInfo.privacy_policy}
                    target="_blank"
                    rel="noopener noreferrer"
                  >
                    {t('share.chat.privacyPolicyMiddle')}
                  </a>
                  {t('share.chat.privacyPolicyRight')}
                </div>
              </>
            )}
          </div>
        </div>

        {/* Result */}
        <div
          className={resWrapClassNames}
          style={{
            background:
              !isPC && isShowResSidebar ? 'rgba(35, 56, 118, 0.2)' : 'none',
          }}
        >
          {renderResWrap}
        </div>
=======
        </div>
        {/* form */}
        <div className={cn(
          'h-0 grow overflow-y-auto bg-components-panel-bg',
          isPC ? 'px-8' : 'px-4',
          !isPC && resultExisted && customConfig?.remove_webapp_brand && 'rounded-b-2xl border-b-[0.5px] border-divider-regular',
        )}>
          <div className={cn(currentTab === 'create' ? 'block' : 'hidden')}>
            <RunOnce
              siteInfo={siteInfo}
              inputs={inputs}
              inputsRef={inputsRef}
              onInputsChange={setInputs}
              promptConfig={promptConfig}
              onSend={handleSend}
              visionConfig={visionConfig}
              onVisionFilesChange={setCompletionFiles}
            />
          </div>
          <div className={cn(isInBatchTab ? 'block' : 'hidden')}>
            <RunBatch
              vars={promptConfig.prompt_variables}
              onSend={handleRunBatch}
              isAllFinished={allTasksRun}
            />
          </div>
          {currentTab === 'saved' && (
            <SavedItems
              className={cn(isPC ? 'mt-6' : 'mt-4')}
              isShowTextToSpeech={textToSpeechConfig?.enabled}
              list={savedMessages}
              onRemove={handleRemoveSavedMessage}
              onStartCreateContent={() => setCurrentTab('create')}
            />
          )}
        </div>
        {/* powered by */}
        {!customConfig?.remove_webapp_brand && (
          <div className={cn(
            'flex shrink-0 items-center gap-1.5 bg-components-panel-bg py-3',
            isPC ? 'px-8' : 'px-4',
            !isPC && resultExisted && 'rounded-b-2xl border-b-[0.5px] border-divider-regular',
          )}>
            <div className='system-2xs-medium-uppercase text-text-tertiary'>{t('share.chat.poweredBy')}</div>
            {customConfig?.replace_webapp_logo && (
              <img src={customConfig?.replace_webapp_logo} alt='logo' className='block h-5 w-auto' />
            )}
            {!customConfig?.replace_webapp_logo && (
              <LogoSite className='!h-5' />
            )}
          </div>
        )}
      </div>
      {/* Result */}
      <div className={cn(
        isPC
          ? 'h-full grow'
          : isShowResultPanel
            ? 'fixed inset-0 z-50 bg-background-overlay backdrop-blur-sm'
            : resultExisted
              ? 'relative h-16 shrink-0 overflow-hidden bg-background-default-burn pt-2.5'
              : '',
      )}>
        {!isPC && (
          <div
            className={cn(
              isShowResultPanel
                ? 'flex items-center justify-center p-2 pt-6'
                : 'absolute left-0 top-0 z-10 flex w-full items-center justify-center px-2 pb-[57px] pt-[3px]',
            )}
            onClick={() => {
              if (isShowResultPanel)
                hideResultPanel()
              else
                showResultPanel()
            }}
          >
            <div className='h-1 w-8 cursor-grab rounded bg-divider-solid'/>
          </div>
        )}
        {renderResWrap}
>>>>>>> ef1c1a12
      </div>
    </div>
  )
}

export default TextGeneration<|MERGE_RESOLUTION|>--- conflicted
+++ resolved
@@ -2,17 +2,8 @@
 import type { FC } from 'react'
 import React, { useCallback, useEffect, useRef, useState } from 'react'
 import { useTranslation } from 'react-i18next'
-<<<<<<< HEAD
-import { RiErrorWarningFill } from '@remixicon/react'
-import { useBoolean, useClickAway } from 'ahooks'
-import { XMarkIcon } from '@heroicons/react/24/outline'
-=======
-import {
-  RiBookmark3Line,
-  RiErrorWarningFill,
-} from '@remixicon/react'
+import { RiBookmark3Line, RiErrorWarningFill } from '@remixicon/react'
 import { useBoolean } from 'ahooks'
->>>>>>> ef1c1a12
 import { usePathname, useRouter, useSearchParams } from 'next/navigation'
 import TabHeader from '../../base/tab-header'
 import { checkOrSetAccessToken } from '../utils'
@@ -115,7 +106,9 @@
   const [appId, setAppId] = useState<string>('')
   const [siteInfo, setSiteInfo] = useState<SiteInfo | null>(null)
   const [canReplaceLogo, setCanReplaceLogo] = useState<boolean>(false)
-  const [customConfig, setCustomConfig] = useState<Record<string, any> | null>(null)
+  const [customConfig, setCustomConfig] = useState<Record<string, any> | null>(
+    null,
+  )
   const [promptConfig, setPromptConfig] = useState<PromptConfig | null>(null)
   const [moreLikeThisConfig, setMoreLikeThisConfig]
     = useState<MoreLikeThisConfig | null>(null)
@@ -462,7 +455,12 @@
   useEffect(() => {
     (async () => {
       const [appData, appParams]: any = await fetchInitData()
-      const { app_id: appId, site: siteInfo, can_replace_logo, custom_config } = appData
+      const {
+        app_id: appId,
+        site: siteInfo,
+        can_replace_logo,
+        custom_config,
+      } = appData
       setAppId(appId)
       setSiteInfo(siteInfo as SiteInfo)
       setCanReplaceLogo(can_replace_logo)
@@ -512,16 +510,11 @@
     icon_url: siteInfo?.icon_url,
   })
 
-<<<<<<< HEAD
   const [
-    isShowResSidebar,
-    { setTrue: doShowResSidebar, setFalse: hideResSidebar },
+    isShowResultPanel,
+    { setTrue: doShowResultPanel, setFalse: hideResultPanel },
   ] = useBoolean(false)
-  const showResSidebar = () => {
-=======
-  const [isShowResultPanel, { setTrue: doShowResultPanel, setFalse: hideResultPanel }] = useBoolean(false)
   const showResultPanel = () => {
->>>>>>> ef1c1a12
     // fix: useClickAway hideResSidebar will close sidebar
     setTimeout(() => {
       doShowResultPanel()
@@ -529,14 +522,13 @@
   }
   const [resultExisted, setResultExisted] = useState(false)
 
-<<<<<<< HEAD
   const renderRes = (task?: Task) => (
     <Res
       key={task?.id}
       isWorkflow={isWorkflow}
       isCallBatchAPI={isCallBatchAPI}
       isPC={isPC}
-      isMobile={isMobile}
+      isMobile={!isPC}
       isInstalledApp={isInstalledApp}
       installedAppInfo={installedAppInfo}
       isError={task?.status === TaskStatus.failed}
@@ -546,7 +538,7 @@
       controlSend={controlSend}
       controlRetry={task?.status === TaskStatus.failed ? controlRetry : 0}
       controlStopResponding={controlStopResponding}
-      onShowRes={showResSidebar}
+      onShowRes={showResultPanel}
       handleSaveMessage={handleSaveMessage}
       taskId={task?.id}
       onCompleted={handleCompleted}
@@ -554,112 +546,20 @@
       completionFiles={completionFiles}
       isShowTextToSpeech={!!textToSpeechConfig?.enabled}
       siteInfo={siteInfo}
+      onRunStart={() => setResultExisted(true)}
     />
   )
-=======
-  const renderRes = (task?: Task) => (<Res
-    key={task?.id}
-    isWorkflow={isWorkflow}
-    isCallBatchAPI={isCallBatchAPI}
-    isPC={isPC}
-    isMobile={!isPC}
-    isInstalledApp={isInstalledApp}
-    installedAppInfo={installedAppInfo}
-    isError={task?.status === TaskStatus.failed}
-    promptConfig={promptConfig}
-    moreLikeThisEnabled={!!moreLikeThisConfig?.enabled}
-    inputs={isCallBatchAPI ? (task as Task).params.inputs : inputs}
-    controlSend={controlSend}
-    controlRetry={task?.status === TaskStatus.failed ? controlRetry : 0}
-    controlStopResponding={controlStopResponding}
-    onShowRes={showResultPanel}
-    handleSaveMessage={handleSaveMessage}
-    taskId={task?.id}
-    onCompleted={handleCompleted}
-    visionConfig={visionConfig}
-    completionFiles={completionFiles}
-    isShowTextToSpeech={!!textToSpeechConfig?.enabled}
-    siteInfo={siteInfo}
-    onRunStart={() => setResultExisted(true)}
-  />)
->>>>>>> ef1c1a12
 
   const renderBatchRes = () => {
     return showTaskList.map(task => renderRes(task))
   }
 
-<<<<<<< HEAD
-  const resWrapClassNames = (() => {
-    if (isPC) return 'grow h-full'
-
-    if (!isShowResSidebar) return 'none'
-
-    return cn('fixed z-50 inset-0', isTablet ? 'pl-[128px]' : 'pl-6')
-  })()
-
-  const renderResWrap = (
-    <div
-      ref={resRef}
-      className={cn(
-        'flex flex-col h-full shrink-0',
-        isPC ? 'px-10 py-8' : 'bg-gray-50',
-        isTablet && 'p-6',
-        isMobile && 'p-4',
-      )}
-    >
-      <>
-        <div className="flex items-center justify-between shrink-0">
-          <div className="flex items-center space-x-3">
-            <div className={s.starIcon}></div>
-            <div className="text-lg font-semibold text-gray-800">
-              {t('share.generation.title')}
-            </div>
-          </div>
-          <div className="flex items-center space-x-2">
-            {allFailedTaskList.length > 0 && (
-              <div className="flex items-center">
-                <RiErrorWarningFill className="w-4 h-4 text-[#D92D20]" />
-                <div className="ml-1 text-[#D92D20]">
-                  {t('share.generation.batchFailed.info', {
-                    num: allFailedTaskList.length,
-                  })}
-                </div>
-                <Button
-                  variant="primary"
-                  className="ml-2"
-                  onClick={handleRetryAllFailedTask}
-                >
-                  {t('share.generation.batchFailed.retry')}
-                </Button>
-                <div className="mx-3 w-[1px] h-3.5 bg-gray-200"></div>
-              </div>
-            )}
-            {allSuccessTaskList.length > 0 && (
-              <ResDownload isMobile={isMobile} values={exportRes} />
-            )}
-            {!isPC && (
-              <div
-                className="flex items-center justify-center cursor-pointer"
-                onClick={hideResSidebar}
-              >
-                <XMarkIcon className="w-4 h-4 text-gray-800" />
-              </div>
-            )}
-          </div>
-        </div>
-
-        <div className="overflow-y-auto grow">
-          {!isCallBatchAPI ? renderRes() : renderBatchRes()}
-          {!noPendingTask && (
-            <div className="mt-4">
-              <Loading type="area" />
-            </div>
-=======
   const renderResWrap = (
     <div
       className={cn(
         'relative flex h-full flex-col',
-        !isPC && 'h-[calc(100vh_-_36px)] rounded-t-2xl shadow-lg backdrop-blur-sm',
+        !isPC
+          && 'h-[calc(100vh_-_36px)] rounded-t-2xl shadow-lg backdrop-blur-sm',
         !isPC
           ? isShowResultPanel
             ? 'bg-background-default-burn'
@@ -668,39 +568,50 @@
       )}
     >
       {isCallBatchAPI && (
-        <div className={cn(
-          'flex shrink-0 items-center justify-between px-14 pb-2 pt-9',
-          !isPC && 'px-4 pb-1 pt-3',
-        )}>
-          <div className='system-md-semibold-uppercase text-text-primary'>{t('share.generation.executions', { num: allTaskList.length })}</div>
+        <div
+          className={cn(
+            'flex shrink-0 items-center justify-between px-14 pb-2 pt-9',
+            !isPC && 'px-4 pb-1 pt-3',
+          )}
+        >
+          <div className="system-md-semibold-uppercase text-text-primary">
+            {t('share.generation.executions', { num: allTaskList.length })}
+          </div>
           {allSuccessTaskList.length > 0 && (
-            <ResDownload
-              isMobile={!isPC}
-              values={exportRes}
-            />
->>>>>>> ef1c1a12
+            <ResDownload isMobile={!isPC} values={exportRes} />
           )}
         </div>
       )}
-      <div className={cn(
-        'flex h-0 grow flex-col overflow-y-auto',
-        isPC && 'px-14 py-8',
-        isPC && isCallBatchAPI && 'pt-0',
-        !isPC && 'p-0 pb-2',
-      )}>
+      <div
+        className={cn(
+          'flex h-0 grow flex-col overflow-y-auto',
+          isPC && 'px-14 py-8',
+          isPC && isCallBatchAPI && 'pt-0',
+          !isPC && 'p-0 pb-2',
+        )}
+      >
         {!isCallBatchAPI ? renderRes() : renderBatchRes()}
         {!noPendingTask && (
-          <div className='mt-4'>
-            <Loading type='area' />
+          <div className="mt-4">
+            <Loading type="area" />
           </div>
         )}
       </div>
       {isCallBatchAPI && allFailedTaskList.length > 0 && (
-        <div className='absolute bottom-6 left-1/2 z-10 flex -translate-x-1/2 items-center gap-2 rounded-xl border border-components-panel-border bg-components-panel-bg-blur p-3 shadow-lg backdrop-blur-sm'>
-          <RiErrorWarningFill className='h-4 w-4 text-text-destructive' />
-          <div className='system-sm-medium text-text-secondary'>{t('share.generation.batchFailed.info', { num: allFailedTaskList.length })}</div>
-          <div className='h-3.5 w-px bg-divider-regular'></div>
-          <div onClick={handleRetryAllFailedTask} className='system-sm-semibold-uppercase cursor-pointer text-text-accent'>{t('share.generation.batchFailed.retry')}</div>
+        <div className="absolute bottom-6 left-1/2 z-10 flex -translate-x-1/2 items-center gap-2 rounded-xl border border-components-panel-border bg-components-panel-bg-blur p-3 shadow-lg backdrop-blur-sm">
+          <RiErrorWarningFill className="h-4 w-4 text-text-destructive" />
+          <div className="system-sm-medium text-text-secondary">
+            {t('share.generation.batchFailed.info', {
+              num: allFailedTaskList.length,
+            })}
+          </div>
+          <div className="h-3.5 w-px bg-divider-regular"></div>
+          <div
+            onClick={handleRetryAllFailedTask}
+            className="system-sm-semibold-uppercase cursor-pointer text-text-accent"
+          >
+            {t('share.generation.batchFailed.retry')}
+          </div>
         </div>
       )}
     </div>
@@ -708,82 +619,41 @@
 
   if (!appId || !siteInfo || !promptConfig) {
     return (
-<<<<<<< HEAD
-      <div className="flex items-center h-screen">
+      <div className="flex h-screen items-center">
         <Loading type="app" />
       </div>
     )
   }
 
   return (
-    <>
+    <div
+      className={cn(
+        'bg-background-default-burn',
+        isPC && 'flex',
+        !isPC && 'flex-col',
+        isInstalledApp ? 'h-full rounded-2xl shadow-md' : 'h-screen',
+      )}
+    >
+      {/* Left */}
       <div
         className={cn(
-          isPC && 'flex',
-          isInstalledApp ? s.installedApp : 'h-screen',
-          'bg-gray-50',
+          'relative flex h-full shrink-0 flex-col',
+          isPC
+            ? 'w-[600px] max-w-[50%]'
+            : resultExisted
+              ? 'h-[calc(100%_-_64px)]'
+              : '',
+          isInstalledApp && 'rounded-l-2xl',
         )}
       >
-        {/* Left */}
+        {/* header */}
         <div
           className={cn(
-            isPC ? 'w-[600px] max-w-[50%] p-8' : 'p-4',
-            isInstalledApp && 'rounded-l-2xl',
-            'shrink-0 relative flex flex-col pb-10 h-full border-r border-gray-100 bg-white',
+            'shrink-0 space-y-4 border-b border-divider-subtle',
+            isPC ? 'bg-components-panel-bg p-8 pb-0' : 'p-4 pb-0',
           )}
         >
-          <div className="mb-6">
-            <div className="flex items-center justify-between">
-              <div className="flex items-center space-x-3">
-                <AppIcon
-                  size="small"
-                  iconType={siteInfo.icon_type}
-                  icon={siteInfo.icon}
-                  background={
-                    siteInfo.icon_background || appDefaultIconBackground
-                  }
-                  imageUrl={siteInfo.icon_url}
-                />
-                <div className="text-lg font-semibold text-gray-800">
-                  {siteInfo.title}
-                </div>
-              </div>
-              {!isPC && (
-                <Button className="shrink-0 ml-2" onClick={showResSidebar}>
-                  <div className="flex items-center space-x-2 text-primary-600 text-[13px] font-medium">
-                    <div className={s.starIcon}></div>
-                    <span>{t('share.generation.title')}</span>
-                  </div>
-                </Button>
-              )}
-            </div>
-            {siteInfo.description && (
-              <div className="mt-2 text-xs text-gray-500">
-                {siteInfo.description}
-              </div>
-            )}
-=======
-      <div className='flex h-screen items-center'>
-        <Loading type='app' />
-      </div>)
-  }
-
-  return (
-    <div className={cn(
-      'bg-background-default-burn',
-      isPC && 'flex',
-      !isPC && 'flex-col',
-      isInstalledApp ? 'h-full rounded-2xl shadow-md' : 'h-screen',
-    )}>
-      {/* Left */}
-      <div className={cn(
-        'relative flex h-full shrink-0 flex-col',
-        isPC ? 'w-[600px] max-w-[50%]' : resultExisted ? 'h-[calc(100%_-_64px)]' : '',
-        isInstalledApp && 'rounded-l-2xl',
-      )}>
-        {/* header */}
-        <div className={cn('shrink-0 space-y-4 border-b border-divider-subtle', isPC ? 'bg-components-panel-bg p-8 pb-0' : 'p-4 pb-0')}>
-          <div className='flex items-center gap-3'>
+          <div className="flex items-center gap-3">
             <AppIcon
               size={isPC ? 'large' : 'small'}
               iconType={siteInfo.icon_type}
@@ -791,135 +661,50 @@
               background={siteInfo.icon_background || appDefaultIconBackground}
               imageUrl={siteInfo.icon_url}
             />
-            <div className='system-md-semibold grow truncate text-text-secondary'>{siteInfo.title}</div>
+            <div className="system-md-semibold grow truncate text-text-secondary">
+              {siteInfo.title}
+            </div>
             <MenuDropdown data={siteInfo} />
->>>>>>> ef1c1a12
           </div>
           {siteInfo.description && (
-            <div className='system-xs-regular text-text-tertiary'>{siteInfo.description}</div>
+            <div className="system-xs-regular text-text-tertiary">
+              {siteInfo.description}
+            </div>
           )}
           <TabHeader
             items={[
               { id: 'create', name: t('share.generation.tabs.create') },
               { id: 'batch', name: t('share.generation.tabs.batch') },
               ...(!isWorkflow
-<<<<<<< HEAD
                 ? [
                   {
                     id: 'saved',
                     name: t('share.generation.tabs.saved'),
                     isRight: true,
+                    icon: <RiBookmark3Line className="h-4 w-4" />,
                     extra:
                         savedMessages.length > 0 ? (
-                          <div className="ml-1 flex items-center h-5 px-1.5 rounded-md border border-gray-200 text-gray-500 text-xs font-medium">
-                            {savedMessages.length}
-                          </div>
+                          <Badge className="ml-1">{savedMessages.length}</Badge>
                         ) : null,
                   },
                 ]
-=======
-                ? [{
-                  id: 'saved',
-                  name: t('share.generation.tabs.saved'),
-                  isRight: true,
-                  icon: <RiBookmark3Line className='h-4 w-4' />,
-                  extra: savedMessages.length > 0
-                    ? (
-                      <Badge className='ml-1'>
-                        {savedMessages.length}
-                      </Badge>
-                    )
-                    : null,
-                }]
->>>>>>> ef1c1a12
                 : []),
             ]}
             value={currentTab}
             onChange={setCurrentTab}
           />
-<<<<<<< HEAD
-          <div className="h-20 overflow-y-auto grow">
-            <div className={cn(currentTab === 'create' ? 'block' : 'hidden')}>
-              <RunOnce
-                siteInfo={siteInfo}
-                inputs={inputs}
-                inputsRef={inputsRef}
-                onInputsChange={setInputs}
-                promptConfig={promptConfig}
-                onSend={handleSend}
-                visionConfig={visionConfig}
-                onVisionFilesChange={setCompletionFiles}
-              />
-            </div>
-            <div className={cn(isInBatchTab ? 'block' : 'hidden')}>
-              <RunBatch
-                vars={promptConfig.prompt_variables}
-                onSend={handleRunBatch}
-                isAllFinished={allTasksRun}
-              />
-            </div>
-
-            {currentTab === 'saved' && (
-              <SavedItems
-                className="mt-4"
-                isShowTextToSpeech={textToSpeechConfig?.enabled}
-                list={savedMessages}
-                onRemove={handleRemoveSavedMessage}
-                onStartCreateContent={() => setCurrentTab('create')}
-              />
-            )}
-          </div>
-
-          {/* copyright */}
-          <div
-            className={cn(
-              isInstalledApp ? 'left-[248px]' : 'left-8',
-              'fixed  bottom-4  flex space-x-2 text-gray-400 font-normal text-xs',
-            )}
-          >
-            {siteInfo.copyright && (
-              <div className="">
-                © {new Date().getFullYear()} {siteInfo.copyright}
-              </div>
-            )}
-            {siteInfo.privacy_policy && (
-              <>
-                {siteInfo.copyright && <div>·</div>}
-                <div>
-                  {t('share.chat.privacyPolicyLeft')}
-                  <a
-                    className="text-gray-500 px-1"
-                    href={siteInfo.privacy_policy}
-                    target="_blank"
-                    rel="noopener noreferrer"
-                  >
-                    {t('share.chat.privacyPolicyMiddle')}
-                  </a>
-                  {t('share.chat.privacyPolicyRight')}
-                </div>
-              </>
-            )}
-          </div>
-        </div>
-
-        {/* Result */}
-        <div
-          className={resWrapClassNames}
-          style={{
-            background:
-              !isPC && isShowResSidebar ? 'rgba(35, 56, 118, 0.2)' : 'none',
-          }}
-        >
-          {renderResWrap}
-        </div>
-=======
         </div>
         {/* form */}
-        <div className={cn(
-          'h-0 grow overflow-y-auto bg-components-panel-bg',
-          isPC ? 'px-8' : 'px-4',
-          !isPC && resultExisted && customConfig?.remove_webapp_brand && 'rounded-b-2xl border-b-[0.5px] border-divider-regular',
-        )}>
+        <div
+          className={cn(
+            'h-0 grow overflow-y-auto bg-components-panel-bg',
+            isPC ? 'px-8' : 'px-4',
+            !isPC
+              && resultExisted
+              && customConfig?.remove_webapp_brand
+              && 'rounded-b-2xl border-b-[0.5px] border-divider-regular',
+          )}
+        >
           <div className={cn(currentTab === 'create' ? 'block' : 'hidden')}>
             <RunOnce
               siteInfo={siteInfo}
@@ -951,31 +736,43 @@
         </div>
         {/* powered by */}
         {!customConfig?.remove_webapp_brand && (
-          <div className={cn(
-            'flex shrink-0 items-center gap-1.5 bg-components-panel-bg py-3',
-            isPC ? 'px-8' : 'px-4',
-            !isPC && resultExisted && 'rounded-b-2xl border-b-[0.5px] border-divider-regular',
-          )}>
-            <div className='system-2xs-medium-uppercase text-text-tertiary'>{t('share.chat.poweredBy')}</div>
+          <div
+            className={cn(
+              'flex shrink-0 items-center gap-1.5 bg-components-panel-bg py-3',
+              isPC ? 'px-8' : 'px-4',
+              !isPC
+                && resultExisted
+                && 'rounded-b-2xl border-b-[0.5px] border-divider-regular',
+            )}
+          >
+            <div className="system-2xs-medium-uppercase text-text-tertiary">
+              {t('share.chat.poweredBy')}
+            </div>
             {customConfig?.replace_webapp_logo && (
-              <img src={customConfig?.replace_webapp_logo} alt='logo' className='block h-5 w-auto' />
+              <img
+                src={customConfig?.replace_webapp_logo}
+                alt="logo"
+                className="block h-5 w-auto"
+              />
             )}
             {!customConfig?.replace_webapp_logo && (
-              <LogoSite className='!h-5' />
+              <LogoSite className="!h-5" />
             )}
           </div>
         )}
       </div>
       {/* Result */}
-      <div className={cn(
-        isPC
-          ? 'h-full grow'
-          : isShowResultPanel
-            ? 'fixed inset-0 z-50 bg-background-overlay backdrop-blur-sm'
-            : resultExisted
-              ? 'relative h-16 shrink-0 overflow-hidden bg-background-default-burn pt-2.5'
-              : '',
-      )}>
+      <div
+        className={cn(
+          isPC
+            ? 'h-full grow'
+            : isShowResultPanel
+              ? 'fixed inset-0 z-50 bg-background-overlay backdrop-blur-sm'
+              : resultExisted
+                ? 'relative h-16 shrink-0 overflow-hidden bg-background-default-burn pt-2.5'
+                : '',
+        )}
+      >
         {!isPC && (
           <div
             className={cn(
@@ -984,17 +781,14 @@
                 : 'absolute left-0 top-0 z-10 flex w-full items-center justify-center px-2 pb-[57px] pt-[3px]',
             )}
             onClick={() => {
-              if (isShowResultPanel)
-                hideResultPanel()
-              else
-                showResultPanel()
+              if (isShowResultPanel) hideResultPanel()
+              else showResultPanel()
             }}
           >
-            <div className='h-1 w-8 cursor-grab rounded bg-divider-solid'/>
+            <div className="h-1 w-8 cursor-grab rounded bg-divider-solid" />
           </div>
         )}
         {renderResWrap}
->>>>>>> ef1c1a12
       </div>
     </div>
   )
