/* eslint-disable @typescript-eslint/no-use-before-define */
'use client'
import type { FC } from 'react'
import React, { useEffect, useRef, useState } from 'react'
import cn from 'classnames'
import useSWR from 'swr'
import { useTranslation } from 'react-i18next'
import { useContext } from 'use-context-selector'
import produce, { setAutoFreeze } from 'immer'
import { useBoolean, useGetState } from 'ahooks'
import AppUnavailable from '../../base/app-unavailable'
import { checkOrSetAccessToken } from '../utils'
import { addFileInfos, sortAgentSorts } from '../../tools/utils'
import useConversation from './hooks/use-conversation'
import { ToastContext } from '@/app/components/base/toast'
import Sidebar from '@/app/components/share/chat/sidebar'
import ConfigSence from '@/app/components/share/chat/config-scence'
import Header from '@/app/components/share/header'
import {
  delConversation,
  fetchAppInfo,
  fetchAppMeta,
  fetchAppParams,
  fetchChatList,
  fetchConversations,
  fetchSuggestedQuestions,
  generationConversationName,
  pinConversation,
  sendChatMessage,
  stopChatMessageResponding,
  unpinConversation,
  updateFeedback,
} from '@/service/share'
<<<<<<< HEAD
import type { ConversationItem, SiteInfo } from '@/models/share'
import type {
  CitationConfig,
  PromptConfig,
  SpeechToTextConfig,
  SuggestedQuestionsAfterAnswerConfig,
  TextToSpeechConfig,
} from '@/models/debug'
=======
import type { AppMeta, ConversationItem, SiteInfo } from '@/models/share'
import type { PromptConfig, SuggestedQuestionsAfterAnswerConfig } from '@/models/debug'
>>>>>>> 515b5dfa
import type { Feedbacktype, IChatItem } from '@/app/components/app/chat/type'
import Chat from '@/app/components/app/chat'
import { changeLanguage } from '@/i18n/i18next-config'
import useBreakpoints, { MediaType } from '@/hooks/use-breakpoints'
import Loading from '@/app/components/base/loading'
import { replaceStringWithValues } from '@/app/components/app/configuration/prompt-value-panel'
import { userInputsFormToPromptVariables } from '@/utils/model-config'
import type { InstalledApp } from '@/models/explore'
import Confirm from '@/app/components/base/confirm'
import type { VisionFile, VisionSettings } from '@/types/app'
import { Resolution, TransferMethod } from '@/types/app'
import { fetchFileUploadConfig } from '@/service/common'
import type { Annotation as AnnotationType } from '@/models/log'

export type IMainProps = {
  isInstalledApp?: boolean
  installedAppInfo?: InstalledApp
  isSupportPlugin?: boolean
  isUniversalChat?: boolean
}

const Main: FC<IMainProps> = ({
  isInstalledApp = false,
  installedAppInfo,
}) => {
  const { t } = useTranslation()
  const media = useBreakpoints()
  const isMobile = media === MediaType.mobile

  /*
  * app info
  */
  const [appUnavailable, setAppUnavailable] = useState<boolean>(false)
  const [isUnknwonReason, setIsUnknwonReason] = useState<boolean>(false)
  const [appId, setAppId] = useState<string>('')
  const [isPublicVersion, setIsPublicVersion] = useState<boolean>(true)
  const [siteInfo, setSiteInfo] = useState<SiteInfo | null>()
  const [promptConfig, setPromptConfig] = useState<PromptConfig | null>(null)
  const [inited, setInited] = useState<boolean>(false)
  const [plan, setPlan] = useState<string>('basic') // basic/plus/pro
  const [canReplaceLogo, setCanReplaceLogo] = useState<boolean>(false)
  const [customConfig, setCustomConfig] = useState<any>(null)
  const [appMeta, setAppMeta] = useState<AppMeta | null>(null)
  // in mobile, show sidebar by click button
  const [isShowSidebar, { setTrue: showSidebar, setFalse: hideSidebar }] = useBoolean(false)
  // Can Use metadata(https://beta.nextjs.org/docs/api-reference/metadata) to set title. But it only works in server side client.
  useEffect(() => {
    if (siteInfo?.title) {
      if (canReplaceLogo)
        document.title = `${siteInfo.title}`
      else
        document.title = `${siteInfo.title} - Powered by Dify`
    }
  }, [siteInfo?.title, canReplaceLogo])

  /*
  * conversation info
  */
  const [allConversationList, setAllConversationList] = useState<ConversationItem[]>([])
  const [isClearConversationList, { setTrue: clearConversationListTrue, setFalse: clearConversationListFalse }] = useBoolean(false)
  const [isClearPinnedConversationList, { setTrue: clearPinnedConversationListTrue, setFalse: clearPinnedConversationListFalse }] = useBoolean(false)
  const {
    conversationList,
    setConversationList,
    pinnedConversationList,
    setPinnedConversationList,
    currConversationId,
    getCurrConversationId,
    setCurrConversationId,
    getConversationIdFromStorage,
    isNewConversation,
    currConversationInfo,
    currInputs,
    newConversationInputs,
    // existConversationInputs,
    resetNewConversationInputs,
    setCurrInputs,
    setNewConversationInfo,
    existConversationInfo,
    setExistConversationInfo,
  } = useConversation()
  const [suggestedQuestions, setSuggestQuestions] = useState<string[]>([])
  const [hasMore, setHasMore] = useState<boolean>(true)
  const [hasPinnedMore, setHasPinnedMore] = useState<boolean>(true)
  const onMoreLoaded = ({ data: conversations, has_more }: any) => {
    setHasMore(has_more)
    if (isClearConversationList) {
      setConversationList(conversations)
      clearConversationListFalse()
    }
    else {
      setConversationList([...conversationList, ...conversations])
    }
  }
  const onPinnedMoreLoaded = ({ data: conversations, has_more }: any) => {
    setHasPinnedMore(has_more)
    if (isClearPinnedConversationList) {
      setPinnedConversationList(conversations)
      clearPinnedConversationListFalse()
    }
    else {
      setPinnedConversationList([...pinnedConversationList, ...conversations])
    }
  }
  const [controlUpdateConversationList, setControlUpdateConversationList] = useState(0)
  const noticeUpdateList = () => {
    setHasMore(true)
    clearConversationListTrue()

    setHasPinnedMore(true)
    clearPinnedConversationListTrue()

    setControlUpdateConversationList(Date.now())
  }
  const handlePin = async (id: string) => {
    await pinConversation(isInstalledApp, installedAppInfo?.id, id)
    notify({ type: 'success', message: t('common.api.success') })
    noticeUpdateList()
  }

  const handleUnpin = async (id: string) => {
    await unpinConversation(isInstalledApp, installedAppInfo?.id, id)
    notify({ type: 'success', message: t('common.api.success') })
    noticeUpdateList()
  }
  const [isShowConfirm, { setTrue: showConfirm, setFalse: hideConfirm }] = useBoolean(false)
  const [toDeleteConversationId, setToDeleteConversationId] = useState('')
  const handleDelete = (id: string) => {
    setToDeleteConversationId(id)
    hideSidebar() // mobile
    showConfirm()
  }

  const didDelete = async () => {
    await delConversation(isInstalledApp, installedAppInfo?.id, toDeleteConversationId)
    notify({ type: 'success', message: t('common.api.success') })
    hideConfirm()
    if (currConversationId === toDeleteConversationId)
      handleConversationIdChange('-1')

    noticeUpdateList()
  }

  const [suggestedQuestionsAfterAnswerConfig, setSuggestedQuestionsAfterAnswerConfig] = useState<SuggestedQuestionsAfterAnswerConfig | null>(null)
  const [speechToTextConfig, setSpeechToTextConfig] = useState<SpeechToTextConfig | null>(null)
  const [textToSpeechConfig, setTextToSpeechConfig] = useState<TextToSpeechConfig | null>(null)
  const [citationConfig, setCitationConfig] = useState<CitationConfig | null>(null)

  const [conversationIdChangeBecauseOfNew, setConversationIdChangeBecauseOfNew, getConversationIdChangeBecauseOfNew] = useGetState(false)
  const [isChatStarted, { setTrue: setChatStarted, setFalse: setChatNotStarted }] = useBoolean(false)
  const handleStartChat = (inputs: Record<string, any>) => {
    createNewChat()
    setConversationIdChangeBecauseOfNew(true)
    setCurrInputs(inputs)
    setChatStarted()
    // parse variables in introduction
    setChatList(generateNewChatListWithOpenstatement('', inputs))
  }
  const hasSetInputs = (() => {
    if (!isNewConversation)
      return true

    return isChatStarted
  })()

  const conversationName = currConversationInfo?.name || t('share.chat.newChatDefaultName') as string
  const conversationIntroduction = currConversationInfo?.introduction || ''
  const [controlChatUpdateAllConversation, setControlChatUpdateAllConversation] = useState(0)

  // onData change thought (the produce obj). https://github.com/immerjs/immer/issues/576
  useEffect(() => {
    setAutoFreeze(false)
    return () => {
      setAutoFreeze(true)
    }
  }, [])

  useEffect(() => {
    (async () => {
      if (controlChatUpdateAllConversation && !isNewConversation) {
        const { data: allConversations } = await fetchAllConversations() as { data: ConversationItem[]; has_more: boolean }
        const item = allConversations.find(item => item.id === currConversationId)
        setAllConversationList(allConversations)
        if (item) {
          setExistConversationInfo({
            ...existConversationInfo,
            name: item?.name || '',
          } as any)
        }
      }
    })()
  }, [controlChatUpdateAllConversation])

  const handleConversationSwitch = () => {
    if (!inited)
      return
    if (!appId) {
      // wait for appId
      setTimeout(handleConversationSwitch, 100)
      return
    }

    // update inputs of current conversation
    let notSyncToStateIntroduction = ''
    let notSyncToStateInputs: Record<string, any> | undefined | null = {}
    if (!isNewConversation) {
      const item = allConversationList.find(item => item.id === currConversationId)
      notSyncToStateInputs = item?.inputs || {}
      setCurrInputs(notSyncToStateInputs)
      notSyncToStateIntroduction = item?.introduction || ''
      setExistConversationInfo({
        name: item?.name || '',
        introduction: notSyncToStateIntroduction,
      })
    }
    else {
      notSyncToStateInputs = newConversationInputs
      setCurrInputs(notSyncToStateInputs)
    }

    // update chat list of current conversation
    if (!isNewConversation && !conversationIdChangeBecauseOfNew) {
      fetchChatList(currConversationId, isInstalledApp, installedAppInfo?.id).then((res: any) => {
        const { data } = res
        const newChatList: IChatItem[] = generateNewChatListWithOpenstatement(notSyncToStateIntroduction, notSyncToStateInputs)

        data.forEach((item: any) => {
          newChatList.push({
            id: `question-${item.id}`,
            content: item.query,
            isAnswer: false,
            message_files: item.message_files?.filter((file: any) => file.belongs_to === 'user') || [],
          })
          newChatList.push({
            id: item.id,
            content: item.answer,
            agent_thoughts: addFileInfos(item.agent_thoughts ? sortAgentSorts(item.agent_thoughts) : item.agent_thoughts, item.message_files),
            feedback: item.feedback,
            isAnswer: true,
            citation: item.retriever_resources,
            message_files: item.message_files?.filter((file: any) => file.belongs_to === 'assistant') || [],
          })
        })
        setChatList(newChatList)
      })
    }

    if (isNewConversation && isChatStarted)
      setChatList(generateNewChatListWithOpenstatement())

    setControlFocus(Date.now())
  }
  useEffect(handleConversationSwitch, [currConversationId, inited])

  const handleConversationIdChange = (id: string) => {
    if (id === '-1') {
      createNewChat()
      setConversationIdChangeBecauseOfNew(true)
    }
    else {
      setConversationIdChangeBecauseOfNew(false)
    }
    // trigger handleConversationSwitch
    setCurrConversationId(id, appId)
    setIsShowSuggestion(false)
    hideSidebar()
  }

  /*
  * chat info. chat is under conversation.
  */
  const [chatList, setChatList, getChatList] = useGetState<IChatItem[]>([])
  const chatListDomRef = useRef<HTMLDivElement>(null)
  useEffect(() => {
    // scroll to bottom
    if (chatListDomRef.current)
      chatListDomRef.current.scrollTop = chatListDomRef.current.scrollHeight
  }, [chatList, currConversationId])
  // user can not edit inputs if user had send message
  const canEditInpus = !chatList.some(item => item.isAnswer === false) && isNewConversation
  const createNewChat = async () => {
    // if new chat is already exist, do not create new chat
    abortController?.abort()
    setResponsingFalse()
    if (conversationList.some(item => item.id === '-1'))
      return

    setConversationList(produce(conversationList, (draft) => {
      draft.unshift({
        id: '-1',
        name: t('share.chat.newChatDefaultName'),
        inputs: newConversationInputs,
        introduction: conversationIntroduction,
      })
    }))
  }

  // sometime introduction is not applied to state
  const generateNewChatListWithOpenstatement = (introduction?: string, inputs?: Record<string, any> | null) => {
    let caculatedIntroduction = introduction || conversationIntroduction || ''
    const caculatedPromptVariables = inputs || currInputs || null
    if (caculatedIntroduction && caculatedPromptVariables)
      caculatedIntroduction = replaceStringWithValues(caculatedIntroduction, promptConfig?.prompt_variables || [], caculatedPromptVariables)
<<<<<<< HEAD

=======
>>>>>>> 515b5dfa
    const openstatement = {
      id: `${Date.now()}`,
      content: caculatedIntroduction,
      isAnswer: true,
      feedbackDisabled: true,
      isOpeningStatement: true,
      suggestedQuestions: openingSuggestedQuestions,
    }
    if (caculatedIntroduction)
      return [openstatement]

    return []
  }

  const fetchAllConversations = () => {
    return fetchConversations(isInstalledApp, installedAppInfo?.id, undefined, undefined, 100)
  }

  const fetchInitData = async () => {
    if (!isInstalledApp)
      await checkOrSetAccessToken()

    return Promise.all([isInstalledApp
      ? {
        app_id: installedAppInfo?.id,
        site: {
          title: installedAppInfo?.app.name,
          icon: installedAppInfo?.app.icon,
          icon_background: installedAppInfo?.app.icon_background,
          prompt_public: false,
          copyright: '',
        },
        plan: 'basic',
      }
      : fetchAppInfo(), fetchAllConversations(), fetchAppParams(isInstalledApp, installedAppInfo?.id), fetchAppMeta(isInstalledApp, installedAppInfo?.id)])
  }

  const { data: fileUploadConfigResponse } = useSWR(isInstalledApp ? { url: '/files/upload' } : null, fetchFileUploadConfig)

  // init
  useEffect(() => {
    (async () => {
      try {
        const [appData, conversationData, appParams, appMeta]: any = await fetchInitData()
        setAppMeta(appMeta)
        const { app_id: appId, site: siteInfo, plan, can_replace_logo, custom_config }: any = appData
        setAppId(appId)
        setPlan(plan)
        setCanReplaceLogo(can_replace_logo)
        setCustomConfig(custom_config)
        const tempIsPublicVersion = siteInfo.prompt_public
        setIsPublicVersion(tempIsPublicVersion)
        const prompt_template = ''
        // handle current conversation id
        const { data: allConversations } = conversationData as { data: ConversationItem[]; has_more: boolean }
        const _conversationId = getConversationIdFromStorage(appId)
        const isNotNewConversation = allConversations.some(item => item.id === _conversationId)
        setAllConversationList(allConversations)
        // fetch new conversation info
<<<<<<< HEAD
        const { user_input_form, opening_statement: introduction, suggested_questions_after_answer, speech_to_text, text_to_speech, retriever_resource, file_upload, sensitive_word_avoidance }: any = appParams
=======
        const { user_input_form, opening_statement: introduction, suggested_questions, suggested_questions_after_answer, speech_to_text, retriever_resource, file_upload, sensitive_word_avoidance }: any = appParams
>>>>>>> 515b5dfa
        setVisionConfig({
          ...file_upload.image,
          image_file_size_limit: appParams?.system_parameters?.image_file_size_limit,
        })
        const prompt_variables = userInputsFormToPromptVariables(user_input_form)
        if (siteInfo.default_language)
          changeLanguage(siteInfo.default_language)

        setNewConversationInfo({
          name: t('share.chat.newChatDefaultName'),
          introduction,
        })
        setOpeningSuggestedQuestions(suggested_questions || [])

        setSiteInfo(siteInfo as SiteInfo)
        setPromptConfig({
          prompt_template,
          prompt_variables,
        } as PromptConfig)
        setSuggestedQuestionsAfterAnswerConfig(suggested_questions_after_answer)
        setSpeechToTextConfig(speech_to_text)
        setTextToSpeechConfig(text_to_speech)
        setCitationConfig(retriever_resource)

        // setConversationList(conversations as ConversationItem[])

        if (isNotNewConversation)
          setCurrConversationId(_conversationId, appId, false)

        setInited(true)
      }
      catch (e: any) {
        if (e.status === 404) {
          setAppUnavailable(true)
        }
        else {
          setIsUnknwonReason(true)
          setAppUnavailable(true)
        }
      }
    })()
  }, [])

  const [isResponsing, { setTrue: setResponsingTrue, setFalse: setResponsingFalse }] = useBoolean(false)
  const [abortController, setAbortController] = useState<AbortController | null>(null)
  const { notify } = useContext(ToastContext)
  const logError = (message: string) => {
    notify({ type: 'error', message })
  }

  const checkCanSend = () => {
    if (currConversationId !== '-1')
      return true

    const prompt_variables = promptConfig?.prompt_variables
    const inputs = currInputs
    if (!inputs || !prompt_variables || prompt_variables?.length === 0)
      return true

    let hasEmptyInput = ''
    const requiredVars = prompt_variables?.filter(({ key, name, required }) => {
      const res = (!key || !key.trim()) || (!name || !name.trim()) || (required || required === undefined || required === null)
      return res
    }) || [] // compatible with old version
    requiredVars.forEach(({ key, name }) => {
      if (hasEmptyInput)
        return

      if (!inputs?.[key])
        hasEmptyInput = name
    })

    if (hasEmptyInput) {
      logError(t('appDebug.errorMessage.valueOfVarRequired', { key: hasEmptyInput }))
      return false
    }
    return !hasEmptyInput
  }

  const [controlFocus, setControlFocus] = useState(0)
  const [isShowSuggestion, setIsShowSuggestion] = useState(false)
  const doShowSuggestion = isShowSuggestion && !isResponsing
  const [openingSuggestedQuestions, setOpeningSuggestedQuestions] = useState<string[]>([])
  const [messageTaskId, setMessageTaskId] = useState('')
  const [hasStopResponded, setHasStopResponded, getHasStopResponded] = useGetState(false)
  const [isResponsingConIsCurrCon, setIsResponsingConCurrCon, getIsResponsingConIsCurrCon] = useGetState(true)
  const [userQuery, setUserQuery] = useState('')
  const [visionConfig, setVisionConfig] = useState<VisionSettings>({
    enabled: false,
    number_limits: 2,
    detail: Resolution.low,
    transfer_methods: [TransferMethod.local_file],
  })

  const updateCurrentQA = ({
    responseItem,
    questionId,
    placeholderAnswerId,
    questionItem,
  }: {
    responseItem: IChatItem
    questionId: string
    placeholderAnswerId: string
    questionItem: IChatItem
  }) => {
    // closesure new list is outdated.
    const newListWithAnswer = produce(
      getChatList().filter(item => item.id !== responseItem.id && item.id !== placeholderAnswerId),
      (draft) => {
        if (!draft.find(item => item.id === questionId))
          draft.push({ ...questionItem })

        draft.push({ ...responseItem })
      })
    setChatList(newListWithAnswer)
  }

  const handleSend = async (message: string, files?: VisionFile[]) => {
    if (isResponsing) {
      notify({ type: 'info', message: t('appDebug.errorMessage.waitForResponse') })
      return
    }

    if (files?.find(item => item.transfer_method === TransferMethod.local_file && !item.upload_file_id)) {
      notify({ type: 'info', message: t('appDebug.errorMessage.waitForImgUpload') })
      return false
    }

    const data: Record<string, any> = {
      inputs: currInputs,
      query: message,
      conversation_id: isNewConversation ? null : currConversationId,
    }

    if (visionConfig.enabled && files && files?.length > 0) {
      data.files = files.map((item) => {
        if (item.transfer_method === TransferMethod.local_file) {
          return {
            ...item,
            url: '',
          }
        }
        return item
      })
    }

    // qustion
    const questionId = `question-${Date.now()}`
    const questionItem = {
      id: questionId,
      content: message,
      isAnswer: false,
      message_files: files,

    }

    const placeholderAnswerId = `answer-placeholder-${Date.now()}`
    const placeholderAnswerItem = {
      id: placeholderAnswerId,
      content: '',
      isAnswer: true,
    }

    const newList = [...getChatList(), questionItem, placeholderAnswerItem]
    setChatList(newList)

    let isAgentMode = false

    // answer
    const responseItem: IChatItem = {
      id: `${Date.now()}`,
      content: '',
      agent_thoughts: [],
      message_files: [],
      isAnswer: true,
    }
    let hasSetResponseId = false

    const prevTempNewConversationId = getCurrConversationId() || '-1'
    let tempNewConversationId = prevTempNewConversationId

    setHasStopResponded(false)
    setResponsingTrue()
    setIsShowSuggestion(false)
    setIsResponsingConCurrCon(true)
    sendChatMessage(data, {
      getAbortController: (abortController) => {
        setAbortController(abortController)
      },
      onData: (message: string, isFirstMessage: boolean, { conversationId: newConversationId, messageId, taskId }: any) => {
        if (!isAgentMode) {
          responseItem.content = responseItem.content + message
        }
        else {
          const lastThought = responseItem.agent_thoughts?.[responseItem.agent_thoughts?.length - 1]
          if (lastThought)
            lastThought.thought = lastThought.thought + message // need immer setAutoFreeze
        }
        if (messageId && !hasSetResponseId) {
          responseItem.id = messageId
          hasSetResponseId = true
        }

        if (isFirstMessage && newConversationId)
          tempNewConversationId = newConversationId

        setMessageTaskId(taskId)
        // has switched to other conversation
        if (prevTempNewConversationId !== getCurrConversationId()) {
          setIsResponsingConCurrCon(false)
          return
        }
        updateCurrentQA({
          responseItem,
          questionId,
          placeholderAnswerId,
          questionItem,
        })
      },
      async onCompleted(hasError?: boolean) {
        if (hasError)
          return

        if (getConversationIdChangeBecauseOfNew()) {
          const { data: allConversations }: any = await fetchAllConversations()
          const newItem: any = await generationConversationName(isInstalledApp, installedAppInfo?.id, allConversations[0].id)

          const newAllConversations = produce(allConversations, (draft: any) => {
            draft[0].name = newItem.name
          })
          setAllConversationList(newAllConversations as any)
          noticeUpdateList()
        }
        setConversationIdChangeBecauseOfNew(false)
        resetNewConversationInputs()
        setChatNotStarted()
        setCurrConversationId(tempNewConversationId, appId, true)
        if (getIsResponsingConIsCurrCon() && suggestedQuestionsAfterAnswerConfig?.enabled && !getHasStopResponded()) {
          const { data }: any = await fetchSuggestedQuestions(responseItem.id, isInstalledApp, installedAppInfo?.id)
          setSuggestQuestions(data)
          setIsShowSuggestion(true)
        }
        setResponsingFalse()
      },
      onFile(file) {
        const lastThought = responseItem.agent_thoughts?.[responseItem.agent_thoughts?.length - 1]
        if (lastThought)
          lastThought.message_files = [...(lastThought as any).message_files, { ...file }]

        updateCurrentQA({
          responseItem,
          questionId,
          placeholderAnswerId,
          questionItem,
        })
      },
      onThought(thought) {
        // console.log(`${thought.id};${thought.thought};${thought.tool};${thought.tool_input}`)

        isAgentMode = true
        const response = responseItem as any
        if (thought.message_id && !hasSetResponseId) {
          response.id = thought.message_id
          hasSetResponseId = true
        }
        // responseItem.id = thought.message_id;
        if (response.agent_thoughts.length === 0) {
          response.agent_thoughts.push(thought)
        }
        else {
          const lastThought = response.agent_thoughts[response.agent_thoughts.length - 1]
          // thought changed but still the same thought, so update.
          if (lastThought.id === thought.id) {
            thought.thought = lastThought.thought
            thought.message_files = lastThought.message_files
            responseItem.agent_thoughts![response.agent_thoughts.length - 1] = thought
          }
          else {
            responseItem.agent_thoughts!.push(thought)
          }
        }
        // has switched to other conversation
        if (prevTempNewConversationId !== getCurrConversationId()) {
          setIsResponsingConCurrCon(false)
          return false
        }

        updateCurrentQA({
          responseItem,
          questionId,
          placeholderAnswerId,
          questionItem,
        })
      },
      onMessageEnd: (messageEnd) => {
        if (messageEnd.metadata?.annotation_reply) {
          responseItem.id = messageEnd.id
          responseItem.annotation = ({
            id: messageEnd.metadata.annotation_reply.id,
            authorName: messageEnd.metadata.annotation_reply.account.name,
          } as AnnotationType)
          const newListWithAnswer = produce(
            getChatList().filter(item => item.id !== responseItem.id && item.id !== placeholderAnswerId),
            (draft) => {
              if (!draft.find(item => item.id === questionId))
                draft.push({ ...questionItem })

              draft.push({
                ...responseItem,
              })
            })
          setChatList(newListWithAnswer)
          return
        }
        // not support show citation
        // responseItem.citation = messageEnd.retriever_resources
        if (!isInstalledApp)
          return
        const newListWithAnswer = produce(
          getChatList().filter(item => item.id !== responseItem.id && item.id !== placeholderAnswerId),
          (draft) => {
            if (!draft.find(item => item.id === questionId))
              draft.push({ ...questionItem })

            draft.push({ ...responseItem })
          })
        setChatList(newListWithAnswer)
      },
      onMessageReplace: (messageReplace) => {
        if (isInstalledApp) {
          responseItem.content = messageReplace.answer
        }
        else {
          setChatList(produce(
            getChatList(),
            (draft) => {
              const current = draft.find(item => item.id === messageReplace.id)

              if (current)
                current.content = messageReplace.answer
            },
          ))
        }
      },
      onError() {
        setResponsingFalse()
        // role back placeholder answer
        setChatList(produce(getChatList(), (draft) => {
          draft.splice(draft.findIndex(item => item.id === placeholderAnswerId), 1)
        }))
      },
    }, isInstalledApp, installedAppInfo?.id)
  }

  const handleFeedback = async (messageId: string, feedback: Feedbacktype) => {
    await updateFeedback({ url: `/messages/${messageId}/feedbacks`, body: { rating: feedback.rating } }, isInstalledApp, installedAppInfo?.id)
    const newChatList = chatList.map((item) => {
      if (item.id === messageId) {
        return {
          ...item,
          feedback,
        }
      }
      return item
    })
    setChatList(newChatList)
    notify({ type: 'success', message: t('common.api.success') })
  }

  const renderSidebar = () => {
    if (!appId || !siteInfo || !promptConfig)
      return null
    return (
      <Sidebar
        list={conversationList}
        onListChanged={(list) => {
          setConversationList(list)
          setControlChatUpdateAllConversation(Date.now())
        }}
        isClearConversationList={isClearConversationList}
        pinnedList={pinnedConversationList}
        onPinnedListChanged={(list) => {
          setPinnedConversationList(list)
          setControlChatUpdateAllConversation(Date.now())
        }}
        isClearPinnedConversationList={isClearPinnedConversationList}
        onMoreLoaded={onMoreLoaded}
        onPinnedMoreLoaded={onPinnedMoreLoaded}
        isNoMore={!hasMore}
        isPinnedNoMore={!hasPinnedMore}
        onCurrentIdChange={handleConversationIdChange}
        currentId={currConversationId}
        copyRight={siteInfo.copyright || siteInfo.title}
        isInstalledApp={isInstalledApp}
        installedAppId={installedAppInfo?.id}
        siteInfo={siteInfo}
        onPin={handlePin}
        onUnpin={handleUnpin}
        controlUpdateList={controlUpdateConversationList}
        onDelete={handleDelete}
        onStartChat={() => handleConversationIdChange('-1')}
      />
    )
  }

  if (appUnavailable)
    return <AppUnavailable isUnknwonReason={isUnknwonReason} />

  if (!appId || !siteInfo || !promptConfig) {
    return <div className='flex h-screen w-full'>
      <Loading type='app' />
    </div>
  }

  return (
    <div className='bg-gray-100 h-full flex flex-col'>
      {!isInstalledApp && (
        <Header
          title={siteInfo.title}
          icon={siteInfo.icon || ''}
          icon_background={siteInfo.icon_background}
          isMobile={isMobile}
          onShowSideBar={showSidebar}
          onCreateNewChat={() => handleConversationIdChange('-1')}
        />
      )}

      <div
        className={cn(
          'flex rounded-t-2xl bg-white overflow-hidden h-full w-full',
          isInstalledApp && 'rounded-b-2xl',
        )}
        style={isInstalledApp
          ? {
            boxShadow: '0px 12px 16px -4px rgba(16, 24, 40, 0.08), 0px 4px 6px -2px rgba(16, 24, 40, 0.03)',
          }
          : {}}
      >
        {/* sidebar */}
        {!isMobile && renderSidebar()}
        {isMobile && isShowSidebar && (
          <div className='fixed inset-0 z-50'
            style={{ backgroundColor: 'rgba(35, 56, 118, 0.2)' }}
            onClick={hideSidebar}
          >
            <div className='inline-block' onClick={e => e.stopPropagation()}>
              {renderSidebar()}
            </div>
          </div>
        )}
        {/* main */}
        <div className={cn(
          'h-full flex-grow flex flex-col overflow-y-auto',
        )
        }>
          <ConfigSence
            conversationName={conversationName}
            hasSetInputs={hasSetInputs}
            isPublicVersion={isPublicVersion}
            siteInfo={siteInfo}
            promptConfig={promptConfig}
            onStartChat={handleStartChat}
            canEidtInpus={canEditInpus}
            savedInputs={currInputs as Record<string, any>}
            onInputsChange={setCurrInputs}
            plan={plan}
            canReplaceLogo={canReplaceLogo}
            customConfig={customConfig}
          ></ConfigSence>

          {
            hasSetInputs && (
              <div className={cn(doShowSuggestion ? 'pb-[140px]' : (isResponsing ? 'pb-[113px]' : 'pb-[76px]'), 'relative grow h-[200px] pc:w-[794px] max-w-full mobile:w-full mx-auto mb-3.5 overflow-hidden')}>
                <div className='h-full overflow-y-auto' ref={chatListDomRef}>
                  <Chat
                    chatList={chatList}
                    query={userQuery}
                    onQueryChange={setUserQuery}
                    onSend={handleSend}
                    isHideFeedbackEdit
                    onFeedback={handleFeedback}
                    isResponsing={isResponsing}
                    canStopResponsing={!!messageTaskId && isResponsingConIsCurrCon}
                    abortResponsing={async () => {
                      await stopChatMessageResponding(appId, messageTaskId, isInstalledApp, installedAppInfo?.id)
                      setHasStopResponded(true)
                      setResponsingFalse()
                    }}
                    checkCanSend={checkCanSend}
                    controlFocus={controlFocus}
                    isShowSuggestion={doShowSuggestion}
                    suggestionList={suggestedQuestions}
                    isShowSpeechToText={speechToTextConfig?.enabled}
                    isShowTextToSpeech={textToSpeechConfig?.enabled}
                    isShowCitation={citationConfig?.enabled && isInstalledApp}
                    visionConfig={{
                      ...visionConfig,
                      image_file_size_limit: fileUploadConfigResponse ? fileUploadConfigResponse.image_file_size_limit : visionConfig.image_file_size_limit,
                    }}
                    allToolIcons={appMeta?.tool_icons || {}}
                  />
                </div>
              </div>)
          }

          {isShowConfirm && (
            <Confirm
              title={t('share.chat.deleteConversation.title')}
              content={t('share.chat.deleteConversation.content')}
              isShow={isShowConfirm}
              onClose={hideConfirm}
              onConfirm={didDelete}
              onCancel={hideConfirm}
            />
          )}
        </div>
      </div>
    </div>
  )
}
export default React.memo(Main)<|MERGE_RESOLUTION|>--- conflicted
+++ resolved
@@ -31,8 +31,8 @@
   unpinConversation,
   updateFeedback,
 } from '@/service/share'
-<<<<<<< HEAD
-import type { ConversationItem, SiteInfo } from '@/models/share'
+import type { AppMeta, ConversationItem, SiteInfo } from '@/models/share'
+
 import type {
   CitationConfig,
   PromptConfig,
@@ -40,10 +40,6 @@
   SuggestedQuestionsAfterAnswerConfig,
   TextToSpeechConfig,
 } from '@/models/debug'
-=======
-import type { AppMeta, ConversationItem, SiteInfo } from '@/models/share'
-import type { PromptConfig, SuggestedQuestionsAfterAnswerConfig } from '@/models/debug'
->>>>>>> 515b5dfa
 import type { Feedbacktype, IChatItem } from '@/app/components/app/chat/type'
 import Chat from '@/app/components/app/chat'
 import { changeLanguage } from '@/i18n/i18next-config'
@@ -347,10 +343,7 @@
     const caculatedPromptVariables = inputs || currInputs || null
     if (caculatedIntroduction && caculatedPromptVariables)
       caculatedIntroduction = replaceStringWithValues(caculatedIntroduction, promptConfig?.prompt_variables || [], caculatedPromptVariables)
-<<<<<<< HEAD
-
-=======
->>>>>>> 515b5dfa
+
     const openstatement = {
       id: `${Date.now()}`,
       content: caculatedIntroduction,
@@ -410,11 +403,7 @@
         const isNotNewConversation = allConversations.some(item => item.id === _conversationId)
         setAllConversationList(allConversations)
         // fetch new conversation info
-<<<<<<< HEAD
-        const { user_input_form, opening_statement: introduction, suggested_questions_after_answer, speech_to_text, text_to_speech, retriever_resource, file_upload, sensitive_word_avoidance }: any = appParams
-=======
-        const { user_input_form, opening_statement: introduction, suggested_questions, suggested_questions_after_answer, speech_to_text, retriever_resource, file_upload, sensitive_word_avoidance }: any = appParams
->>>>>>> 515b5dfa
+        const { user_input_form, opening_statement: introduction, suggested_questions, suggested_questions_after_answer, speech_to_text, text_to_speech, retriever_resource, file_upload, sensitive_word_avoidance }: any = appParams
         setVisionConfig({
           ...file_upload.image,
           image_file_size_limit: appParams?.system_parameters?.image_file_size_limit,
