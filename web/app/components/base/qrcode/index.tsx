'use client'
import React, { useEffect, useRef, useState } from 'react'
import { useTranslation } from 'react-i18next'
<<<<<<< HEAD
import {
  RiQrCodeLine,
} from '@remixicon/react'
import { QRCodeCanvas as QRCode } from 'qrcode.react'
import ActionButton from '@/app/components/base/action-button'
=======
import { QRCodeSVG } from 'qrcode.react'
import QrcodeStyle from './style.module.css'
>>>>>>> 035e54ba
import Tooltip from '@/app/components/base/tooltip'

type Props = {
  content: string
}

const prefixEmbedded = 'appOverview.overview.appInfo.qrcode.title'

const ShareQRCode = ({ content }: Props) => {
  const { t } = useTranslation()
  const [isShow, setIsShow] = useState<boolean>(false)
  const qrCodeRef = useRef<HTMLDivElement>(null)

  const toggleQRCode = (event: React.MouseEvent) => {
    event.stopPropagation()
    setIsShow(prev => !prev)
  }

  useEffect(() => {
    const handleClickOutside = (event: MouseEvent) => {
      if (qrCodeRef.current && !qrCodeRef.current.contains(event.target as Node))
        setIsShow(false)
    }

    if (isShow)
      document.addEventListener('click', handleClickOutside)

    return () => {
      document.removeEventListener('click', handleClickOutside)
    }
  }, [isShow])

  const downloadQR = () => {
    const canvas = document.getElementsByTagName('canvas')[0]
    const link = document.createElement('a')
    link.download = 'qrcode.png'
    link.href = canvas.toDataURL()
    link.click()
  }

  const handlePanelClick = (event: React.MouseEvent) => {
    event.stopPropagation()
  }

  return (
    <Tooltip
      popupContent={t(`${prefixEmbedded}`) || ''}
    >
<<<<<<< HEAD
      <div className='relative w-6 h-6' onClick={toggleQRCode}>
        <ActionButton>
          <RiQrCodeLine className='w-4 h-4' />
        </ActionButton>
        {isShow && (
          <div
            ref={qrCodeRef}
            className='absolute top-8 -right-8 z-10 w-[232px] flex flex-col items-center bg-components-panel-bg shadow-xs rounded-lg p-4'
            onClick={handlePanelClick}
          >
            <QRCode size={160} value={content} className='mb-2' />
            <div className='flex items-center system-xs-regular'>
              <div className='text-text-tertiary'>{t('appOverview.overview.appInfo.qrcode.scan')}</div>
              <div className='text-text-tertiary'>·</div>
              <div className='text-text-accent-secondary cursor-pointer' onClick={downloadQR}>{t('appOverview.overview.appInfo.qrcode.download')}</div>
=======
      <div
        className={`w-8 h-8 cursor-pointer rounded-lg relative ${className ?? ''}`}
        onClick={toggleQRCode}
      >
        <div className={`w-full h-full ${QrcodeStyle.QrcodeIcon} ${isShow ? QrcodeStyle.show : ''}`} />
        {isShow && (
          <div
            ref={qrCodeRef}
            className={`${QrcodeStyle.qrcodeform} !absolute right-0 top-0`}
            onClick={handlePanelClick}
          >
            <QRCodeSVG size={160} value={content} className={QrcodeStyle.qrcodeimage}/>
            <div className={QrcodeStyle.text}>
              <div className={`text-text-tertiary ${QrcodeStyle.scan}`}>{t('appOverview.overview.appInfo.qrcode.scan')}</div>
              <div className={`text-text-tertiary ${QrcodeStyle.scan}`}>·</div>
              <div className={QrcodeStyle.download} onClick={downloadQR}>{t('appOverview.overview.appInfo.qrcode.download')}</div>
>>>>>>> 035e54ba
            </div>
          </div>
        )}
      </div>
    </Tooltip>
  )
}

export default ShareQRCode<|MERGE_RESOLUTION|>--- conflicted
+++ resolved
@@ -1,25 +1,19 @@
 'use client'
 import React, { useEffect, useRef, useState } from 'react'
 import { useTranslation } from 'react-i18next'
-<<<<<<< HEAD
-import {
-  RiQrCodeLine,
-} from '@remixicon/react'
-import { QRCodeCanvas as QRCode } from 'qrcode.react'
-import ActionButton from '@/app/components/base/action-button'
-=======
 import { QRCodeSVG } from 'qrcode.react'
 import QrcodeStyle from './style.module.css'
->>>>>>> 035e54ba
 import Tooltip from '@/app/components/base/tooltip'
 
 type Props = {
   content: string
+  selectorId: string
+  className?: string
 }
 
 const prefixEmbedded = 'appOverview.overview.appInfo.qrcode.title'
 
-const ShareQRCode = ({ content }: Props) => {
+const ShareQRCode = ({ content, selectorId, className }: Props) => {
   const { t } = useTranslation()
   const [isShow, setIsShow] = useState<boolean>(false)
   const qrCodeRef = useRef<HTMLDivElement>(null)
@@ -59,23 +53,6 @@
     <Tooltip
       popupContent={t(`${prefixEmbedded}`) || ''}
     >
-<<<<<<< HEAD
-      <div className='relative w-6 h-6' onClick={toggleQRCode}>
-        <ActionButton>
-          <RiQrCodeLine className='w-4 h-4' />
-        </ActionButton>
-        {isShow && (
-          <div
-            ref={qrCodeRef}
-            className='absolute top-8 -right-8 z-10 w-[232px] flex flex-col items-center bg-components-panel-bg shadow-xs rounded-lg p-4'
-            onClick={handlePanelClick}
-          >
-            <QRCode size={160} value={content} className='mb-2' />
-            <div className='flex items-center system-xs-regular'>
-              <div className='text-text-tertiary'>{t('appOverview.overview.appInfo.qrcode.scan')}</div>
-              <div className='text-text-tertiary'>·</div>
-              <div className='text-text-accent-secondary cursor-pointer' onClick={downloadQR}>{t('appOverview.overview.appInfo.qrcode.download')}</div>
-=======
       <div
         className={`w-8 h-8 cursor-pointer rounded-lg relative ${className ?? ''}`}
         onClick={toggleQRCode}
@@ -87,12 +64,11 @@
             className={`${QrcodeStyle.qrcodeform} !absolute right-0 top-0`}
             onClick={handlePanelClick}
           >
-            <QRCodeSVG size={160} value={content} className={QrcodeStyle.qrcodeimage}/>
+            <QRCodeSVG size={160} value={content} className={QrcodeStyle.qrcodeimage} />
             <div className={QrcodeStyle.text}>
               <div className={`text-text-tertiary ${QrcodeStyle.scan}`}>{t('appOverview.overview.appInfo.qrcode.scan')}</div>
               <div className={`text-text-tertiary ${QrcodeStyle.scan}`}>·</div>
               <div className={QrcodeStyle.download} onClick={downloadQR}>{t('appOverview.overview.appInfo.qrcode.download')}</div>
->>>>>>> 035e54ba
             </div>
           </div>
         )}
