--- conflicted
+++ resolved
@@ -99,13 +99,8 @@
   const selectedOptionIndex = options.findIndex(option => option.value === value)
 
   return (
-<<<<<<< HEAD
-    <div className={classNames(
-      'flex items-center gap-x-[1px] rounded-lg bg-components-segmented-control-bg-normal p-0.5',
-=======
     <div className={cn(
       SegmentedControlVariants({ size, padding }),
->>>>>>> 5bc6e8a4
       className,
     )}>
       {options.map((option, index) => {
@@ -117,20 +112,12 @@
           <button
             type='button'
             key={String(option.value)}
-<<<<<<< HEAD
-            className={classNames(
-              'border-0.5 group relative flex items-center justify-center gap-x-0.5 rounded-lg border-transparent px-2 py-1',
-              isSelected
-                ? 'border-components-segmented-control-item-active-border bg-components-segmented-control-item-active-bg shadow-xs shadow-shadow-shadow-3'
-                : 'hover:bg-state-base-hover',
-=======
             className={cn(
               isSelected ? 'active' : 'default',
               SegmentedControlItemVariants({ size, activeState: isSelected ? activeState : 'default' }),
               isSelected && activeClassName,
               disabled && 'disabled',
               btnClassName,
->>>>>>> 5bc6e8a4
             )}
             onClick={() => {
               if (!isSelected)
@@ -138,20 +125,6 @@
             }}
             disabled={disabled}
           >
-<<<<<<< HEAD
-            <span className='flex h-5 w-5 items-center justify-center'>
-              <Icon className={classNames(
-                'h-4 w-4 text-text-tertiary',
-                isSelected ? 'text-text-accent-light-mode-only' : 'group-hover:text-text-secondary',
-              )} />
-            </span>
-            <span className={classNames(
-              'system-sm-medium p-0.5 text-text-tertiary',
-              isSelected ? 'text-text-accent-light-mode-only' : 'group-hover:text-text-secondary',
-            )}>
-              {option.text}
-            </span>
-=======
             {Icon && <Icon className='size-4 shrink-0' />}
             {text && (
               <div className={cn('inline-flex items-center gap-x-1', ItemTextWrapperVariants({ size }))}>
@@ -163,7 +136,6 @@
                 )}
               </div>
             )}
->>>>>>> 5bc6e8a4
             {!isLast && !isSelected && !isNextSelected && (
               <div data-testid={`segmented-control-divider-${index}`} className='absolute right-[-1px] top-0 flex h-full items-center'>
                 <Divider type='vertical' className='mx-0 h-3.5' />
