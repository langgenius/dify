import { memo, useEffect, useMemo, useState } from 'react'
import { useTranslation } from 'react-i18next'
import { FixedSizeList as List, areEqual } from 'react-window'
import type { ListChildComponentProps } from 'react-window'
import { RiArrowDownSLine, RiArrowRightSLine } from '@remixicon/react'
import Checkbox from '../../checkbox'
import NotionIcon from '../../notion-icon'
import cn from '@/utils/classnames'
import type { DataSourceNotionPage, DataSourceNotionPageMap } from '@/models/common'
import Radio from '@/app/components/base/radio/ui'

type PageSelectorProps = {
  value: Set<string>
  disabledValue: Set<string>
  searchValue: string
  pagesMap: DataSourceNotionPageMap
  list: DataSourceNotionPage[]
  onSelect: (selectedPagesId: Set<string>) => void
  canPreview?: boolean
  previewPageId?: string
  onPreview?: (selectedPageId: string) => void
  isMultipleChoice?: boolean
}
type NotionPageTreeItem = {
  children: Set<string>
  descendants: Set<string>
  depth: number
  ancestors: string[]
} & DataSourceNotionPage
type NotionPageTreeMap = Record<string, NotionPageTreeItem>
type NotionPageItem = {
  expand: boolean
  depth: number
} & DataSourceNotionPage

const recursivePushInParentDescendants = (
  pagesMap: DataSourceNotionPageMap,
  listTreeMap: NotionPageTreeMap,
  current: NotionPageTreeItem,
  leafItem: NotionPageTreeItem,
) => {
  const parentId = current.parent_id
  const pageId = current.page_id

  if (!parentId || !pageId)
    return

  if (parentId !== 'root' && pagesMap[parentId]) {
    if (!listTreeMap[parentId]) {
      const children = new Set([pageId])
      const descendants = new Set([pageId, leafItem.page_id])
      listTreeMap[parentId] = {
        ...pagesMap[parentId],
        children,
        descendants,
        depth: 0,
        ancestors: [],
      }
    }
    else {
      listTreeMap[parentId].children.add(pageId)
      listTreeMap[parentId].descendants.add(pageId)
      listTreeMap[parentId].descendants.add(leafItem.page_id)
    }
    leafItem.depth++
    leafItem.ancestors.unshift(listTreeMap[parentId].page_name)

    if (listTreeMap[parentId].parent_id !== 'root')
      recursivePushInParentDescendants(pagesMap, listTreeMap, listTreeMap[parentId], leafItem)
  }
}

const ItemComponent = ({ index, style, data }: ListChildComponentProps<{
  dataList: NotionPageItem[]
  handleToggle: (index: number) => void
  checkedIds: Set<string>
  disabledCheckedIds: Set<string>
  handleCheck: (index: number) => void
  canPreview?: boolean
  handlePreview: (index: number) => void
  listMapWithChildrenAndDescendants: NotionPageTreeMap
  searchValue: string
  previewPageId: string
  pagesMap: DataSourceNotionPageMap
  isMultipleChoice?: boolean
}>) => {
  const { t } = useTranslation()
  const {
    dataList,
    handleToggle,
    checkedIds,
    disabledCheckedIds,
    handleCheck,
    canPreview,
    handlePreview,
    listMapWithChildrenAndDescendants,
    searchValue,
    previewPageId,
    pagesMap,
    isMultipleChoice,
  } = data
  const current = dataList[index]
  const currentWithChildrenAndDescendants = listMapWithChildrenAndDescendants[current.page_id]
  const hasChild = currentWithChildrenAndDescendants.descendants.size > 0
  const ancestors = currentWithChildrenAndDescendants.ancestors
  const breadCrumbs = ancestors.length ? [...ancestors, current.page_name] : [current.page_name]
  const disabled = disabledCheckedIds.has(current.page_id)

  const renderArrow = () => {
    if (hasChild) {
      return (
        <div
          className='mr-1 flex h-5 w-5 shrink-0 items-center justify-center rounded-md hover:bg-components-button-ghost-bg-hover'
          style={{ marginLeft: current.depth * 8 }}
          onClick={() => handleToggle(index)}
        >
          {
            current.expand
              ? <RiArrowDownSLine className='h-4 w-4 text-text-tertiary' />
              : <RiArrowRightSLine className='h-4 w-4 text-text-tertiary' />
          }
        </div>
      )
    }
    if (current.parent_id === 'root' || !pagesMap[current.parent_id]) {
      return (
        <div></div>
      )
    }
    return (
      <div className='mr-1 h-5 w-5 shrink-0' style={{ marginLeft: current.depth * 8 }} />
    )
  }

  return (
    <div
      className={cn('group flex cursor-pointer items-center rounded-md pl-2 pr-[2px] hover:bg-state-base-hover',
        previewPageId === current.page_id && 'bg-state-base-hover')}
      style={{ ...style, top: style.top as number + 8, left: 8, right: 8, width: 'calc(100% - 16px)' }}
    >
<<<<<<< HEAD
      {isMultipleChoice ? (
        <Checkbox
          className='mr-2 shrink-0'
          checked={checkedIds.has(current.page_id)}
          disabled={disabled}
          onCheck={() => {
            handleCheck(index)
          }}
        />) : (
        <Radio
          className='mr-2 shrink-0'
          isChecked={checkedIds.has(current.page_id)}
          disabled={disabled}
          onCheck={() => {
            handleCheck(index)
          }}
        />
      )}
=======
      <Checkbox
        className='mr-2 shrink-0'
        checked={checkedIds.has(current.page_id)}
        disabled={disabled}
        onCheck={() => {
          handleCheck(index)
        }}
      />
>>>>>>> 1f91a971
      {!searchValue && renderArrow()}
      <NotionIcon
        className='mr-1 shrink-0'
        type='page'
        src={current.page_icon}
      />
      <div
        className='grow truncate text-[13px] font-medium leading-4 text-text-secondary'
        title={current.page_name}
      >
        {current.page_name}
      </div>
      {
        canPreview && (
          <div
            className='ml-1 hidden h-6 shrink-0 cursor-pointer items-center rounded-md border-[0.5px] border-components-button-secondary-border bg-components-button-secondary-bg px-2 text-xs
            font-medium leading-4 text-components-button-secondary-text shadow-xs shadow-shadow-shadow-3 backdrop-blur-[10px]
            hover:border-components-button-secondary-border-hover hover:bg-components-button-secondary-bg-hover group-hover:flex'
            onClick={() => handlePreview(index)}>
            {t('common.dataSource.notion.selector.preview')}
          </div>
        )
      }
      {
        searchValue && (
          <div
            className='ml-1 max-w-[120px] shrink-0 truncate text-xs text-text-quaternary'
            title={breadCrumbs.join(' / ')}
          >
            {breadCrumbs.join(' / ')}
          </div>
        )
      }
    </div>
  )
}
const Item = memo(ItemComponent, areEqual)

const PageSelector = ({
  value,
  disabledValue,
  searchValue,
  pagesMap,
  list,
  onSelect,
  canPreview = true,
  previewPageId,
  onPreview,
  isMultipleChoice = true,
}: PageSelectorProps) => {
  const { t } = useTranslation()
  const [dataList, setDataList] = useState<NotionPageItem[]>([])
  const [localPreviewPageId, setLocalPreviewPageId] = useState('')

  useEffect(() => {
    setDataList(list.filter(item => item.parent_id === 'root' || !pagesMap[item.parent_id]).map((item) => {
      return {
        ...item,
        expand: false,
        depth: 0,
      }
    }))
  }, [list])

  const searchDataList = list.filter((item) => {
    return item.page_name.includes(searchValue)
  }).map((item) => {
    return {
      ...item,
      expand: false,
      depth: 0,
    }
  })
  const currentDataList = searchValue ? searchDataList : dataList
  const currentPreviewPageId = previewPageId === undefined ? localPreviewPageId : previewPageId

  const listMapWithChildrenAndDescendants = useMemo(() => {
    return list.reduce((prev: NotionPageTreeMap, next: DataSourceNotionPage) => {
      const pageId = next.page_id
      if (!prev[pageId])
        prev[pageId] = { ...next, children: new Set(), descendants: new Set(), depth: 0, ancestors: [] }

      recursivePushInParentDescendants(pagesMap, prev, prev[pageId], prev[pageId])
      return prev
    }, {})
  }, [list, pagesMap])

  const handleToggle = (index: number) => {
    const current = dataList[index]
    const pageId = current.page_id
    const currentWithChildrenAndDescendants = listMapWithChildrenAndDescendants[pageId]
    const descendantsIds = Array.from(currentWithChildrenAndDescendants.descendants)
    const childrenIds = Array.from(currentWithChildrenAndDescendants.children)
    let newDataList = []

    if (current.expand) {
      current.expand = false

      newDataList = dataList.filter(item => !descendantsIds.includes(item.page_id))
    }
    else {
      current.expand = true

      newDataList = [
        ...dataList.slice(0, index + 1),
        ...childrenIds.map(item => ({
          ...pagesMap[item],
          expand: false,
          depth: listMapWithChildrenAndDescendants[item].depth,
        })),
        ...dataList.slice(index + 1)]
    }
    setDataList(newDataList)
  }

  const copyValue = new Set(value)
  const handleCheck = (index: number) => {
    const current = currentDataList[index]
    const pageId = current.page_id
    const currentWithChildrenAndDescendants = listMapWithChildrenAndDescendants[pageId]

    if (copyValue.has(pageId)) {
      if (!searchValue && isMultipleChoice) {
        for (const item of currentWithChildrenAndDescendants.descendants)
          copyValue.delete(item)
      }

      copyValue.delete(pageId)
    }
    else {
      if (!searchValue && isMultipleChoice) {
        for (const item of currentWithChildrenAndDescendants.descendants)
          copyValue.add(item)
      }
      // Single choice mode, clear previous selection
      if (!isMultipleChoice && copyValue.size > 0) {
        copyValue.clear()
        copyValue.add(pageId)
      }
      else {
        copyValue.add(pageId)
      }
    }

    onSelect(new Set(copyValue))
  }

  const handlePreview = (index: number) => {
    const current = currentDataList[index]
    const pageId = current.page_id

    setLocalPreviewPageId(pageId)

    if (onPreview)
      onPreview(pageId)
  }

  if (!currentDataList.length) {
    return (
      <div className='flex h-[296px] items-center justify-center text-[13px] text-text-tertiary'>
        {t('common.dataSource.notion.selector.noSearchResult')}
      </div>
    )
  }

  return (
    <List
      className='py-2'
      height={296}
      itemCount={currentDataList.length}
      itemSize={28}
      width='100%'
      itemKey={(index, data) => data.dataList[index].page_id}
      itemData={{
        dataList: currentDataList,
        handleToggle,
        checkedIds: value,
        disabledCheckedIds: disabledValue,
        handleCheck,
        canPreview,
        handlePreview,
        listMapWithChildrenAndDescendants,
        searchValue,
        previewPageId: currentPreviewPageId,
        pagesMap,
        isMultipleChoice,
      }}
    >
      {Item}
    </List>
  )
}

export default PageSelector<|MERGE_RESOLUTION|>--- conflicted
+++ resolved
@@ -7,7 +7,6 @@
 import NotionIcon from '../../notion-icon'
 import cn from '@/utils/classnames'
 import type { DataSourceNotionPage, DataSourceNotionPageMap } from '@/models/common'
-import Radio from '@/app/components/base/radio/ui'
 
 type PageSelectorProps = {
   value: Set<string>
@@ -82,7 +81,6 @@
   searchValue: string
   previewPageId: string
   pagesMap: DataSourceNotionPageMap
-  isMultipleChoice?: boolean
 }>) => {
   const { t } = useTranslation()
   const {
@@ -97,7 +95,6 @@
     searchValue,
     previewPageId,
     pagesMap,
-    isMultipleChoice,
   } = data
   const current = dataList[index]
   const currentWithChildrenAndDescendants = listMapWithChildrenAndDescendants[current.page_id]
@@ -138,26 +135,6 @@
         previewPageId === current.page_id && 'bg-state-base-hover')}
       style={{ ...style, top: style.top as number + 8, left: 8, right: 8, width: 'calc(100% - 16px)' }}
     >
-<<<<<<< HEAD
-      {isMultipleChoice ? (
-        <Checkbox
-          className='mr-2 shrink-0'
-          checked={checkedIds.has(current.page_id)}
-          disabled={disabled}
-          onCheck={() => {
-            handleCheck(index)
-          }}
-        />) : (
-        <Radio
-          className='mr-2 shrink-0'
-          isChecked={checkedIds.has(current.page_id)}
-          disabled={disabled}
-          onCheck={() => {
-            handleCheck(index)
-          }}
-        />
-      )}
-=======
       <Checkbox
         className='mr-2 shrink-0'
         checked={checkedIds.has(current.page_id)}
@@ -166,7 +143,6 @@
           handleCheck(index)
         }}
       />
->>>>>>> 1f91a971
       {!searchValue && renderArrow()}
       <NotionIcon
         className='mr-1 shrink-0'
@@ -215,7 +191,6 @@
   canPreview = true,
   previewPageId,
   onPreview,
-  isMultipleChoice = true,
 }: PageSelectorProps) => {
   const { t } = useTranslation()
   const [dataList, setDataList] = useState<NotionPageItem[]>([])
@@ -289,7 +264,7 @@
     const currentWithChildrenAndDescendants = listMapWithChildrenAndDescendants[pageId]
 
     if (copyValue.has(pageId)) {
-      if (!searchValue && isMultipleChoice) {
+      if (!searchValue) {
         for (const item of currentWithChildrenAndDescendants.descendants)
           copyValue.delete(item)
       }
@@ -297,18 +272,12 @@
       copyValue.delete(pageId)
     }
     else {
-      if (!searchValue && isMultipleChoice) {
+      if (!searchValue) {
         for (const item of currentWithChildrenAndDescendants.descendants)
           copyValue.add(item)
       }
-      // Single choice mode, clear previous selection
-      if (!isMultipleChoice && copyValue.size > 0) {
-        copyValue.clear()
-        copyValue.add(pageId)
-      }
-      else {
-        copyValue.add(pageId)
-      }
+
+      copyValue.add(pageId)
     }
 
     onSelect(new Set(copyValue))
@@ -352,7 +321,6 @@
         searchValue,
         previewPageId: currentPreviewPageId,
         pagesMap,
-        isMultipleChoice,
       }}
     >
       {Item}
