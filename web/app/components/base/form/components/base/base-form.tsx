--- conflicted
+++ resolved
@@ -41,7 +41,6 @@
   ref?: FormRef
   disabled?: boolean
   formFromProps?: AnyFormApi
-  onSubmit?: (values: Record<string, any>) => void
   onCancel?: () => void
   onChange?: (field: string, value: any) => void
   onSubmit?: (e: React.FormEvent<HTMLFormElement>) => void
@@ -59,7 +58,6 @@
   ref,
   disabled,
   formFromProps,
-  onSubmit,
   onCancel,
   onChange,
   onSubmit,
@@ -167,13 +165,8 @@
         <BaseField
           field={field}
           formSchema={formSchema}
-<<<<<<< HEAD
-          fieldClassName={cn(fieldClassName, !more ? 'absolute top-[-9999px]' : '')}
-          labelClassName={labelClassName}
-=======
-          fieldClassName={fieldClassName ?? formSchema.fieldClassName}
+          fieldClassName={cn(fieldClassName ?? formSchema.fieldClassName, !more ? 'absolute top-[-9999px]' : '')}
           labelClassName={labelClassName ?? formSchema.labelClassName}
->>>>>>> fe6538b0
           inputContainerClassName={inputContainerClassName}
           inputClassName={inputClassName}
           disabled={disabled}
@@ -184,11 +177,7 @@
     }
 
     return null
-<<<<<<< HEAD
-  }, [formSchemas, fieldClassName, labelClassName, inputContainerClassName, inputClassName, disabled, onChange, moreOnValues])
-=======
-  }, [formSchemas, fieldClassName, labelClassName, inputContainerClassName, inputClassName, disabled, onChange, fieldStates])
->>>>>>> fe6538b0
+  }, [formSchemas, fieldClassName, labelClassName, inputContainerClassName, inputClassName, disabled, onChange, moreOnValues, fieldStates])
 
   const renderFieldWrapper = useCallback((formSchema: FormSchema) => {
     const validators = getValidators(formSchema)
