import {
  memo,
  useCallback,
  useImperativeHandle,
  useMemo,
} from 'react'
import { useTranslation } from 'react-i18next'
import type {
  AnyFieldApi,
  AnyFormApi,
} from '@tanstack/react-form'
import {
  useForm,
  useStore,
} from '@tanstack/react-form'
import type {
  FormRef,
  FormSchema,
} from '@/app/components/base/form/types'
import {
  BaseField,
} from '.'
import type {
  BaseFieldProps,
} from '.'
import cn from '@/utils/classnames'
import {
  useGetFormValues,
  useGetValidators,
} from '@/app/components/base/form/hooks'
import { Button } from '@/app/components/base/button'

export type BaseFormProps = {
  formSchemas?: FormSchema[]
  defaultValues?: Record<string, any>
  formClassName?: string
  ref?: FormRef
  disabled?: boolean
  formFromProps?: AnyFormApi
<<<<<<< HEAD
  onSubmit?: (values: Record<string, any>) => void
  onCancel?: () => void
=======
  onChange?: (field: string, value: any) => void
>>>>>>> 95eac7f7
} & Pick<BaseFieldProps, 'fieldClassName' | 'labelClassName' | 'inputContainerClassName' | 'inputClassName'>

const BaseForm = ({
  formSchemas = [],
  defaultValues,
  formClassName,
  fieldClassName,
  labelClassName,
  inputContainerClassName,
  inputClassName,
  ref,
  disabled,
  formFromProps,
<<<<<<< HEAD
  onSubmit,
  onCancel,
=======
  onChange,
>>>>>>> 95eac7f7
}: BaseFormProps) => {
  const { t } = useTranslation()
  const initialDefaultValues = useMemo(() => {
    if (defaultValues)
      return defaultValues

    return formSchemas.reduce((acc, schema) => {
      if (schema.default)
        acc[schema.name] = schema.default
      return acc
    }, {} as Record<string, any>)
  }, [defaultValues])
  const formFromHook = useForm({
    defaultValues: initialDefaultValues,
  })
  const form: any = formFromProps || formFromHook
  const { getFormValues } = useGetFormValues(form, formSchemas)
  const { getValidators } = useGetValidators()

  const showOnValues = useStore(form.store, (s: any) => {
    const result: Record<string, any> = {}
    formSchemas.forEach((schema) => {
      const { show_on } = schema
      if (show_on?.length) {
        show_on.forEach((condition) => {
          result[condition.variable] = s.values[condition.variable]
        })
      }
    })
    return result
  })

  useImperativeHandle(ref, () => {
    return {
      getForm() {
        return form
      },
      getFormValues: (option) => {
        return getFormValues(option)
      },
    }
  }, [form, getFormValues])

  const renderField = useCallback((field: AnyFieldApi) => {
    const formSchema = formSchemas?.find(schema => schema.name === field.name)

    if (formSchema) {
      return (
        <BaseField
          field={field}
          formSchema={formSchema}
          fieldClassName={fieldClassName}
          labelClassName={labelClassName}
          inputContainerClassName={inputContainerClassName}
          inputClassName={inputClassName}
          disabled={disabled}
          onChange={onChange}
        />
      )
    }

    return null
  }, [formSchemas, fieldClassName, labelClassName, inputContainerClassName, inputClassName, disabled, onChange])

  const renderFieldWrapper = useCallback((formSchema: FormSchema) => {
    const validators = getValidators(formSchema)
    const {
      name,
      show_on = [],
    } = formSchema

    const show = show_on?.every((condition) => {
      const conditionValue = showOnValues[condition.variable]
      return conditionValue === condition.value
    })

    if (!show)
      return null

    return (
      <form.Field
        key={name}
        name={name}
        validators={validators}
      >
        {renderField}
      </form.Field>
    )
  }, [renderField, form, getValidators, showOnValues])

  if (!formSchemas?.length)
    return null

  return (
    <form
      className={cn(formClassName)}
    >
      {formSchemas.map(renderFieldWrapper)}
      {
        onSubmit && (
          <div className='flex justify-end space-x-2'>
            {
              onCancel && (
                <Button
                  variant='secondary'
                  onClick={onCancel}
                >
                  {t('common.operation.cancel')}
                </Button>
              )
            }
            <Button
              variant='primary'
              onClick={() => onSubmit(form.getValues())}
            >
              {t('common.operation.save')}
            </Button>
          </div>
        )
      }
    </form>
  )
}

export default memo(BaseForm)<|MERGE_RESOLUTION|>--- conflicted
+++ resolved
@@ -37,12 +37,9 @@
   ref?: FormRef
   disabled?: boolean
   formFromProps?: AnyFormApi
-<<<<<<< HEAD
   onSubmit?: (values: Record<string, any>) => void
   onCancel?: () => void
-=======
   onChange?: (field: string, value: any) => void
->>>>>>> 95eac7f7
 } & Pick<BaseFieldProps, 'fieldClassName' | 'labelClassName' | 'inputContainerClassName' | 'inputClassName'>
 
 const BaseForm = ({
@@ -56,12 +53,9 @@
   ref,
   disabled,
   formFromProps,
-<<<<<<< HEAD
   onSubmit,
   onCancel,
-=======
   onChange,
->>>>>>> 95eac7f7
 }: BaseFormProps) => {
   const { t } = useTranslation()
   const initialDefaultValues = useMemo(() => {
@@ -85,8 +79,9 @@
     const result: Record<string, any> = {}
     formSchemas.forEach((schema) => {
       const { show_on } = schema
-      if (show_on?.length) {
-        show_on.forEach((condition) => {
+      const showOn = typeof show_on === 'function' ? show_on(form) : show_on
+      if (showOn?.length) {
+        showOn?.forEach((condition) => {
           result[condition.variable] = s.values[condition.variable]
         })
       }
@@ -132,10 +127,10 @@
       name,
       show_on = [],
     } = formSchema
-
-    const show = show_on?.every((condition) => {
+    const showOn = typeof show_on === 'function' ? show_on(form) : show_on
+    const show = (showOn || []).every((condition) => {
       const conditionValue = showOnValues[condition.variable]
-      return conditionValue === condition.value
+      return Array.isArray(condition.value) ? condition.value.includes(conditionValue) : conditionValue === condition.value
     })
 
     if (!show)
