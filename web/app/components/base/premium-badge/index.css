@tailwind components;

@layer components {
  .premium-badge {
<<<<<<< HEAD
    @apply inline-flex justify-center items-center rounded-[6px] border box-border border-[rgba(255,255,255,0.8)] text-white
=======
    @apply inline-flex justify-center items-center rounded-md border box-border border-white/95 text-white
>>>>>>> 0587eb49
  }

  /* m is for the regular button */
  .premium-badge-m {
    @apply border shadow-lg !p-1 h-6 w-auto
  }

  .premium-badge-s {
    @apply border-[0.5px] shadow-xs !px-1 !py-[3px] h-[18px] w-auto
  }

  .premium-badge-blue {
    @apply bg-gradient-to-r from-[#5289ffe6] to-[#155aefe6] bg-util-colors-blue-blue-200
  }

  .premium-badge-indigo {
    @apply bg-gradient-to-r from-[#8098f9e6] to-[#444ce7e6] bg-util-colors-indigo-indigo-200
  }

  .premium-badge-gray {
    @apply bg-gradient-to-r from-[#98a2b2e6] to-[#676f83e6] bg-util-colors-gray-gray-200
  }

  .premium-badge-orange {
    @apply bg-gradient-to-r from-[#ff692ee6] to-[#e04f16e6] bg-util-colors-orange-orange-200
  }

  .premium-badge-blue.allowHover:hover {
    @apply bg-gradient-to-r from-[#296dffe6] to-[#004aebe6] bg-util-colors-blue-blue-300 cursor-pointer
  }

  .premium-badge-indigo.allowHover:hover {
    @apply bg-gradient-to-r from-[#6172f3e6] to-[#2d31a6e6] bg-util-colors-indigo-indigo-300 cursor-pointer
  }

  .premium-badge-gray.allowHover:hover {
    @apply bg-gradient-to-r from-[#676f83e6] to-[#354052e6] bg-util-colors-gray-gray-300 cursor-pointer
  }

  .premium-badge-orange.allowHover:hover {
    @apply bg-gradient-to-r from-[#ff4405e6] to-[#b93815e6] bg-util-colors-orange-orange-300 cursor-pointer
  }
}<|MERGE_RESOLUTION|>--- conflicted
+++ resolved
@@ -2,11 +2,7 @@
 
 @layer components {
   .premium-badge {
-<<<<<<< HEAD
-    @apply inline-flex justify-center items-center rounded-[6px] border box-border border-[rgba(255,255,255,0.8)] text-white
-=======
     @apply inline-flex justify-center items-center rounded-md border box-border border-white/95 text-white
->>>>>>> 0587eb49
   }
 
   /* m is for the regular button */
