--- conflicted
+++ resolved
@@ -14,11 +14,8 @@
   customizedConfirmKey?: 'Enter' | 'Tab'
   isInWorkflow?: boolean
   placeholder?: string
-<<<<<<< HEAD
   required?: boolean
-=======
   inputClassName?: string
->>>>>>> 1e9bfd88
 }
 
 const TagInput: FC<TagInputProps> = ({
@@ -29,11 +26,8 @@
   customizedConfirmKey = 'Enter',
   isInWorkflow,
   placeholder,
-<<<<<<< HEAD
   required = false,
-=======
   inputClassName,
->>>>>>> 1e9bfd88
 }) => {
   const { t } = useTranslation()
   const { notify } = useToastContext()
