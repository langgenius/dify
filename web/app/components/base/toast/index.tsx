--- conflicted
+++ resolved
@@ -90,11 +90,7 @@
     duration: 6000,
   }
   const [params, setParams] = React.useState<IToastProps>(placeholder)
-<<<<<<< HEAD
-  const defaultDuring = params.type === 'success' ? 3000 : 6000
-=======
   const defaultDuring = (params.type === 'success' || params.type === 'info') ? 3000 : 6000
->>>>>>> afe95fa7
   const [mounted, setMounted] = useState(false)
 
   useEffect(() => {
@@ -126,7 +122,7 @@
   if (typeof window === 'object') {
     const holder = document.createElement('div')
     const root = createRoot(holder)
-    const defaultDuring = type === 'success' ? 3000 : 6000
+
     root.render(<Toast type={type} message={message} duration={duration} className={className} />)
     document.body.appendChild(holder)
     setTimeout(() => {
