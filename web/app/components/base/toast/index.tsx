--- conflicted
+++ resolved
@@ -51,10 +51,6 @@
   return <div className={cn(
     className,
     'fixed z-[9999] mx-8 my-4 w-[360px] grow overflow-hidden rounded-xl',
-<<<<<<< HEAD
-    size === 'md' ? 'p-3' : 'p-2',
-=======
->>>>>>> 5bc6e8a4
     'border border-components-panel-border-subtle bg-components-panel-bg-blur shadow-sm',
     'top-0',
     'right-0',
