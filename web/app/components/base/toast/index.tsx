'use client'
import type { ReactNode } from 'react'
import React, { useEffect, useState } from 'react'
import { createRoot } from 'react-dom/client'
import {
  RiAlertFill,
  RiCheckboxCircleFill,
  RiCloseLine,
  RiErrorWarningFill,
  RiInformation2Fill,
} from '@remixicon/react'
import { createContext, useContext } from 'use-context-selector'
import ActionButton from '@/app/components/base/action-button'
import cn from '@/utils/classnames'
import { noop } from 'lodash-es'

export type IToastProps = {
  type?: 'success' | 'error' | 'warning' | 'info'
  size?: 'md' | 'sm'
  duration?: number
  message: string
  children?: ReactNode
  onClose?: () => void
  className?: string
  customComponent?: ReactNode
}
type IToastContext = {
  notify: (props: IToastProps) => void
  close: () => void
}

export type ToastHandle = {
  clear?: VoidFunction
}

export const ToastContext = createContext<IToastContext>({} as IToastContext)
export const useToastContext = () => useContext(ToastContext)
const Toast = ({
  type = 'info',
  size = 'md',
  message,
  children,
  className,
  customComponent,
}: IToastProps) => {
  const { close } = useToastContext()
  // sometimes message is react node array. Not handle it.
  if (typeof message !== 'string')
    return null

  return <div className={cn(
    className,
    'fixed z-[9999] mx-8 my-4 w-[360px] grow overflow-hidden rounded-xl',
    'border border-components-panel-border-subtle bg-components-panel-bg-blur shadow-sm',
    'top-0',
    'right-0',
    size === 'md' ? 'p-3' : 'p-2',
    className,
  )}>
<<<<<<< HEAD
    <div className={`absolute inset-0 -z-10 opacity-40 ${(type === 'success' && 'bg-toast-success-bg')
      || (type === 'warning' && 'bg-toast-warning-bg')
      || (type === 'error' && 'bg-toast-error-bg')
      || (type === 'info' && 'bg-toast-info-bg')
      }`}
=======
    <div className={cn(
      'absolute inset-0 -z-10 opacity-40',
      type === 'success' && 'bg-toast-success-bg',
      type === 'warning' && 'bg-toast-warning-bg',
      type === 'error' && 'bg-toast-error-bg',
      type === 'info' && 'bg-toast-info-bg',
    )}
>>>>>>> 1e9bfd88
    />
    <div className={cn('flex', size === 'md' ? 'gap-1' : 'gap-0.5')}>
      <div className={cn('flex items-center justify-center', size === 'md' ? 'p-0.5' : 'p-1')}>
        {type === 'success' && <RiCheckboxCircleFill className={cn('text-text-success', size === 'md' ? 'h-5 w-5' : 'h-4 w-4')} aria-hidden="true" />}
        {type === 'error' && <RiErrorWarningFill className={cn('text-text-destructive', size === 'md' ? 'h-5 w-5' : 'h-4 w-4')} aria-hidden="true" />}
        {type === 'warning' && <RiAlertFill className={cn('text-text-warning-secondary', size === 'md' ? 'h-5 w-5' : 'h-4 w-4')} aria-hidden="true" />}
        {type === 'info' && <RiInformation2Fill className={cn('text-text-accent', size === 'md' ? 'h-5 w-5' : 'h-4 w-4')} aria-hidden="true" />}
      </div>
      <div className={cn('flex grow flex-col items-start gap-1 py-1', size === 'md' ? 'px-1' : 'px-0.5')}>
        <div className='flex items-center gap-1'>
          <div className='system-sm-semibold text-text-primary [word-break:break-word]'>{message}</div>
          {customComponent}
        </div>
        {children && <div className='system-xs-regular text-text-secondary'>
          {children}
        </div>
        }
      </div>
      {close
        && (<ActionButton className='z-[1000]' onClick={close}>
          <RiCloseLine className='h-4 w-4 shrink-0 text-text-tertiary' />
        </ActionButton>)
      }
    </div>
  </div>
}

export const ToastProvider = ({
  children,
}: {
  children: ReactNode
}) => {
  const placeholder: IToastProps = {
    type: 'info',
    message: 'Toast message',
    duration: 6000,
  }
  const [params, setParams] = React.useState<IToastProps>(placeholder)
  const defaultDuring = (params.type === 'success' || params.type === 'info') ? 3000 : 6000
  const [mounted, setMounted] = useState(false)

  useEffect(() => {
    if (mounted) {
      setTimeout(() => {
        setMounted(false)
      }, params.duration || defaultDuring)
    }
  }, [defaultDuring, mounted, params.duration])

  return <ToastContext.Provider value={{
    notify: (props) => {
      setMounted(true)
      setParams(props)
    },
    close: () => setMounted(false),
  }}>
    {mounted && <Toast {...params} />}
    {children}
  </ToastContext.Provider>
}

Toast.notify = ({
  type,
  size = 'md',
  message,
  duration,
  className,
  customComponent,
  onClose,
}: Pick<IToastProps, 'type' | 'size' | 'message' | 'duration' | 'className' | 'customComponent' | 'onClose'>): ToastHandle => {
  const defaultDuring = (type === 'success' || type === 'info') ? 3000 : 6000
  const toastHandler: ToastHandle = {}

  if (typeof window === 'object') {
    const holder = document.createElement('div')
    const root = createRoot(holder)

    toastHandler.clear = () => {
      if (holder) {
        root.unmount()
        holder.remove()
      }
      onClose?.()
    }

    root.render(
      <ToastContext.Provider value={{
        notify: noop,
        close: () => {
          if (holder) {
            root.unmount()
            holder.remove()
          }
          onClose?.()
        },
      }}>
        <Toast type={type} size={size} message={message} duration={duration} className={className} customComponent={customComponent} />
      </ToastContext.Provider>,
    )
    document.body.appendChild(holder)
    const d = duration ?? defaultDuring
    if (d > 0)
      setTimeout(toastHandler.clear, d)
  }

  return toastHandler
}

export default Toast<|MERGE_RESOLUTION|>--- conflicted
+++ resolved
@@ -57,13 +57,6 @@
     size === 'md' ? 'p-3' : 'p-2',
     className,
   )}>
-<<<<<<< HEAD
-    <div className={`absolute inset-0 -z-10 opacity-40 ${(type === 'success' && 'bg-toast-success-bg')
-      || (type === 'warning' && 'bg-toast-warning-bg')
-      || (type === 'error' && 'bg-toast-error-bg')
-      || (type === 'info' && 'bg-toast-info-bg')
-      }`}
-=======
     <div className={cn(
       'absolute inset-0 -z-10 opacity-40',
       type === 'success' && 'bg-toast-success-bg',
@@ -71,7 +64,6 @@
       type === 'error' && 'bg-toast-error-bg',
       type === 'info' && 'bg-toast-info-bg',
     )}
->>>>>>> 1e9bfd88
     />
     <div className={cn('flex', size === 'md' ? 'gap-1' : 'gap-0.5')}>
       <div className={cn('flex items-center justify-center', size === 'md' ? 'p-0.5' : 'p-1')}>
