--- conflicted
+++ resolved
@@ -37,15 +37,10 @@
     className={wrapperClassName}
     style={{ background: background || '#D5F5F6' }}
   >
-<<<<<<< HEAD
-    {isValidImageIcon
-      ? <img src={imageUrl} className="h-full w-full rounded-full" alt="answer icon" />
-=======
     <img src='/logo/logo.png' />
     {/* 对话框头像 */}
     {/* {isValidImageIcon
       ? <img src={imageUrl} className="w-full h-full rounded-full" alt="answer icon" />
->>>>>>> d910dfdc
       : (icon && icon !== '') ? <em-emoji id={icon} /> : <em-emoji id='🤖' />
     } */}
   </div>
