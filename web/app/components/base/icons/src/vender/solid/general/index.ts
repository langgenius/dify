<<<<<<< HEAD
export { default as XCircle } from './XCircle'
export { default as Download02 } from './Download02'
=======
export { default as Download02 } from './Download02'
export { default as XCircle } from './XCircle'
>>>>>>> 647e32cf
<|MERGE_RESOLUTION|>--- conflicted
+++ resolved
@@ -1,7 +1,3 @@
-<<<<<<< HEAD
-export { default as XCircle } from './XCircle'
-export { default as Download02 } from './Download02'
-=======
 export { default as Download02 } from './Download02'
 export { default as XCircle } from './XCircle'
->>>>>>> 647e32cf
+export { default as Download02 } from './Download02'