--- conflicted
+++ resolved
@@ -24,7 +24,7 @@
   disabled?: boolean
   destructive?: boolean
   styleCss?: CSSProperties
-<<<<<<< HEAD
+  ref?: React.Ref<HTMLTextAreaElement>
   onFocus?: () => void
   onBlur?: () => void
 } & React.TextareaHTMLAttributes<HTMLTextAreaElement> & VariantProps<typeof textareaVariants>
@@ -33,6 +33,7 @@
   ({ className, value, onChange, disabled, size, destructive, styleCss, onFocus, onBlur, ...props }, ref) => {
     return (
       <textarea
+        ref={ref}
         onFocus={onFocus}
         onBlur={onBlur}
         ref={ref}
@@ -53,31 +54,6 @@
     )
   },
 )
-=======
-  ref?: React.Ref<HTMLTextAreaElement>
-} & React.TextareaHTMLAttributes<HTMLTextAreaElement> & VariantProps<typeof textareaVariants>
-
-const Textarea = ({ className, value, onChange, disabled, size, destructive, styleCss, ref, ...props }: TextareaProps) => {
-  return (
-    <textarea
-      ref={ref}
-      style={styleCss}
-      className={cn(
-        'min-h-20 w-full appearance-none border border-transparent bg-components-input-bg-normal p-2 text-components-input-text-filled caret-primary-600 outline-none placeholder:text-components-input-text-placeholder hover:border-components-input-border-hover hover:bg-components-input-bg-hover focus:border-components-input-border-active focus:bg-components-input-bg-active focus:shadow-xs',
-        textareaVariants({ size }),
-        disabled && 'cursor-not-allowed border-transparent bg-components-input-bg-disabled text-components-input-text-filled-disabled hover:border-transparent hover:bg-components-input-bg-disabled',
-        destructive && 'border-components-input-border-destructive bg-components-input-bg-destructive text-components-input-text-filled hover:border-components-input-border-destructive hover:bg-components-input-bg-destructive focus:border-components-input-border-destructive focus:bg-components-input-bg-destructive',
-        className,
-      )}
-      value={value ?? ''}
-      onChange={onChange}
-      disabled={disabled}
-      {...props}
-    >
-    </textarea>
-  )
-}
->>>>>>> 299141ae
 Textarea.displayName = 'Textarea'
 
 export default Textarea
