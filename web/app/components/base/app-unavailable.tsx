--- conflicted
+++ resolved
@@ -17,13 +17,8 @@
   const { t } = useTranslation()
 
   return (
-<<<<<<< HEAD
     <div className='flex h-screen w-screen items-center justify-center'>
       <h1 className='mr-5 h-[50px] pr-5 text-[24px] font-medium leading-[50px]'
-=======
-    <div className='flex items-center justify-center w-full h-full'>
-      <h1 className='mr-5 h-[50px] leading-[50px] pr-5 text-[24px] font-medium'
->>>>>>> 849994d3
         style={{
           borderRight: '1px solid rgba(0,0,0,.3)',
         }}>{code}</h1>
