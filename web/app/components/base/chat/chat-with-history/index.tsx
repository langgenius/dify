'use client'
import type { FC } from 'react'
import {
  useEffect,
  useState,
} from 'react'
import { useThemeContext } from '../embedded-chatbot/theme/theme-context'
import {
  ChatWithHistoryContext,
  useChatWithHistoryContext,
} from './context'
import { useChatWithHistory } from './hooks'
import Sidebar from './sidebar'
import Header from './header'
import HeaderInMobile from './header-in-mobile'
import ChatWrapper from './chat-wrapper'
import MemoryPanel from './memory'
import type { InstalledApp } from '@/models/explore'
import Loading from '@/app/components/base/loading'
import useBreakpoints, { MediaType } from '@/hooks/use-breakpoints'
<<<<<<< HEAD
import { checkOrSetAccessToken } from '@/app/components/share/utils'
import AppUnavailable from '@/app/components/base/app-unavailable'
=======
import cn from '@/utils/classnames'
>>>>>>> 9cc8ac98
import useDocumentTitle from '@/hooks/use-document-title'
import cn from '@/utils/classnames'

type ChatWithHistoryProps = {
  className?: string
}
const ChatWithHistory: FC<ChatWithHistoryProps> = ({
  className,
}) => {
  const {
    appData,
    appChatListDataLoading,
    chatShouldReloadKey,
    isMobile,
    themeBuilder,
    sidebarCollapseState,
    showChatMemory,
    setShowChatMemory,
    memoryList,
    clearAllMemory,
    updateMemory,
    resetDefault,
    clearAllUpdateVersion,
    switchMemoryVersion,
  } = useChatWithHistoryContext()
  const isSidebarCollapsed = sidebarCollapseState
  const customConfig = appData?.custom_config
  const site = appData?.site

  const [showSidePanel, setShowSidePanel] = useState(false)

  useEffect(() => {
    themeBuilder?.buildTheme(site?.chat_color_theme, site?.chat_color_theme_inverted)
  }, [site, customConfig, themeBuilder])

  useEffect(() => {
    if (!isSidebarCollapsed)
      setShowSidePanel(false)
  }, [isSidebarCollapsed])

  useDocumentTitle(site?.title || 'Chat')

  return (
    <div className={cn(
      'flex h-full bg-background-default-burn',
      isMobile && 'flex-col',
      className,
    )}>
      {!isMobile && (
        <div className={cn(
          'flex w-[236px] flex-col p-1 pr-0 transition-all duration-200 ease-in-out',
          isSidebarCollapsed && 'w-0 overflow-hidden !p-0',
        )}>
          <Sidebar />
        </div>
      )}
      {isMobile && (
        <HeaderInMobile />
      )}
      <div className={cn('relative flex grow p-2', isMobile && 'h-[calc(100%_-_56px)] p-0')}>
        {isSidebarCollapsed && (
          <div
            className={cn(
              'absolute top-0 z-20 flex h-full w-[256px] flex-col p-2 transition-all duration-500 ease-in-out',
              showSidePanel ? 'left-0' : 'left-[-248px]',
            )}
            onMouseEnter={() => setShowSidePanel(true)}
            onMouseLeave={() => setShowSidePanel(false)}
          >
            <Sidebar isPanel panelVisible={showSidePanel} />
          </div>
        )}
        <div className={cn(
          'flex h-full grow flex-col overflow-hidden border-[0,5px] border-components-panel-border-subtle bg-chatbot-bg',
          isMobile ? 'rounded-t-2xl' : 'rounded-2xl',
          showChatMemory && !isMobile && 'mr-1',
        )}>
          {!isMobile && <Header />}
          {appChatListDataLoading && (
            <Loading type='app' />
          )}
          {!appChatListDataLoading && (
            <ChatWrapper key={chatShouldReloadKey} />
          )}
        </div>
        {!isMobile && (
          <MemoryPanel
            isMobile={isMobile}
            showChatMemory={showChatMemory}
            setShowChatMemory={setShowChatMemory}
            memoryList={memoryList}
            clearAllMemory={clearAllMemory}
            updateMemory={updateMemory}
            resetDefault={resetDefault}
            clearAllUpdateVersion={clearAllUpdateVersion}
            switchMemoryVersion={switchMemoryVersion}
          />
        )}
        {isMobile && showChatMemory && (
          <div className='fixed inset-0 z-50 flex flex-row-reverse bg-background-overlay p-1 backdrop-blur-sm'
            onClick={() => setShowChatMemory(false)}
          >
            <div className='flex h-full w-[360px] rounded-xl shadow-lg' onClick={e => e.stopPropagation()}>
              <MemoryPanel
                isMobile={isMobile}
                showChatMemory={showChatMemory}
                setShowChatMemory={setShowChatMemory}
                memoryList={memoryList}
                clearAllMemory={clearAllMemory}
                updateMemory={updateMemory}
                resetDefault={resetDefault}
                clearAllUpdateVersion={clearAllUpdateVersion}
                switchMemoryVersion={switchMemoryVersion}
              />
            </div>
          </div>
        )}
      </div>
    </div>
  )
}

export type ChatWithHistoryWrapProps = {
  installedAppInfo?: InstalledApp
  className?: string
}
const ChatWithHistoryWrap: FC<ChatWithHistoryWrapProps> = ({
  installedAppInfo,
  className,
}) => {
  const media = useBreakpoints()
  const isMobile = media === MediaType.mobile
  const themeBuilder = useThemeContext()

  const {
    appData,
    appParams,
    appMeta,
    appChatListDataLoading,
    currentConversationId,
    currentConversationItem,
    appPrevChatTree,
    pinnedConversationList,
    conversationList,
    newConversationInputs,
    newConversationInputsRef,
    handleNewConversationInputsChange,
    inputsForms,
    handleNewConversation,
    handleStartChat,
    handleChangeConversation,
    handlePinConversation,
    handleUnpinConversation,
    handleDeleteConversation,
    conversationRenaming,
    handleRenameConversation,
    handleNewConversationCompleted,
    chatShouldReloadKey,
    isInstalledApp,
    appId,
    handleFeedback,
    currentChatInstanceRef,
    sidebarCollapseState,
    handleSidebarCollapse,
    clearChatList,
    setClearChatList,
    isResponding,
    setIsResponding,
    currentConversationInputs,
    setCurrentConversationInputs,
    allInputsHidden,
    initUserVariables,
    showChatMemory,
    setShowChatMemory,
    memoryList,
    clearAllMemory,
    updateMemory,
    resetDefault,
    clearAllUpdateVersion,
    switchMemoryVersion,
  } = useChatWithHistory(installedAppInfo)

  return (
    <ChatWithHistoryContext.Provider value={{
      appData,
      appParams,
      appMeta,
      appChatListDataLoading,
      currentConversationId,
      currentConversationItem,
      appPrevChatTree,
      pinnedConversationList,
      conversationList,
      newConversationInputs,
      newConversationInputsRef,
      handleNewConversationInputsChange,
      inputsForms,
      handleNewConversation,
      handleStartChat,
      handleChangeConversation,
      handlePinConversation,
      handleUnpinConversation,
      handleDeleteConversation,
      conversationRenaming,
      handleRenameConversation,
      handleNewConversationCompleted,
      chatShouldReloadKey,
      isMobile,
      isInstalledApp,
      appId,
      handleFeedback,
      currentChatInstanceRef,
      themeBuilder,
      sidebarCollapseState,
      handleSidebarCollapse,
      clearChatList,
      setClearChatList,
      isResponding,
      setIsResponding,
      currentConversationInputs,
      setCurrentConversationInputs,
      allInputsHidden,
      initUserVariables,
      showChatMemory,
      setShowChatMemory,
      memoryList,
      clearAllMemory,
      updateMemory,
      resetDefault,
      clearAllUpdateVersion,
      switchMemoryVersion,
    }}>
      <ChatWithHistory className={className} />
    </ChatWithHistoryContext.Provider>
  )
}

const ChatWithHistoryWrapWithCheckToken: FC<ChatWithHistoryWrapProps> = ({
  installedAppInfo,
  className,
}) => {
  return (
    <ChatWithHistoryWrap
      installedAppInfo={installedAppInfo}
      className={className}
    />
  )
}

export default ChatWithHistoryWrapWithCheckToken<|MERGE_RESOLUTION|>--- conflicted
+++ resolved
@@ -18,14 +18,8 @@
 import type { InstalledApp } from '@/models/explore'
 import Loading from '@/app/components/base/loading'
 import useBreakpoints, { MediaType } from '@/hooks/use-breakpoints'
-<<<<<<< HEAD
-import { checkOrSetAccessToken } from '@/app/components/share/utils'
-import AppUnavailable from '@/app/components/base/app-unavailable'
-=======
 import cn from '@/utils/classnames'
->>>>>>> 9cc8ac98
 import useDocumentTitle from '@/hooks/use-document-title'
-import cn from '@/utils/classnames'
 
 type ChatWithHistoryProps = {
   className?: string
