import {
  useCallback,
  useState,
} from 'react'
import { useTranslation } from 'react-i18next'
import {
  RiEditBoxLine,
  RiExpandRightLine,
  RiLayoutLeft2Line,
} from '@remixicon/react'
import { useChatWithHistoryContext } from '../context'
import AppIcon from '@/app/components/base/app-icon'
import ActionButton from '@/app/components/base/action-button'
import Button from '@/app/components/base/button'
import List from '@/app/components/base/chat/chat-with-history/sidebar/list'
import MenuDropdown from '@/app/components/share/text-generation/menu-dropdown'
import Confirm from '@/app/components/base/confirm'
import RenameModal from '@/app/components/base/chat/chat-with-history/sidebar/rename-modal'
<<<<<<< HEAD
import LogoSite from '@/app/components/base/logo/logo-site'
import type { ConversationItem } from '@/models/share'
import cn from '@/utils/classnames'

type Props = {
  isPanel?: boolean
}
=======
import MenuDropdown from '@/app/components/share/text-generation/menu-dropdown'
import { AccessMode } from '@/models/access-control'
>>>>>>> 849994d3

const Sidebar = ({ isPanel }: Props) => {
  const { t } = useTranslation()
  const {
    isInstalledApp,
    accessMode,
    appData,
    handleNewConversation,
    pinnedConversationList,
    conversationList,
    currentConversationId,
    handleChangeConversation,
    handlePinConversation,
    handleUnpinConversation,
    conversationRenaming,
    handleRenameConversation,
    handleDeleteConversation,
    sidebarCollapseState,
    handleSidebarCollapse,
    isMobile,
    isResponding,
  } = useChatWithHistoryContext()
  const isSidebarCollapsed = sidebarCollapseState

  const [showConfirm, setShowConfirm] = useState<ConversationItem | null>(null)
  const [showRename, setShowRename] = useState<ConversationItem | null>(null)

  const handleOperate = useCallback((type: string, item: ConversationItem) => {
    if (type === 'pin')
      handlePinConversation(item.id)

    if (type === 'unpin')
      handleUnpinConversation(item.id)

    if (type === 'delete')
      setShowConfirm(item)

    if (type === 'rename')
      setShowRename(item)
  }, [handlePinConversation, handleUnpinConversation])
  const handleCancelConfirm = useCallback(() => {
    setShowConfirm(null)
  }, [])
  const handleDelete = useCallback(() => {
    if (showConfirm)
      handleDeleteConversation(showConfirm.id, { onSuccess: handleCancelConfirm })
  }, [showConfirm, handleDeleteConversation, handleCancelConfirm])
  const handleCancelRename = useCallback(() => {
    setShowRename(null)
  }, [])
  const handleRename = useCallback((newName: string) => {
    if (showRename)
      handleRenameConversation(showRename.id, newName, { onSuccess: handleCancelRename })
  }, [showRename, handleRenameConversation, handleCancelRename])

  return (
    <div className={cn(
      'flex w-full grow flex-col',
      isPanel && 'rounded-xl border-[0.5px] border-components-panel-border-subtle bg-components-panel-bg shadow-lg',
    )}>
      <div className={cn(
        'flex shrink-0 items-center gap-3 p-3 pr-2',
      )}>
        <div className='shrink-0'>
          <AppIcon
            size='large'
            iconType={appData?.site.icon_type}
            icon={appData?.site.icon}
            background={appData?.site.icon_background}
            imageUrl={appData?.site.icon_url}
          />
        </div>
        <div className={cn('system-md-semibold grow truncate text-text-secondary')}>{appData?.site.title}</div>
        {!isMobile && isSidebarCollapsed && (
          <ActionButton size='l' onClick={() => handleSidebarCollapse(false)}>
            <RiExpandRightLine className='h-[18px] w-[18px]' />
          </ActionButton>
        )}
        {!isMobile && !isSidebarCollapsed && (
          <ActionButton size='l' onClick={() => handleSidebarCollapse(true)}>
            <RiLayoutLeft2Line className='h-[18px] w-[18px]' />
          </ActionButton>
        )}
      </div>
      <div className='shrink-0 px-3 py-4'>
        <Button variant='secondary-accent' disabled={isResponding} className='w-full justify-center' onClick={handleNewConversation}>
          <RiEditBoxLine className='mr-1 h-4 w-4' />
          {t('share.chat.newChat')}
        </Button>
      </div>
      <div className='h-0 grow space-y-2 overflow-y-auto px-3 pt-4'>
        {/* pinned list */}
        {!!pinnedConversationList.length && (
          <div className='mb-4'>
            <List
              isPin
              title={t('share.chat.pinnedTitle') || ''}
              list={pinnedConversationList}
              onChangeConversation={handleChangeConversation}
              onOperate={handleOperate}
              currentConversationId={currentConversationId}
            />
          </div>
        )}
        {!!conversationList.length && (
          <List
            title={(pinnedConversationList.length && t('share.chat.unpinnedTitle')) || ''}
            list={conversationList}
            onChangeConversation={handleChangeConversation}
            onOperate={handleOperate}
            currentConversationId={currentConversationId}
          />
        )}
      </div>
<<<<<<< HEAD
      <div className='flex shrink-0 items-center justify-between p-3'>
        <MenuDropdown placement='top-start' data={appData?.site} />
        {/* powered by */}
        <div className='shrink-0'>
          {!appData?.custom_config?.remove_webapp_brand && (
            <div className={cn(
              'flex shrink-0 items-center gap-1.5 px-2',
            )}>
              <div className='system-2xs-medium-uppercase text-text-tertiary'>{t('share.chat.poweredBy')}</div>
              {appData?.custom_config?.replace_webapp_logo && (
                <img src={appData?.custom_config?.replace_webapp_logo} alt='logo' className='block h-5 w-auto' />
              )}
              {!appData?.custom_config?.replace_webapp_logo && (
                <LogoSite className='!h-5' />
              )}
            </div>
          )}
        </div>
=======
      <div className='flex items-center justify-between px-4 pb-4 '>
        <MenuDropdown hideLogout={isInstalledApp || accessMode === AccessMode.PUBLIC} placement='top-start' data={appData?.site} />
        {appData?.site.copyright && (
          <div className='text-xs text-gray-400 truncate'>
            © {(new Date()).getFullYear()} {appData?.site.copyright}
          </div>
        )}
>>>>>>> 849994d3
      </div>
      {!!showConfirm && (
        <Confirm
          title={t('share.chat.deleteConversation.title')}
          content={t('share.chat.deleteConversation.content') || ''}
          isShow
          onCancel={handleCancelConfirm}
          onConfirm={handleDelete}
        />
      )}
      {showRename && (
        <RenameModal
          isShow
          onClose={handleCancelRename}
          saveLoading={conversationRenaming}
          name={showRename?.name || ''}
          onSave={handleRename}
        />
      )}
    </div>
  )
}

export default Sidebar<|MERGE_RESOLUTION|>--- conflicted
+++ resolved
@@ -16,18 +16,14 @@
 import MenuDropdown from '@/app/components/share/text-generation/menu-dropdown'
 import Confirm from '@/app/components/base/confirm'
 import RenameModal from '@/app/components/base/chat/chat-with-history/sidebar/rename-modal'
-<<<<<<< HEAD
 import LogoSite from '@/app/components/base/logo/logo-site'
 import type { ConversationItem } from '@/models/share'
 import cn from '@/utils/classnames'
+import { AccessMode } from '@/models/access-control'
 
 type Props = {
   isPanel?: boolean
 }
-=======
-import MenuDropdown from '@/app/components/share/text-generation/menu-dropdown'
-import { AccessMode } from '@/models/access-control'
->>>>>>> 849994d3
 
 const Sidebar = ({ isPanel }: Props) => {
   const { t } = useTranslation()
@@ -142,9 +138,8 @@
           />
         )}
       </div>
-<<<<<<< HEAD
       <div className='flex shrink-0 items-center justify-between p-3'>
-        <MenuDropdown placement='top-start' data={appData?.site} />
+        <MenuDropdown hideLogout={isInstalledApp || accessMode === AccessMode.PUBLIC} placement='top-start' data={appData?.site} />
         {/* powered by */}
         <div className='shrink-0'>
           {!appData?.custom_config?.remove_webapp_brand && (
@@ -161,34 +156,25 @@
             </div>
           )}
         </div>
-=======
-      <div className='flex items-center justify-between px-4 pb-4 '>
-        <MenuDropdown hideLogout={isInstalledApp || accessMode === AccessMode.PUBLIC} placement='top-start' data={appData?.site} />
-        {appData?.site.copyright && (
-          <div className='text-xs text-gray-400 truncate'>
-            © {(new Date()).getFullYear()} {appData?.site.copyright}
-          </div>
+        {!!showConfirm && (
+          <Confirm
+            title={t('share.chat.deleteConversation.title')}
+            content={t('share.chat.deleteConversation.content') || ''}
+            isShow
+            onCancel={handleCancelConfirm}
+            onConfirm={handleDelete}
+          />
         )}
->>>>>>> 849994d3
+        {showRename && (
+          <RenameModal
+            isShow
+            onClose={handleCancelRename}
+            saveLoading={conversationRenaming}
+            name={showRename?.name || ''}
+            onSave={handleRename}
+          />
+        )}
       </div>
-      {!!showConfirm && (
-        <Confirm
-          title={t('share.chat.deleteConversation.title')}
-          content={t('share.chat.deleteConversation.content') || ''}
-          isShow
-          onCancel={handleCancelConfirm}
-          onConfirm={handleDelete}
-        />
-      )}
-      {showRename && (
-        <RenameModal
-          isShow
-          onClose={handleCancelRename}
-          saveLoading={conversationRenaming}
-          name={showRename?.name || ''}
-          onSave={handleRename}
-        />
-      )}
     </div>
   )
 }
