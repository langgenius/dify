--- conflicted
+++ resolved
@@ -42,11 +42,8 @@
 import { useAppFavicon } from '@/hooks/use-app-favicon'
 import { InputVarType } from '@/app/components/workflow/types'
 import { TransferMethod } from '@/types/app'
-<<<<<<< HEAD
 import { noop } from 'lodash-es'
-=======
 import { useGetAppAccessMode, useGetUserCanAccessApp } from '@/service/access-control'
->>>>>>> 849994d3
 
 function getFormattedChatList(messages: any[]) {
   const newChatList: ChatItem[] = []
