--- conflicted
+++ resolved
@@ -64,13 +64,9 @@
     setTargetMessageId,
     handleSend,
     handleStop,
-<<<<<<< HEAD
-    isResponding,
+    isResponding: respondingState,
     isInternet,
     setIsInternet,
-=======
-    isResponding: respondingState,
->>>>>>> 49c952a6
     suggestedQuestions,
   } = useChat(
     appConfig,
@@ -242,15 +238,10 @@
         appData={appData}
         config={appConfig}
         chatList={messageList}
-<<<<<<< HEAD
-        isResponding={isResponding}
+        isResponding={respondingState}
         isInternet={isInternet}
         onSetInternet={setIsInternet}
-        chatContainerInnerClassName={`mx-auto pt-6 w-full max-w-[720px] ${isMobile && 'px-4'}`}
-=======
-        isResponding={respondingState}
         chatContainerInnerClassName={`mx-auto pt-6 w-full max-w-[768px] ${isMobile && 'px-4'}`}
->>>>>>> 49c952a6
         chatFooterClassName='pb-4'
         chatFooterInnerClassName={`mx-auto w-full max-w-[768px] ${isMobile ? 'px-2' : 'px-4'}`}
         onSend={doSend}
