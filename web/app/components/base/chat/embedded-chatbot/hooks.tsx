--- conflicted
+++ resolved
@@ -18,13 +18,10 @@
 import { buildChatItemTree, getProcessedInputsFromUrlParams, getProcessedSystemVariablesFromUrlParams, getProcessedUserVariablesFromUrlParams } from '../utils'
 import { getProcessedFilesFromResponse } from '../../file-uploader/utils'
 import {
-<<<<<<< HEAD
   AppSourceType,
   fetchAppInfo,
   fetchAppMeta,
   fetchAppParams,
-=======
->>>>>>> 5fc104a9
   fetchChatList,
   fetchConversations,
   generationConversationName,
@@ -43,7 +40,7 @@
 import { TransferMethod } from '@/types/app'
 import { addFileInfos, sortAgentSorts } from '@/app/components/tools/utils'
 import { noop } from 'lodash-es'
-import { useWebAppStore } from '@/context/web-app-context'
+import { useGlobalPublicStore } from '@/context/global-public-context'
 
 function getFormattedChatList(messages: any[]) {
   const newChatList: ChatItem[] = []
@@ -71,30 +68,12 @@
   return newChatList
 }
 
-<<<<<<< HEAD
-export const useEmbeddedChatbot = (appSourceType = AppSourceType.webApp, tryAppId?: string) => {
+export const useEmbeddedChatbot = (appSourceType: AppSourceType, tryAppId?: string) => {
   const isInstalledApp = false // just can be webapp and try app
+  const systemFeatures = useGlobalPublicStore(s => s.systemFeatures)
   const isTryApp = appSourceType === AppSourceType.tryApp
-  const systemFeatures = useGlobalPublicStore(s => s.systemFeatures)
   const { data: appInfo, isLoading: appInfoLoading, error: appInfoError } = useSWR('appInfo', isTryApp ? () => fetchTryAppInfo(tryAppId) : fetchAppInfo)
-  const { isPending: isCheckingPermission, data: userCanAccessResult } = useGetUserCanAccessApp({
-    appId: appInfo?.app_id || tryAppId,
-    isInstalledApp,
-    enabled: systemFeatures.webapp_auth.enabled && !isTryApp,
-  })
-
-  const appData = useMemo(() => {
-    return appInfo
-  }, [appInfo])
-  const appId = useMemo(() => isTryApp ? tryAppId : appData?.app_id, [appData, appSourceType, tryAppId])
-=======
-export const useEmbeddedChatbot = () => {
-  const isInstalledApp = false
-  const appInfo = useWebAppStore(s => s.appInfo)
-  const appMeta = useWebAppStore(s => s.appMeta)
-  const appParams = useWebAppStore(s => s.appParams)
-  const appId = useMemo(() => appInfo?.app_id, [appInfo])
->>>>>>> 5fc104a9
+  const appId = useMemo(() => isTryApp ? tryAppId : appInfo?.app_id, [appInfo])
 
   const [userId, setUserId] = useState<string>()
   const [conversationId, setConversationId] = useState<string>()
@@ -163,17 +142,11 @@
     return currentConversationId
   }, [currentConversationId, newConversationId])
 
-<<<<<<< HEAD
   const { data: appParams } = useSWR(['appParams', appSourceType, appId], () => fetchAppParams(appSourceType, appId))
   const { data: appMeta } = useSWR(isTryApp ? null : ['appMeta', appSourceType, appId], () => fetchAppMeta(appSourceType, appId))
   const { data: appPinnedConversationData } = useSWR(isTryApp ? null : ['appConversationData', appSourceType, appId, true], () => fetchConversations(appSourceType, appId, undefined, true, 100))
   const { data: appConversationData, isLoading: appConversationDataLoading, mutate: mutateAppConversationData } = useSWR(isTryApp ? null : ['appConversationData', appSourceType, appId, false], () => fetchConversations(appSourceType, appId, undefined, false, 100))
   const { data: appChatListData, isLoading: appChatListDataLoading } = useSWR(chatShouldReloadKey ? ['appChatList', chatShouldReloadKey, appSourceType, appId] : null, () => fetchChatList(chatShouldReloadKey, appSourceType, appId))
-=======
-  const { data: appPinnedConversationData } = useSWR(['appConversationData', isInstalledApp, appId, true], () => fetchConversations(isInstalledApp, appId, undefined, true, 100))
-  const { data: appConversationData, isLoading: appConversationDataLoading, mutate: mutateAppConversationData } = useSWR(['appConversationData', isInstalledApp, appId, false], () => fetchConversations(isInstalledApp, appId, undefined, false, 100))
-  const { data: appChatListData, isLoading: appChatListDataLoading } = useSWR(chatShouldReloadKey ? ['appChatList', chatShouldReloadKey, isInstalledApp, appId] : null, () => fetchChatList(chatShouldReloadKey, isInstalledApp, appId))
->>>>>>> 5fc104a9
 
   const [clearChatList, setClearChatList] = useState(false)
   const [isResponding, setIsResponding] = useState(false)
@@ -424,13 +397,10 @@
   }, [appSourceType, appId, t, notify])
 
   return {
-<<<<<<< HEAD
     appInfoError,
     appInfoLoading: appInfoLoading || (systemFeatures.webapp_auth.enabled && isCheckingPermission),
     userCanAccess: isTryApp || (systemFeatures.webapp_auth.enabled ? (userCanAccessResult as { result: boolean })?.result : true),
     appSourceType,
-=======
->>>>>>> 5fc104a9
     isInstalledApp,
     allowResetChat,
     appId,
