import {
  useCallback,
  useEffect,
  useMemo,
  useRef,
  useState,
} from 'react'
import { useTranslation } from 'react-i18next'
import useSWR from 'swr'
import { useLocalStorageState } from 'ahooks'
import produce from 'immer'
import type {
  ChatConfig,
  ChatItem,
  Feedback,
} from '../types'
import { CONVERSATION_ID_INFO } from '../constants'
<<<<<<< HEAD
import { buildChatItemTree, getProcessedInputsFromUrlParams, getProcessedSystemVariablesFromUrlParams } from '../utils'
=======
import { buildChatItemTree, getProcessedInputsFromUrlParams } from '../utils'
>>>>>>> 849994d3
import { getProcessedFilesFromResponse } from '../../file-uploader/utils'
import {
  fetchAppInfo,
  fetchAppMeta,
  fetchAppParams,
  fetchChatList,
  fetchConversations,
  generationConversationName,
  updateFeedback,
} from '@/service/share'
import type {
  // AppData,
  ConversationItem,
} from '@/models/share'
import { useToastContext } from '@/app/components/base/toast'
import { changeLanguage } from '@/i18n/i18next-config'
import { InputVarType } from '@/app/components/workflow/types'
import { TransferMethod } from '@/types/app'
import { addFileInfos, sortAgentSorts } from '@/app/components/tools/utils'
<<<<<<< HEAD
import { noop } from 'lodash-es'
=======
import { useGetAppAccessMode, useGetUserCanAccessApp } from '@/service/access-control'
>>>>>>> 849994d3

function getFormattedChatList(messages: any[]) {
  const newChatList: ChatItem[] = []
  messages.forEach((item) => {
    const questionFiles = item.message_files?.filter((file: any) => file.belongs_to === 'user') || []
    newChatList.push({
      id: `question-${item.id}`,
      content: item.query,
      isAnswer: false,
      message_files: getProcessedFilesFromResponse(questionFiles.map((item: any) => ({ ...item, related_id: item.id }))),
      parentMessageId: item.parent_message_id || undefined,
    })
    const answerFiles = item.message_files?.filter((file: any) => file.belongs_to === 'assistant') || []
    newChatList.push({
      id: item.id,
      content: item.answer,
      agent_thoughts: addFileInfos(item.agent_thoughts ? sortAgentSorts(item.agent_thoughts) : item.agent_thoughts, item.message_files),
      feedback: item.feedback,
      isAnswer: true,
      citation: item.retriever_resources,
      message_files: getProcessedFilesFromResponse(answerFiles.map((item: any) => ({ ...item, related_id: item.id }))),
      parentMessageId: `question-${item.id}`,
    })
  })
  return newChatList
}

export const useEmbeddedChatbot = () => {
  const isInstalledApp = false
  const { data: appInfo, isLoading: appInfoLoading, error: appInfoError } = useSWR('appInfo', fetchAppInfo)
  const { isPending: isGettingAccessMode, data: appAccessMode } = useGetAppAccessMode({ appId: appInfo?.app_id, isInstalledApp })
  const { isPending: isCheckingPermission, data: userCanAccessResult } = useGetUserCanAccessApp({ appId: appInfo?.app_id, isInstalledApp })

  const appData = useMemo(() => {
    return appInfo
  }, [appInfo])
  const appId = useMemo(() => appData?.app_id, [appData])

  const [userId, setUserId] = useState<string>()
  const [conversationId, setConversationId] = useState<string>()
  useEffect(() => {
    getProcessedSystemVariablesFromUrlParams().then(({ user_id, conversation_id }) => {
      setUserId(user_id)
      setConversationId(conversation_id)
    })
  }, [])

  useEffect(() => {
    const setLanguageFromParams = async () => {
      // Check URL parameters for language override
      const urlParams = new URLSearchParams(window.location.search)
      const localeParam = urlParams.get('locale')

      // Check for encoded system variables
      const systemVariables = await getProcessedSystemVariablesFromUrlParams()
      const localeFromSysVar = systemVariables.locale

      if (localeParam) {
        // If locale parameter exists in URL, use it instead of default
        changeLanguage(localeParam)
      }
      else if (localeFromSysVar) {
        // If locale is set as a system variable, use that
        changeLanguage(localeFromSysVar)
      }
      else if (appInfo?.site.default_language) {
        // Otherwise use the default from app config
        changeLanguage(appInfo.site.default_language)
      }
    }

    setLanguageFromParams()
  }, [appInfo])

  const [conversationIdInfo, setConversationIdInfo] = useLocalStorageState<Record<string, Record<string, string>>>(CONVERSATION_ID_INFO, {
    defaultValue: {},
  })
  const allowResetChat = !conversationId
  const currentConversationId = useMemo(() => conversationIdInfo?.[appId || '']?.[userId || 'DEFAULT'] || conversationId || '',
    [appId, conversationIdInfo, userId, conversationId])
  const handleConversationIdInfoChange = useCallback((changeConversationId: string) => {
    if (appId) {
      let prevValue = conversationIdInfo?.[appId || '']
      if (typeof prevValue === 'string')
        prevValue = {}
      setConversationIdInfo({
        ...conversationIdInfo,
        [appId || '']: {
          ...prevValue,
          [userId || 'DEFAULT']: changeConversationId,
        },
      })
    }
  }, [appId, conversationIdInfo, setConversationIdInfo, userId])

  const [newConversationId, setNewConversationId] = useState('')
  const chatShouldReloadKey = useMemo(() => {
    if (currentConversationId === newConversationId)
      return ''

    return currentConversationId
  }, [currentConversationId, newConversationId])

  const { data: appParams } = useSWR(['appParams', isInstalledApp, appId], () => fetchAppParams(isInstalledApp, appId))
  const { data: appMeta } = useSWR(['appMeta', isInstalledApp, appId], () => fetchAppMeta(isInstalledApp, appId))
  const { data: appPinnedConversationData } = useSWR(['appConversationData', isInstalledApp, appId, true], () => fetchConversations(isInstalledApp, appId, undefined, true, 100))
  const { data: appConversationData, isLoading: appConversationDataLoading, mutate: mutateAppConversationData } = useSWR(['appConversationData', isInstalledApp, appId, false], () => fetchConversations(isInstalledApp, appId, undefined, false, 100))
  const { data: appChatListData, isLoading: appChatListDataLoading } = useSWR(chatShouldReloadKey ? ['appChatList', chatShouldReloadKey, isInstalledApp, appId] : null, () => fetchChatList(chatShouldReloadKey, isInstalledApp, appId))

  const [clearChatList, setClearChatList] = useState(false)
  const [isResponding, setIsResponding] = useState(false)
  const appPrevChatList = useMemo(
    () => (currentConversationId && appChatListData?.data.length)
      ? buildChatItemTree(getFormattedChatList(appChatListData.data))
      : [],
    [appChatListData, currentConversationId],
  )

  const [showNewConversationItemInList, setShowNewConversationItemInList] = useState(false)

  const pinnedConversationList = useMemo(() => {
    return appPinnedConversationData?.data || []
  }, [appPinnedConversationData])
  const { t } = useTranslation()
  const newConversationInputsRef = useRef<Record<string, any>>({})
  const [newConversationInputs, setNewConversationInputs] = useState<Record<string, any>>({})
  const [initInputs, setInitInputs] = useState<Record<string, any>>({})
  const handleNewConversationInputsChange = useCallback((newInputs: Record<string, any>) => {
    newConversationInputsRef.current = newInputs
    setNewConversationInputs(newInputs)
  }, [])
  const inputsForms = useMemo(() => {
    return (appParams?.user_input_form || []).filter((item: any) => !item.external_data_tool).map((item: any) => {
      if (item.paragraph) {
        let value = initInputs[item.paragraph.variable]
        if (value && item.paragraph.max_length && value.length > item.paragraph.max_length)
          value = value.slice(0, item.paragraph.max_length)

        return {
          ...item.paragraph,
          default: value || item.default,
          type: 'paragraph',
        }
      }
      if (item.number) {
        const convertedNumber = Number(initInputs[item.number.variable]) ?? undefined
        return {
          ...item.number,
          default: convertedNumber || item.default,
          type: 'number',
        }
      }
      if (item.select) {
        const isInputInOptions = item.select.options.includes(initInputs[item.select.variable])
        return {
          ...item.select,
          default: (isInputInOptions ? initInputs[item.select.variable] : undefined) || item.default,
          type: 'select',
        }
      }

      if (item['file-list']) {
        return {
          ...item['file-list'],
          type: 'file-list',
        }
      }

      if (item.file) {
        return {
          ...item.file,
          type: 'file',
        }
      }

      let value = initInputs[item['text-input'].variable]
      if (value && item['text-input'].max_length && value.length > item['text-input'].max_length)
        value = value.slice(0, item['text-input'].max_length)

      return {
        ...item['text-input'],
        default: value || item.default,
        type: 'text-input',
      }
    })
  }, [initInputs, appParams])

  useEffect(() => {
    // init inputs from url params
    (async () => {
      const inputs = await getProcessedInputsFromUrlParams()
      setInitInputs(inputs)
    })()
  }, [])
  useEffect(() => {
    const conversationInputs: Record<string, any> = {}

    inputsForms.forEach((item: any) => {
      conversationInputs[item.variable] = item.default || null
    })
    handleNewConversationInputsChange(conversationInputs)
  }, [handleNewConversationInputsChange, inputsForms])

  const { data: newConversation } = useSWR(newConversationId ? [isInstalledApp, appId, newConversationId] : null, () => generationConversationName(isInstalledApp, appId, newConversationId), { revalidateOnFocus: false })
  const [originConversationList, setOriginConversationList] = useState<ConversationItem[]>([])
  useEffect(() => {
    if (appConversationData?.data && !appConversationDataLoading)
      setOriginConversationList(appConversationData?.data)
  }, [appConversationData, appConversationDataLoading])
  const conversationList = useMemo(() => {
    const data = originConversationList.slice()

    if (showNewConversationItemInList && data[0]?.id !== '') {
      data.unshift({
        id: '',
        name: t('share.chat.newChatDefaultName'),
        inputs: {},
        introduction: '',
      })
    }
    return data
  }, [originConversationList, showNewConversationItemInList, t])

  useEffect(() => {
    if (newConversation) {
      setOriginConversationList(produce((draft) => {
        const index = draft.findIndex(item => item.id === newConversation.id)

        if (index > -1)
          draft[index] = newConversation
        else
          draft.unshift(newConversation)
      }))
    }
  }, [newConversation])

  const currentConversationItem = useMemo(() => {
    let conversationItem = conversationList.find(item => item.id === currentConversationId)

    if (!conversationItem && pinnedConversationList.length)
      conversationItem = pinnedConversationList.find(item => item.id === currentConversationId)

    return conversationItem
  }, [conversationList, currentConversationId, pinnedConversationList])

  const currentConversationLatestInputs = useMemo(() => {
    if (!currentConversationId || !appChatListData?.data.length)
      return newConversationInputsRef.current || {}
    return appChatListData.data.slice().pop().inputs || {}
  }, [appChatListData, currentConversationId])
  const [currentConversationInputs, setCurrentConversationInputs] = useState<Record<string, any>>(currentConversationLatestInputs || {})
  useEffect(() => {
    if (currentConversationItem)
      setCurrentConversationInputs(currentConversationLatestInputs || {})
  }, [currentConversationItem, currentConversationLatestInputs])

  const { notify } = useToastContext()
  const checkInputsRequired = useCallback((silent?: boolean) => {
    let hasEmptyInput = ''
    let fileIsUploading = false
    const requiredVars = inputsForms.filter(({ required }) => required)
    if (requiredVars.length) {
      requiredVars.forEach(({ variable, label, type }) => {
        if (hasEmptyInput)
          return

        if (fileIsUploading)
          return

        if (!newConversationInputsRef.current[variable] && !silent)
          hasEmptyInput = label as string

        if ((type === InputVarType.singleFile || type === InputVarType.multiFiles) && newConversationInputsRef.current[variable] && !silent) {
          const files = newConversationInputsRef.current[variable]
          if (Array.isArray(files))
            fileIsUploading = files.find(item => item.transferMethod === TransferMethod.local_file && !item.uploadedId)
          else
            fileIsUploading = files.transferMethod === TransferMethod.local_file && !files.uploadedId
        }
      })
    }

    if (hasEmptyInput) {
      notify({ type: 'error', message: t('appDebug.errorMessage.valueOfVarRequired', { key: hasEmptyInput }) })
      return false
    }

    if (fileIsUploading) {
      notify({ type: 'info', message: t('appDebug.errorMessage.waitForFileUpload') })
      return
    }

    return true
  }, [inputsForms, notify, t])
  const handleStartChat = useCallback((callback?: any) => {
    if (checkInputsRequired()) {
      setShowNewConversationItemInList(true)
      callback?.()
    }
  }, [setShowNewConversationItemInList, checkInputsRequired])
  const currentChatInstanceRef = useRef<{ handleStop: () => void }>({ handleStop: noop })
  const handleChangeConversation = useCallback((conversationId: string) => {
    currentChatInstanceRef.current.handleStop()
    setNewConversationId('')
    handleConversationIdInfoChange(conversationId)
    if (conversationId)
      setClearChatList(false)
  }, [handleConversationIdInfoChange, setClearChatList])
  const handleNewConversation = useCallback(async () => {
    currentChatInstanceRef.current.handleStop()
    setShowNewConversationItemInList(true)
    handleChangeConversation('')
    handleNewConversationInputsChange(await getProcessedInputsFromUrlParams())
    setClearChatList(true)
  }, [handleChangeConversation, setShowNewConversationItemInList, handleNewConversationInputsChange, setClearChatList])

  const handleNewConversationCompleted = useCallback((newConversationId: string) => {
    setNewConversationId(newConversationId)
    handleConversationIdInfoChange(newConversationId)
    setShowNewConversationItemInList(false)
    mutateAppConversationData()
  }, [mutateAppConversationData, handleConversationIdInfoChange])

  const handleFeedback = useCallback(async (messageId: string, feedback: Feedback) => {
    await updateFeedback({ url: `/messages/${messageId}/feedbacks`, body: { rating: feedback.rating } }, isInstalledApp, appId)
    notify({ type: 'success', message: t('common.api.success') })
  }, [isInstalledApp, appId, t, notify])

  return {
    appInfoError,
    appInfoLoading: appInfoLoading || isGettingAccessMode || isCheckingPermission,
    accessMode: appAccessMode?.accessMode,
    userCanAccess: userCanAccessResult?.result,
    isInstalledApp,
    allowResetChat,
    appId,
    currentConversationId,
    currentConversationItem,
    handleConversationIdInfoChange,
    appData,
    appParams: appParams || {} as ChatConfig,
    appMeta,
    appPinnedConversationData,
    appConversationData,
    appConversationDataLoading,
    appChatListData,
    appChatListDataLoading,
    appPrevChatList,
    pinnedConversationList,
    conversationList,
    setShowNewConversationItemInList,
    newConversationInputs,
    newConversationInputsRef,
    handleNewConversationInputsChange,
    inputsForms,
    handleNewConversation,
    handleStartChat,
    handleChangeConversation,
    handleNewConversationCompleted,
    newConversationId,
    chatShouldReloadKey,
    handleFeedback,
    currentChatInstanceRef,
    clearChatList,
    setClearChatList,
    isResponding,
    setIsResponding,
    currentConversationInputs,
    setCurrentConversationInputs,
  }
}<|MERGE_RESOLUTION|>--- conflicted
+++ resolved
@@ -15,11 +15,7 @@
   Feedback,
 } from '../types'
 import { CONVERSATION_ID_INFO } from '../constants'
-<<<<<<< HEAD
 import { buildChatItemTree, getProcessedInputsFromUrlParams, getProcessedSystemVariablesFromUrlParams } from '../utils'
-=======
-import { buildChatItemTree, getProcessedInputsFromUrlParams } from '../utils'
->>>>>>> 849994d3
 import { getProcessedFilesFromResponse } from '../../file-uploader/utils'
 import {
   fetchAppInfo,
@@ -39,11 +35,8 @@
 import { InputVarType } from '@/app/components/workflow/types'
 import { TransferMethod } from '@/types/app'
 import { addFileInfos, sortAgentSorts } from '@/app/components/tools/utils'
-<<<<<<< HEAD
 import { noop } from 'lodash-es'
-=======
 import { useGetAppAccessMode, useGetUserCanAccessApp } from '@/service/access-control'
->>>>>>> 849994d3
 
 function getFormattedChatList(messages: any[]) {
   const newChatList: ChatItem[] = []
