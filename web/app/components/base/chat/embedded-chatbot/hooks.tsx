--- conflicted
+++ resolved
@@ -68,7 +68,6 @@
   return newChatList
 }
 
-<<<<<<< HEAD
 export const useEmbeddedChatbot = (appSourceType: AppSourceType, tryAppId?: string) => {
   const isInstalledApp = false // just can be webapp and try app
   const systemFeatures = useGlobalPublicStore(s => s.systemFeatures)
@@ -76,39 +75,24 @@
   const { data: appInfo, isLoading: appInfoLoading, error: appInfoError } = useSWR('appInfo', () => {
     return isTryApp ? () => fetchTryAppInfo(tryAppId!) : fetchAppInfo
   })
+  const embeddedConversationId = useWebAppStore(s => s.embeddedConversationId)
+  const embeddedUserId = useWebAppStore(s => s.embeddedUserId)
   const appId = useMemo(() => {
     return isTryApp ? tryAppId : (appInfo as any)?.app_id
   }, [appInfo])
-=======
-export const useEmbeddedChatbot = () => {
-  const isInstalledApp = false
-  const appInfo = useWebAppStore(s => s.appInfo)
-  const appMeta = useWebAppStore(s => s.appMeta)
-  const appParams = useWebAppStore(s => s.appParams)
-  const embeddedConversationId = useWebAppStore(s => s.embeddedConversationId)
-  const embeddedUserId = useWebAppStore(s => s.embeddedUserId)
-  const appId = useMemo(() => appInfo?.app_id, [appInfo])
->>>>>>> 61a0fcc2
 
   const [userId, setUserId] = useState<string>()
   const [conversationId, setConversationId] = useState<string>()
 
   useEffect(() => {
-<<<<<<< HEAD
     if (isTryApp) return
-    getProcessedSystemVariablesFromUrlParams().then(({ user_id, conversation_id }) => {
-      setUserId(user_id)
-      setConversationId(conversation_id)
-    })
-  }, [])
-=======
     setUserId(embeddedUserId || undefined)
   }, [embeddedUserId])
 
   useEffect(() => {
+    if (isTryApp) return
     setConversationId(embeddedConversationId || undefined)
   }, [embeddedConversationId])
->>>>>>> 61a0fcc2
 
   useEffect(() => {
     if (isTryApp) return
