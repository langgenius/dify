--- conflicted
+++ resolved
@@ -19,18 +19,14 @@
 import { getProcessedFilesFromResponse } from '../../file-uploader/utils'
 import {
   AppSourceType,
-  fetchAppInfo,
-  fetchAppMeta,
-  fetchAppParams,
   fetchChatList,
   fetchConversations,
   generationConversationName,
   updateFeedback,
 } from '@/service/share'
-import {
-  fetchTryAppInfo,
-} from '@/service/try-app'
+
 import type {
+  AppData,
   // AppData,
   ConversationItem,
 } from '@/models/share'
@@ -40,7 +36,7 @@
 import { TransferMethod } from '@/types/app'
 import { addFileInfos, sortAgentSorts } from '@/app/components/tools/utils'
 import { noop } from 'lodash-es'
-import { useGlobalPublicStore } from '@/context/global-public-context'
+import { useWebAppStore } from '@/context/web-app-context'
 
 function getFormattedChatList(messages: any[]) {
   const newChatList: ChatItem[] = []
@@ -68,47 +64,38 @@
   return newChatList
 }
 
-<<<<<<< HEAD
 export const useEmbeddedChatbot = (appSourceType: AppSourceType, tryAppId?: string) => {
   const isInstalledApp = false // just can be webapp and try app
-  const systemFeatures = useGlobalPublicStore(s => s.systemFeatures)
   const isTryApp = appSourceType === AppSourceType.tryApp
-  const { data: appInfo, isLoading: appInfoLoading, error: appInfoError } = useSWR('appInfo', () => {
-    return isTryApp ? () => fetchTryAppInfo(tryAppId!) : fetchAppInfo
-  })
+  const appInfo = useWebAppStore(s => s.appInfo)
+  const appMeta = useWebAppStore(s => s.appMeta)
+  const appParams = useWebAppStore(s => s.appParams)
+
   const appId = useMemo(() => {
     return isTryApp ? tryAppId : (appInfo as any)?.app_id
   }, [appInfo])
-=======
-export const useEmbeddedChatbot = () => {
-  const isInstalledApp = false
-  const appInfo = useWebAppStore(s => s.appInfo)
-  const appMeta = useWebAppStore(s => s.appMeta)
-  const appParams = useWebAppStore(s => s.appParams)
+
   const embeddedConversationId = useWebAppStore(s => s.embeddedConversationId)
   const embeddedUserId = useWebAppStore(s => s.embeddedUserId)
-  const appId = useMemo(() => appInfo?.app_id, [appInfo])
->>>>>>> 4a894035
 
   const [userId, setUserId] = useState<string>()
   const [conversationId, setConversationId] = useState<string>()
 
   useEffect(() => {
-<<<<<<< HEAD
     if (isTryApp) return
     getProcessedSystemVariablesFromUrlParams().then(({ user_id, conversation_id }) => {
       setUserId(user_id)
       setConversationId(conversation_id)
     })
   }, [])
-=======
+
+  useEffect(() => {
     setUserId(embeddedUserId || undefined)
   }, [embeddedUserId])
 
   useEffect(() => {
     setConversationId(embeddedConversationId || undefined)
   }, [embeddedConversationId])
->>>>>>> 4a894035
 
   useEffect(() => {
     if (isTryApp) return
@@ -129,9 +116,9 @@
         // If locale is set as a system variable, use that
         await changeLanguage(localeFromSysVar)
       }
-      else if (appInfo?.site.default_language) {
+      else if ((appInfo as unknown as AppData)?.site?.default_language) {
         // Otherwise use the default from app config
-        await changeLanguage(appInfo.site.default_language)
+        await changeLanguage((appInfo as unknown as AppData).site?.default_language)
       }
     }
 
@@ -173,9 +160,9 @@
 
     return currentConversationId
   }, [currentConversationId, newConversationId])
-
-  const { data: appParams } = useSWR(['appParams', appSourceType, appId], () => fetchAppParams(appSourceType, appId))
-  const { data: appMeta } = useSWR(isTryApp ? null : ['appMeta', appSourceType, appId], () => fetchAppMeta(appSourceType, appId))
+  // todo app params
+  // const { data: appParams } = useSWR(['appParams', appSourceType, appId], () => fetchAppParams(appSourceType, appId))
+  // const { data: appMeta } = useSWR(isTryApp ? null : ['appMeta', appSourceType, appId], () => fetchAppMeta(appSourceType, appId))
   const { data: appPinnedConversationData } = useSWR(isTryApp ? null : ['appConversationData', appSourceType, appId, true], () => fetchConversations(appSourceType, appId, undefined, true, 100))
   const { data: appConversationData, isLoading: appConversationDataLoading, mutate: mutateAppConversationData } = useSWR(isTryApp ? null : ['appConversationData', appSourceType, appId, false], () => fetchConversations(appSourceType, appId, undefined, false, 100))
   const { data: appChatListData, isLoading: appChatListDataLoading } = useSWR((chatShouldReloadKey && !isTryApp) ? ['appChatList', chatShouldReloadKey, appSourceType, appId] : null, () => fetchChatList(chatShouldReloadKey, appSourceType, appId))
@@ -434,9 +421,6 @@
   }, [appSourceType, appId, t, notify])
 
   return {
-    appInfoError,
-    appInfoLoading: appInfoLoading || (systemFeatures.webapp_auth.enabled && isCheckingPermission),
-    userCanAccess: isTryApp || (systemFeatures.webapp_auth.enabled ? (userCanAccessResult as { result: boolean })?.result : true),
     appSourceType,
     isInstalledApp,
     allowResetChat,
