'use client'

import type { RefObject } from 'react'
import { createContext, useContext } from 'use-context-selector'
import type {
  ChatConfig,
  ChatItem,
  Feedback,
} from '../types'
import type { ThemeBuilder } from './theme/theme-context'
import type {
  AppConversationData,
  AppData,
  AppMeta,
  ConversationItem,
} from '@/models/share'
<<<<<<< HEAD
import { noop } from 'lodash-es'
=======
import { AccessMode } from '@/models/access-control'
>>>>>>> 849994d3

export type EmbeddedChatbotContextValue = {
  accessMode?: AccessMode
  userCanAccess?: boolean
  appInfoError?: any
  appInfoLoading?: boolean
  appMeta?: AppMeta
  appData?: AppData
  appParams?: ChatConfig
  appChatListDataLoading?: boolean
  currentConversationId: string
  currentConversationItem?: ConversationItem
  appPrevChatList: ChatItem[]
  pinnedConversationList: AppConversationData['data']
  conversationList: AppConversationData['data']
  newConversationInputs: Record<string, any>
  newConversationInputsRef: RefObject<Record<string, any>>
  handleNewConversationInputsChange: (v: Record<string, any>) => void
  inputsForms: any[]
  handleNewConversation: () => void
  handleStartChat: (callback?: any) => void
  handleChangeConversation: (conversationId: string) => void
  handleNewConversationCompleted: (newConversationId: string) => void
  chatShouldReloadKey: string
  isMobile: boolean
  isInstalledApp: boolean
  allowResetChat: boolean
  appId?: string
  handleFeedback: (messageId: string, feedback: Feedback) => void
  currentChatInstanceRef: RefObject<{ handleStop: () => void }>
  themeBuilder?: ThemeBuilder
  clearChatList?: boolean
  setClearChatList: (state: boolean) => void
  isResponding?: boolean
  setIsResponding: (state: boolean) => void,
  currentConversationInputs: Record<string, any> | null,
  setCurrentConversationInputs: (v: Record<string, any>) => void,
}

export const EmbeddedChatbotContext = createContext<EmbeddedChatbotContextValue>({
  userCanAccess: false,
  accessMode: AccessMode.SPECIFIC_GROUPS_MEMBERS,
  currentConversationId: '',
  appPrevChatList: [],
  pinnedConversationList: [],
  conversationList: [],
  newConversationInputs: {},
  newConversationInputsRef: { current: {} },
<<<<<<< HEAD
  handleNewConversationInputsChange: noop,
  inputsForms: [],
  handleNewConversation: noop,
  handleStartChat: noop,
  handleChangeConversation: noop,
  handleNewConversationCompleted: noop,
  chatShouldReloadKey: '',
  isMobile: false,
  isInstalledApp: false,
  allowResetChat: true,
  handleFeedback: noop,
  currentChatInstanceRef: { current: { handleStop: noop } },
  clearChatList: false,
  setClearChatList: noop,
  isResponding: false,
  setIsResponding: noop,
  currentConversationInputs: {},
  setCurrentConversationInputs: noop,
=======
  handleNewConversationInputsChange: () => { },
  inputsForms: [],
  handleNewConversation: () => { },
  handleStartChat: () => { },
  handleChangeConversation: () => { },
  handleNewConversationCompleted: () => { },
  chatShouldReloadKey: '',
  isMobile: false,
  isInstalledApp: false,
  handleFeedback: () => { },
  currentChatInstanceRef: { current: { handleStop: () => { } } },
>>>>>>> 849994d3
})
export const useEmbeddedChatbotContext = () => useContext(EmbeddedChatbotContext)<|MERGE_RESOLUTION|>--- conflicted
+++ resolved
@@ -14,11 +14,8 @@
   AppMeta,
   ConversationItem,
 } from '@/models/share'
-<<<<<<< HEAD
 import { noop } from 'lodash-es'
-=======
 import { AccessMode } from '@/models/access-control'
->>>>>>> 849994d3
 
 export type EmbeddedChatbotContextValue = {
   accessMode?: AccessMode
@@ -67,7 +64,6 @@
   conversationList: [],
   newConversationInputs: {},
   newConversationInputsRef: { current: {} },
-<<<<<<< HEAD
   handleNewConversationInputsChange: noop,
   inputsForms: [],
   handleNewConversation: noop,
@@ -86,18 +82,5 @@
   setIsResponding: noop,
   currentConversationInputs: {},
   setCurrentConversationInputs: noop,
-=======
-  handleNewConversationInputsChange: () => { },
-  inputsForms: [],
-  handleNewConversation: () => { },
-  handleStartChat: () => { },
-  handleChangeConversation: () => { },
-  handleNewConversationCompleted: () => { },
-  chatShouldReloadKey: '',
-  isMobile: false,
-  isInstalledApp: false,
-  handleFeedback: () => { },
-  currentChatInstanceRef: { current: { handleStop: () => { } } },
->>>>>>> 849994d3
 })
 export const useEmbeddedChatbotContext = () => useContext(EmbeddedChatbotContext)