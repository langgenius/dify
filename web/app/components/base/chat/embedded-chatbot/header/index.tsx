--- conflicted
+++ resolved
@@ -37,12 +37,9 @@
     appData,
     currentConversationId,
     inputsForms,
-<<<<<<< HEAD
     showChatMemory,
     setShowChatMemory,
-=======
     allInputsHidden,
->>>>>>> 0b35bc1e
   } = useEmbeddedChatbotContext()
 
   const isClient = typeof window !== 'undefined'
@@ -195,14 +192,14 @@
           <ViewFormDropdown iconColor={theme?.colorPathOnHeader} />
         )}
         {currentConversationId && (
-            <Tooltip
-              popupContent={t('share.chat.memory.actionButton')}
-            >
-              <ActionButton size='l' onClick={handleChatMemoryToggle}>
-                <Memory className={cn('h-[18px] w-[18px]', theme?.colorPathOnHeader)} />
-              </ActionButton>
-            </Tooltip>
-          )}
+          <Tooltip
+            popupContent={t('share.chat.memory.actionButton')}
+          >
+            <ActionButton size='l' onClick={handleChatMemoryToggle}>
+              <Memory className={cn('h-[18px] w-[18px]', theme?.colorPathOnHeader)} />
+            </ActionButton>
+          </Tooltip>
+        )}
       </div>
     </div>
   )
