--- conflicted
+++ resolved
@@ -105,7 +105,6 @@
           {appChatListDataLoading && (
             <Loading type='app' />
           )}
-<<<<<<< HEAD
           {!appChatListDataLoading && (
             <ChatWrapper key={chatShouldReloadKey} />
           )}
@@ -124,20 +123,6 @@
               )}
               {!appData?.custom_config?.replace_webapp_logo && (
                 <LogoSite className='!h-5' />
-=======
-          {chatReady && !appChatListDataLoading && (
-            <div className='relative h-full pt-8 mx-auto w-full max-w-[720px]'>
-              {!isMobile && (
-                <div className='absolute top-2.5 right-3 z-20'>
-                  <Tooltip
-                    popupContent={t('share.chat.resetChat')}
-                  >
-                    <div className='p-1.5 bg-white border-[0.5px] border-gray-100 rounded-lg shadow-md cursor-pointer' onClick={handleNewConversation}>
-                      <RiLoopLeftLine className="h-4 w-4 text-gray-500" />
-                    </div>
-                  </Tooltip>
-                </div>
->>>>>>> 849994d3
               )}
             </div>
           )}
