import { useCallback, useEffect, useMemo } from 'react'
import cn from 'classnames'
import Chat from '../chat'
import type {
  ChatConfig,
  OnSend,
} from '../types'
import { useChat } from '../chat/hooks'
import { useEmbeddedChatbotContext } from './context'
import ConfigPanel from './config-panel'
import { isDify } from './utils'
import {
  fetchSuggestedQuestions,
  getUrl,
  stopChatMessageResponding,
} from '@/service/share'
import LogoAvatar from '@/app/components/base/logo/logo-embeded-chat-avatar'

const ChatWrapper = () => {
  const {
    appData,
    appParams,
    appPrevChatList,
    currentConversationId,
    currentConversationItem,
    inputsForms,
    newConversationInputs,
    handleNewConversationCompleted,
    isMobile,
    isInstalledApp,
    appId,
    appMeta,
    handleFeedback,
    currentChatInstanceRef,
<<<<<<< HEAD
    handleNewConversation,
=======
    themeBuilder,
>>>>>>> 2e718b85
  } = useEmbeddedChatbotContext()
  const appConfig = useMemo(() => {
    const config = appParams || {}

    return {
      ...config,
      supportFeedback: true,
      opening_statement: currentConversationId ? currentConversationItem?.introduction : (config as any).opening_statement,
    } as ChatConfig
  }, [appParams, currentConversationItem?.introduction, currentConversationId])
  const {
    chatList,
    handleSend,
    handleStop,
    isResponding,
    suggestedQuestions,
  } = useChat(
    appConfig,
    {
      inputs: (currentConversationId ? currentConversationItem?.inputs : newConversationInputs) as any,
      promptVariables: inputsForms,
    },
    appPrevChatList,
    taskId => stopChatMessageResponding('', taskId, isInstalledApp, appId),
  )

  useEffect(() => {
    if (currentChatInstanceRef.current)
      currentChatInstanceRef.current.handleStop = handleStop
  }, [])

  const doSend: OnSend = useCallback((message, files) => {
    const data: any = {
      query: message,
      inputs: currentConversationId ? currentConversationItem?.inputs : newConversationInputs,
      conversation_id: currentConversationId,
    }

    if (appConfig?.file_upload?.image.enabled && files?.length)
      data.files = files

    handleSend(
      getUrl('chat-messages', isInstalledApp, appId || ''),
      data,
      {
        onGetSuggestedQuestions: responseItemId => fetchSuggestedQuestions(responseItemId, isInstalledApp, appId),
        onConversationComplete: currentConversationId ? undefined : handleNewConversationCompleted,
        isPublicAPI: !isInstalledApp,
      },
    )
  }, [
    appConfig,
    currentConversationId,
    currentConversationItem,
    handleSend,
    newConversationInputs,
    handleNewConversationCompleted,
    isInstalledApp,
    appId,
  ])
  const chatNode = useMemo(() => {
    if (inputsForms.length) {
      return (
        <>
          {!currentConversationId && (
            <div className={cn('mx-auto w-full max-w-[720px] tablet:px-4', isMobile && 'px-4')}>
              <div className='mb-6' />
              <ConfigPanel />
              <div
                className='my-6 h-[1px]'
                style={{ background: 'linear-gradient(90deg, rgba(242, 244, 247, 0.00) 0%, #F2F4F7 49.17%, rgba(242, 244, 247, 0.00) 100%)' }}
              />
            </div>
          )}
        </>
      )
    }

    return <div className='mb-6' />
  }, [currentConversationId, inputsForms, isMobile])

  return (
    <Chat
      appData={appData}
      config={appConfig}
      chatList={chatList}
      isResponding={isResponding}
      chatContainerInnerClassName={cn('mx-auto w-full max-w-[720px] tablet:px-4', isMobile && 'px-4')}
      chatFooterClassName='pb-4'
      chatFooterInnerClassName={cn('mx-auto w-full max-w-[720px] tablet:px-4', isMobile && 'px-4')}
      onSend={doSend}
      onStopResponding={handleStop}
      chatNode={chatNode}
      allToolIcons={appMeta?.tool_icons || {}}
      onFeedback={handleFeedback}
      suggestedQuestions={suggestedQuestions}
      answerIcon={isDify() ? <LogoAvatar className='relative shrink-0' /> : null}
      hideProcessDetail
<<<<<<< HEAD
      onCreateNewChat={handleNewConversation}
=======
      themeBuilder={themeBuilder}
>>>>>>> 2e718b85
    />
  )
}

export default ChatWrapper<|MERGE_RESOLUTION|>--- conflicted
+++ resolved
@@ -32,11 +32,8 @@
     appMeta,
     handleFeedback,
     currentChatInstanceRef,
-<<<<<<< HEAD
     handleNewConversation,
-=======
     themeBuilder,
->>>>>>> 2e718b85
   } = useEmbeddedChatbotContext()
   const appConfig = useMemo(() => {
     const config = appParams || {}
@@ -135,11 +132,8 @@
       suggestedQuestions={suggestedQuestions}
       answerIcon={isDify() ? <LogoAvatar className='relative shrink-0' /> : null}
       hideProcessDetail
-<<<<<<< HEAD
       onCreateNewChat={handleNewConversation}
-=======
       themeBuilder={themeBuilder}
->>>>>>> 2e718b85
     />
   )
 }
