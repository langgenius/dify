import type {
  FC,
  ReactNode,
} from 'react'
import {
  memo,
  useCallback,
  useState,
} from 'react'
import type { ChatItem } from '../types'
import type { Theme } from '../embedded-chatbot/theme/theme-context'
import { CssTransform } from '../embedded-chatbot/theme/utils'
import ContentSwitch from './content-switch'
import { User } from '@/app/components/base/icons/src/public/avatar'
import { Markdown } from '@/app/components/base/markdown'
import { FileList } from '@/app/components/base/file-uploader'
import ActionButton from '../../action-button'
import { RiClipboardLine, RiEditLine } from '@remixicon/react'
import Toast from '../../toast'
import copy from 'copy-to-clipboard'
import { useTranslation } from 'react-i18next'
import cn from '@/utils/classnames'
import Textarea from 'rc-textarea'
import Button from '../../button'
import { useChatContext } from './context'

type QuestionProps = {
  item: ChatItem
  questionIcon?: ReactNode
  theme: Theme | null | undefined
  switchSibling?: (siblingMessageId: string) => void
}

const Question: FC<QuestionProps> = ({
  item,
  questionIcon,
  theme,
  switchSibling,
}) => {
  const { t } = useTranslation()

  const {
    content,
    message_files,
  } = item

  const {
    onRegenerate,
  } = useChatContext()

  const [isEditing, setIsEditing] = useState(false)
  const [editedContent, setEditedContent] = useState(content)

  const handleEdit = useCallback(() => {
    setIsEditing(true)
    setEditedContent(content)
  }, [content])

  const handleResend = useCallback(() => {
    setIsEditing(false)
    onRegenerate?.(item, { message: editedContent, files: message_files })
  }, [editedContent, message_files, item, onRegenerate])

  const handleCancelEditing = useCallback(() => {
    setIsEditing(false)
    setEditedContent(content)
  }, [content])

  const handleSwitchSibling = useCallback((direction: 'prev' | 'next') => {
    if (direction === 'prev')
      item.prevSibling && switchSibling?.(item.prevSibling)
    else
      item.nextSibling && switchSibling?.(item.nextSibling)
  }, [switchSibling, item.prevSibling, item.nextSibling])

  return (
<<<<<<< HEAD
    <div className='flex justify-end mb-2 last:mb-0 pl-14'>
      <div className={cn('group relative flex items-start mr-4 max-w-full', isEditing && 'flex-1')}>
        <div className={cn('gap-1 mr-2', isEditing ? 'hidden' : 'flex')}>
          <div className="
            hidden group-hover:flex absolutegap-0.5 p-0.5 rounded-[10px]
            border-[0.5px] border-components-actionbar-border bg-components-actionbar-bg shadow-md backdrop-blur-sm
          ">
            <ActionButton onClick={() => {
              copy(content)
              Toast.notify({ type: 'success', message: t('common.actionMsg.copySuccessfully') })
            }}>
              <RiClipboardLine className='w-4 h-4' />
            </ActionButton>
            <ActionButton onClick={handleEdit}>
              <RiEditLine className='w-4 h-4' />
            </ActionButton>
          </div>
        </div>
        <div
          className='w-full px-4 py-3 bg-[#D1E9FF]/50 rounded-2xl text-sm text-gray-900'
=======
    <div className='mb-2 flex justify-end pl-14 last:mb-0'>
      <div className='group relative mr-4 max-w-full'>
        <div
          className='rounded-2xl bg-[#D1E9FF]/50 px-4 py-3 text-sm text-gray-900'
>>>>>>> 1907d2a9
          style={theme?.chatBubbleColorStyle ? CssTransform(theme.chatBubbleColorStyle) : {}}
        >
          {
            !!message_files?.length && (
              <FileList
                className='mb-2'
                files={message_files}
                showDeleteAction={false}
                showDownloadAction={true}
              />
            )
          }
          { !isEditing
            ? <Markdown content={content} />
            : <div className="
                flex flex-col gap-2 p-[9px]
                bg-components-panel-bg-blur border border-components-chat-input-border rounded-xl shadow-md
              ">
              <div className="max-h-[158px] overflow-x-hidden overflow-y-auto">
                <Textarea
                  className={cn(
                    'p-1 w-full leading-6 body-lg-regular text-text-tertiary outline-none',
                  )}
                  autoFocus
                  autoSize={{ minRows: 1 }}
                  value={editedContent}
                  onChange={e => setEditedContent(e.target.value)}
                />
              </div>
              <div className="flex justify-end gap-2">
                <Button variant='ghost' onClick={handleCancelEditing}>{t('common.operation.cancel')}</Button>
                <Button variant='primary' onClick={handleResend}>{t('common.chat.resend')}</Button>
              </div>
            </div> }
          { !isEditing && <ContentSwitch
            count={item.siblingCount}
            currentIndex={item.siblingIndex}
            prevDisabled={!item.prevSibling}
            nextDisabled={!item.nextSibling}
            switchSibling={handleSwitchSibling}
          />}
        </div>
        <div className='mt-1 h-[18px]' />
      </div>
      <div className='h-10 w-10 shrink-0'>
        {
          questionIcon || (
            <div className='h-full w-full rounded-full border-[0.5px] border-black/5'>
              <User className='h-full w-full' />
            </div>
          )
        }
      </div>
    </div>
  )
}

export default memo(Question)<|MERGE_RESOLUTION|>--- conflicted
+++ resolved
@@ -74,33 +74,26 @@
   }, [switchSibling, item.prevSibling, item.nextSibling])
 
   return (
-<<<<<<< HEAD
-    <div className='flex justify-end mb-2 last:mb-0 pl-14'>
-      <div className={cn('group relative flex items-start mr-4 max-w-full', isEditing && 'flex-1')}>
-        <div className={cn('gap-1 mr-2', isEditing ? 'hidden' : 'flex')}>
+    <div className='mb-2 flex justify-end pl-14 last:mb-0'>
+      <div className={cn('group relative mr-4 flex max-w-full items-start', isEditing && 'flex-1')}>
+        <div className={cn('mr-2 gap-1', isEditing ? 'hidden' : 'flex')}>
           <div className="
-            hidden group-hover:flex absolutegap-0.5 p-0.5 rounded-[10px]
-            border-[0.5px] border-components-actionbar-border bg-components-actionbar-bg shadow-md backdrop-blur-sm
+            absolutegap-0.5 hidden rounded-[10px] border-[0.5px] border-components-actionbar-border
+            bg-components-actionbar-bg p-0.5 shadow-md backdrop-blur-sm group-hover:flex
           ">
             <ActionButton onClick={() => {
               copy(content)
               Toast.notify({ type: 'success', message: t('common.actionMsg.copySuccessfully') })
             }}>
-              <RiClipboardLine className='w-4 h-4' />
+              <RiClipboardLine className='h-4 w-4' />
             </ActionButton>
             <ActionButton onClick={handleEdit}>
-              <RiEditLine className='w-4 h-4' />
+              <RiEditLine className='h-4 w-4' />
             </ActionButton>
           </div>
         </div>
         <div
-          className='w-full px-4 py-3 bg-[#D1E9FF]/50 rounded-2xl text-sm text-gray-900'
-=======
-    <div className='mb-2 flex justify-end pl-14 last:mb-0'>
-      <div className='group relative mr-4 max-w-full'>
-        <div
-          className='rounded-2xl bg-[#D1E9FF]/50 px-4 py-3 text-sm text-gray-900'
->>>>>>> 1907d2a9
+          className='w-full rounded-2xl bg-[#D1E9FF]/50 px-4 py-3 text-sm text-gray-900'
           style={theme?.chatBubbleColorStyle ? CssTransform(theme.chatBubbleColorStyle) : {}}
         >
           {
@@ -116,13 +109,13 @@
           { !isEditing
             ? <Markdown content={content} />
             : <div className="
-                flex flex-col gap-2 p-[9px]
-                bg-components-panel-bg-blur border border-components-chat-input-border rounded-xl shadow-md
+                flex flex-col gap-2 rounded-xl
+                border border-components-chat-input-border bg-components-panel-bg-blur p-[9px] shadow-md
               ">
-              <div className="max-h-[158px] overflow-x-hidden overflow-y-auto">
+              <div className="max-h-[158px] overflow-y-auto overflow-x-hidden">
                 <Textarea
                   className={cn(
-                    'p-1 w-full leading-6 body-lg-regular text-text-tertiary outline-none',
+                    'body-lg-regular w-full p-1 leading-6 text-text-tertiary outline-none',
                   )}
                   autoFocus
                   autoSize={{ minRows: 1 }}
