--- conflicted
+++ resolved
@@ -1,4 +1,7 @@
-import { memo } from 'react'
+import {
+  forwardRef,
+  memo,
+} from 'react'
 import {
   RiArrowUpLine,
   RiGlobalLine,
@@ -24,24 +27,6 @@
   isInternet?: boolean
   onSetInternet?: (internet: boolean) => void
 }
-<<<<<<< HEAD
-const Operation = (
-  {
-    ref,
-    fileConfig,
-    speechToTextConfig,
-    onShowVoiceInput,
-    onSend,
-    theme,
-  }: OperationProps & {
-    ref: React.RefObject<HTMLDivElement>;
-  },
-) => {
-  return (
-    <div
-      className={cn(
-        'flex shrink-0 items-center justify-end',
-=======
 const Operation = forwardRef<HTMLDivElement, OperationProps>(({
   fileConfig,
   speechToTextConfig,
@@ -55,7 +40,6 @@
     <div
       className={cn(
         'shrink-0 flex items-center justify-between',
->>>>>>> d910dfdc
       )}
     >
       <div
@@ -89,17 +73,13 @@
                 size='l'
                 onClick={onShowVoiceInput}
               >
-                <RiMicLine className='h-5 w-5' />
+                <RiMicLine className='w-5 h-5' />
               </ActionButton>
             )
           }
         </div>
         <Button
-<<<<<<< HEAD
-          className='ml-3 w-8 px-0'
-=======
           className='ml-3 px-0 w-8 rounded-full'
->>>>>>> d910dfdc
           variant='primary'
           onClick={onSend}
           style={
@@ -110,16 +90,12 @@
               : {}
           }
         >
-<<<<<<< HEAD
-          <RiSendPlane2Fill className='h-4 w-4' />
-=======
           <RiArrowUpLine className='w-6 h-6' />
->>>>>>> d910dfdc
         </Button>
       </div>
     </div>
   )
-}
+})
 Operation.displayName = 'Operation'
 
 export default memo(Operation)