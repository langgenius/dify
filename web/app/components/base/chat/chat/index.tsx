import type {
  FC,
  ReactNode,
} from 'react'
import {
  memo,
  useCallback,
  useEffect,
  useRef,
  useState,
} from 'react'
import { useTranslation } from 'react-i18next'
import { debounce } from 'lodash-es'
import { useShallow } from 'zustand/react/shallow'
import type {
  ChatConfig,
  ChatItem,
  Feedback,
  OnRegenerate,
  OnSend,
} from '../types'
import type { ThemeBuilder } from '../embedded-chatbot/theme/theme-context'
import Question from './question'
import Answer from './answer'
import ChatInput from './chat-input'
import TryToAsk from './try-to-ask'
import { ChatContextProvider } from './context'
import classNames from '@/utils/classnames'
import type { Emoji } from '@/app/components/tools/types'
import Button from '@/app/components/base/button'
import { StopCircle } from '@/app/components/base/icons/src/vender/solid/mediaAndDevices'
import AgentLogModal from '@/app/components/base/agent-log-modal'
import PromptLogModal from '@/app/components/base/prompt-log-modal'
import { useStore as useAppStore } from '@/app/components/app/store'
import type { AppData } from '@/models/share'

export type ChatProps = {
  appData?: AppData
  chatList: ChatItem[]
  config?: ChatConfig
  isResponding?: boolean
  noStopResponding?: boolean
  onStopResponding?: () => void
  noChatInput?: boolean
  onSend?: OnSend
  onRegenerate?: OnRegenerate
  chatContainerClassName?: string
  chatContainerInnerClassName?: string
  chatFooterClassName?: string
  chatFooterInnerClassName?: string
  suggestedQuestions?: string[]
  showPromptLog?: boolean
  questionIcon?: ReactNode
  answerIcon?: ReactNode
  allToolIcons?: Record<string, string | Emoji>
  onAnnotationEdited?: (question: string, answer: string, index: number) => void
  onAnnotationAdded?: (annotationId: string, authorName: string, question: string, answer: string, index: number) => void
  onAnnotationRemoved?: (index: number) => void
  chatNode?: ReactNode
  onFeedback?: (messageId: string, feedback: Feedback) => void
  chatAnswerContainerInner?: string
  hideProcessDetail?: boolean
  hideLogModal?: boolean
  themeBuilder?: ThemeBuilder
<<<<<<< HEAD
  switchSibling?: (siblingMessageId: string) => void
=======
  noSpacing?: boolean
>>>>>>> 1d68b581
}

const Chat: FC<ChatProps> = ({
  appData,
  config,
  onSend,
  onRegenerate,
  chatList,
  isResponding,
  noStopResponding,
  onStopResponding,
  noChatInput,
  chatContainerClassName,
  chatContainerInnerClassName,
  chatFooterClassName,
  chatFooterInnerClassName,
  suggestedQuestions,
  showPromptLog,
  questionIcon,
  answerIcon,
  allToolIcons,
  onAnnotationAdded,
  onAnnotationEdited,
  onAnnotationRemoved,
  chatNode,
  onFeedback,
  chatAnswerContainerInner,
  hideProcessDetail,
  hideLogModal,
  themeBuilder,
<<<<<<< HEAD
  switchSibling,
=======
  noSpacing,
>>>>>>> 1d68b581
}) => {
  const { t } = useTranslation()
  const { currentLogItem, setCurrentLogItem, showPromptLogModal, setShowPromptLogModal, showAgentLogModal, setShowAgentLogModal } = useAppStore(useShallow(state => ({
    currentLogItem: state.currentLogItem,
    setCurrentLogItem: state.setCurrentLogItem,
    showPromptLogModal: state.showPromptLogModal,
    setShowPromptLogModal: state.setShowPromptLogModal,
    showAgentLogModal: state.showAgentLogModal,
    setShowAgentLogModal: state.setShowAgentLogModal,
  })))
  const [width, setWidth] = useState(0)
  const chatContainerRef = useRef<HTMLDivElement>(null)
  const chatContainerInnerRef = useRef<HTMLDivElement>(null)
  const chatFooterRef = useRef<HTMLDivElement>(null)
  const chatFooterInnerRef = useRef<HTMLDivElement>(null)
  const userScrolledRef = useRef(false)

  const handleScrollToBottom = useCallback(() => {
    if (chatContainerRef.current && !userScrolledRef.current)
      chatContainerRef.current.scrollTop = chatContainerRef.current.scrollHeight
  }, [])

  const handleWindowResize = useCallback(() => {
    if (chatContainerRef.current)
      setWidth(document.body.clientWidth - (chatContainerRef.current?.clientWidth + 16) - 8)

    if (chatContainerRef.current && chatFooterRef.current)
      chatFooterRef.current.style.width = `${chatContainerRef.current.clientWidth}px`

    if (chatContainerInnerRef.current && chatFooterInnerRef.current)
      chatFooterInnerRef.current.style.width = `${chatContainerInnerRef.current.clientWidth}px`
  }, [])

  useEffect(() => {
    handleScrollToBottom()
    handleWindowResize()
  }, [handleScrollToBottom, handleWindowResize])

  useEffect(() => {
    if (chatContainerRef.current) {
      requestAnimationFrame(() => {
        handleScrollToBottom()
        handleWindowResize()
      })
    }
  })

  useEffect(() => {
    window.addEventListener('resize', debounce(handleWindowResize))
    return () => window.removeEventListener('resize', handleWindowResize)
  }, [handleWindowResize])

  useEffect(() => {
    if (chatFooterRef.current && chatContainerRef.current) {
      const resizeObserver = new ResizeObserver((entries) => {
        for (const entry of entries) {
          const { blockSize } = entry.borderBoxSize[0]

          chatContainerRef.current!.style.paddingBottom = `${blockSize}px`
          handleScrollToBottom()
        }
      })

      resizeObserver.observe(chatFooterRef.current)

      return () => {
        resizeObserver.disconnect()
      }
    }
  }, [handleScrollToBottom])

  useEffect(() => {
    const chatContainer = chatContainerRef.current
    if (chatContainer) {
      const setUserScrolled = () => {
        if (chatContainer)
          userScrolledRef.current = chatContainer.scrollHeight - chatContainer.scrollTop >= chatContainer.clientHeight + 300
      }
      chatContainer.addEventListener('scroll', setUserScrolled)
      return () => chatContainer.removeEventListener('scroll', setUserScrolled)
    }
  }, [])

  const hasTryToAsk = config?.suggested_questions_after_answer?.enabled && !!suggestedQuestions?.length && onSend

  return (
    <ChatContextProvider
      config={config}
      chatList={chatList}
      isResponding={isResponding}
      showPromptLog={showPromptLog}
      questionIcon={questionIcon}
      answerIcon={answerIcon}
      allToolIcons={allToolIcons}
      onSend={onSend}
      onRegenerate={onRegenerate}
      onAnnotationAdded={onAnnotationAdded}
      onAnnotationEdited={onAnnotationEdited}
      onAnnotationRemoved={onAnnotationRemoved}
      onFeedback={onFeedback}
    >
      <div className='relative h-full'>
        <div
          ref={chatContainerRef}
          className={classNames('relative h-full overflow-y-auto overflow-x-hidden', chatContainerClassName)}
        >
          {chatNode}
          <div
            ref={chatContainerInnerRef}
            className={classNames('w-full', !noSpacing && 'px-8', chatContainerInnerClassName)}
          >
            {
              chatList.map((item, index) => {
                if (item.isAnswer) {
                  const isLast = item.id === chatList[chatList.length - 1]?.id
                  return (
                    <Answer
                      appData={appData}
                      key={item.id}
                      item={item}
                      question={chatList[index - 1]?.content}
                      index={index}
                      config={config}
                      answerIcon={answerIcon}
                      responding={isLast && isResponding}
                      allToolIcons={allToolIcons}
                      showPromptLog={showPromptLog}
                      chatAnswerContainerInner={chatAnswerContainerInner}
                      hideProcessDetail={hideProcessDetail}
                      noChatInput={noChatInput}
                      switchSibling={switchSibling}
                    />
                  )
                }
                return (
                  <Question
                    key={item.id}
                    item={item}
                    questionIcon={questionIcon}
                    theme={themeBuilder?.theme}
                  />
                )
              })
            }
          </div>
        </div>
        <div
          className={`absolute bottom-0 ${(hasTryToAsk || !noChatInput || !noStopResponding) && chatFooterClassName}`}
          ref={chatFooterRef}
          style={{
            background: 'linear-gradient(0deg, #F9FAFB 40%, rgba(255, 255, 255, 0.00) 100%)',
          }}
        >
          <div
            ref={chatFooterInnerRef}
            className={`${chatFooterInnerClassName}`}
          >
            {
              !noStopResponding && isResponding && (
                <div className='flex justify-center mb-2'>
                  <Button onClick={onStopResponding}>
                    <StopCircle className='mr-[5px] w-3.5 h-3.5 text-gray-500' />
                    <span className='text-xs text-gray-500 font-normal'>{t('appDebug.operation.stopResponding')}</span>
                  </Button>
                </div>
              )
            }
            {
              hasTryToAsk && (
                <TryToAsk
                  suggestedQuestions={suggestedQuestions}
                  onSend={onSend}
                />
              )
            }
            {
              !noChatInput && (
                <ChatInput
                  visionConfig={config?.file_upload?.image}
                  speechToTextConfig={config?.speech_to_text}
                  onSend={onSend}
                  theme={themeBuilder?.theme}
                  noSpacing={noSpacing}
                />
              )
            }
          </div>
        </div>
        {showPromptLogModal && !hideLogModal && (
          <PromptLogModal
            width={width}
            currentLogItem={currentLogItem}
            onCancel={() => {
              setCurrentLogItem()
              setShowPromptLogModal(false)
            }}
          />
        )}
        {showAgentLogModal && !hideLogModal && (
          <AgentLogModal
            width={width}
            currentLogItem={currentLogItem}
            onCancel={() => {
              setCurrentLogItem()
              setShowAgentLogModal(false)
            }}
          />
        )}
      </div>
    </ChatContextProvider>
  )
}

export default memo(Chat)<|MERGE_RESOLUTION|>--- conflicted
+++ resolved
@@ -62,11 +62,8 @@
   hideProcessDetail?: boolean
   hideLogModal?: boolean
   themeBuilder?: ThemeBuilder
-<<<<<<< HEAD
   switchSibling?: (siblingMessageId: string) => void
-=======
   noSpacing?: boolean
->>>>>>> 1d68b581
 }
 
 const Chat: FC<ChatProps> = ({
@@ -97,11 +94,8 @@
   hideProcessDetail,
   hideLogModal,
   themeBuilder,
-<<<<<<< HEAD
   switchSibling,
-=======
   noSpacing,
->>>>>>> 1d68b581
 }) => {
   const { t } = useTranslation()
   const { currentLogItem, setCurrentLogItem, showPromptLogModal, setShowPromptLogModal, showAgentLogModal, setShowAgentLogModal } = useAppStore(useShallow(state => ({
