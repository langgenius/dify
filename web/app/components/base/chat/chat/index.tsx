--- conflicted
+++ resolved
@@ -65,13 +65,10 @@
   hideProcessDetail?: boolean
   hideLogModal?: boolean
   themeBuilder?: ThemeBuilder
-<<<<<<< HEAD
   switchSibling?: (siblingMessageId: string) => void
-=======
   showFeatureBar?: boolean
   showFileUpload?: boolean
   onFeatureBarClick?: (state: boolean) => void
->>>>>>> 3f1c84f6
   noSpacing?: boolean
 }
 
@@ -104,13 +101,10 @@
   hideProcessDetail,
   hideLogModal,
   themeBuilder,
-<<<<<<< HEAD
   switchSibling,
-=======
   showFeatureBar,
   showFileUpload,
   onFeatureBarClick,
->>>>>>> 3f1c84f6
   noSpacing,
 }) => {
   const { t } = useTranslation()
