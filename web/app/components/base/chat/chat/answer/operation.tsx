--- conflicted
+++ resolved
@@ -141,14 +141,8 @@
             )}
           </div>
         )}
-<<<<<<< HEAD
-        {!isOpeningStatement && config?.supportFeedback && onFeedback && (
-          // rounded-[10px] border-[0.5px] border-components-actionbar-border bg-components-actionbar-bg shadow-md backdrop-blur-sm
-          <div className='flex items-center gap-0.5 p-0.5'>
-=======
         {!isOpeningStatement && config?.supportFeedback && !localFeedback?.rating && onFeedback && (
           <div className='ml-1 hidden items-center gap-0.5 rounded-[10px] border-[0.5px] border-components-actionbar-border bg-components-actionbar-bg p-0.5 shadow-md backdrop-blur-sm group-hover:flex'>
->>>>>>> 058d9c35
             {!localFeedback?.rating && (
               <>
                 <ActionButton onClick={() => handleFeedback('like')}>
