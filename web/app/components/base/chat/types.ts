import type {
  ModelConfig,
  VisionSettings,
} from '@/types/app'
import type { IChatItem } from '@/app/components/base/chat/chat/type'
import type { NodeTracing } from '@/types/workflow'
import type { WorkflowRunningStatus } from '@/app/components/workflow/types'
import type { FileEntity } from '@/app/components/base/file-uploader/types'

export type { VisionFile } from '@/types/app'
export { TransferMethod } from '@/types/app'
export type {
  Inputs,
  PromptVariable,
} from '@/models/debug'

export type UserInputForm = {
  default: string
  label: string
  required: boolean
  variable: string
}

export type UserInputFormTextInput = {
  'text-input': UserInputForm & {
    max_length: number
  }
}

export type UserInputFormSelect = {
  'select': UserInputForm & {
    options: string[]
  }
}

export type UserInputFormParagraph = {
  'paragraph': UserInputForm
}

export type VisionConfig = VisionSettings

export type EnableType = {
  enabled: boolean
}

export type ChatConfig = Omit<ModelConfig, 'model'> & {
  supportAnnotation?: boolean
  appId?: string
  supportFeedback?: boolean
  supportCitationHitInfo?: boolean
}

export type WorkflowProcess = {
  status: WorkflowRunningStatus
  tracing: NodeTracing[]
  expand?: boolean // for UI
  resultText?: string
  files?: FileEntity[]
}

export type ChatItem = IChatItem & {
  isError?: boolean
  workflowProcess?: WorkflowProcess
  conversationId?: string
  allFiles?: FileEntity[]
}

<<<<<<< HEAD
export type ChatItemInTree = {
  children?: ChatItemInTree[]
} & IChatItem

export type OnSend = (message: string, files?: VisionFile[], last_answer?: ChatItem | null) => void
=======
export type OnSend = (message: string, files?: FileEntity[], last_answer?: ChatItem | null) => void
>>>>>>> 3f1c84f6

export type OnRegenerate = (chatItem: ChatItem) => void

export type Callback = {
  onSuccess: () => void
}

export type Feedback = {
  rating: 'like' | 'dislike' | null
}<|MERGE_RESOLUTION|>--- conflicted
+++ resolved
@@ -65,15 +65,11 @@
   allFiles?: FileEntity[]
 }
 
-<<<<<<< HEAD
 export type ChatItemInTree = {
   children?: ChatItemInTree[]
 } & IChatItem
 
-export type OnSend = (message: string, files?: VisionFile[], last_answer?: ChatItem | null) => void
-=======
 export type OnSend = (message: string, files?: FileEntity[], last_answer?: ChatItem | null) => void
->>>>>>> 3f1c84f6
 
 export type OnRegenerate = (chatItem: ChatItem) => void
 
