--- conflicted
+++ resolved
@@ -85,11 +85,7 @@
   (message: string, files: FileEntity[] | undefined, isRegenerate: boolean, lastAnswer?: ChatItem | null): void
 }
 
-<<<<<<< HEAD
-export type OnRegenerate = (chatItem: ChatItem, editedQuestion?: { message: string, files?: FileEntity[] }) => void
-=======
 export type OnRegenerate = (chatItem: ChatItem, editedQuestion?: { message: string; files?: FileEntity[] }) => void
->>>>>>> 3de73f07
 
 export type Callback = {
   onSuccess: () => void
