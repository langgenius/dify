import type {
  ModelConfig,
  VisionFile,
  VisionSettings,
} from '@/types/app'
import type { IChatItem } from '@/app/components/base/chat/chat/type'
import type { NodeTracing } from '@/types/workflow'
import type { WorkflowRunningStatus } from '@/app/components/workflow/types'

export type { VisionFile } from '@/types/app'
export { TransferMethod } from '@/types/app'
export type {
  Inputs,
  PromptVariable,
} from '@/models/debug'

export type UserInputForm = {
  default: string
  label: string
  required: boolean
  variable: string
}

export type UserInputFormTextInput = {
  'text-input': UserInputForm & {
    max_length: number
  }
}

export type UserInputFormSelect = {
  'select': UserInputForm & {
    options: string[]
  }
}

export type UserInputFormParagraph = {
  'paragraph': UserInputForm
}

export type VisionConfig = VisionSettings

export type EnableType = {
  enabled: boolean
}

export type ChatConfig = Omit<ModelConfig, 'model'> & {
  supportAnnotation?: boolean
  appId?: string
  supportFeedback?: boolean
  supportCitationHitInfo?: boolean
}

export type WorkflowProcess = {
  status: WorkflowRunningStatus
  tracing: NodeTracing[]
  expand?: boolean // for UI
  resultText?: string
}

export type ChatItem = IChatItem & {
  isError?: boolean
  workflowProcess?: WorkflowProcess
  conversationId?: string
}

<<<<<<< HEAD
export type ChatItemInTree = {
  children?: ChatItemInTree[]
} & IChatItem

export type OnSend = (message: string, files?: VisionFile[], last_answer?: ChatItem) => void
=======
export type OnSend = (message: string, files?: VisionFile[], last_answer?: ChatItem | null) => void
>>>>>>> bf64ff21

export type OnRegenerate = (chatItem: ChatItem) => void

export type Callback = {
  onSuccess: () => void
}

export type Feedback = {
  rating: 'like' | 'dislike' | null
}<|MERGE_RESOLUTION|>--- conflicted
+++ resolved
@@ -63,15 +63,11 @@
   conversationId?: string
 }
 
-<<<<<<< HEAD
 export type ChatItemInTree = {
   children?: ChatItemInTree[]
 } & IChatItem
 
-export type OnSend = (message: string, files?: VisionFile[], last_answer?: ChatItem) => void
-=======
 export type OnSend = (message: string, files?: VisionFile[], last_answer?: ChatItem | null) => void
->>>>>>> bf64ff21
 
 export type OnRegenerate = (chatItem: ChatItem) => void
 
