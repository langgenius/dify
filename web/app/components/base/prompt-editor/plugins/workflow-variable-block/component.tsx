import {
  memo,
  useCallback,
  useEffect,
  useMemo,
  useState,
} from 'react'
import { useTranslation } from 'react-i18next'
import {
  COMMAND_PRIORITY_EDITOR,
} from 'lexical'
import { mergeRegister } from '@lexical/utils'
import { useLexicalComposerContext } from '@lexical/react/LexicalComposerContext'
import { useReactFlow, useStoreApi } from 'reactflow'
import { useSelectOrDelete } from '../../hooks'
import type { WorkflowNodesMap } from './node'
import { WorkflowVariableBlockNode } from './node'
import {
  DELETE_WORKFLOW_VARIABLE_BLOCK_COMMAND,
  UPDATE_WORKFLOW_NODES_MAP,
} from './index'
<<<<<<< HEAD
import { isConversationVar as isConversationVariable, isENV, isMemoryVariable, isRagVariableVar, isSystemVar } from '@/app/components/workflow/nodes/_base/components/variable/utils'
=======
import { isConversationVar, isENV, isGlobalVar, isRagVariableVar, isSystemVar } from '@/app/components/workflow/nodes/_base/components/variable/utils'
>>>>>>> fe6538b0
import Tooltip from '@/app/components/base/tooltip'
import { isExceptionVariable } from '@/app/components/workflow/utils'
import VarFullPathPanel from '@/app/components/workflow/nodes/_base/components/variable/var-full-path-panel'
import { Type } from '@/app/components/workflow/nodes/llm/types'
import type {
  NodeOutPutVar,
  ValueSelector,
} from '@/app/components/workflow/types'
import {
  VariableLabelInEditor,
} from '@/app/components/workflow/nodes/_base/components/variable/variable-label'
import { useEventEmitterContextContext } from '@/context/event-emitter'
import { UPDATE_WORKFLOW_VARIABLES_EVENT_EMITTER } from '../../constants'
import { usePromptEditorStore } from '../../store/store'

type WorkflowVariableBlockComponentProps = {
  nodeKey: string
  variables: string[]
  workflowNodesMap: WorkflowNodesMap
  availableVariables: NodeOutPutVar[]
  getVarType?: (payload: {
    nodeId: string,
    valueSelector: ValueSelector,
  }) => Type
}

const WorkflowVariableBlockComponent = ({
  nodeKey,
  variables,
  workflowNodesMap = {},
  getVarType,
  availableVariables: initialAvailableVariables,
}: WorkflowVariableBlockComponentProps) => {
  const { t } = useTranslation()
  const [editor] = useLexicalComposerContext()
  const instanceId = usePromptEditorStore(s => s.instanceId)
  const { eventEmitter } = useEventEmitterContextContext()
  const [availableVariables, setAvailableVariables] = useState<NodeOutPutVar[]>(initialAvailableVariables)
  eventEmitter?.useSubscription((v: any) => {
    if (v?.type === UPDATE_WORKFLOW_VARIABLES_EVENT_EMITTER && instanceId && v.instanceId === instanceId)
      setAvailableVariables(v.payload)
  })
  const environmentVariables = availableVariables?.find(v => v.nodeId === 'env')?.vars || []
  const conversationVariables = availableVariables?.find(v => v.nodeId === 'conversation')?.vars || []
  const memoryVariables = conversationVariables?.filter(v => v.variable.startsWith('memory_block.'))
  const ragVariables = availableVariables?.reduce<any[]>((acc, curr) => {
    if (curr.nodeId === 'rag')
      acc.push(...curr.vars)
    else
      acc.push(...curr.vars.filter(v => v.isRagVariable))
    return acc
  }, [])
  const [ref, isSelected] = useSelectOrDelete(nodeKey, DELETE_WORKFLOW_VARIABLE_BLOCK_COMMAND)
  const variablesLength = variables.length
  const isRagVar = isRagVariableVar(variables)
  const isShowAPart = variablesLength > 2 && !isRagVar
  const varName = (
    () => {
      const isSystem = isSystemVar(variables)
      const varName = variables[variablesLength - 1]
      return `${isSystem ? 'sys.' : ''}${varName}`
    }
  )()
  const [localWorkflowNodesMap, setLocalWorkflowNodesMap] = useState<WorkflowNodesMap>(workflowNodesMap)
  const node = localWorkflowNodesMap![variables[isRagVar ? 1 : 0]]
<<<<<<< HEAD
  const isEnv = isENV(variables)
  const isConversationVar = isConversationVariable(variables)
  const isMemoryVar = isMemoryVariable(variables)
  const isException = isExceptionVariable(varName, node?.type)

  let variableValid = true
  if (isEnv) {
    variableValid = environmentVariables.some(v =>
      v.variable === `${variables?.[0] ?? ''}.${variables?.[1] ?? ''}`)
  }
  else if (isConversationVar) {
    variableValid = conversationVariables.some(v => v.variable === `${variables?.[0] ?? ''}.${variables?.[1] ?? ''}`)
  }
  else if (isMemoryVar) {
    variableValid = memoryVariables.some(v => v.variable === `${variables?.[0] ?? ''}.${variables?.[1] ?? ''}`)
  }
  else if (isRagVar) {
    variableValid = ragVariables.some(v => v.variable === `${variables?.[0] ?? ''}.${variables?.[1] ?? ''}.${variables?.[2] ?? ''}`)
  }
  else {
    variableValid = !!node
  }
=======

  const isException = isExceptionVariable(varName, node?.type)
  const variableValid = useMemo(() => {
    let variableValid = true
    const isEnv = isENV(variables)
    const isChatVar = isConversationVar(variables)
    const isGlobal = isGlobalVar(variables)
    if (isGlobal)
      return true

    if (isEnv) {
      if (environmentVariables)
        variableValid = environmentVariables.some(v => v.variable === `${variables?.[0] ?? ''}.${variables?.[1] ?? ''}`)
    }
    else if (isChatVar) {
      if (conversationVariables)
        variableValid = conversationVariables.some(v => v.variable === `${variables?.[0] ?? ''}.${variables?.[1] ?? ''}`)
    }
    else if (isRagVar) {
      if (ragVariables)
        variableValid = ragVariables.some(v => v.variable === `${variables?.[0] ?? ''}.${variables?.[1] ?? ''}.${variables?.[2] ?? ''}`)
    }
    else {
      variableValid = !!node
    }
    return variableValid
  }, [variables, node, environmentVariables, conversationVariables, isRagVar, ragVariables])
>>>>>>> fe6538b0

  const reactflow = useReactFlow()
  const store = useStoreApi()

  useEffect(() => {
    if (!editor.hasNodes([WorkflowVariableBlockNode]))
      throw new Error('WorkflowVariableBlockPlugin: WorkflowVariableBlock not registered on editor')

    return mergeRegister(
      editor.registerCommand(
        UPDATE_WORKFLOW_NODES_MAP,
        (workflowNodesMap: WorkflowNodesMap) => {
          setLocalWorkflowNodesMap(workflowNodesMap)

          return true
        },
        COMMAND_PRIORITY_EDITOR,
      ),
    )
  }, [editor])

  const handleVariableJump = useCallback(() => {
    const workflowContainer = document.getElementById('workflow-container')
    const {
      clientWidth,
      clientHeight,
    } = workflowContainer!

    const {
      setViewport,
    } = reactflow
    const { transform } = store.getState()
    const zoom = transform[2]
    const position = node.position
    setViewport({
      x: (clientWidth - 400 - node.width! * zoom) / 2 - position!.x * zoom,
      y: (clientHeight - node.height! * zoom) / 2 - position!.y * zoom,
      zoom: transform[2],
    })
  }, [node, reactflow, store])

  const memoriedVariables = useMemo(() => {
    if (variables[0] === 'memory_block') {
      const currentMemoryVariable = memoryVariables?.find(v => v.variable === variables.join('.'))

      if (currentMemoryVariable && currentMemoryVariable.memoryVariableName) {
        return [
          'memory_block',
          currentMemoryVariable.memoryVariableName,
        ]
      }

      return variables
    }

    return variables
  }, [memoryVariables, variables])

  const Item = (
    <VariableLabelInEditor
      nodeType={node?.type}
      nodeTitle={node?.title}
      variables={memoriedVariables}
      onClick={(e) => {
        e.stopPropagation()
        handleVariableJump()
      }}
      isExceptionVariable={isException}
      errorMsg={!variableValid ? t('workflow.errorMsg.invalidVariable') : undefined}
      isSelected={isSelected}
      ref={ref}
      notShowFullPath={isShowAPart}
    />
  )

  if (!node)
    return <div>{Item}</div>

  return (
    <Tooltip
      noDecoration
      popupContent={
        <VarFullPathPanel
          nodeName={node.title}
          path={memoriedVariables.slice(1)}
          varType={getVarType ? getVarType({
            nodeId: memoriedVariables[0],
            valueSelector: memoriedVariables,
          }) : Type.string}
          nodeType={node?.type}
        />}
      disabled={!isShowAPart}
    >
      <div>{Item}</div>
    </Tooltip>
  )
}

export default memo(WorkflowVariableBlockComponent)<|MERGE_RESOLUTION|>--- conflicted
+++ resolved
@@ -19,11 +19,7 @@
   DELETE_WORKFLOW_VARIABLE_BLOCK_COMMAND,
   UPDATE_WORKFLOW_NODES_MAP,
 } from './index'
-<<<<<<< HEAD
-import { isConversationVar as isConversationVariable, isENV, isMemoryVariable, isRagVariableVar, isSystemVar } from '@/app/components/workflow/nodes/_base/components/variable/utils'
-=======
-import { isConversationVar, isENV, isGlobalVar, isRagVariableVar, isSystemVar } from '@/app/components/workflow/nodes/_base/components/variable/utils'
->>>>>>> fe6538b0
+import { isConversationVar, isENV, isGlobalVar, isMemoryVariable, isRagVariableVar, isSystemVar } from '@/app/components/workflow/nodes/_base/components/variable/utils'
 import Tooltip from '@/app/components/base/tooltip'
 import { isExceptionVariable } from '@/app/components/workflow/utils'
 import VarFullPathPanel from '@/app/components/workflow/nodes/_base/components/variable/var-full-path-panel'
@@ -89,58 +85,35 @@
   )()
   const [localWorkflowNodesMap, setLocalWorkflowNodesMap] = useState<WorkflowNodesMap>(workflowNodesMap)
   const node = localWorkflowNodesMap![variables[isRagVar ? 1 : 0]]
-<<<<<<< HEAD
-  const isEnv = isENV(variables)
-  const isConversationVar = isConversationVariable(variables)
-  const isMemoryVar = isMemoryVariable(variables)
-  const isException = isExceptionVariable(varName, node?.type)
-
-  let variableValid = true
-  if (isEnv) {
-    variableValid = environmentVariables.some(v =>
-      v.variable === `${variables?.[0] ?? ''}.${variables?.[1] ?? ''}`)
-  }
-  else if (isConversationVar) {
-    variableValid = conversationVariables.some(v => v.variable === `${variables?.[0] ?? ''}.${variables?.[1] ?? ''}`)
-  }
-  else if (isMemoryVar) {
-    variableValid = memoryVariables.some(v => v.variable === `${variables?.[0] ?? ''}.${variables?.[1] ?? ''}`)
-  }
-  else if (isRagVar) {
-    variableValid = ragVariables.some(v => v.variable === `${variables?.[0] ?? ''}.${variables?.[1] ?? ''}.${variables?.[2] ?? ''}`)
-  }
-  else {
-    variableValid = !!node
-  }
-=======
 
   const isException = isExceptionVariable(varName, node?.type)
   const variableValid = useMemo(() => {
     let variableValid = true
     const isEnv = isENV(variables)
     const isChatVar = isConversationVar(variables)
+    const isMemoryVar = isMemoryVariable(variables)
     const isGlobal = isGlobalVar(variables)
     if (isGlobal)
       return true
 
     if (isEnv) {
-      if (environmentVariables)
-        variableValid = environmentVariables.some(v => v.variable === `${variables?.[0] ?? ''}.${variables?.[1] ?? ''}`)
+      variableValid
+        = environmentVariables.some(v => v.variable === `${variables?.[0] ?? ''}.${variables?.[1] ?? ''}`)
     }
     else if (isChatVar) {
-      if (conversationVariables)
-        variableValid = conversationVariables.some(v => v.variable === `${variables?.[0] ?? ''}.${variables?.[1] ?? ''}`)
+      variableValid = conversationVariables.some(v => v.variable === `${variables?.[0] ?? ''}.${variables?.[1] ?? ''}`)
+    }
+    else if (isMemoryVar) {
+      variableValid = memoryVariables.some(v => v.variable === `${variables?.[0] ?? ''}.${variables?.[1] ?? ''}`)
     }
     else if (isRagVar) {
-      if (ragVariables)
-        variableValid = ragVariables.some(v => v.variable === `${variables?.[0] ?? ''}.${variables?.[1] ?? ''}.${variables?.[2] ?? ''}`)
+      variableValid = ragVariables.some(v => v.variable === `${variables?.[0] ?? ''}.${variables?.[1] ?? ''}.${variables?.[2] ?? ''}`)
     }
     else {
       variableValid = !!node
     }
     return variableValid
   }, [variables, node, environmentVariables, conversationVariables, isRagVar, ragVariables])
->>>>>>> fe6538b0
 
   const reactflow = useReactFlow()
   const store = useStoreApi()
