--- conflicted
+++ resolved
@@ -165,12 +165,9 @@
                         isSupportFileVar={isSupportFileVar}
                         onClose={handleClose}
                         onBlur={handleClose}
-<<<<<<< HEAD
                         showManageInputField={workflowVariableBlock.showManageInputField}
                         onManageInputField={workflowVariableBlock.onManageInputField}
-=======
                         autoFocus={false}
->>>>>>> fc187d69
                       />
                     </div>
                   )
