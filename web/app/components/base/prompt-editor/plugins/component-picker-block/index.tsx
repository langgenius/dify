import {
  Fragment,
  memo,
  useCallback,
  useState,
} from 'react'
import ReactDOM from 'react-dom'
import {
  flip,
  offset,
  shift,
  useFloating,
} from '@floating-ui/react'
import type { TextNode } from 'lexical'
import type { MenuRenderFn } from '@lexical/react/LexicalTypeaheadMenuPlugin'
import { useLexicalComposerContext } from '@lexical/react/LexicalComposerContext'
import { LexicalTypeaheadMenuPlugin } from '@lexical/react/LexicalTypeaheadMenuPlugin'
import type {
  ContextBlockType,
  ExternalToolBlockType,
  HistoryBlockType,
  QueryBlockType,
  VariableBlockType,
  WorkflowVariableBlockType,
} from '../../types'
import { useBasicTypeaheadTriggerMatch } from '../../hooks'
import { INSERT_WORKFLOW_VARIABLE_BLOCK_COMMAND } from '../workflow-variable-block'
import { INSERT_VARIABLE_VALUE_BLOCK_COMMAND } from '../variable-block'
import { $splitNodeContainingQuery } from '../../utils'
import { useOptions } from './hooks'
import type { PickerBlockMenuOption } from './menu'
import VarReferenceVars from '@/app/components/workflow/nodes/_base/components/variable/var-reference-vars'
import { useEventEmitterContextContext } from '@/context/event-emitter'

type ComponentPickerProps = {
  triggerString: string
  contextBlock?: ContextBlockType
  queryBlock?: QueryBlockType
  historyBlock?: HistoryBlockType
  variableBlock?: VariableBlockType
  externalToolBlock?: ExternalToolBlockType
  workflowVariableBlock?: WorkflowVariableBlockType
}
const ComponentPicker = ({
  triggerString,
  contextBlock,
  queryBlock,
  historyBlock,
  variableBlock,
  externalToolBlock,
  workflowVariableBlock,
}: ComponentPickerProps) => {
  const { eventEmitter } = useEventEmitterContextContext()
  const { refs, floatingStyles, isPositioned } = useFloating({
    placement: 'bottom-start',
    middleware: [
<<<<<<< HEAD
      offset(3),
      shift({
        padding: 8,
      }),
=======
      offset(0), // fix hide cursor
      shift(),
>>>>>>> 68b1d063
      flip(),
    ],
  })
  const [editor] = useLexicalComposerContext()
  const checkForTriggerMatch = useBasicTypeaheadTriggerMatch(triggerString, {
    minLength: 0,
    maxLength: 0,
  })

  const [queryString, setQueryString] = useState<string | null>(null)

  eventEmitter?.useSubscription((v: any) => {
    if (v.type === INSERT_VARIABLE_VALUE_BLOCK_COMMAND)
      editor.dispatchCommand(INSERT_VARIABLE_VALUE_BLOCK_COMMAND, `{{${v.payload}}}`)
  })

  const {
    allFlattenOptions,
    workflowVariableOptions,
  } = useOptions(
    contextBlock,
    queryBlock,
    historyBlock,
    variableBlock,
    externalToolBlock,
    workflowVariableBlock,
  )

  const onSelectOption = useCallback(
    (
      selectedOption: PickerBlockMenuOption,
      nodeToRemove: TextNode | null,
      closeMenu: () => void,
    ) => {
      editor.update(() => {
        if (nodeToRemove && selectedOption?.key)
          nodeToRemove.remove()

        selectedOption.onSelectMenuOption()
        closeMenu()
      })
    },
    [editor],
  )

  const handleSelectWorkflowVariable = useCallback((variables: string[]) => {
    editor.update(() => {
      const needRemove = $splitNodeContainingQuery(checkForTriggerMatch(triggerString, editor)!)
      if (needRemove)
        needRemove.remove()
    })

    if (variables[1] === 'sys.query' || variables[1] === 'sys.files')
      editor.dispatchCommand(INSERT_WORKFLOW_VARIABLE_BLOCK_COMMAND, [variables[1]])
    else
      editor.dispatchCommand(INSERT_WORKFLOW_VARIABLE_BLOCK_COMMAND, variables)
  }, [editor, checkForTriggerMatch, triggerString])

  const renderMenu = useCallback<MenuRenderFn<PickerBlockMenuOption>>((
    anchorElementRef,
    { options, selectedIndex, selectOptionAndCleanUp, setHighlightedIndex },
  ) => {
    if (!(anchorElementRef.current && (allFlattenOptions.length || workflowVariableBlock?.show)))
      return null
    refs.setReference(anchorElementRef.current)

    return (
      <>
        {
          ReactDOM.createPortal(
            // The `LexicalMenu` will try to calculate the position of the floating menu based on the first child.
            // Since we use floating ui, we need to wrap it with a div to prevent the position calculation being affected.
            // See https://github.com/facebook/lexical/blob/ac97dfa9e14a73ea2d6934ff566282d7f758e8bb/packages/lexical-react/src/shared/LexicalMenu.ts#L493
            <div className='w-0 h-0'>
              <div
                className='p-1 w-[260px] bg-white rounded-lg border-[0.5px] border-gray-200 shadow-lg overflow-y-auto overflow-x-hidden'
                style={{
                  ...floatingStyles,
                  visibility: isPositioned ? 'visible' : 'hidden',
                  maxHeight: 'calc(1 / 3 * 100vh)',
                }}
                ref={refs.setFloating}
              >
                {
                  options.map((option, index) => (
                    <Fragment key={option.key}>
                      {
                        // Divider
                        index !== 0 && options.at(index - 1)?.group !== option.group && (
                          <div className='h-px bg-gray-100 my-1 w-screen -translate-x-1'></div>
                        )
                      }
                      {option.renderMenuOption({
                        queryString,
                        isSelected: selectedIndex === index,
                        onSelect: () => {
                          selectOptionAndCleanUp(option)
                        },
                        onSetHighlight: () => {
                          setHighlightedIndex(index)
                        },
                      })}
                    </Fragment>
                  ))
                }
                {
                  workflowVariableBlock?.show && (
                    <>
                      {
                        (!!options.length) && (
                          <div className='h-px bg-gray-100 my-1 w-screen -translate-x-1'></div>
                        )
                      }
                      <div className='p-1'>
                        <VarReferenceVars
                          hideSearch
                          vars={workflowVariableOptions}
                          onChange={(variables: string[]) => {
                            handleSelectWorkflowVariable(variables)
                          }}
                        />
                      </div>
                    </>
                  )
                }
              </div>
            </div>,
            anchorElementRef.current,
          )
        }
      </>
    )
  }, [allFlattenOptions.length, workflowVariableBlock?.show, refs, isPositioned, floatingStyles, queryString, workflowVariableOptions, handleSelectWorkflowVariable])

  return (
    <LexicalTypeaheadMenuPlugin
      options={allFlattenOptions}
      onQueryChange={setQueryString}
      onSelectOption={onSelectOption}
      // The `translate` class is used to workaround the issue that the `typeahead-menu` menu is not positioned as expected.
      // See also https://github.com/facebook/lexical/blob/772520509308e8ba7e4a82b6cd1996a78b3298d0/packages/lexical-react/src/shared/LexicalMenu.ts#L498
      //
      // We no need the position function of the `LexicalTypeaheadMenuPlugin`,
      // so the reference anchor should be positioned based on the range of the trigger string, and the menu will be positioned by the floating ui.
      anchorClassName='z-[999999] translate-y-[calc(-100%-3px)]'
      menuRenderFn={renderMenu}
      triggerFn={checkForTriggerMatch}
    />
  )
}

export default memo(ComponentPicker)<|MERGE_RESOLUTION|>--- conflicted
+++ resolved
@@ -54,15 +54,10 @@
   const { refs, floatingStyles, isPositioned } = useFloating({
     placement: 'bottom-start',
     middleware: [
-<<<<<<< HEAD
-      offset(3),
+      offset(0), // fix hide cursor
       shift({
         padding: 8,
       }),
-=======
-      offset(0), // fix hide cursor
-      shift(),
->>>>>>> 68b1d063
       flip(),
     ],
   })
