--- conflicted
+++ resolved
@@ -36,12 +36,8 @@
   renderTrigger,
   triggerWrapClassName,
   popupZIndexClassname = 'z-[11]',
-<<<<<<< HEAD
-  notClearable = false,
-=======
   noConfirm,
   getIsDateDisabled,
->>>>>>> c9798f64
 }: DatePickerProps) => {
   const { t } = useTranslation()
   const [isOpen, setIsOpen] = useState(false)
@@ -216,7 +212,7 @@
     <PortalToFollowElem
       open={isOpen}
       onOpenChange={setIsOpen}
-      placement='bottom-start'
+      placement='bottom-end'
     >
       <PortalToFollowElemTrigger className={triggerWrapClassName}>
         {renderTrigger ? (renderTrigger({
@@ -240,17 +236,15 @@
             <RiCalendarLine className={cn(
               'h-4 w-4 shrink-0 text-text-quaternary',
               isOpen ? 'text-text-secondary' : 'group-hover:text-text-secondary',
-              (displayValue || (isOpen && selectedDate)) && !notClearable && 'group-hover:hidden',
+              (displayValue || (isOpen && selectedDate)) && 'group-hover:hidden',
             )} />
-            {!notClearable && (
-              <RiCloseCircleFill
-                className={cn(
-                  'hidden h-4 w-4 shrink-0 text-text-quaternary',
-                  (displayValue || (isOpen && selectedDate)) && 'hover:text-text-secondary group-hover:inline-block',
-                )}
-                onClick={handleClear}
-              />
-            )}
+            <RiCloseCircleFill
+              className={cn(
+                'hidden h-4 w-4 shrink-0 text-text-quaternary',
+                (displayValue || (isOpen && selectedDate)) && 'hover:text-text-secondary group-hover:inline-block',
+              )}
+              onClick={handleClear}
+            />
           </div>
         )}
       </PortalToFollowElemTrigger>
