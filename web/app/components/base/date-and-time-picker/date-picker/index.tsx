--- conflicted
+++ resolved
@@ -238,11 +238,7 @@
           </div>
         )}
       </PortalToFollowElemTrigger>
-<<<<<<< HEAD
-      <PortalToFollowElemContent className={popupZIndexClassname}>
-=======
       <PortalToFollowElemContent className='z-50'>
->>>>>>> 55fb4a83
         <div className='w-[252px] mt-1 bg-components-panel-bg rounded-xl shadow-lg shadow-shadow-shadow-5 border-[0.5px] border-components-panel-border'>
           {/* Header */}
           {view === ViewType.date ? (
