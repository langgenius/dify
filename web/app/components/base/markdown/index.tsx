import dynamic from 'next/dynamic'
import 'katex/dist/katex.min.css'
import { flow } from 'lodash-es'
import cn from '@/utils/classnames'
import { preprocessLaTeX, preprocessThinkTag } from './markdown-utils'
import type { ReactMarkdownWrapperProps } from './react-markdown-wrapper'

const ReactMarkdown = dynamic(() => import('./react-markdown-wrapper').then(mod => mod.ReactMarkdownWrapper), { ssr: false })

/**
 * @fileoverview Main Markdown rendering component.
 * This file was refactored to extract individual block renderers and utility functions
 * into separate modules for better organization and maintainability as of [Date of refactor].
 * Further refactoring candidates (custom block components not fitting general categories)
 * are noted in their respective files if applicable.
 */
export type MarkdownProps = {
  content: string
  className?: string
<<<<<<< HEAD
  customDisallowedElements?: string[]
  rehypePlugins?: any// js: PluggableList[]
  customComponents?: Record<string, React.ComponentType<any>>
}
=======
} & Pick<ReactMarkdownWrapperProps, 'customComponents' | 'customDisallowedElements'>
>>>>>>> d1de3cfb

export const Markdown = (props: MarkdownProps) => {
  const { customComponents = {} } = props
  const latexContent = flow([
    preprocessThinkTag,
    preprocessLaTeX,
  ])(props.content)

  return (
    <div className={cn('markdown-body', '!text-text-primary', props.className)}>
<<<<<<< HEAD
      <ReactMarkdown
        remarkPlugins={[
          RemarkGfm,
          [RemarkMath, { singleDollarTextMath: false }],
          RemarkBreaks,
        ]}
        rehypePlugins={[
          RehypeKatex,
          RehypeRaw as any,
          // The Rehype plug-in is used to remove the ref attribute of an element
          () => {
            return (tree: any) => {
              const iterate = (node: any) => {
                if (node.type === 'element' && node.properties?.ref)
                  delete node.properties.ref

                if (node.type === 'element' && !/^[a-z][a-z0-9]*$/i.test(node.tagName)) {
                  node.type = 'text'
                  node.value = `<${node.tagName}`
                }

                if (node.children)
                  node.children.forEach(iterate)
              }
              tree.children.forEach(iterate)
            }
          },
          ...(props.rehypePlugins || []),
        ]}
        urlTransform={customUrlTransform}
        disallowedElements={['iframe', 'head', 'html', 'meta', 'link', 'style', 'body', ...(props.customDisallowedElements || [])]}
        components={{
          code: CodeBlock,
          img: Img,
          video: VideoBlock,
          audio: AudioBlock,
          a: Link,
          p: Paragraph,
          button: MarkdownButton,
          form: MarkdownForm,
          script: ScriptBlock as any,
          details: ThinkBlock,
          ...customComponents,
        }}
      >
        {/* Markdown detect has problem. */}
        {latexContent}
      </ReactMarkdown>
=======
      <ReactMarkdown latexContent={latexContent} customComponents={customComponents} customDisallowedElements={props.customDisallowedElements} />
>>>>>>> d1de3cfb
    </div>
  )
}<|MERGE_RESOLUTION|>--- conflicted
+++ resolved
@@ -17,14 +17,7 @@
 export type MarkdownProps = {
   content: string
   className?: string
-<<<<<<< HEAD
-  customDisallowedElements?: string[]
-  rehypePlugins?: any// js: PluggableList[]
-  customComponents?: Record<string, React.ComponentType<any>>
-}
-=======
 } & Pick<ReactMarkdownWrapperProps, 'customComponents' | 'customDisallowedElements'>
->>>>>>> d1de3cfb
 
 export const Markdown = (props: MarkdownProps) => {
   const { customComponents = {} } = props
@@ -35,58 +28,7 @@
 
   return (
     <div className={cn('markdown-body', '!text-text-primary', props.className)}>
-<<<<<<< HEAD
-      <ReactMarkdown
-        remarkPlugins={[
-          RemarkGfm,
-          [RemarkMath, { singleDollarTextMath: false }],
-          RemarkBreaks,
-        ]}
-        rehypePlugins={[
-          RehypeKatex,
-          RehypeRaw as any,
-          // The Rehype plug-in is used to remove the ref attribute of an element
-          () => {
-            return (tree: any) => {
-              const iterate = (node: any) => {
-                if (node.type === 'element' && node.properties?.ref)
-                  delete node.properties.ref
-
-                if (node.type === 'element' && !/^[a-z][a-z0-9]*$/i.test(node.tagName)) {
-                  node.type = 'text'
-                  node.value = `<${node.tagName}`
-                }
-
-                if (node.children)
-                  node.children.forEach(iterate)
-              }
-              tree.children.forEach(iterate)
-            }
-          },
-          ...(props.rehypePlugins || []),
-        ]}
-        urlTransform={customUrlTransform}
-        disallowedElements={['iframe', 'head', 'html', 'meta', 'link', 'style', 'body', ...(props.customDisallowedElements || [])]}
-        components={{
-          code: CodeBlock,
-          img: Img,
-          video: VideoBlock,
-          audio: AudioBlock,
-          a: Link,
-          p: Paragraph,
-          button: MarkdownButton,
-          form: MarkdownForm,
-          script: ScriptBlock as any,
-          details: ThinkBlock,
-          ...customComponents,
-        }}
-      >
-        {/* Markdown detect has problem. */}
-        {latexContent}
-      </ReactMarkdown>
-=======
       <ReactMarkdown latexContent={latexContent} customComponents={customComponents} customDisallowedElements={props.customDisallowedElements} />
->>>>>>> d1de3cfb
     </div>
   )
 }