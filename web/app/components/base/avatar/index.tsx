'use client'
import { useEffect, useState } from 'react'
import cn from '@/utils/classnames'

export type AvatarProps = {
  name: string
  avatar: string | null
  size?: number
  className?: string
  textClassName?: string
<<<<<<< HEAD
  onError?: (x: boolean) => void
=======
  backgroundColor?: string
>>>>>>> 687662cf
}
const Avatar = ({
  name,
  avatar,
  size = 30,
  className,
  textClassName,
<<<<<<< HEAD
  onError,
=======
  backgroundColor,
>>>>>>> 687662cf
}: AvatarProps) => {
  const avatarClassName = backgroundColor
    ? 'shrink-0 flex items-center rounded-full'
    : 'shrink-0 flex items-center rounded-full bg-primary-600'
  const style = {
    width: `${size}px`,
    height: `${size}px`,
    fontSize: `${size}px`,
    lineHeight: `${size}px`,
    ...(backgroundColor && !avatar ? { backgroundColor } : {}),
  }
  const [imgError, setImgError] = useState(false)

  const handleError = () => {
    setImgError(true)
    onError?.(true)
  }

  // after uploaded, api would first return error imgs url: '.../files//file-preview/...'. Then return the right url, Which caused not show the avatar
  useEffect(() => {
    if(avatar && imgError)
      setImgError(false)
  }, [avatar])

  if (avatar && !imgError) {
    return (
      <img
        className={cn(avatarClassName, className)}
        style={style}
        alt={name}
        src={avatar}
        onError={handleError}
        onLoad={() => onError?.(false)}
      />
    )
  }

  return (
    <div
      className={cn(avatarClassName, className)}
      style={style}
    >
      <div
        className={cn(textClassName, 'scale-[0.4] text-center text-white')}
        style={style}
      >
        {name && name[0].toLocaleUpperCase()}
      </div>
    </div>
  )
}

export default Avatar<|MERGE_RESOLUTION|>--- conflicted
+++ resolved
@@ -8,11 +8,8 @@
   size?: number
   className?: string
   textClassName?: string
-<<<<<<< HEAD
   onError?: (x: boolean) => void
-=======
   backgroundColor?: string
->>>>>>> 687662cf
 }
 const Avatar = ({
   name,
@@ -20,11 +17,8 @@
   size = 30,
   className,
   textClassName,
-<<<<<<< HEAD
   onError,
-=======
   backgroundColor,
->>>>>>> 687662cf
 }: AvatarProps) => {
   const avatarClassName = backgroundColor
     ? 'shrink-0 flex items-center rounded-full'
