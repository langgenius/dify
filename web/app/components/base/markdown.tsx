--- conflicted
+++ resolved
@@ -211,13 +211,9 @@
     return (
       <>
         <ImageGallery srcs={[children_node[0].properties.src]} />
-<<<<<<< HEAD
-        <p>{Array.isArray(paragraph.children) ? paragraph.children.slice(1) : ''}</p >
-=======
         {
           Array.isArray(paragraph.children) ? <p>{paragraph.children.slice(1)}</p> : null
         }
->>>>>>> 002b16e1
       </>
     )
   }
