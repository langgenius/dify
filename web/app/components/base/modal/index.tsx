--- conflicted
+++ resolved
@@ -66,7 +66,6 @@
               )}>
                 {title && <Dialog.Title
                   as="h3"
-<<<<<<< HEAD
                   className="title-2xl-semi-bold text-text-primary"
                 >
                   {title}
@@ -77,18 +76,6 @@
                 {closable
                   && <div className='absolute z-10 top-6 right-6 w-5 h-5 rounded-2xl flex items-center justify-center hover:cursor-pointer hover:bg-state-base-hover'>
                     <RiCloseLine className='w-4 h-4 text-text-tertiary' onClick={
-=======
-                  className="text-lg font-medium leading-6 text-text-primary"
-                >
-                  {title}
-                </Dialog.Title>}
-                {description && <Dialog.Description className='text-text-tertiary text-xs font-normal mt-2'>
-                  {description}
-                </Dialog.Description>}
-                {closable
-                  && <div className='absolute z-10 top-6 right-6 w-5 h-5 rounded-2xl flex items-center justify-center hover:cursor-pointer hover:bg-components-panel-on-panel-item-bg-hover'>
-                    <XMarkIcon className='w-4 h-4 text-text-tertiary' onClick={
->>>>>>> fa3dcbb3
                       (e) => {
                         e.stopPropagation()
                         onClose()
