--- conflicted
+++ resolved
@@ -52,11 +52,7 @@
           <div className="flex min-h-full items-center justify-center p-4 text-center">
             <TransitionChild>
               <DialogPanel className={classNames(
-<<<<<<< HEAD
-                'w-full max-w-[480px] rounded-2xl bg-components-panel-bg p-6 text-left align-middle shadow-xl transition-all',
-=======
                 'relative w-full max-w-[480px] rounded-2xl bg-components-panel-bg p-6 text-left align-middle shadow-xl transition-all',
->>>>>>> 5bc6e8a4
                 overflowVisible ? 'overflow-visible' : 'overflow-hidden',
                 'duration-100 ease-in data-[closed]:scale-95 data-[closed]:opacity-0',
                 'data-[enter]:scale-100 data-[enter]:opacity-100',
