import type { FC } from 'react'
import { RiArrowDownSLine, RiArrowUpSLine } from '@remixicon/react'
import Input, { type InputProps } from '../input'
import classNames from '@/utils/classnames'

export type InputNumberProps = {
  unit?: string
  value?: number
  onChange: (value?: number) => void
  amount?: number
  size?: 'sm' | 'md'
  max?: number
  min?: number
  defaultValue?: number
<<<<<<< HEAD
  wrapClassName?: string
  controlWrapClassName?: string
  controlClassName?: string
} & Omit<InputProps, 'value' | 'onChange' | 'size' | 'min' | 'max' | 'defaultValue'>

export const InputNumber: FC<InputNumberProps> = (props) => {
  const { unit, className, onChange, amount = 1, value, size = 'md', max, min, defaultValue, wrapClassName, controlWrapClassName, controlClassName, ...rest } = props
=======
  disabled?: boolean
} & Omit<InputProps, 'value' | 'onChange' | 'size' | 'min' | 'max' | 'defaultValue'>

export const InputNumber: FC<InputNumberProps> = (props) => {
  const { unit, className, onChange, amount = 1, value, size = 'md', max, min, defaultValue, disabled, ...rest } = props
>>>>>>> 947c9f70

  const isValidValue = (v: number) => {
    if (max && v > max)
      return false
    if (min && v < min)
      return false
    return true
  }

  const inc = () => {
    if (disabled) return

    if (value === undefined) {
      onChange(defaultValue)
      return
    }
    const newValue = value + amount
    if (!isValidValue(newValue))
      return
    onChange(newValue)
  }
  const dec = () => {
    if (disabled) return

    if (value === undefined) {
      onChange(defaultValue)
      return
    }
    const newValue = value - amount
    if (!isValidValue(newValue))
      return
    onChange(newValue)
  }

  return <div className={classNames('flex', wrapClassName)}>
    <Input {...rest}
      // disable default controller
      type='text'
      className={classNames('rounded-r-none', className)}
      value={value}
      max={max}
      min={min}
      disabled={disabled}
      onChange={(e) => {
        if (e.target.value === '')
          onChange(undefined)

        const parsed = Number(e.target.value)
        if (Number.isNaN(parsed))
          return

        if (!isValidValue(parsed))
          return
        onChange(parsed)
      }}
      unit={unit}
    />
<<<<<<< HEAD
    <div className={classNames('flex flex-col bg-components-input-bg-normal rounded-r-md border-l border-divider-subtle text-text-tertiary focus:shadow-xs', controlWrapClassName)}>
      <button onClick={inc} className={classNames(
        size === 'sm' ? 'pt-1' : 'pt-1.5',
        'px-1.5 hover:bg-components-input-bg-hover',
        controlClassName,
      )}>
        <RiArrowUpSLine className='size-3' />
      </button>
      <button onClick={dec} className={classNames(
        size === 'sm' ? 'pb-1' : 'pb-1.5',
        'px-1.5 hover:bg-components-input-bg-hover',
        controlClassName,
      )}>
=======
    <div className={classNames(
      'flex flex-col bg-components-input-bg-normal rounded-r-md border-l border-divider-subtle text-text-tertiary focus:shadow-xs',
      disabled && 'opacity-50 cursor-not-allowed',
    )}>
      <button
        onClick={inc}
        disabled={disabled}
        className={classNames(
          size === 'sm' ? 'pt-1' : 'pt-1.5',
          'px-1.5 hover:bg-components-input-bg-hover',
          disabled && 'cursor-not-allowed hover:bg-transparent',
        )}
      >
        <RiArrowUpSLine className='size-3' />
      </button>
      <button
        onClick={dec}
        disabled={disabled}
        className={classNames(
          size === 'sm' ? 'pb-1' : 'pb-1.5',
          'px-1.5 hover:bg-components-input-bg-hover',
          disabled && 'cursor-not-allowed hover:bg-transparent',
        )}
      >
>>>>>>> 947c9f70
        <RiArrowDownSLine className='size-3' />
      </button>
    </div>
  </div>
}<|MERGE_RESOLUTION|>--- conflicted
+++ resolved
@@ -12,21 +12,13 @@
   max?: number
   min?: number
   defaultValue?: number
-<<<<<<< HEAD
   wrapClassName?: string
   controlWrapClassName?: string
   controlClassName?: string
 } & Omit<InputProps, 'value' | 'onChange' | 'size' | 'min' | 'max' | 'defaultValue'>
 
 export const InputNumber: FC<InputNumberProps> = (props) => {
-  const { unit, className, onChange, amount = 1, value, size = 'md', max, min, defaultValue, wrapClassName, controlWrapClassName, controlClassName, ...rest } = props
-=======
-  disabled?: boolean
-} & Omit<InputProps, 'value' | 'onChange' | 'size' | 'min' | 'max' | 'defaultValue'>
-
-export const InputNumber: FC<InputNumberProps> = (props) => {
-  const { unit, className, onChange, amount = 1, value, size = 'md', max, min, defaultValue, disabled, ...rest } = props
->>>>>>> 947c9f70
+  const { unit, className, onChange, amount = 1, value, size = 'md', max, min, defaultValue, wrapClassName, controlWrapClassName, controlClassName, disabled, ...rest } = props
 
   const isValidValue = (v: number) => {
     if (max && v > max)
@@ -84,34 +76,17 @@
       }}
       unit={unit}
     />
-<<<<<<< HEAD
-    <div className={classNames('flex flex-col bg-components-input-bg-normal rounded-r-md border-l border-divider-subtle text-text-tertiary focus:shadow-xs', controlWrapClassName)}>
-      <button onClick={inc} className={classNames(
-        size === 'sm' ? 'pt-1' : 'pt-1.5',
-        'px-1.5 hover:bg-components-input-bg-hover',
-        controlClassName,
-      )}>
-        <RiArrowUpSLine className='size-3' />
-      </button>
-      <button onClick={dec} className={classNames(
-        size === 'sm' ? 'pb-1' : 'pb-1.5',
-        'px-1.5 hover:bg-components-input-bg-hover',
-        controlClassName,
-      )}>
-=======
     <div className={classNames(
       'flex flex-col bg-components-input-bg-normal rounded-r-md border-l border-divider-subtle text-text-tertiary focus:shadow-xs',
       disabled && 'opacity-50 cursor-not-allowed',
-    )}>
-      <button
-        onClick={inc}
-        disabled={disabled}
-        className={classNames(
-          size === 'sm' ? 'pt-1' : 'pt-1.5',
-          'px-1.5 hover:bg-components-input-bg-hover',
-          disabled && 'cursor-not-allowed hover:bg-transparent',
-        )}
-      >
+      controlWrapClassName)}
+    >
+      <button onClick={inc} disabled={disabled} className={classNames(
+        size === 'sm' ? 'pt-1' : 'pt-1.5',
+        'px-1.5 hover:bg-components-input-bg-hover',
+        disabled && 'cursor-not-allowed hover:bg-transparent',
+        controlClassName,
+      )}>
         <RiArrowUpSLine className='size-3' />
       </button>
       <button
@@ -121,9 +96,8 @@
           size === 'sm' ? 'pb-1' : 'pb-1.5',
           'px-1.5 hover:bg-components-input-bg-hover',
           disabled && 'cursor-not-allowed hover:bg-transparent',
-        )}
-      >
->>>>>>> 947c9f70
+          controlClassName,
+        )}>
         <RiArrowDownSLine className='size-3' />
       </button>
     </div>
