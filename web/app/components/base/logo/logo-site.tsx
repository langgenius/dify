--- conflicted
+++ resolved
@@ -1,11 +1,7 @@
 'use client'
 import type { FC } from 'react'
 import classNames from '@/utils/classnames'
-<<<<<<< HEAD
-import { useSelector } from '@/context/app-context'
 import { BASE_PATH } from '@/config'
-=======
->>>>>>> 67416040
 
 type LogoSiteProps = {
   className?: string
@@ -14,19 +10,9 @@
 const LogoSite: FC<LogoSiteProps> = ({
   className,
 }) => {
-<<<<<<< HEAD
-  const { theme } = useSelector((s) => {
-    return {
-      theme: s.theme,
-    }
-  })
-
-  const src = theme === 'light' ? `${BASE_PATH}/logo/logo-site.png` : `${BASE_PATH}/logo/logo-site-${theme}.png`
-=======
->>>>>>> 67416040
   return (
     <img
-      src={'/logo/logo.png'}
+      src={`${BASE_PATH}/logo/logo.png`}
       className={classNames('block w-[22.651px] h-[24.5px]', className)}
       alt='logo'
     />
