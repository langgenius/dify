import { useTranslation } from 'react-i18next'
import { useRouter } from 'next/navigation'
import { useContext } from 'use-context-selector'
import React, { useCallback, useState } from 'react'
import {
  RiDeleteBinLine,
  RiEditLine,
  RiEqualizer2Line,
  RiExchange2Line,
  RiFileCopy2Line,
  RiFileDownloadLine,
  RiFileUploadLine,
} from '@remixicon/react'
import AppIcon from '../base/app-icon'
import { useStore as useAppStore } from '@/app/components/app/store'
import { ToastContext } from '@/app/components/base/toast'
import { useAppContext } from '@/context/app-context'
import { useProviderContext } from '@/context/provider-context'
import { copyApp, deleteApp, exportAppConfig, updateAppInfo } from '@/service/apps'
import type { DuplicateAppModalProps } from '@/app/components/app/duplicate-modal'
import type { CreateAppModalProps } from '@/app/components/explore/create-app-modal'
import { NEED_REFRESH_APP_LIST_KEY } from '@/config'
import { getRedirection } from '@/utils/app-redirection'
import type { EnvironmentVariable } from '@/app/components/workflow/types'
import { fetchWorkflowDraft } from '@/service/workflow'
import ContentDialog from '@/app/components/base/content-dialog'
import Button from '@/app/components/base/button'
import CardView from '@/app/(commonLayout)/app/(appDetailLayout)/[appId]/overview/card-view'
import type { Operation } from './app-operations'
import AppOperations from './app-operations'
import dynamic from 'next/dynamic'
import cn from '@/utils/classnames'
import { AppModeEnum } from '@/types/app'

const SwitchAppModal = dynamic(() => import('@/app/components/app/switch-app-modal'), {
  ssr: false,
})
const CreateAppModal = dynamic(() => import('@/app/components/explore/create-app-modal'), {
  ssr: false,
})
const DuplicateAppModal = dynamic(() => import('@/app/components/app/duplicate-modal'), {
  ssr: false,
})
const Confirm = dynamic(() => import('@/app/components/base/confirm'), {
  ssr: false,
})
const UpdateDSLModal = dynamic(() => import('@/app/components/workflow/update-dsl-modal'), {
  ssr: false,
})
const DSLExportConfirmModal = dynamic(() => import('@/app/components/workflow/dsl-export-confirm-modal'), {
  ssr: false,
})

export type IAppInfoProps = {
  expand: boolean
  onlyShowDetail?: boolean
  openState?: boolean
  onDetailExpand?: (expand: boolean) => void
}

const AppInfo = ({ expand, onlyShowDetail = false, openState = false, onDetailExpand }: IAppInfoProps) => {
  const { t } = useTranslation()
  const { notify } = useContext(ToastContext)
  const { replace } = useRouter()
  const { onPlanInfoChanged } = useProviderContext()
  const appDetail = useAppStore(state => state.appDetail)
  const setAppDetail = useAppStore(state => state.setAppDetail)
  const [open, setOpen] = useState(openState)
  const [showEditModal, setShowEditModal] = useState(false)
  const [showDuplicateModal, setShowDuplicateModal] = useState(false)
  const [showConfirmDelete, setShowConfirmDelete] = useState(false)
  const [showSwitchModal, setShowSwitchModal] = useState<boolean>(false)
  const [showImportDSLModal, setShowImportDSLModal] = useState<boolean>(false)
  const [secretEnvList, setSecretEnvList] = useState<EnvironmentVariable[]>([])
  const [showExportWarning, setShowExportWarning] = useState(false)

  const onEdit: CreateAppModalProps['onConfirm'] = useCallback(async ({
    name,
    icon_type,
    icon,
    icon_background,
    description,
    use_icon_as_answer_icon,
    max_active_requests,
  }) => {
    if (!appDetail)
      return
    try {
      const app = await updateAppInfo({
        appID: appDetail.id,
        name,
        icon_type,
        icon,
        icon_background,
        description,
        use_icon_as_answer_icon,
        max_active_requests,
      })
      setShowEditModal(false)
      notify({
        type: 'success',
        message: t('app.editDone'),
      })
      setAppDetail(app)
    }
    catch {
      notify({ type: 'error', message: t('app.editFailed') })
    }
  }, [appDetail, notify, setAppDetail, t])

  const onCopy: DuplicateAppModalProps['onConfirm'] = async ({ name, icon_type, icon, icon_background }) => {
    if (!appDetail)
      return
    try {
      const newApp = await copyApp({
        appID: appDetail.id,
        name,
        icon_type,
        icon,
        icon_background,
        mode: appDetail.mode,
      })
      setShowDuplicateModal(false)
      notify({
        type: 'success',
        message: t('app.newApp.appCreated'),
      })
      localStorage.setItem(NEED_REFRESH_APP_LIST_KEY, '1')
      onPlanInfoChanged()
      getRedirection(true, newApp, replace)
    }
    catch {
      notify({ type: 'error', message: t('app.newApp.appCreateFailed') })
    }
  }

  const onExport = async (include = false) => {
    if (!appDetail)
      return
    try {
      const { data } = await exportAppConfig({
        appID: appDetail.id,
        include,
      })
      const a = document.createElement('a')
      const file = new Blob([data], { type: 'application/yaml' })
      const url = URL.createObjectURL(file)
      a.href = url
      a.download = `${appDetail.name}.yml`
      a.click()
      URL.revokeObjectURL(url)
    }
    catch {
      notify({ type: 'error', message: t('app.exportFailed') })
    }
  }

  const exportCheck = async () => {
    if (!appDetail)
      return
    if (appDetail.mode !== AppModeEnum.WORKFLOW && appDetail.mode !== AppModeEnum.ADVANCED_CHAT) {
      onExport()
      return
    }

    setShowExportWarning(true)
  }

  const handleConfirmExport = async () => {
    if (!appDetail)
      return
    setShowExportWarning(false)
    try {
      const workflowDraft = await fetchWorkflowDraft(`/apps/${appDetail.id}/workflows/draft`)
      const list = (workflowDraft.environment_variables || []).filter(env => env.value_type === 'secret')
      if (list.length === 0) {
        onExport()
        return
      }
      setSecretEnvList(list)
    }
    catch {
      notify({ type: 'error', message: t('app.exportFailed') })
    }
  }

  const onConfirmDelete = useCallback(async () => {
    if (!appDetail)
      return
    try {
      await deleteApp(appDetail.id)
      notify({ type: 'success', message: t('app.appDeleted') })
      onPlanInfoChanged()
      setAppDetail()
      replace('/apps')
    }
    catch (e: any) {
      notify({
        type: 'error',
        message: `${t('app.appDeleteFailed')}${'message' in e ? `: ${e.message}` : ''}`,
      })
    }
    setShowConfirmDelete(false)
  }, [appDetail, notify, onPlanInfoChanged, replace, setAppDetail, t])

  const { isCurrentWorkspaceEditor } = useAppContext()

  if (!appDetail)
    return null

  const primaryOperations = [
    {
      id: 'edit',
      title: t('app.editApp'),
      icon: <RiEditLine />,
      onClick: () => {
        setOpen(false)
        onDetailExpand?.(false)
        setShowEditModal(true)
      },
    },
    {
      id: 'duplicate',
      title: t('app.duplicate'),
      icon: <RiFileCopy2Line />,
      onClick: () => {
        setOpen(false)
        onDetailExpand?.(false)
        setShowDuplicateModal(true)
      },
    },
    {
      id: 'export',
      title: t('app.export'),
      icon: <RiFileDownloadLine />,
      onClick: exportCheck,
    },
<<<<<<< HEAD
    (appDetail.mode === 'advanced-chat' || appDetail.mode === 'workflow') ? {
=======
  ]

  const secondaryOperations: Operation[] = [
    // Import DSL (conditional)
    ...(appDetail.mode !== AppModeEnum.AGENT_CHAT && (appDetail.mode === AppModeEnum.ADVANCED_CHAT || appDetail.mode === AppModeEnum.WORKFLOW)) ? [{
>>>>>>> a39b50ad
      id: 'import',
      title: t('workflow.common.importDSL'),
      icon: <RiFileUploadLine />,
      onClick: () => {
        setOpen(false)
        onDetailExpand?.(false)
        setShowImportDSLModal(true)
      },
<<<<<<< HEAD
    } : undefined,
    (appDetail.mode === 'completion' || appDetail.mode === 'chat') ? {
      id: 'switch',
      title: t('app.switch'),
      icon: <RiExchange2Line />,
=======
    }] : [],
    // Divider
    {
      id: 'divider-1',
      title: '',
      icon: <></>,
      onClick: () => { /* divider has no action */ },
      type: 'divider' as const,
    },
    // Delete operation
    {
      id: 'delete',
      title: t('common.operation.delete'),
      icon: <RiDeleteBinLine />,
>>>>>>> a39b50ad
      onClick: () => {
        setOpen(false)
        onDetailExpand?.(false)
        setShowConfirmDelete(true)
      },
    },
  ]

  // Keep the switch operation separate as it's not part of the main operations
  const switchOperation = (appDetail.mode !== AppModeEnum.AGENT_CHAT && (appDetail.mode === AppModeEnum.COMPLETION || appDetail.mode === AppModeEnum.CHAT)) ? {
    id: 'switch',
    title: t('app.switch'),
    icon: <RiExchange2Line />,
    onClick: () => {
      setOpen(false)
      onDetailExpand?.(false)
      setShowSwitchModal(true)
    },
  } : null

  return (
    <div>
      {!onlyShowDetail && (
        <button type="button"
          onClick={() => {
            if (isCurrentWorkspaceEditor)
              setOpen(v => !v)
          }}
          className='block w-full'
        >
          <div className='flex flex-col gap-2 rounded-lg p-1 hover:bg-state-base-hover'>
            <div className='flex items-center gap-1'>
              <div className={cn(!expand && 'ml-1')}>
                <AppIcon
                  size={expand ? 'large' : 'small'}
                  iconType={appDetail.icon_type}
                  icon={appDetail.icon}
                  background={appDetail.icon_background}
                  imageUrl={appDetail.icon_url}
                />
              </div>
              {expand && (
                <div className='ml-auto flex items-center justify-center rounded-md p-0.5'>
                  <div className='flex h-5 w-5 items-center justify-center'>
                    <RiEqualizer2Line className='h-4 w-4 text-text-tertiary' />
                  </div>
                </div>
              )}
            </div>
            {!expand && (
              <div className='flex items-center justify-center'>
                <div className='flex h-5 w-5 items-center justify-center rounded-md p-0.5'>
                  <RiEqualizer2Line className='h-4 w-4 text-text-tertiary' />
                </div>
              </div>
            )}
            {expand && (
              <div className='flex flex-col items-start gap-1'>
                <div className='flex w-full'>
                  <div className='system-md-semibold truncate whitespace-nowrap text-text-secondary'>{appDetail.name}</div>
                </div>
                <div className='system-2xs-medium-uppercase whitespace-nowrap text-text-tertiary'>
                  {appDetail.mode === AppModeEnum.ADVANCED_CHAT ? t('app.types.advanced')
                    : appDetail.mode === AppModeEnum.AGENT_CHAT ? t('app.types.agent')
                      : appDetail.mode === AppModeEnum.CHAT ? t('app.types.chatbot')
                        : appDetail.mode === AppModeEnum.COMPLETION ? t('app.types.completion')
                          : t('app.types.workflow')}</div>
              </div>
            )}
          </div>
        </button>
      )}
      <ContentDialog
        show={onlyShowDetail ? openState : open}
        onClose={() => {
          setOpen(false)
          onDetailExpand?.(false)
        }}
        className='absolute bottom-2 left-2 top-2 flex w-[420px] flex-col rounded-2xl !p-0'
      >
        <div className='flex shrink-0 flex-col items-start justify-center gap-3 self-stretch p-4'>
          <div className='flex items-center gap-3 self-stretch'>
            <AppIcon
              size='large'
              iconType={appDetail.icon_type}
              icon={appDetail.icon}
              background={appDetail.icon_background}
              imageUrl={appDetail.icon_url}
            />
            <div className='flex flex-1 flex-col items-start justify-center overflow-hidden'>
              <div className='system-md-semibold w-full truncate text-text-secondary'>{appDetail.name}</div>
              <div className='system-2xs-medium-uppercase text-text-tertiary'>{appDetail.mode === AppModeEnum.ADVANCED_CHAT ? t('app.types.advanced') : appDetail.mode === AppModeEnum.AGENT_CHAT ? t('app.types.agent') : appDetail.mode === AppModeEnum.CHAT ? t('app.types.chatbot') : appDetail.mode === AppModeEnum.COMPLETION ? t('app.types.completion') : t('app.types.workflow')}</div>
            </div>
          </div>
          {/* description */}
          {appDetail.description && (
            <div className='system-xs-regular overflow-wrap-anywhere max-h-[105px] w-full max-w-full overflow-y-auto whitespace-normal break-words text-text-tertiary'>{appDetail.description}</div>
          )}
          {/* operations */}
          <AppOperations
            gap={4}
            primaryOperations={primaryOperations}
            secondaryOperations={secondaryOperations}
          />
        </div>
        <CardView
          appId={appDetail.id}
          isInPanel={true}
          className='flex flex-1 flex-col gap-2 overflow-auto px-2 py-1'
        />
        {/* Switch operation (if available) */}
        {switchOperation && (
          <div className='flex min-h-fit shrink-0 flex-col items-start justify-center gap-3 self-stretch pb-2'>
            <Button
              size={'medium'}
              variant={'ghost'}
              className='gap-0.5'
              onClick={switchOperation.onClick}
            >
              {switchOperation.icon}
              <span className='system-sm-medium text-text-tertiary'>{switchOperation.title}</span>
            </Button>
          </div>
        )}
      </ContentDialog>
      {showSwitchModal && (
        <SwitchAppModal
          inAppDetail
          show={showSwitchModal}
          appDetail={appDetail}
          onClose={() => setShowSwitchModal(false)}
          onSuccess={() => setShowSwitchModal(false)}
        />
      )}
      {showEditModal && (
        <CreateAppModal
          isEditModal
          appName={appDetail.name}
          appIconType={appDetail.icon_type}
          appIcon={appDetail.icon}
          appIconBackground={appDetail.icon_background}
          appIconUrl={appDetail.icon_url}
          appDescription={appDetail.description}
          appMode={appDetail.mode}
          appUseIconAsAnswerIcon={appDetail.use_icon_as_answer_icon}
          max_active_requests={appDetail.max_active_requests ?? null}
          show={showEditModal}
          onConfirm={onEdit}
          onHide={() => setShowEditModal(false)}
        />
      )}
      {showDuplicateModal && (
        <DuplicateAppModal
          appName={appDetail.name}
          icon_type={appDetail.icon_type}
          icon={appDetail.icon}
          icon_background={appDetail.icon_background}
          icon_url={appDetail.icon_url}
          show={showDuplicateModal}
          onConfirm={onCopy}
          onHide={() => setShowDuplicateModal(false)}
        />
      )}
      {showConfirmDelete && (
        <Confirm
          title={t('app.deleteAppConfirmTitle')}
          content={t('app.deleteAppConfirmContent')}
          isShow={showConfirmDelete}
          onConfirm={onConfirmDelete}
          onCancel={() => setShowConfirmDelete(false)}
        />
      )}
      {showImportDSLModal && (
        <UpdateDSLModal
          onCancel={() => setShowImportDSLModal(false)}
          onBackup={exportCheck}
        />
      )}
      {secretEnvList.length > 0 && (
        <DSLExportConfirmModal
          envList={secretEnvList}
          onConfirm={onExport}
          onClose={() => setSecretEnvList([])}
        />
      )}
      {showExportWarning && (
        <Confirm
          type="info"
          isShow={showExportWarning}
          title={t('workflow.sidebar.exportWarning')}
          content={t('workflow.sidebar.exportWarningDesc')}
          onConfirm={handleConfirmExport}
          onCancel={() => setShowExportWarning(false)}
        />
      )}
    </div>
  )
}

export default React.memo(AppInfo)<|MERGE_RESOLUTION|>--- conflicted
+++ resolved
@@ -235,15 +235,11 @@
       icon: <RiFileDownloadLine />,
       onClick: exportCheck,
     },
-<<<<<<< HEAD
-    (appDetail.mode === 'advanced-chat' || appDetail.mode === 'workflow') ? {
-=======
   ]
 
   const secondaryOperations: Operation[] = [
     // Import DSL (conditional)
-    ...(appDetail.mode !== AppModeEnum.AGENT_CHAT && (appDetail.mode === AppModeEnum.ADVANCED_CHAT || appDetail.mode === AppModeEnum.WORKFLOW)) ? [{
->>>>>>> a39b50ad
+    ...(appDetail.mode === AppModeEnum.ADVANCED_CHAT || appDetail.mode === AppModeEnum.WORKFLOW) ? [{
       id: 'import',
       title: t('workflow.common.importDSL'),
       icon: <RiFileUploadLine />,
@@ -252,13 +248,6 @@
         onDetailExpand?.(false)
         setShowImportDSLModal(true)
       },
-<<<<<<< HEAD
-    } : undefined,
-    (appDetail.mode === 'completion' || appDetail.mode === 'chat') ? {
-      id: 'switch',
-      title: t('app.switch'),
-      icon: <RiExchange2Line />,
-=======
     }] : [],
     // Divider
     {
@@ -273,7 +262,6 @@
       id: 'delete',
       title: t('common.operation.delete'),
       icon: <RiDeleteBinLine />,
->>>>>>> a39b50ad
       onClick: () => {
         setOpen(false)
         onDetailExpand?.(false)
@@ -283,7 +271,7 @@
   ]
 
   // Keep the switch operation separate as it's not part of the main operations
-  const switchOperation = (appDetail.mode !== AppModeEnum.AGENT_CHAT && (appDetail.mode === AppModeEnum.COMPLETION || appDetail.mode === AppModeEnum.CHAT)) ? {
+  const switchOperation = (appDetail.mode === AppModeEnum.COMPLETION || appDetail.mode === AppModeEnum.CHAT) ? {
     id: 'switch',
     title: t('app.switch'),
     icon: <RiExchange2Line />,
