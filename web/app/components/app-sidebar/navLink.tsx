--- conflicted
+++ resolved
@@ -80,31 +80,20 @@
       key={name}
       href={href}
       className={classNames(
-<<<<<<< HEAD
-        isActive ? 'bg-state-accent-active font-semibold text-text-accent' : 'text-components-menu-item-text hover:bg-state-base-hover hover:text-components-menu-item-text-hover',
-        'group flex h-9 items-center rounded-md py-2 text-sm font-normal',
-        mode === 'expand' ? 'px-3' : 'px-2.5',
-=======
         isActive
           ? 'system-sm-semibold border-b-[0.25px] border-l-[0.75px] border-r-[0.25px] border-t-[0.75px] border-effects-highlight-lightmode-off bg-components-menu-item-bg-active text-text-accent-light-mode-only'
           : 'system-sm-medium text-components-menu-item-text hover:bg-components-menu-item-bg-hover hover:text-components-menu-item-text-hover',
         'flex h-8 items-center rounded-lg pl-3 pr-1',
->>>>>>> 5bc6e8a4
       )}
       title={mode === 'collapse' ? name : ''}
     >
       {renderIcon()}
       <span
         className={classNames(
-<<<<<<< HEAD
-          'h-4 w-4 shrink-0',
-          mode === 'expand' ? 'mr-2' : 'mr-0',
-=======
           'overflow-hidden whitespace-nowrap transition-all duration-200 ease-in-out',
           mode === 'expand'
             ? 'ml-2 max-w-none opacity-100'
             : 'ml-0 max-w-0 opacity-0',
->>>>>>> 5bc6e8a4
         )}
       >
         {name}
