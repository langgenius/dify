import React, { useEffect } from 'react'
import { useShallow } from 'zustand/react/shallow'
import { RiLayoutRight2Line } from '@remixicon/react'
import { LayoutRight2LineMod } from '../base/icons/src/public/knowledge'
import NavLink from './navLink'
import type { NavIcon } from './navLink'
import AppBasic from './basic'
import AppInfo from './app-info'
import DatasetInfo from './dataset-info'
import useBreakpoints, { MediaType } from '@/hooks/use-breakpoints'
import { useStore as useAppStore } from '@/app/components/app/store'
import cn from '@/utils/classnames'

export type IAppDetailNavProps = {
  iconType?: 'app' | 'dataset' | 'notion';
  title: string;
  desc: string;
  isExternal?: boolean;
  icon: string;
  icon_background: string;
  navigation: Array<{
    name: string;
    href: string;
    icon: NavIcon;
    selectedIcon: NavIcon;
  }>;
  extraInfo?: (modeState: string) => React.ReactNode;
}

const AppDetailNav = ({
  title,
  desc,
  isExternal,
  icon,
  icon_background,
  navigation,
  extraInfo,
  iconType = 'app',
}: IAppDetailNavProps) => {
  const { appSidebarExpand, setAppSiderbarExpand } = useAppStore(
    useShallow(state => ({
      appSidebarExpand: state.appSidebarExpand,
      setAppSiderbarExpand: state.setAppSiderbarExpand,
    })),
  )
  const media = useBreakpoints()
  const isMobile = media === MediaType.mobile
  const expand = appSidebarExpand === 'expand'

  const handleToggle = (state: string) => {
    setAppSiderbarExpand(state === 'expand' ? 'collapse' : 'expand')
  }

  useEffect(() => {
    if (appSidebarExpand) {
      localStorage.setItem('app-detail-collapse-or-expand', appSidebarExpand)
      setAppSiderbarExpand(appSidebarExpand)
    }
  }, [appSidebarExpand, setAppSiderbarExpand])

  return (
    <div
      className={`
<<<<<<< HEAD
        shrink-0 flex flex-col bg-background-default-subtle border-r border-divider-burn transition-all
        ${expand ? 'w-[340px]' : 'w-14'}
=======
        flex shrink-0 flex-col border-r border-divider-burn bg-background-default-subtle transition-all
        ${expand ? 'w-[216px]' : 'w-14'}
>>>>>>> ef1c1a12
      `}
    >
      <div
        className={`
          shrink-0
          ${expand ? 'p-2' : 'p-1'}
        `}
      >
        {iconType === 'app' && <AppInfo expand={expand} />}
        {iconType === 'dataset' && (
          <DatasetInfo
            name={title}
            description={desc}
            isExternal={isExternal}
            expand={expand}
            extraInfo={extraInfo && extraInfo(appSidebarExpand)}
          />
        )}
        {!['app', 'dataset'].includes(iconType) && (
          <AppBasic
            mode={appSidebarExpand}
            iconType={iconType}
            icon={icon}
            icon_background={icon_background}
            name={title}
            type={desc}
            isExternal={isExternal}
          />
        )}
      </div>
<<<<<<< HEAD
      <div className="px-4">
        <div
          className={cn(
            'mt-1 mx-auto h-[1px] bg-divider-subtle',
            !expand && 'w-6',
          )}
        />
=======
      <div className='px-4'>
        <div className={cn('mx-auto mt-1 h-[1px] bg-divider-subtle', !expand && 'w-6')} />
>>>>>>> ef1c1a12
      </div>
      <nav
        className={`
          grow space-y-1
          ${expand ? 'p-4' : 'px-2.5 py-4'}
        `}
      >
        {navigation.map((item, index) => {
          return (
            <NavLink
              key={index}
              mode={appSidebarExpand}
              iconMap={{ selected: item.selectedIcon, normal: item.icon }}
              name={item.name}
              href={item.href}
            />
          )
        })}
      </nav>
      {!isMobile && (
        <div
          className={`
              shrink-0 py-3
              ${expand ? 'px-6' : 'px-4'}
            `}
        >
          <div
            className="flex items-center justify-center w-6 h-6 text-gray-500 cursor-pointer"
            onClick={() => handleToggle(appSidebarExpand)}
          >
<<<<<<< HEAD
            {expand ? (
              <RiLayoutRight2Line className="w-5 h-5 text-components-menu-item-text" />
            ) : (
              <LayoutRight2LineMod className="w-5 h-5 text-components-menu-item-text" />
            )}
=======
            <div
              className='flex h-6 w-6 cursor-pointer items-center justify-center text-gray-500'
              onClick={() => handleToggle(appSidebarExpand)}
            >
              {
                expand
                  ? <RiLayoutRight2Line className='h-5 w-5 text-components-menu-item-text' />
                  : <LayoutRight2LineMod className='h-5 w-5 text-components-menu-item-text' />
              }
            </div>
>>>>>>> ef1c1a12
          </div>
        </div>
      )}
    </div>
  )
}

export default React.memo(AppDetailNav)<|MERGE_RESOLUTION|>--- conflicted
+++ resolved
@@ -61,13 +61,8 @@
   return (
     <div
       className={`
-<<<<<<< HEAD
-        shrink-0 flex flex-col bg-background-default-subtle border-r border-divider-burn transition-all
+        flex shrink-0 flex-col border-r border-divider-burn bg-background-default-subtle transition-all
         ${expand ? 'w-[340px]' : 'w-14'}
-=======
-        flex shrink-0 flex-col border-r border-divider-burn bg-background-default-subtle transition-all
-        ${expand ? 'w-[216px]' : 'w-14'}
->>>>>>> ef1c1a12
       `}
     >
       <div
@@ -98,18 +93,13 @@
           />
         )}
       </div>
-<<<<<<< HEAD
       <div className="px-4">
         <div
           className={cn(
-            'mt-1 mx-auto h-[1px] bg-divider-subtle',
+            'mx-auto mt-1 h-[1px] bg-divider-subtle',
             !expand && 'w-6',
           )}
         />
-=======
-      <div className='px-4'>
-        <div className={cn('mx-auto mt-1 h-[1px] bg-divider-subtle', !expand && 'w-6')} />
->>>>>>> ef1c1a12
       </div>
       <nav
         className={`
@@ -137,27 +127,14 @@
             `}
         >
           <div
-            className="flex items-center justify-center w-6 h-6 text-gray-500 cursor-pointer"
+            className="flex h-6 w-6 cursor-pointer items-center justify-center text-gray-500"
             onClick={() => handleToggle(appSidebarExpand)}
           >
-<<<<<<< HEAD
             {expand ? (
-              <RiLayoutRight2Line className="w-5 h-5 text-components-menu-item-text" />
+              <RiLayoutRight2Line className="h-5 w-5 text-components-menu-item-text" />
             ) : (
-              <LayoutRight2LineMod className="w-5 h-5 text-components-menu-item-text" />
+              <LayoutRight2LineMod className="h-5 w-5 text-components-menu-item-text" />
             )}
-=======
-            <div
-              className='flex h-6 w-6 cursor-pointer items-center justify-center text-gray-500'
-              onClick={() => handleToggle(appSidebarExpand)}
-            >
-              {
-                expand
-                  ? <RiLayoutRight2Line className='h-5 w-5 text-components-menu-item-text' />
-                  : <LayoutRight2LineMod className='h-5 w-5 text-components-menu-item-text' />
-              }
-            </div>
->>>>>>> ef1c1a12
           </div>
         </div>
       )}
