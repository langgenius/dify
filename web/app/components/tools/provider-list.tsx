'use client'
import { useEffect, useMemo, useState } from 'react'
import cn from 'classnames'
import { useTranslation } from 'react-i18next'
import { RiCloseLine } from '@remixicon/react'
import type { Collection } from './types'
import { useTabSearchParams } from '@/hooks/use-tab-searchparams'
import TabSliderNew from '@/app/components/base/tab-slider-new'
import LabelFilter from '@/app/components/tools/labels/filter'
import SearchInput from '@/app/components/base/search-input'
import { DotsGrid } from '@/app/components/base/icons/src/vender/line/general'
import { Colors } from '@/app/components/base/icons/src/vender/line/others'
import { Route } from '@/app/components/base/icons/src/vender/line/mapsAndTravel'
import CustomCreateCard from '@/app/components/tools/provider/custom-create-card'
// import ContributeCard from '@/app/components/tools/provider/contribute'
import ProviderCard from '@/app/components/tools/provider/card'
import ProviderDetail from '@/app/components/tools/provider/detail'
import Empty from '@/app/components/tools/add-tool-modal/empty'
import { fetchCollectionList } from '@/service/tools'

const ProviderList = () => {
  const { t } = useTranslation()

  const [activeTab, setActiveTab] = useTabSearchParams({
    defaultTab: 'builtin',
  })
  const options = [
    { value: 'builtin', text: t('tools.type.builtIn'), icon: <DotsGrid className='w-[14px] h-[14px] mr-1' /> },
    { value: 'api', text: t('tools.type.custom'), icon: <Colors className='w-[14px] h-[14px] mr-1' /> },
    { value: 'workflow', text: t('tools.type.workflow'), icon: <Route className='w-[14px] h-[14px] mr-1' /> },
  ]
  const [tagFilterValue, setTagFilterValue] = useState<string[]>([])
  const handleTagsChange = (value: string[]) => {
    setTagFilterValue(value)
  }
  const [keywords, setKeywords] = useState<string>('')
  const handleKeywordsChange = (value: string) => {
    setKeywords(value)
  }

  const [collectionList, setCollectionList] = useState<Collection[]>([])
  const filteredCollectionList = useMemo(() => {
    return collectionList.filter((collection) => {
      if (collection.type !== activeTab)
        return false
      if (tagFilterValue.length > 0 && (!collection.labels || collection.labels.every(label => !tagFilterValue.includes(label))))
        return false
      if (keywords)
        return collection.name.toLowerCase().includes(keywords.toLowerCase())
      return true
    })
  }, [activeTab, tagFilterValue, keywords, collectionList])
  const getProviderList = async () => {
    const list = await fetchCollectionList()
    setCollectionList([...list])
  }
  useEffect(() => {
    getProviderList()
  }, [])

  const [currentProvider, setCurrentProvider] = useState<Collection | undefined>()
  useEffect(() => {
    if (currentProvider && collectionList.length > 0) {
      const newCurrentProvider = collectionList.find(collection => collection.id === currentProvider.id)
      setCurrentProvider(newCurrentProvider)
    }
  }, [collectionList, currentProvider])

  return (
    <div className='relative flex h-0 overflow-hidden bg-gray-100 shrink-0 grow'>
      <div className='relative flex flex-col overflow-y-auto bg-gray-100 grow'>
        <div className={cn(
          'sticky top-0 flex justify-between items-center pt-4 px-12 pb-2 leading-[56px] bg-gray-100 z-20 flex-wrap gap-y-2',
          currentProvider && 'pr-6',
        )}>
          <TabSliderNew
            value={activeTab}
            onChange={(state) => {
              setActiveTab(state)
              if (state !== activeTab)
                setCurrentProvider(undefined)
            }}
            options={options}
          />
          <div className='flex items-center gap-2'>
            <LabelFilter value={tagFilterValue} onChange={handleTagsChange} />
            <SearchInput className='w-[200px]' value={keywords} onChange={handleKeywordsChange} />
          </div>
        </div>
        <div className={cn(
          'relative grid content-start grid-cols-1 gap-4 px-12 pt-2 pb-4 sm:grid-cols-2 md:grid-cols-3 lg:grid-cols-4 grow shrink-0',
          currentProvider && 'pr-6 sm:grid-cols-1 md:grid-cols-2 lg:grid-cols-3',
        )}>
          {/* {activeTab === 'builtin' && <ContributeCard />} */}
          {activeTab === 'api' && <CustomCreateCard onRefreshData={getProviderList} />}
          {filteredCollectionList.map(collection => (
            <ProviderCard
              active={currentProvider?.id === collection.id}
              onSelect={() => setCurrentProvider(collection)}
              key={collection.id}
              collection={collection}
            />
          ))}
          {!filteredCollectionList.length && <div className='absolute -translate-x-1/2 -translate-y-1/2 top-1/2 left-1/2'><Empty /></div>}
        </div>
      </div>
      <div className={cn(
        'shrink-0 w-0 border-l-[0.5px] border-black/8 overflow-y-auto transition-all duration-200 ease-in-out',
        currentProvider && 'w-[420px]',
      )}>
        {currentProvider && <ProviderDetail collection={currentProvider} onRefreshData={getProviderList} />}
      </div>
<<<<<<< HEAD
      <div className='absolute p-1 cursor-pointer top-5 right-5' onClick={() => setCurrentProvider(undefined)}><XClose className='w-4 h-4' /></div>
=======
      <div className='absolute top-5 right-5 p-1 cursor-pointer' onClick={() => setCurrentProvider(undefined)}><RiCloseLine className='w-4 h-4'/></div>
>>>>>>> 91d38a53
    </div>
  )
}
ProviderList.displayName = 'ToolProviderList'
export default ProviderList<|MERGE_RESOLUTION|>--- conflicted
+++ resolved
@@ -110,11 +110,7 @@
       )}>
         {currentProvider && <ProviderDetail collection={currentProvider} onRefreshData={getProviderList} />}
       </div>
-<<<<<<< HEAD
-      <div className='absolute p-1 cursor-pointer top-5 right-5' onClick={() => setCurrentProvider(undefined)}><XClose className='w-4 h-4' /></div>
-=======
       <div className='absolute top-5 right-5 p-1 cursor-pointer' onClick={() => setCurrentProvider(undefined)}><RiCloseLine className='w-4 h-4'/></div>
->>>>>>> 91d38a53
     </div>
   )
 }
