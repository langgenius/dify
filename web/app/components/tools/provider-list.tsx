--- conflicted
+++ resolved
@@ -9,30 +9,20 @@
 import LabelFilter from '@/app/components/tools/labels/filter'
 import Input from '@/app/components/base/input'
 import ProviderDetail from '@/app/components/tools/provider/detail'
-<<<<<<< HEAD
 import Empty from '@/app/components/plugins/marketplace/empty'
 import CustomCreateCard from '@/app/components/tools/provider/custom-create-card'
 import WorkflowToolEmpty from '@/app/components/tools/add-tool-modal/empty'
 import Card from '@/app/components/plugins/card'
 import CardMoreInfo from '@/app/components/plugins/card/card-more-info'
 import PluginDetailPanel from '@/app/components/plugins/plugin-detail-panel'
-import { useSelector as useAppContextSelector } from '@/context/app-context'
 import { useAllToolProviders } from '@/service/use-tools'
 import { useInstalledPluginList, useInvalidateInstalledPluginList } from '@/service/use-plugins'
-
-const ProviderList = () => {
-  const { t } = useTranslation()
-  const containerRef = useRef<HTMLDivElement>(null)
-  const { enable_marketplace } = useAppContextSelector(s => s.systemFeatures)
-=======
-import Empty from '@/app/components/tools/add-tool-modal/empty'
-import { fetchCollectionList } from '@/service/tools'
 import { useGlobalPublicStore } from '@/context/global-public-context'
 
 const ProviderList = () => {
   const { t } = useTranslation()
-  const { systemFeatures } = useGlobalPublicStore()
->>>>>>> 849994d3
+  const { enable_marketplace } = useGlobalPublicStore(s => s.systemFeatures)
+  const containerRef = useRef<HTMLDivElement>(null)
 
   const [activeTab, setActiveTab] = useTabSearchParams({
     defaultTab: 'builtin',
@@ -103,43 +93,47 @@
               />
             </div>
           </div>
-          {(filteredCollectionList.length > 0 || activeTab !== 'builtin') && (
-            <div className={cn(
-              'relative grid shrink-0 grid-cols-1 content-start gap-4 px-12 pb-4 pt-2 sm:grid-cols-2 md:grid-cols-3 lg:grid-cols-4',
-              !filteredCollectionList.length && activeTab === 'workflow' && 'grow',
-            )}>
-              {activeTab === 'api' && <CustomCreateCard onRefreshData={refetch} />}
-              {filteredCollectionList.map(collection => (
-                <div
-                  key={collection.id}
-                  onClick={() => setCurrentProvider(collection)}
-                >
-                  <Card
-                    className={cn(
-                      'cursor-pointer border-[1.5px] border-transparent',
-                      currentProvider?.id === collection.id && 'border-components-option-card-option-selected-border',
-                    )}
-                    hideCornerMark
-                    payload={{
-                      ...collection,
-                      brief: collection.description,
-                      org: collection.plugin_id ? collection.plugin_id.split('/')[0] : '',
-                      name: collection.plugin_id ? collection.plugin_id.split('/')[1] : collection.name,
-                    } as any}
-                    footer={
-                      <CardMoreInfo
-                        tags={collection.labels}
-                      />
-                    }
-                  />
-                </div>
-              ))}
-              {!filteredCollectionList.length && activeTab === 'workflow' && <div className='absolute left-1/2 top-1/2 -translate-x-1/2 -translate-y-1/2'><WorkflowToolEmpty /></div>}
-            </div>
-          )}
-          {!filteredCollectionList.length && activeTab === 'builtin' && (
-            <Empty lightCard text={t('tools.noTools')} className='h-[224px] px-12' />
-          )}
+          {
+            (filteredCollectionList.length > 0 || activeTab !== 'builtin') && (
+              <div className={cn(
+                'relative grid shrink-0 grid-cols-1 content-start gap-4 px-12 pb-4 pt-2 sm:grid-cols-2 md:grid-cols-3 lg:grid-cols-4',
+                !filteredCollectionList.length && activeTab === 'workflow' && 'grow',
+              )}>
+                {activeTab === 'api' && <CustomCreateCard onRefreshData={refetch} />}
+                {filteredCollectionList.map(collection => (
+                  <div
+                    key={collection.id}
+                    onClick={() => setCurrentProvider(collection)}
+                  >
+                    <Card
+                      className={cn(
+                        'cursor-pointer border-[1.5px] border-transparent',
+                        currentProvider?.id === collection.id && 'border-components-option-card-option-selected-border',
+                      )}
+                      hideCornerMark
+                      payload={{
+                        ...collection,
+                        brief: collection.description,
+                        org: collection.plugin_id ? collection.plugin_id.split('/')[0] : '',
+                        name: collection.plugin_id ? collection.plugin_id.split('/')[1] : collection.name,
+                      } as any}
+                      footer={
+                        <CardMoreInfo
+                          tags={collection.labels}
+                        />
+                      }
+                    />
+                  </div>
+                ))}
+                {!filteredCollectionList.length && activeTab === 'workflow' && <div className='absolute left-1/2 top-1/2 -translate-x-1/2 -translate-y-1/2'><WorkflowToolEmpty /></div>}
+              </div>
+            )
+          }
+          {
+            !filteredCollectionList.length && activeTab === 'builtin' && (
+              <Empty lightCard text={t('tools.noTools')} className='h-[224px] px-12' />
+            )
+          }
           {
             enable_marketplace && activeTab === 'builtin' && (
               <Marketplace
@@ -151,33 +145,8 @@
               />
             )
           }
-        </div>
-<<<<<<< HEAD
-=======
-        <div className={cn(
-          'relative grid content-start grid-cols-1 gap-4 px-12 pt-2 pb-4 sm:grid-cols-2 md:grid-cols-3 lg:grid-cols-4 grow shrink-0',
-          currentProvider && 'pr-6 sm:grid-cols-1 md:grid-cols-2 lg:grid-cols-3',
-        )}>
-          {activeTab === 'builtin' && !systemFeatures.branding.enabled && <ContributeCard />}
-          {activeTab === 'api' && <CustomCreateCard onRefreshData={getProviderList} />}
-          {filteredCollectionList.map(collection => (
-            <ProviderCard
-              active={currentProvider?.id === collection.id}
-              onSelect={() => setCurrentProvider(collection)}
-              key={collection.id}
-              collection={collection}
-            />
-          ))}
-          {!filteredCollectionList.length && <div className='absolute top-1/2 left-1/2 -translate-x-1/2 -translate-y-1/2'><Empty /></div>}
-        </div>
-      </div>
-      <div className={cn(
-        'shrink-0 w-0 border-l-[0.5px] border-black/8 overflow-y-auto transition-all duration-200 ease-in-out',
-        currentProvider && 'w-[420px]',
-      )}>
-        {currentProvider && <ProviderDetail collection={currentProvider} onRefreshData={getProviderList} />}
->>>>>>> 849994d3
-      </div>
+        </div >
+      </div >
       {currentProvider && !currentProvider.plugin_id && (
         <ProviderDetail
           collection={currentProvider}
