--- conflicted
+++ resolved
@@ -33,20 +33,10 @@
   const hasTitle = t(`tools.addToolModal.${renderType}.title`) !== `tools.addToolModal.${renderType}.title`
 
   return (
-<<<<<<< HEAD
-    <div className='flex flex-col items-center'>
-      <div className="h-[149px] w-[163px] shrink-0 bg-[url('/assets/empty.png')] bg-cover bg-no-repeat"></div>
-      <div className='mb-1 text-[13px] font-medium leading-[18px] text-text-primary'>
-        {t(`tools.addToolModal.${searchParams.get('category') === 'workflow' ? 'emptyTitle' : 'emptyTitleCustom'}`)}
-      </div>
-      <div className='text-[13px] leading-[18px] text-text-tertiary'>
-        {t(`tools.addToolModal.${searchParams.get('category') === 'workflow' ? 'emptyTip' : 'emptyTipCustom'}`)}
-=======
     <div className='flex h-[336px] flex-col items-center justify-center'>
       <NoToolPlaceholder />
       <div className='mb-1 mt-2 text-[13px] font-medium leading-[18px] text-text-primary'>
         {hasTitle ? t(`tools.addToolModal.${renderType}.title`) : 'No tools available'}
->>>>>>> c2c69ffb
       </div>
       {(!isAgent && hasTitle) && (
         <Comp className={cn('flex items-center text-[13px] leading-[18px] text-text-tertiary', hasLink && 'cursor-pointer hover:text-text-accent')} {...linkProps}>
