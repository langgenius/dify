'use client'
import type { FC } from 'react'
import React, { useState } from 'react'
import { useTranslation } from 'react-i18next'
<<<<<<< HEAD
import produce from 'immer'
import type { Emoji, WorkflowToolProviderOutputParameter, WorkflowToolProviderParameter, WorkflowToolProviderRequest } from '../types'
=======
import { produce } from 'immer'
import type { Emoji, WorkflowToolProviderParameter, WorkflowToolProviderRequest } from '../types'
>>>>>>> fb6f05c2
import cn from '@/utils/classnames'
import Drawer from '@/app/components/base/drawer-plus'
import Input from '@/app/components/base/input'
import Textarea from '@/app/components/base/textarea'
import Button from '@/app/components/base/button'
import Toast from '@/app/components/base/toast'
import EmojiPicker from '@/app/components/base/emoji-picker'
import AppIcon from '@/app/components/base/app-icon'
import MethodSelector from '@/app/components/tools/workflow-tool/method-selector'
import LabelSelector from '@/app/components/tools/labels/selector'
import ConfirmModal from '@/app/components/tools/workflow-tool/confirm-modal'
import Tooltip from '@/app/components/base/tooltip'
import { VarType } from '@/app/components/workflow/types'

type Props = {
  isAdd?: boolean
  payload: any
  onHide: () => void
  onRemove?: () => void
  onCreate?: (payload: WorkflowToolProviderRequest & { workflow_app_id: string }) => void
  onSave?: (payload: WorkflowToolProviderRequest & Partial<{
    workflow_app_id: string
    workflow_tool_id: string
  }>) => void
}
// Add and Edit
const WorkflowToolAsModal: FC<Props> = ({
  isAdd,
  payload,
  onHide,
  onRemove,
  onSave,
  onCreate,
}) => {
  const { t } = useTranslation()

  const [showEmojiPicker, setShowEmojiPicker] = useState<boolean>(false)
  const [emoji, setEmoji] = useState<Emoji>(payload.icon)
  const [label, setLabel] = useState<string>(payload.label)
  const [name, setName] = useState(payload.name)
  const [description, setDescription] = useState(payload.description)
  const [parameters, setParameters] = useState<WorkflowToolProviderParameter[]>(payload.parameters)
  const [outputParameters, setOutputParameters] = useState<WorkflowToolProviderOutputParameter[]>(payload.outputParameters)

  const reservedOutputParameters: WorkflowToolProviderOutputParameter[] = [
    {
      name: 'text',
      description: t('workflow.nodes.tool.outputVars.text'),
      type: VarType.string,
      reserved: true,
    },
    {
      name: 'files',
      description: t('workflow.nodes.tool.outputVars.files.title'),
      type: VarType.arrayFile,
      reserved: true,
    },
    {
      name: 'json',
      description: t('workflow.nodes.tool.outputVars.json'),
      type: VarType.arrayObject,
      reserved: true,
    },
  ]
  const handleInputParameterChange = <K extends keyof WorkflowToolProviderParameter>(
    key: K,
    value: WorkflowToolProviderParameter[K],
    index: number,
  ) => {
    const newData = produce(parameters, (draft: WorkflowToolProviderParameter[]) => {
      draft[index][key] = value
    })
    setParameters(newData)
  }

  const handleOutputParameterChange = <K extends keyof WorkflowToolProviderOutputParameter>(
    key: K,
    value: WorkflowToolProviderOutputParameter[K],
    index: number,
  ) => {
    const newData = produce(outputParameters, (draft: WorkflowToolProviderOutputParameter[]) => {
      draft[index][key] = value
    })
    setOutputParameters(newData)
  }

  const handleParameterChange = (
    type: 'input' | 'output',
    key: string,
    value: any,
    index: number,
  ) => {
    if (type === 'input')
      handleInputParameterChange(key as keyof WorkflowToolProviderParameter, value, index)
    else if (type === 'output')
      handleOutputParameterChange(key as keyof WorkflowToolProviderOutputParameter, value, index)
  }
  const [labels, setLabels] = useState<string[]>(payload.labels)
  const handleLabelSelect = (value: string[]) => {
    setLabels(value)
  }
  const [privacyPolicy, setPrivacyPolicy] = useState(payload.privacy_policy)
  const [showModal, setShowModal] = useState(false)

  const isNameValid = (name: string) => {
    // when the user has not input anything, no need for a warning
    if (name === '')
      return true

    return /^\w+$/.test(name)
  }

  const isOutputParameterReserved = (name: string) => {
    return ['text', 'files', 'json'].includes(name)
  }

  const typeMap: Record<string, { type: string; items?: { type: string } }> = {
    [VarType.string]: { type: 'string' },
    [VarType.number]: { type: 'number' },
    [VarType.integer]: { type: 'number' },
    [VarType.secret]: { type: 'string' },
    [VarType.boolean]: { type: 'boolean' },
    [VarType.object]: { type: 'object' },
    [VarType.file]: { type: 'file' }, // `file` is not standard json schema type, but here use to display
    [VarType.array]: { type: 'array', items: { type: 'string' } },
    [VarType.arrayString]: { type: 'array', items: { type: 'string' } },
    [VarType.arrayNumber]: { type: 'array', items: { type: 'number' } },
    [VarType.arrayObject]: { type: 'array', items: { type: 'object' } },
    [VarType.arrayBoolean]: { type: 'array', items: { type: 'boolean' } },
    [VarType.arrayFile]: { type: 'array', items: { type: 'file' } }, // `file` is not standard json schema type, but here use to display
    [VarType.any]: { type: 'string' },
    [VarType.arrayAny]: { type: 'array' },
  }

  const onConfirm = () => {
    let errorMessage = ''
    if (!label)
      errorMessage = t('common.errorMsg.fieldRequired', { field: t('tools.createTool.name') })

    if (!name)
      errorMessage = t('common.errorMsg.fieldRequired', { field: t('tools.createTool.nameForToolCall') })

    if (!isNameValid(name))
      errorMessage = t('tools.createTool.nameForToolCall') + t('tools.createTool.nameForToolCallTip')

    if (outputParameters.some(item => isOutputParameterReserved(item.name)))
      errorMessage = t('tools.createTool.toolOutput.reservedParameterDuplicateTip')

    if (errorMessage) {
      Toast.notify({
        type: 'error',
        message: errorMessage,
      })
      return
    }

    const requestParams = {
      name,
      description,
      icon: emoji,
      label,
      parameters: parameters.map(item => ({
        name: item.name,
        description: item.description,
        form: item.form,
      })),
      output_schema: {
        type: 'object',
        properties: outputParameters.reduce((acc: Record<string, any>, item) => {
          if (!item.type)
            return acc

          const schemaInfo = typeMap[item.type]
          if (schemaInfo) {
            acc[item.name] = {
              description: item.description,
              ...schemaInfo,
            }
          }
          return acc
        }, {}),
      },
      labels,
      privacy_policy: privacyPolicy,
    }
    if (!isAdd) {
      onSave?.({
        ...requestParams,
        workflow_tool_id: payload.workflow_tool_id,
      })
    }
    else {
      onCreate?.({
        ...requestParams,
        workflow_app_id: payload.workflow_app_id,
      })
    }
  }

  return (
    <>
      <Drawer
        isShow
        onHide={onHide}
        title={t('workflow.common.workflowAsTool')!}
        panelClassName='mt-2 !w-[640px]'
        maxWidthClassName='!max-w-[640px]'
        height='calc(100vh - 16px)'
        headerClassName='!border-b-divider'
        body={
          <div className='flex h-full flex-col'>
            <div className='h-0 grow space-y-4 overflow-y-auto px-6 py-3'>
              {/* name & icon */}
              <div>
                <div className='system-sm-medium py-2 text-text-primary'>{t('tools.createTool.name')} <span className='ml-1 text-red-500'>*</span></div>
                <div className='flex items-center justify-between gap-3'>
                  <AppIcon size='large' onClick={() => { setShowEmojiPicker(true) }} className='cursor-pointer' iconType='emoji' icon={emoji.content} background={emoji.background} />
                  <Input
                    className='h-10 grow'
                    placeholder={t('tools.createTool.toolNamePlaceHolder')!}
                    value={label}
                    onChange={e => setLabel(e.target.value)}
                  />
                </div>
              </div>
              {/* name for tool call */}
              <div>
                <div className='system-sm-medium flex items-center py-2 text-text-primary'>
                  {t('tools.createTool.nameForToolCall')} <span className='ml-1 text-red-500'>*</span>
                  <Tooltip
                    popupContent={
                      <div className='w-[180px]'>
                        {t('tools.createTool.nameForToolCallPlaceHolder')}
                      </div>
                    }
                  />
                </div>
                <Input
                  className='h-10'
                  placeholder={t('tools.createTool.nameForToolCallPlaceHolder')!}
                  value={name}
                  onChange={e => setName(e.target.value)}
                />
                {!isNameValid(name) && (
                  <div className='text-xs leading-[18px] text-red-500'>{t('tools.createTool.nameForToolCallTip')}</div>
                )}
              </div>
              {/* description */}
              <div>
                <div className='system-sm-medium py-2 text-text-primary'>{t('tools.createTool.description')}</div>
                <Textarea
                  placeholder={t('tools.createTool.descriptionPlaceholder') || ''}
                  value={description}
                  onChange={e => setDescription(e.target.value)}
                />
              </div>
              {/* Tool Input  */}
              <div>
                <div className='system-sm-medium py-2 text-text-primary'>{t('tools.createTool.toolInput.title')}</div>
                <div className='w-full overflow-x-auto rounded-lg border border-divider-regular'>
                  <table className='w-full text-xs font-normal leading-[18px] text-text-secondary'>
                    <thead className='uppercase text-text-tertiary'>
                      <tr className='border-b border-divider-regular'>
                        <th className="w-[156px] p-2 pl-3 font-medium">{t('tools.createTool.toolInput.name')}</th>
                        <th className="w-[102px] p-2 pl-3 font-medium">{t('tools.createTool.toolInput.method')}</th>
                        <th className="p-2 pl-3 font-medium">{t('tools.createTool.toolInput.description')}</th>
                      </tr>
                    </thead>
                    <tbody>
                      {parameters.map((item, index) => (
                        <tr key={index} className='border-b border-divider-regular last:border-0'>
                          <td className="max-w-[156px] p-2 pl-3">
                            <div className='text-[13px] leading-[18px]'>
                              <div title={item.name} className='flex'>
                                <span className='truncate font-medium text-text-primary'>{item.name}</span>
                                <span className='shrink-0 pl-1 text-xs leading-[18px] text-[#ec4a0a]'>{item.required ? t('tools.createTool.toolInput.required') : ''}</span>
                              </div>
                              <div className='text-text-tertiary'>{item.type}</div>
                            </div>
                          </td>
                          <td>
                            {item.name === '__image' && (
                              <div className={cn(
                                'flex h-9 min-h-[56px] cursor-default items-center gap-1 bg-transparent px-3 py-2',
                              )}>
                                <div className={cn('grow truncate text-[13px] leading-[18px] text-text-secondary')}>
                                  {t('tools.createTool.toolInput.methodParameter')}
                                </div>
                              </div>
                            )}
                            {item.name !== '__image' && (
                              <MethodSelector value={item.form} onChange={value => handleParameterChange('input', 'form', value, index)} />
                            )}
                          </td>
                          <td className="w-[236px] p-2 pl-3 text-text-tertiary">
                            <input
                              type='text'
                              className='w-full appearance-none bg-transparent text-[13px] font-normal leading-[18px] text-text-secondary caret-primary-600 outline-none placeholder:text-text-quaternary'
                              placeholder={t('tools.createTool.toolInput.descriptionPlaceholder')!}
                              value={item.description}
                              onChange={e => handleParameterChange('input', 'description', e.target.value, index)}
                            />
                          </td>
                        </tr>
                      ))}
                    </tbody>
                  </table>
                </div>
              </div>
              {/* Tool Output  */}
              <div>
                <div className='system-sm-medium py-2 text-text-primary'>{t('tools.createTool.toolOutput.title')}</div>
                <div className='w-full overflow-x-auto rounded-lg border border-divider-regular'>
                  <table className='w-full text-xs font-normal leading-[18px] text-text-secondary'>
                    <thead className='uppercase text-text-tertiary'>
                      <tr className='border-b border-divider-regular'>
                        <th className="w-[156px] p-2 pl-3 font-medium">{t('tools.createTool.name')}</th>
                        <th className="p-2 pl-3 font-medium">{t('tools.createTool.toolOutput.description')}</th>
                      </tr>
                    </thead>
                    <tbody>
                      {[...reservedOutputParameters, ...outputParameters].map((item, index) => (
                        <tr key={index} className='border-b border-divider-regular last:border-0'>
                          <td className="max-w-[156px] p-2 pl-3">
                            <div className='text-[13px] leading-[18px]'>
                              <div title={item.name} className='flex'>
                                <span className='truncate font-medium text-text-primary'>{item.name}</span>
                                <span className='shrink-0 pl-1 text-xs leading-[18px] text-[#ec4a0a]'>{item.reserved ? t('tools.createTool.toolOutput.reserved') : ''}</span>
                              </div>
                              <div className='text-text-tertiary'>{item.type}</div>
                            </div>
                          </td>
                          <td className="w-[236px] p-2 pl-3 text-text-tertiary">
                            <input
                              disabled={item.reserved}
                              type='text'
                              className='w-full appearance-none bg-transparent text-[13px] font-normal leading-[18px] text-text-secondary caret-primary-600 outline-none placeholder:text-text-quaternary'
                              placeholder={t('tools.createTool.toolOutput.descriptionPlaceholder')!}
                              value={item.description}
                              onChange={item.reserved
                                ? undefined
                                : e => handleParameterChange('output', 'description', e.target.value, index - reservedOutputParameters.length)
                              }
                            />
                          </td>
                        </tr>
                      ))}
                    </tbody>
                  </table>
                </div>
              </div>
              {/* Tags */}
              <div>
                <div className='system-sm-medium py-2 text-text-primary'>{t('tools.createTool.toolInput.label')}</div>
                <LabelSelector value={labels} onChange={handleLabelSelect} />
              </div>
              {/* Privacy Policy */}
              <div>
                <div className='system-sm-medium py-2 text-text-primary'>{t('tools.createTool.privacyPolicy')}</div>
                <Input
                  className='h-10'
                  value={privacyPolicy}
                  onChange={e => setPrivacyPolicy(e.target.value)}
                  placeholder={t('tools.createTool.privacyPolicyPlaceholder') || ''} />
              </div>
            </div>
            <div className={cn((!isAdd && onRemove) ? 'justify-between' : 'justify-end', 'mt-2 flex shrink-0 rounded-b-[10px] border-t border-divider-regular bg-background-section-burn px-6 py-4')} >
              {!isAdd && onRemove && (
                <Button variant='warning' onClick={onRemove}>{t('common.operation.delete')}</Button>
              )}
              <div className='flex space-x-2 '>
                <Button onClick={onHide}>{t('common.operation.cancel')}</Button>
                <Button variant='primary' onClick={() => {
                  if (isAdd)
                    onConfirm()
                  else
                    setShowModal(true)
                }}>{t('common.operation.save')}</Button>
              </div>
            </div>
          </div>
        }
        isShowMask={true}
        clickOutsideNotOpen={true}
      />
      {showEmojiPicker && <EmojiPicker
        onSelect={(icon, icon_background) => {
          setEmoji({ content: icon, background: icon_background })
          setShowEmojiPicker(false)
        }}
        onClose={() => {
          setShowEmojiPicker(false)
        }}
      />}
      {showModal && (
        <ConfirmModal
          show={showModal}
          onClose={() => setShowModal(false)}
          onConfirm={onConfirm}
        />
      )}
    </>

  )
}
export default React.memo(WorkflowToolAsModal)<|MERGE_RESOLUTION|>--- conflicted
+++ resolved
@@ -2,13 +2,8 @@
 import type { FC } from 'react'
 import React, { useState } from 'react'
 import { useTranslation } from 'react-i18next'
-<<<<<<< HEAD
-import produce from 'immer'
+import { produce } from 'immer'
 import type { Emoji, WorkflowToolProviderOutputParameter, WorkflowToolProviderParameter, WorkflowToolProviderRequest } from '../types'
-=======
-import { produce } from 'immer'
-import type { Emoji, WorkflowToolProviderParameter, WorkflowToolProviderRequest } from '../types'
->>>>>>> fb6f05c2
 import cn from '@/utils/classnames'
 import Drawer from '@/app/components/base/drawer-plus'
 import Input from '@/app/components/base/input'
