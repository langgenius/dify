--- conflicted
+++ resolved
@@ -66,9 +66,7 @@
   masked_headers?: Record<string, string>
   is_authorized?: boolean
   provider?: string
-<<<<<<< HEAD
   credential_id?: string
-=======
   is_dynamic_registration?: boolean
   authentication?: {
     client_id?: string
@@ -78,7 +76,6 @@
     timeout?: number
     sse_read_timeout?: number
   }
->>>>>>> 0e62a66c
 }
 
 export type ToolParameter = {
