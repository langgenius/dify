--- conflicted
+++ resolved
@@ -60,13 +60,10 @@
   server_identifier?: string
   timeout?: number
   sse_read_timeout?: number
-<<<<<<< HEAD
+  headers?: Record<string, string>
+  masked_headers?: Record<string, string>
   is_authorized?: boolean
   provider?: string
-=======
-  headers?: Record<string, string>
-  masked_headers?: Record<string, string>
->>>>>>> eb52216a
 }
 
 export type ToolParameter = {
