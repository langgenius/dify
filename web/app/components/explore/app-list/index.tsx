--- conflicted
+++ resolved
@@ -161,7 +161,6 @@
       <div className={cn(
         'mt-6 flex items-center justify-between px-12',
       )}>
-<<<<<<< HEAD
         <div className='flex items-center'>
           <div className={'system-xl-semibold grow truncate text-text-primary'}>{!hasFilterCondition ? t('explore.apps.title') : t('explore.apps.resultNum', { num: searchFilteredList.length })}</div>
           {hasFilterCondition && (
@@ -174,24 +173,11 @@
         <Input
           showLeftIcon
           showClearIcon
-          wrapperClassName='w-[200px] shrink-0'
-=======
-        <Category
-          list={categories}
-          value={currCategory}
-          onChange={setCurrCategory}
-          allCategoriesEn={allCategoriesEn}
-        />
-        <Input
-          showLeftIcon
-          showClearIcon
           wrapperClassName='w-[200px] self-start'
->>>>>>> 5fc104a9
           value={keywords}
           onChange={e => handleKeywordsChange(e.target.value)}
           onClear={() => handleKeywordsChange('')}
         />
-<<<<<<< HEAD
       </div>
 
       <div className='mt-2 px-12'>
@@ -201,8 +187,6 @@
           onChange={setCurrCategory}
           allCategoriesEn={allCategoriesEn}
         />
-=======
->>>>>>> 5fc104a9
       </div>
 
       <div className={cn(
