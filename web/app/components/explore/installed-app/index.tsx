--- conflicted
+++ resolved
@@ -20,11 +20,7 @@
 const InstalledApp: FC<IInstalledAppProps> = ({
   id,
 }) => {
-<<<<<<< HEAD
-  const { installedApps } = useContext(ExploreContext)
-=======
   const { installedApps, isFetchingInstalledApps } = useContext(ExploreContext)
->>>>>>> 3e18dd41
   const updateAppInfo = useWebAppStore(s => s.updateAppInfo)
   const installedApp = installedApps.find(item => item.id === id)
   const updateWebAppAccessMode = useWebAppStore(s => s.updateWebAppAccessMode)
@@ -94,12 +90,6 @@
       <AppUnavailable className='h-auto w-auto' code={403} unknownReason='no permission.' />
     </div>
   }
-<<<<<<< HEAD
-  if (isFetchingAppParams || isFetchingAppMeta || isFetchingWebAppAccessMode || !installedApp) {
-    return <div className='flex h-full items-center justify-center'>
-      <Loading />
-    </div>
-=======
   if (isFetchingAppParams || isFetchingAppMeta || isFetchingWebAppAccessMode || isFetchingInstalledApps) {
     return <div className='flex h-full items-center justify-center'>
       <Loading />
@@ -109,7 +99,6 @@
     return <div className='flex h-full items-center justify-center'>
       <AppUnavailable code={404} isUnknownReason />
     </div>
->>>>>>> 3e18dd41
   }
   return (
     <div className='h-full bg-background-default py-2 pl-0 pr-2 sm:p-2'>
