'use client'
import type { FC } from 'react'
import { useEffect } from 'react'
import React from 'react'
import { useContext } from 'use-context-selector'
import ExploreContext from '@/context/explore-context'
import TextGenerationApp from '@/app/components/share/text-generation'
import Loading from '@/app/components/base/loading'
import ChatWithHistory from '@/app/components/base/chat/chat-with-history'
import { useWebAppStore } from '@/context/web-app-context'
import AppUnavailable from '../../base/app-unavailable'
import { useGetUserCanAccessApp } from '@/service/access-control'
import { useGetInstalledAppAccessModeByAppId, useGetInstalledAppMeta, useGetInstalledAppParams } from '@/service/use-explore'
import type { AppData } from '@/models/share'
<<<<<<< HEAD
import type { AccessMode } from '@/models/access-control'
=======
import { AppModeEnum } from '@/types/app'
>>>>>>> 4a894035

export type IInstalledAppProps = {
  id: string
}

const InstalledApp: FC<IInstalledAppProps> = ({
  id,
}) => {
  const { installedApps, isFetchingInstalledApps } = useContext(ExploreContext)
  const updateAppInfo = useWebAppStore(s => s.updateAppInfo)
  const installedApp = installedApps.find(item => item.id === id)
  const updateWebAppAccessMode = useWebAppStore(s => s.updateWebAppAccessMode)
  const updateAppParams = useWebAppStore(s => s.updateAppParams)
  const updateWebAppMeta = useWebAppStore(s => s.updateWebAppMeta)
  const updateUserCanAccessApp = useWebAppStore(s => s.updateUserCanAccessApp)
  const { isFetching: isFetchingWebAppAccessMode, data: webAppAccessMode, error: webAppAccessModeError } = useGetInstalledAppAccessModeByAppId(installedApp?.id ?? null)
  const { isFetching: isFetchingAppParams, data: appParams, error: appParamsError } = useGetInstalledAppParams(installedApp?.id ?? null)
  const { isFetching: isFetchingAppMeta, data: appMeta, error: appMetaError } = useGetInstalledAppMeta(installedApp?.id ?? null)
  const { data: userCanAccessApp, error: useCanAccessAppError } = useGetUserCanAccessApp({ appId: installedApp?.app.id, isInstalledApp: true })

  useEffect(() => {
    if (!installedApp) {
      updateAppInfo(null)
    }
    else {
      const { id, app } = installedApp
      updateAppInfo({
        app_id: id,
        site: {
          title: app.name,
          icon_type: app.icon_type,
          icon: app.icon,
          icon_background: app.icon_background,
          icon_url: app.icon_url,
          prompt_public: false,
          copyright: '',
          show_workflow_steps: true,
          use_icon_as_answer_icon: app.use_icon_as_answer_icon,
        },
        plan: 'basic',
        custom_config: null,
      } as AppData)
    }

    if (appParams)
      updateAppParams(appParams)
    if (appMeta)
      updateWebAppMeta(appMeta)
    if (webAppAccessMode)
      updateWebAppAccessMode((webAppAccessMode as { accessMode: AccessMode }).accessMode)
    updateUserCanAccessApp(Boolean(userCanAccessApp && (userCanAccessApp as { result: boolean })?.result))
  }, [installedApp, appMeta, appParams, updateAppInfo, updateAppParams, updateUserCanAccessApp, updateWebAppMeta, userCanAccessApp, webAppAccessMode, updateWebAppAccessMode])

  if (appParamsError) {
    return <div className='flex h-full items-center justify-center'>
      <AppUnavailable unknownReason={appParamsError.message} />
    </div>
  }
  if (appMetaError) {
    return <div className='flex h-full items-center justify-center'>
      <AppUnavailable unknownReason={appMetaError.message} />
    </div>
  }
  if (useCanAccessAppError) {
    return <div className='flex h-full items-center justify-center'>
      <AppUnavailable unknownReason={useCanAccessAppError.message} />
    </div>
  }
  if (webAppAccessModeError) {
    return <div className='flex h-full items-center justify-center'>
      <AppUnavailable unknownReason={webAppAccessModeError.message} />
    </div>
  }
  if (userCanAccessApp && !userCanAccessApp.result) {
    return <div className='flex h-full flex-col items-center justify-center gap-y-2'>
      <AppUnavailable className='h-auto w-auto' code={403} unknownReason='no permission.' />
    </div>
  }
  if (isFetchingAppParams || isFetchingAppMeta || isFetchingWebAppAccessMode || isFetchingInstalledApps) {
    return <div className='flex h-full items-center justify-center'>
      <Loading />
    </div>
  }
  if (!installedApp) {
    return <div className='flex h-full items-center justify-center'>
      <AppUnavailable code={404} isUnknownReason />
    </div>
  }
  return (
    <div className='h-full bg-background-default py-2 pl-0 pr-2 sm:p-2'>
      {installedApp?.app.mode !== AppModeEnum.COMPLETION && installedApp?.app.mode !== AppModeEnum.WORKFLOW && (
        <ChatWithHistory installedAppInfo={installedApp} className='overflow-hidden rounded-2xl shadow-md' />
      )}
      {installedApp?.app.mode === AppModeEnum.COMPLETION && (
        <TextGenerationApp isInstalledApp installedAppInfo={installedApp} />
      )}
      {installedApp?.app.mode === AppModeEnum.WORKFLOW && (
        <TextGenerationApp isWorkflow isInstalledApp installedAppInfo={installedApp} />
      )}
    </div>
  )
}
export default React.memo(InstalledApp)<|MERGE_RESOLUTION|>--- conflicted
+++ resolved
@@ -12,11 +12,8 @@
 import { useGetUserCanAccessApp } from '@/service/access-control'
 import { useGetInstalledAppAccessModeByAppId, useGetInstalledAppMeta, useGetInstalledAppParams } from '@/service/use-explore'
 import type { AppData } from '@/models/share'
-<<<<<<< HEAD
 import type { AccessMode } from '@/models/access-control'
-=======
 import { AppModeEnum } from '@/types/app'
->>>>>>> 4a894035
 
 export type IInstalledAppProps = {
   id: string
