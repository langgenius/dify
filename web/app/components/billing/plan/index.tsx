'use client'
import type { FC } from 'react'
import React from 'react'
import { useTranslation } from 'react-i18next'
<<<<<<< HEAD
import {
  RiBook2Line,
  RiBox3Line,
  RiFileEditLine,
  RiGroup3Line,
  RiGroupLine,
  RiSquareLine,
} from '@remixicon/react'
import { Plan } from '../type'
=======
import { Plan, SelfHostedPlan } from '../type'
>>>>>>> 65da9425
import VectorSpaceInfo from '../usage-info/vector-space-info'
import AppsInfo from '../usage-info/apps-info'
import UpgradeBtn from '../upgrade-btn'
import { useProviderContext } from '@/context/provider-context'
import UsageInfo from '@/app/components/billing/usage-info'

<<<<<<< HEAD
=======
const typeStyle = {
  [Plan.sandbox]: {
    textClassNames: 'text-gray-900',
    bg: 'linear-gradient(113deg, rgba(255, 255, 255, 0.51) 3.51%, rgba(255, 255, 255, 0.00) 111.71%), #EAECF0',
  },
  [Plan.professional]: {
    textClassNames: 'text-[#026AA2]',
    bg: 'linear-gradient(113deg, rgba(255, 255, 255, 0.51) 3.51%, rgba(255, 255, 255, 0.00) 111.71%), #E0F2FE',
  },
  [Plan.team]: {
    textClassNames: 'text-[#3538CD]',
    bg: 'linear-gradient(113deg, rgba(255, 255, 255, 0.51) 3.51%, rgba(255, 255, 255, 0.00) 111.71%), #E0EAFF',
  },
  [SelfHostedPlan.enterprise]: {
    textClassNames: 'text-[#DC6803]',
    bg: 'linear-gradient(113deg, rgba(255, 255, 255, 0.51) 3.51%, rgba(255, 255, 255, 0.00) 111.71%), #FFEED3',
  },
}

>>>>>>> 65da9425
type Props = {
  loc: string
}

const PlanComp: FC<Props> = ({
  loc,
}) => {
  const { t } = useTranslation()
  const { plan } = useProviderContext()
  const {
    type,
  } = plan

  const {
    usage,
    total,
  } = plan

  return (
    <div className='bg-background-section-burn rounded-2xl border-[0.5px] border-effects-highlight-lightmode-off'>
      <div className='p-6 pb-2'>
        {plan.type === Plan.sandbox && (
          <RiBox3Line className='w-7 h-7 text-text-primary'/>
        )}
        {plan.type === Plan.professional && (
          <RiSquareLine className='w-7 h-7 rotate-90 text-util-colors-blue-brand-blue-brand-600'/>
        )}
        {plan.type === Plan.team && (
          <RiGroup3Line className='w-7 h-7 text-util-colors-indigo-indigo-600'/>
        )}
        {plan.type === Plan.enterprise && (
          <RiGroup3Line className='w-7 h-7 text-util-colors-indigo-indigo-600'/>
        )}
        <div className='mt-1 flex items-center'>
          <div className='grow'>
            <div className='mb-1 flex items-center gap-1'>
              <div className='text-text-primary system-md-semibold-uppercase'>{t(`billing.plans.${type}.name`)}</div>
              <div className='px-1 py-0.5 border border-divider-deep rounded-[5px] text-text-tertiary system-2xs-medium-uppercase'>{t('billing.currentPlan')}</div>
            </div>
            <div className='system-xs-regular text-util-colors-gray-gray-600'>{t(`billing.plans.${type}.for`)}</div>
          </div>
          {plan.type !== Plan.enterprise && (
            <UpgradeBtn
              className='shrink-0'
              isPlain={type === Plan.team}
              isShort
              loc={loc}
            />
          )}
        </div>
      </div>
      {/* Plan detail */}
      <div className='p-2 grid content-start grid-cols-3 gap-1'>
        <AppsInfo />
        <UsageInfo
<<<<<<< HEAD
          Icon={RiGroupLine}
          name={t('billing.plansCommon.teamMembers')}
=======
          className='py-3'
          Icon={User01}
          name={t('billing.usagePage.teamMembers')}
>>>>>>> 65da9425
          usage={usage.teamMembers}
          total={total.teamMembers}
        />
        <UsageInfo
<<<<<<< HEAD
          Icon={RiBook2Line}
          name={t('billing.plansCommon.documentsUploadQuota')}
=======
          className='py-3'
          Icon={MessageFastPlus}
          name={t('billing.usagePage.annotationQuota')}
          usage={usage.annotatedResponse}
          total={total.annotatedResponse}
        />
        <UsageInfo
          className='py-3'
          Icon={FileUpload}
          name={t('billing.usagePage.documentsUploadQuota')}
>>>>>>> 65da9425
          usage={usage.documentsUploadQuota}
          total={total.documentsUploadQuota}
        />
        <VectorSpaceInfo />
        <UsageInfo
          Icon={RiFileEditLine}
          name={t('billing.plansCommon.annotationQuota')}
          usage={usage.annotatedResponse}
          total={total.annotatedResponse}
        />

      </div>
    </div>
  )
}
export default React.memo(PlanComp)<|MERGE_RESOLUTION|>--- conflicted
+++ resolved
@@ -2,7 +2,6 @@
 import type { FC } from 'react'
 import React from 'react'
 import { useTranslation } from 'react-i18next'
-<<<<<<< HEAD
 import {
   RiBook2Line,
   RiBox3Line,
@@ -11,38 +10,13 @@
   RiGroupLine,
   RiSquareLine,
 } from '@remixicon/react'
-import { Plan } from '../type'
-=======
 import { Plan, SelfHostedPlan } from '../type'
->>>>>>> 65da9425
 import VectorSpaceInfo from '../usage-info/vector-space-info'
 import AppsInfo from '../usage-info/apps-info'
 import UpgradeBtn from '../upgrade-btn'
 import { useProviderContext } from '@/context/provider-context'
 import UsageInfo from '@/app/components/billing/usage-info'
 
-<<<<<<< HEAD
-=======
-const typeStyle = {
-  [Plan.sandbox]: {
-    textClassNames: 'text-gray-900',
-    bg: 'linear-gradient(113deg, rgba(255, 255, 255, 0.51) 3.51%, rgba(255, 255, 255, 0.00) 111.71%), #EAECF0',
-  },
-  [Plan.professional]: {
-    textClassNames: 'text-[#026AA2]',
-    bg: 'linear-gradient(113deg, rgba(255, 255, 255, 0.51) 3.51%, rgba(255, 255, 255, 0.00) 111.71%), #E0F2FE',
-  },
-  [Plan.team]: {
-    textClassNames: 'text-[#3538CD]',
-    bg: 'linear-gradient(113deg, rgba(255, 255, 255, 0.51) 3.51%, rgba(255, 255, 255, 0.00) 111.71%), #E0EAFF',
-  },
-  [SelfHostedPlan.enterprise]: {
-    textClassNames: 'text-[#DC6803]',
-    bg: 'linear-gradient(113deg, rgba(255, 255, 255, 0.51) 3.51%, rgba(255, 255, 255, 0.00) 111.71%), #FFEED3',
-  },
-}
-
->>>>>>> 65da9425
 type Props = {
   loc: string
 }
@@ -73,7 +47,7 @@
         {plan.type === Plan.team && (
           <RiGroup3Line className='w-7 h-7 text-util-colors-indigo-indigo-600'/>
         )}
-        {plan.type === Plan.enterprise && (
+        {(plan.type as any) === SelfHostedPlan.enterprise && (
           <RiGroup3Line className='w-7 h-7 text-util-colors-indigo-indigo-600'/>
         )}
         <div className='mt-1 flex items-center'>
@@ -84,7 +58,7 @@
             </div>
             <div className='system-xs-regular text-util-colors-gray-gray-600'>{t(`billing.plans.${type}.for`)}</div>
           </div>
-          {plan.type !== Plan.enterprise && (
+          {(plan.type as any) !== SelfHostedPlan.enterprise && (
             <UpgradeBtn
               className='shrink-0'
               isPlain={type === Plan.team}
@@ -98,40 +72,21 @@
       <div className='p-2 grid content-start grid-cols-3 gap-1'>
         <AppsInfo />
         <UsageInfo
-<<<<<<< HEAD
           Icon={RiGroupLine}
-          name={t('billing.plansCommon.teamMembers')}
-=======
-          className='py-3'
-          Icon={User01}
           name={t('billing.usagePage.teamMembers')}
->>>>>>> 65da9425
           usage={usage.teamMembers}
           total={total.teamMembers}
         />
         <UsageInfo
-<<<<<<< HEAD
           Icon={RiBook2Line}
-          name={t('billing.plansCommon.documentsUploadQuota')}
-=======
-          className='py-3'
-          Icon={MessageFastPlus}
-          name={t('billing.usagePage.annotationQuota')}
-          usage={usage.annotatedResponse}
-          total={total.annotatedResponse}
-        />
-        <UsageInfo
-          className='py-3'
-          Icon={FileUpload}
           name={t('billing.usagePage.documentsUploadQuota')}
->>>>>>> 65da9425
           usage={usage.documentsUploadQuota}
           total={total.documentsUploadQuota}
         />
         <VectorSpaceInfo />
         <UsageInfo
           Icon={RiFileEditLine}
-          name={t('billing.plansCommon.annotationQuota')}
+          name={t('billing.usagePage.annotationQuota')}
           usage={usage.annotatedResponse}
           total={total.annotatedResponse}
         />
