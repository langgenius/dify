--- conflicted
+++ resolved
@@ -38,50 +38,12 @@
       className='fixed inset-0 top-0 right-0 bottom-0 left-0 p-4 bg-background-overlay-backdrop backdrop-blur-[6px] z-[1000]'
       onClick={e => e.stopPropagation()}
     >
-<<<<<<< HEAD
-      <GridMask wrapperClassName='grow'>
-        <div className='grow width-[0] mt-6 p-6 flex flex-col items-center'>
-          <div className='mb-3 leading-[38px] text-[30px] font-semibold text-text-primary'>
-            {t('billing.plansCommon.title')}
-          </div>
-          <SelectPlanRange
-            value={planRange}
-            onChange={setPlanRange}
-          />
-          <div className='mt-8 pb-6 w-full justify-center flex-nowrap flex space-x-3'>
-            <PlanItem
-              currentPlan={plan.type}
-              plan={Plan.sandbox}
-              planRange={planRange}
-              canPay={canPay}
-            />
-            <PlanItem
-              currentPlan={plan.type}
-              plan={Plan.professional}
-              planRange={planRange}
-              canPay={canPay}
-            />
-            <PlanItem
-              currentPlan={plan.type}
-              plan={Plan.team}
-              planRange={planRange}
-              canPay={canPay}
-            />
-            <PlanItem
-              currentPlan={plan.type}
-              plan={Plan.enterprise}
-              planRange={planRange}
-              canPay={canPay}
-            />
-          </div>
-=======
       <div className='w-full h-full relative overflow-auto rounded-2xl border border-effects-highlight bg-saas-background'>
         <div
           className='fixed top-7 right-7 flex items-center justify-center w-9 h-9 bg-components-button-tertiary-bg hover:bg-components-button-tertiary-bg-hover rounded-[10px] cursor-pointer z-[1001]'
           onClick={onCancel}
         >
           <RiCloseLine className='size-5 text-components-button-tertiary-text' />
->>>>>>> 65da9425
         </div>
         <GridMask wrapperClassName='w-full min-h-full' canvasClassName='min-h-full'>
           <div className='pt-12 px-8 pb-7 flex flex-col items-center'>
@@ -98,7 +60,6 @@
             <div className='py-2 flex items-center justify-between h-[64px]'>
               <TabSlider
                 value={currentPlan}
-                itemWidth={170}
                 className='inline-flex'
                 options={[
                   {
@@ -117,15 +78,6 @@
                   }]}
                 onChange={v => setCurrentPlan(v)} />
 
-<<<<<<< HEAD
-      <div
-        className='fixed top-6 right-6 flex items-center justify-center w-10 h-10 bg-components-button-secondary-bg rounded-full backdrop-blur-[2px] cursor-pointer z-[1001]'
-        onClick={onCancel}
-      >
-        <RiCloseLine className='w-4 h-4 text-text-primary' />
-      </div>
-    </div>,
-=======
               {currentPlan === 'cloud' && <SelectPlanRange
                 value={planRange}
                 onChange={setPlanRange}
@@ -182,7 +134,6 @@
         </GridMask>
       </div >
     </div >,
->>>>>>> 65da9425
     document.body,
   )
 }
