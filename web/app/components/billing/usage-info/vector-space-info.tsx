--- conflicted
+++ resolved
@@ -24,15 +24,9 @@
   return (
     <UsageInfo
       className={className}
-<<<<<<< HEAD
       Icon={RiHardDrive3Line}
-      name={t('billing.plansCommon.vectorSpace')}
-      tooltip={t('billing.plansCommon.vectorSpaceTooltip') as string}
-=======
-      Icon={ArtificialBrain}
       name={t('billing.usagePage.vectorSpace')}
       tooltip={t('billing.usagePage.vectorSpaceTooltip') as string}
->>>>>>> 65da9425
       usage={usage.vectorSpace}
       total={total.vectorSpace}
       unit='MB'
