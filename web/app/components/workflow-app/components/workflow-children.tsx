--- conflicted
+++ resolved
@@ -7,14 +7,9 @@
 import { DSL_EXPORT_CHECK } from '@/app/components/workflow/constants'
 import { START_INITIAL_POSITION } from '@/app/components/workflow/constants'
 import { generateNewNode } from '@/app/components/workflow/utils'
-import { useNodesInitialData } from '@/app/components/workflow/hooks'
 import { useStore } from '@/app/components/workflow/store'
-<<<<<<< HEAD
 import { useStoreApi } from 'reactflow'
-import PluginDependency from '@/app/components/workflow/plugin-dependency'
-=======
 import PluginDependency from '../../workflow/plugin-dependency'
->>>>>>> 407323f8
 import {
   useDSL,
   usePanelInteractions,
@@ -27,7 +22,11 @@
 import { BlockEnum } from '@/app/components/workflow/types'
 import type { ToolDefaultValue } from '@/app/components/workflow/block-selector/types'
 import { useAutoOnboarding } from '../hooks/use-auto-onboarding'
+import { useAvailableNodesMetaData } from '../hooks'
 
+const Features = dynamic(() => import('@/app/components/workflow/features'), {
+  ssr: false,
+})
 const UpdateDSLModal = dynamic(() => import('@/app/components/workflow/update-dsl-modal'), {
   ssr: false,
 })
@@ -41,13 +40,14 @@
 const WorkflowChildren = () => {
   const { eventEmitter } = useEventEmitterContextContext()
   const [secretEnvList, setSecretEnvList] = useState<EnvironmentVariable[]>([])
+  const showFeaturesPanel = useStore(s => s.showFeaturesPanel)
   const showImportDSLModal = useStore(s => s.showImportDSLModal)
   const setShowImportDSLModal = useStore(s => s.setShowImportDSLModal)
   const showOnboarding = useStore(s => s.showOnboarding)
   const setShowOnboarding = useStore(s => s.setShowOnboarding)
   const setHasSelectedStartNode = useStore(s => s.setHasSelectedStartNode)
   const reactFlowStore = useStoreApi()
-  const nodesInitialData = useNodesInitialData()
+  const availableNodesMetaData = useAvailableNodesMetaData()
   const { handleSyncWorkflowDraft } = useNodesSyncDraft()
   const { handleOnboardingClose } = useAutoOnboarding()
   const {
@@ -69,13 +69,13 @@
 
   const handleSelectStartNode = useCallback((nodeType: BlockEnum, toolConfig?: ToolDefaultValue) => {
     const nodeData = nodeType === BlockEnum.Start
-      ? nodesInitialData.start
-      : { ...nodesInitialData[nodeType], ...toolConfig }
+      ? availableNodesMetaData.nodesMap?.[BlockEnum.Start]
+      : { ...availableNodesMetaData.nodesMap?.[nodeType], ...toolConfig }
 
     const { newNode } = generateNewNode({
       data: {
         ...nodeData,
-      },
+      } as any,
       position: START_INITIAL_POSITION,
     })
 
@@ -83,8 +83,8 @@
     setNodes([newNode])
     setEdges([])
 
-    setShowOnboarding(false)
-    setHasSelectedStartNode(true)
+    setShowOnboarding?.(false)
+    setHasSelectedStartNode?.(true)
 
     handleSyncWorkflowDraft(true, false, {
       onSuccess: () => {
@@ -94,11 +94,14 @@
         console.error('Failed to save node to draft')
       },
     })
-  }, [nodesInitialData, setShowOnboarding, setHasSelectedStartNode, reactFlowStore, handleSyncWorkflowDraft])
+  }, [availableNodesMetaData, setShowOnboarding, setHasSelectedStartNode, reactFlowStore, handleSyncWorkflowDraft])
 
   return (
     <>
       <PluginDependency />
+      {
+        showFeaturesPanel && <Features />
+      }
       {
         showOnboarding && (
           <WorkflowOnboardingModal
