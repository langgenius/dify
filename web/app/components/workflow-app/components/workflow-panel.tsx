import {
  memo,
  useMemo,
} from 'react'
import { useShallow } from 'zustand/react/shallow'
import { useStore } from '@/app/components/workflow/store'
import {
  useIsChatMode,
} from '../hooks'
<<<<<<< HEAD
=======
import DebugAndPreview from '@/app/components/workflow/panel/debug-and-preview'
import Record from '@/app/components/workflow/panel/record'
import WorkflowPreview from '@/app/components/workflow/panel/workflow-preview'
import ChatRecord from '@/app/components/workflow/panel/chat-record'
import ChatVariablePanel from '@/app/components/workflow/panel/chat-variable-panel'
import GlobalVariablePanel from '@/app/components/workflow/panel/global-variable-panel'
import VersionHistoryPanel from '@/app/components/workflow/panel/version-history-panel'
import CommentsPanel from '@/app/components/workflow/panel/comments-panel'
>>>>>>> 687662cf
import { useStore as useAppStore } from '@/app/components/app/store'
import type { PanelProps } from '@/app/components/workflow/panel'
import Panel from '@/app/components/workflow/panel'
import dynamic from 'next/dynamic'

const MessageLogModal = dynamic(() => import('@/app/components/base/message-log-modal'), {
  ssr: false,
})
const Record = dynamic(() => import('@/app/components/workflow/panel/record'), {
  ssr: false,
})
const ChatRecord = dynamic(() => import('@/app/components/workflow/panel/chat-record'), {
  ssr: false,
})
const DebugAndPreview = dynamic(() => import('@/app/components/workflow/panel/debug-and-preview'), {
  ssr: false,
})
const WorkflowPreview = dynamic(() => import('@/app/components/workflow/panel/workflow-preview'), {
  ssr: false,
})
const ChatVariablePanel = dynamic(() => import('@/app/components/workflow/panel/chat-variable-panel'), {
  ssr: false,
})
const GlobalVariablePanel = dynamic(() => import('@/app/components/workflow/panel/global-variable-panel'), {
  ssr: false,
})

const WorkflowPanelOnLeft = () => {
  const { currentLogItem, setCurrentLogItem, showMessageLogModal, setShowMessageLogModal, currentLogModalActiveTab } = useAppStore(useShallow(state => ({
    currentLogItem: state.currentLogItem,
    setCurrentLogItem: state.setCurrentLogItem,
    showMessageLogModal: state.showMessageLogModal,
    setShowMessageLogModal: state.setShowMessageLogModal,
    currentLogModalActiveTab: state.currentLogModalActiveTab,
  })))
  return (
    <>
      {
        showMessageLogModal && (
          <MessageLogModal
            fixedWidth
            width={400}
            currentLogItem={currentLogItem}
            onCancel={() => {
              setCurrentLogItem()
              setShowMessageLogModal(false)
            }}
            defaultTab={currentLogModalActiveTab}
          />
        )
      }
    </>
  )
}
const WorkflowPanelOnRight = () => {
  const isChatMode = useIsChatMode()
  const historyWorkflowData = useStore(s => s.historyWorkflowData)
  const showDebugAndPreviewPanel = useStore(s => s.showDebugAndPreviewPanel)
  const showChatVariablePanel = useStore(s => s.showChatVariablePanel)
  const showGlobalVariablePanel = useStore(s => s.showGlobalVariablePanel)
<<<<<<< HEAD
=======
  const showWorkflowVersionHistoryPanel = useStore(s => s.showWorkflowVersionHistoryPanel)
  const controlMode = useStore(s => s.controlMode)
>>>>>>> 687662cf

  return (
    <>
      {
        historyWorkflowData && !isChatMode && (
          <Record />
        )
      }
      {
        historyWorkflowData && isChatMode && (
          <ChatRecord />
        )
      }
      {
        showDebugAndPreviewPanel && isChatMode && (
          <DebugAndPreview />
        )
      }
      {
        showDebugAndPreviewPanel && !isChatMode && (
          <WorkflowPreview />
        )
      }
      {
        showChatVariablePanel && isChatMode && (
          <ChatVariablePanel />
        )
      }
      {
        showGlobalVariablePanel && (
          <GlobalVariablePanel />
        )
      }
<<<<<<< HEAD
=======
      {
        showWorkflowVersionHistoryPanel && (
          <VersionHistoryPanel/>
        )
      }
      {controlMode === 'comment' && <CommentsPanel />}
>>>>>>> 687662cf
    </>
  )
}
const WorkflowPanel = () => {
  const appDetail = useAppStore(s => s.appDetail)
  const versionHistoryPanelProps = useMemo(() => {
    const appId = appDetail?.id
    return {
      getVersionListUrl: `/apps/${appId}/workflows`,
      deleteVersionUrl: (versionId: string) => `/apps/${appId}/workflows/${versionId}`,
      updateVersionUrl: (versionId: string) => `/apps/${appId}/workflows/${versionId}`,
      latestVersionId: appDetail?.workflow?.id,
    }
  }, [appDetail?.id, appDetail?.workflow?.id])

  const panelProps: PanelProps = useMemo(() => {
    return {
      components: {
        left: <WorkflowPanelOnLeft />,
        right: <WorkflowPanelOnRight />,
      },
      versionHistoryPanelProps,
    }
  }, [versionHistoryPanelProps])

  return (
    <Panel {...panelProps} />
  )
}

export default memo(WorkflowPanel)<|MERGE_RESOLUTION|>--- conflicted
+++ resolved
@@ -7,17 +7,8 @@
 import {
   useIsChatMode,
 } from '../hooks'
-<<<<<<< HEAD
-=======
-import DebugAndPreview from '@/app/components/workflow/panel/debug-and-preview'
-import Record from '@/app/components/workflow/panel/record'
-import WorkflowPreview from '@/app/components/workflow/panel/workflow-preview'
-import ChatRecord from '@/app/components/workflow/panel/chat-record'
-import ChatVariablePanel from '@/app/components/workflow/panel/chat-variable-panel'
-import GlobalVariablePanel from '@/app/components/workflow/panel/global-variable-panel'
 import VersionHistoryPanel from '@/app/components/workflow/panel/version-history-panel'
 import CommentsPanel from '@/app/components/workflow/panel/comments-panel'
->>>>>>> 687662cf
 import { useStore as useAppStore } from '@/app/components/app/store'
 import type { PanelProps } from '@/app/components/workflow/panel'
 import Panel from '@/app/components/workflow/panel'
@@ -78,11 +69,8 @@
   const showDebugAndPreviewPanel = useStore(s => s.showDebugAndPreviewPanel)
   const showChatVariablePanel = useStore(s => s.showChatVariablePanel)
   const showGlobalVariablePanel = useStore(s => s.showGlobalVariablePanel)
-<<<<<<< HEAD
-=======
   const showWorkflowVersionHistoryPanel = useStore(s => s.showWorkflowVersionHistoryPanel)
   const controlMode = useStore(s => s.controlMode)
->>>>>>> 687662cf
 
   return (
     <>
@@ -116,15 +104,12 @@
           <GlobalVariablePanel />
         )
       }
-<<<<<<< HEAD
-=======
       {
         showWorkflowVersionHistoryPanel && (
           <VersionHistoryPanel/>
         )
       }
       {controlMode === 'comment' && <CommentsPanel />}
->>>>>>> 687662cf
     </>
   )
 }
