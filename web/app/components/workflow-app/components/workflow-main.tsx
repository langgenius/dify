--- conflicted
+++ resolved
@@ -64,8 +64,6 @@
     handleWorkflowStartRunInWorkflow,
   } = useWorkflowStartRun()
   const { fetchInspectVars } = useSetWorkflowVarsWithValue()
-<<<<<<< HEAD
-=======
   const {
     conversationVars,
     systemVars,
@@ -84,7 +82,6 @@
     resetConversationVar,
     invalidateConversationVarValues,
   } = useInspectVarsCrud()
->>>>>>> f956ffa3
 
   const hooksStore = useMemo(() => {
     return {
@@ -100,8 +97,6 @@
       handleWorkflowStartRunInChatflow,
       handleWorkflowStartRunInWorkflow,
       fetchInspectVars,
-<<<<<<< HEAD
-=======
       conversationVars,
       systemVars,
       hasNodeInspectVars,
@@ -118,7 +113,6 @@
       invalidateSysVarValues,
       resetConversationVar,
       invalidateConversationVarValues,
->>>>>>> f956ffa3
     }
   }, [
     syncWorkflowDraftWhenPageClose,
@@ -133,8 +127,6 @@
     handleWorkflowStartRunInChatflow,
     handleWorkflowStartRunInWorkflow,
     fetchInspectVars,
-<<<<<<< HEAD
-=======
     conversationVars,
     systemVars,
     hasNodeInspectVars,
@@ -151,7 +143,6 @@
     invalidateSysVarValues,
     resetConversationVar,
     invalidateConversationVarValues,
->>>>>>> f956ffa3
   ])
 
   return (
