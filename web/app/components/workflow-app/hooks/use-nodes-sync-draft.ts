import { useCallback } from 'react'
import produce from 'immer'
import { useStoreApi } from 'reactflow'
import { useParams } from 'next/navigation'
import {
  useWorkflowStore,
} from '@/app/components/workflow/store'
import {
  useNodesReadOnly,
} from '@/app/components/workflow/hooks/use-workflow'
import { syncWorkflowDraft } from '@/service/workflow'
import { useFeaturesStore } from '@/app/components/base/features/hooks'
import { API_PREFIX } from '@/config'
import { useWorkflowRefreshDraft } from '.'

export const useNodesSyncDraft = () => {
  const store = useStoreApi()
  const workflowStore = useWorkflowStore()
  const featuresStore = useFeaturesStore()
  const { getNodesReadOnly } = useNodesReadOnly()
  const { handleRefreshWorkflowDraft } = useWorkflowRefreshDraft()
  const params = useParams()

  const getPostParams = useCallback(() => {
    const {
      getNodes,
      edges,
      transform,
    } = store.getState()
    const nodes = getNodes()
    const [x, y, zoom] = transform
    const {
      appId,
      conversationVariables,
      environmentVariables,
      syncWorkflowDraftHash,
      isWorkflowDataLoaded,
    } = workflowStore.getState()

<<<<<<< HEAD
    if (appId) {
      const nodes = getNodes()
=======
    if (appId && !!nodes.length) {
      const hasStartNode = nodes.find(node => node.data.type === BlockEnum.Start)
>>>>>>> 407323f8

      // Prevent sync if workflow data hasn't been loaded yet
      if (!isWorkflowDataLoaded)
        return null

      const features = featuresStore!.getState().features
      const producedNodes = produce(nodes, (draft) => {
        draft.forEach((node) => {
          Object.keys(node.data).forEach((key) => {
            if (key.startsWith('_'))
              delete node.data[key]
          })
        })
      })
      const producedEdges = produce(edges.filter(edge => !edge.data?._isTemp), (draft) => {
        draft.forEach((edge) => {
          Object.keys(edge.data).forEach((key) => {
            if (key.startsWith('_'))
              delete edge.data[key]
          })
        })
      })
      return {
        url: `/apps/${appId}/workflows/draft`,
        params: {
          graph: {
            nodes: producedNodes,
            edges: producedEdges,
            viewport: {
              x,
              y,
              zoom,
            },
          },
          features: {
            opening_statement: features.opening?.enabled ? (features.opening?.opening_statement || '') : '',
            suggested_questions: features.opening?.enabled ? (features.opening?.suggested_questions || []) : [],
            suggested_questions_after_answer: features.suggested,
            text_to_speech: features.text2speech,
            speech_to_text: features.speech2text,
            retriever_resource: features.citation,
            sensitive_word_avoidance: features.moderation,
            file_upload: features.file,
          },
          environment_variables: environmentVariables,
          conversation_variables: conversationVariables,
          hash: syncWorkflowDraftHash,
        },
      }
    }
  }, [store, featuresStore, workflowStore])

  const syncWorkflowDraftWhenPageClose = useCallback(() => {
    if (getNodesReadOnly())
      return
    const postParams = getPostParams()

    if (postParams) {
      navigator.sendBeacon(
        `${API_PREFIX}/apps/${params.appId}/workflows/draft?_token=${localStorage.getItem('console_token')}`,
        JSON.stringify(postParams.params),
      )
    }
  }, [getPostParams, params.appId, getNodesReadOnly])

  const doSyncWorkflowDraft = useCallback(async (
    notRefreshWhenSyncError?: boolean,
    callback?: {
      onSuccess?: () => void
      onError?: () => void
      onSettled?: () => void
    },
  ) => {
    if (getNodesReadOnly())
      return
    const postParams = getPostParams()

    if (postParams) {
      const {
        setSyncWorkflowDraftHash,
        setDraftUpdatedAt,
      } = workflowStore.getState()
      try {
        const res = await syncWorkflowDraft(postParams)
        setSyncWorkflowDraftHash(res.hash)
        setDraftUpdatedAt(res.updated_at)
        callback?.onSuccess && callback.onSuccess()
      }
      catch (error: any) {
        if (error && error.json && !error.bodyUsed) {
          error.json().then((err: any) => {
            if (err.code === 'draft_workflow_not_sync' && !notRefreshWhenSyncError)
              handleRefreshWorkflowDraft()
          })
        }
        callback?.onError && callback.onError()
      }
      finally {
        callback?.onSettled && callback.onSettled()
      }
    }
  }, [workflowStore, getPostParams, getNodesReadOnly, handleRefreshWorkflowDraft])

  return {
    doSyncWorkflowDraft,
    syncWorkflowDraftWhenPageClose,
  }
}<|MERGE_RESOLUTION|>--- conflicted
+++ resolved
@@ -5,6 +5,7 @@
 import {
   useWorkflowStore,
 } from '@/app/components/workflow/store'
+import { BlockEnum } from '@/app/components/workflow/types'
 import {
   useNodesReadOnly,
 } from '@/app/components/workflow/hooks/use-workflow'
@@ -34,19 +35,13 @@
       conversationVariables,
       environmentVariables,
       syncWorkflowDraftHash,
-      isWorkflowDataLoaded,
+      // isWorkflowDataLoaded,
     } = workflowStore.getState()
 
-<<<<<<< HEAD
-    if (appId) {
-      const nodes = getNodes()
-=======
     if (appId && !!nodes.length) {
       const hasStartNode = nodes.find(node => node.data.type === BlockEnum.Start)
->>>>>>> 407323f8
 
-      // Prevent sync if workflow data hasn't been loaded yet
-      if (!isWorkflowDataLoaded)
+      if (!hasStartNode)
         return null
 
       const features = featuresStore!.getState().features
