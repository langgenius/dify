import { useCallback, useRef } from 'react'
import {
  useReactFlow,
  useStoreApi,
} from 'reactflow'
import { produce } from 'immer'
import { v4 as uuidV4 } from 'uuid'
import { usePathname } from 'next/navigation'
import { useWorkflowStore } from '@/app/components/workflow/store'
import { WorkflowRunningStatus } from '@/app/components/workflow/types'
import { useWorkflowUpdate } from '@/app/components/workflow/hooks/use-workflow-interactions'
import { useWorkflowRunEvent } from '@/app/components/workflow/hooks/use-workflow-run-event/use-workflow-run-event'
import { useStore as useAppStore } from '@/app/components/app/store'
import type { IOtherOptions } from '@/service/base'
import Toast from '@/app/components/base/toast'
import { handleStream, ssePost } from '@/service/base'
import { stopWorkflowRun } from '@/service/workflow'
import { useFeaturesStore } from '@/app/components/base/features/hooks'
import { AudioPlayerManager } from '@/app/components/base/audio-btn/audio.player.manager'
import type { VersionHistory } from '@/types/workflow'
import { noop } from 'lodash-es'
import { useNodesSyncDraft } from './use-nodes-sync-draft'
import { useInvalidAllLastRun } from '@/service/use-workflow'
import { useSetWorkflowVarsWithValue } from '../../workflow/hooks/use-fetch-workflow-inspect-vars'
import { useConfigsMap } from './use-configs-map'
import { API_PREFIX } from '@/config'
import { ContentType, getAccessToken, getBaseOptions } from '@/service/fetch'
import { TriggerType } from '@/app/components/workflow/header/test-run-menu'

type HandleRunMode = TriggerType
type HandleRunOptions = {
  mode?: HandleRunMode
  scheduleNodeId?: string
  webhookNodeId?: string
  pluginNodeId?: string
  allNodeIds?: string[]
}

export const useWorkflowRun = () => {
  const store = useStoreApi()
  const workflowStore = useWorkflowStore()
  const reactflow = useReactFlow()
  const featuresStore = useFeaturesStore()
  const { doSyncWorkflowDraft } = useNodesSyncDraft()
  const { handleUpdateWorkflowCanvas } = useWorkflowUpdate()
  const pathname = usePathname()
  const configsMap = useConfigsMap()
  const { flowId, flowType } = configsMap
  const invalidAllLastRun = useInvalidAllLastRun(flowType, flowId)

  const { fetchInspectVars } = useSetWorkflowVarsWithValue({
    ...configsMap,
  })

  const abortControllerRef = useRef<AbortController | null>(null)

  const {
    handleWorkflowStarted,
    handleWorkflowFinished,
    handleWorkflowFailed,
    handleWorkflowNodeStarted,
    handleWorkflowNodeFinished,
    handleWorkflowNodeIterationStarted,
    handleWorkflowNodeIterationNext,
    handleWorkflowNodeIterationFinished,
    handleWorkflowNodeLoopStarted,
    handleWorkflowNodeLoopNext,
    handleWorkflowNodeLoopFinished,
    handleWorkflowNodeRetry,
    handleWorkflowAgentLog,
    handleWorkflowTextChunk,
    handleWorkflowTextReplace,
  } = useWorkflowRunEvent()

  const handleBackupDraft = useCallback(() => {
    const {
      getNodes,
      edges,
    } = store.getState()
    const { getViewport } = reactflow
    const {
      backupDraft,
      setBackupDraft,
      environmentVariables,
    } = workflowStore.getState()
    const { features } = featuresStore!.getState()

    if (!backupDraft) {
      setBackupDraft({
        nodes: getNodes(),
        edges,
        viewport: getViewport(),
        features,
        environmentVariables,
      })
      doSyncWorkflowDraft()
    }
  }, [reactflow, workflowStore, store, featuresStore, doSyncWorkflowDraft])

  const handleLoadBackupDraft = useCallback(() => {
    const {
      backupDraft,
      setBackupDraft,
      setEnvironmentVariables,
    } = workflowStore.getState()

    if (backupDraft) {
      const {
        nodes,
        edges,
        viewport,
        features,
        environmentVariables,
      } = backupDraft
      handleUpdateWorkflowCanvas({
        nodes,
        edges,
        viewport,
      })
      setEnvironmentVariables(environmentVariables)
      featuresStore!.setState({ features })
      setBackupDraft(undefined)
    }
  }, [handleUpdateWorkflowCanvas, workflowStore, featuresStore])

  const handleRun = useCallback(async (
    params: any,
    callback?: IOtherOptions,
    options?: HandleRunOptions,
  ) => {
    const runMode: HandleRunMode = options?.mode ?? TriggerType.UserInput
    const resolvedParams = params ?? {}
    const {
      getNodes,
      setNodes,
    } = store.getState()
    const newNodes = produce(getNodes(), (draft) => {
      draft.forEach((node) => {
        node.data.selected = false
        node.data._runningStatus = undefined
      })
    })
    setNodes(newNodes)
    await doSyncWorkflowDraft()

    const {
      onWorkflowStarted,
      onWorkflowFinished,
      onNodeStarted,
      onNodeFinished,
      onIterationStart,
      onIterationNext,
      onIterationFinish,
      onLoopStart,
      onLoopNext,
      onLoopFinish,
      onNodeRetry,
      onAgentLog,
      onError,
      onCompleted,
      ...restCallback
    } = callback || {}
    workflowStore.setState({ historyWorkflowData: undefined })
    const appDetail = useAppStore.getState().appDetail
    const workflowContainer = document.getElementById('workflow-container')

    const {
      clientWidth,
      clientHeight,
    } = workflowContainer!

    const isInWorkflowDebug = appDetail?.mode === 'workflow'

    let url = ''
    if (runMode === TriggerType.Plugin || runMode === TriggerType.Webhook || runMode === TriggerType.Schedule) {
      if (!appDetail?.id) {
        console.error('handleRun: missing app id for trigger plugin run')
        return
      }
      url = `/apps/${appDetail.id}/workflows/draft/trigger/run`
    }
    else if (runMode === TriggerType.All) {
      if (!appDetail?.id) {
        console.error('handleRun: missing app id for trigger run all')
        return
      }
      url = `/apps/${appDetail.id}/workflows/draft/trigger/run-all`
    }
    else if (appDetail?.mode === 'advanced-chat') {
      url = `/apps/${appDetail.id}/advanced-chat/workflows/draft/run`
    }
    else if (isInWorkflowDebug && appDetail?.id) {
      url = `/apps/${appDetail.id}/workflows/draft/run`
    }

    let requestBody = {}

    if (runMode === TriggerType.Schedule)
      requestBody = { node_id: options?.scheduleNodeId }

    else if (runMode === TriggerType.Webhook)
      requestBody = { node_id: options?.webhookNodeId }

    else if (runMode === TriggerType.Plugin)
      requestBody = { node_id: options?.pluginNodeId }

    else if (runMode === TriggerType.All)
      requestBody = { node_ids: options?.allNodeIds }

    else
      requestBody = resolvedParams

    if (!url)
      return

    if (runMode === TriggerType.Schedule && !options?.scheduleNodeId) {
      console.error('handleRun: schedule trigger run requires node id')
      return
    }

    if (runMode === TriggerType.Webhook && !options?.webhookNodeId) {
      console.error('handleRun: webhook trigger run requires node id')
      return
    }

    if (runMode === TriggerType.Plugin && !options?.pluginNodeId) {
      console.error('handleRun: plugin trigger run requires node id')
      return
    }

    if (runMode === TriggerType.All && !options?.allNodeIds && options?.allNodeIds?.length === 0) {
      console.error('handleRun: all trigger run requires node ids')
      return
    }

    abortControllerRef.current?.abort()
    abortControllerRef.current = null

    const {
      setWorkflowRunningData,
      setIsListening,
      setShowVariableInspectPanel,
      setListeningTriggerType,
      setListeningTriggerNodeIds,
      setListeningTriggerIsAll,
      setListeningTriggerNodeId,
    } = workflowStore.getState()
<<<<<<< HEAD

    if (runMode === TriggerType.Webhook || runMode === TriggerType.Plugin || runMode === TriggerType.All) {
      setIsListening(true)
      setShowVariableInspectPanel(true)
      setListeningTriggerIsAll(runMode === TriggerType.All)
      if (runMode === TriggerType.All)
        setListeningTriggerNodeIds(options?.allNodeIds ?? [])
      else if (runMode === TriggerType.Webhook && options?.webhookNodeId)
        setListeningTriggerNodeIds([options.webhookNodeId])
      else if (runMode === TriggerType.Plugin && options?.pluginNodeId)
        setListeningTriggerNodeIds([options.pluginNodeId])
      else
        setListeningTriggerNodeIds([])
      setWorkflowRunningData({
        result: {
          status: WorkflowRunningStatus.Running,
          inputs_truncated: false,
          process_data_truncated: false,
          outputs_truncated: false,
        },
        tracing: [],
        resultText: '',
      })
    }
    else {
      setIsListening(false)
      setListeningTriggerType(null)
      setListeningTriggerNodeId(null)
      setListeningTriggerNodeIds([])
      setListeningTriggerIsAll(false)
      setWorkflowRunningData({
        result: {
          status: WorkflowRunningStatus.Running,
          inputs_truncated: false,
          process_data_truncated: false,
          outputs_truncated: false,
        },
        tracing: [],
        resultText: '',
      })
    }
=======
    setWorkflowRunningData({
      result: {
        inputs_truncated: false,
        process_data_truncated: false,
        outputs_truncated: false,
        status: WorkflowRunningStatus.Running,
      },
      tracing: [],
      resultText: '',
    })
>>>>>>> 6217c965

    let ttsUrl = ''
    let ttsIsPublic = false
    if (resolvedParams.token) {
      ttsUrl = '/text-to-audio'
      ttsIsPublic = true
    }
    else if (resolvedParams.appId) {
      if (pathname.search('explore/installed') > -1)
        ttsUrl = `/installed-apps/${resolvedParams.appId}/text-to-audio`
      else
        ttsUrl = `/apps/${resolvedParams.appId}/text-to-audio`
    }
    const player = AudioPlayerManager.getInstance().getAudioPlayer(ttsUrl, ttsIsPublic, uuidV4(), 'none', 'none', noop)

    const clearAbortController = () => {
      abortControllerRef.current = null
      delete (window as any).__webhookDebugAbortController
      delete (window as any).__pluginDebugAbortController
    }

    const clearListeningState = () => {
      const state = workflowStore.getState()
      state.setIsListening(false)
      state.setListeningTriggerType(null)
      state.setListeningTriggerNodeId(null)
      state.setListeningTriggerNodeIds([])
      state.setListeningTriggerIsAll(false)
    }

    const wrappedOnError = (params: any) => {
      clearAbortController()
      handleWorkflowFailed()
      clearListeningState()

      if (onError)
        onError(params)
    }

    const wrappedOnCompleted: IOtherOptions['onCompleted'] = async (hasError?: boolean, errorMessage?: string) => {
      clearAbortController()
      clearListeningState()
      if (onCompleted)
        onCompleted(hasError, errorMessage)
    }

    const baseSseOptions: IOtherOptions = {
      ...restCallback,
      onWorkflowStarted: (params) => {
        const state = workflowStore.getState()
        if (state.workflowRunningData) {
          state.setWorkflowRunningData(produce(state.workflowRunningData, (draft) => {
            draft.resultText = ''
          }))
        }
        handleWorkflowStarted(params)

        if (onWorkflowStarted)
          onWorkflowStarted(params)
      },
      onWorkflowFinished: (params) => {
        clearListeningState()
        handleWorkflowFinished(params)

        if (onWorkflowFinished)
          onWorkflowFinished(params)
        if (isInWorkflowDebug) {
          fetchInspectVars({})
          invalidAllLastRun()
        }
      },
      onNodeStarted: (params) => {
        handleWorkflowNodeStarted(
          params,
          {
            clientWidth,
            clientHeight,
          },
        )

        if (onNodeStarted)
          onNodeStarted(params)
      },
      onNodeFinished: (params) => {
        handleWorkflowNodeFinished(params)

        if (onNodeFinished)
          onNodeFinished(params)
      },
      onIterationStart: (params) => {
        handleWorkflowNodeIterationStarted(
          params,
          {
            clientWidth,
            clientHeight,
          },
        )

        if (onIterationStart)
          onIterationStart(params)
      },
      onIterationNext: (params) => {
        handleWorkflowNodeIterationNext(params)

        if (onIterationNext)
          onIterationNext(params)
      },
      onIterationFinish: (params) => {
        handleWorkflowNodeIterationFinished(params)

        if (onIterationFinish)
          onIterationFinish(params)
      },
      onLoopStart: (params) => {
        handleWorkflowNodeLoopStarted(
          params,
          {
            clientWidth,
            clientHeight,
          },
        )

        if (onLoopStart)
          onLoopStart(params)
      },
      onLoopNext: (params) => {
        handleWorkflowNodeLoopNext(params)

        if (onLoopNext)
          onLoopNext(params)
      },
      onLoopFinish: (params) => {
        handleWorkflowNodeLoopFinished(params)

        if (onLoopFinish)
          onLoopFinish(params)
      },
      onNodeRetry: (params) => {
        handleWorkflowNodeRetry(params)

        if (onNodeRetry)
          onNodeRetry(params)
      },
      onAgentLog: (params) => {
        handleWorkflowAgentLog(params)

        if (onAgentLog)
          onAgentLog(params)
      },
      onTextChunk: (params) => {
        handleWorkflowTextChunk(params)
      },
      onTextReplace: (params) => {
        handleWorkflowTextReplace(params)
      },
      onTTSChunk: (messageId: string, audio: string) => {
        if (!audio || audio === '')
          return
        player.playAudioWithAudio(audio, true)
        AudioPlayerManager.getInstance().resetMsgId(messageId)
      },
      onTTSEnd: (messageId: string, audio: string) => {
        player.playAudioWithAudio(audio, false)
      },
      onError: wrappedOnError,
      onCompleted: wrappedOnCompleted,
    }

    const waitWithAbort = (signal: AbortSignal, delay: number) => new Promise<void>((resolve) => {
      const timer = window.setTimeout(resolve, delay)
      signal.addEventListener('abort', () => {
        clearTimeout(timer)
        resolve()
      }, { once: true })
    })

    const runTriggerDebug = async (debugType: TriggerType.Webhook | TriggerType.Plugin | TriggerType.All) => {
      const urlWithPrefix = (url.startsWith('http://') || url.startsWith('https://'))
        ? url
        : `${API_PREFIX}${url.startsWith('/') ? url : `/${url}`}`

      const controller = new AbortController()
      abortControllerRef.current = controller

      const controllerKey = debugType === TriggerType.Webhook
        ? '__webhookDebugAbortController'
        : '__pluginDebugAbortController'

      ;(window as any)[controllerKey] = controller

      const debugLabel = debugType === TriggerType.Webhook ? 'Webhook' : debugType === TriggerType.Plugin ? 'Plugin' : 'All'

      const poll = async (): Promise<void> => {
        try {
          const baseOptions = getBaseOptions()
          const headers = new Headers(baseOptions.headers as Headers)
          headers.set('Content-Type', ContentType.json)
          const accessToken = await getAccessToken()
          headers.set('Authorization', `Bearer ${accessToken}`)

          const response = await fetch(urlWithPrefix, {
            ...baseOptions,
            method: 'POST',
            headers,
            body: JSON.stringify(requestBody),
            signal: controller.signal,
          })

          if (controller.signal.aborted)
            return

          if (!response.ok) {
            const message = `${debugLabel} debug request failed (${response.status})`
            Toast.notify({ type: 'error', message })
            clearAbortController()
            return
          }

          const contentType = response.headers.get('Content-Type')?.toLowerCase() || ''
          if (contentType.includes('application/json')) {
            const data = await response.json()
            if (controller.signal.aborted)
              return

            if (data.status === 'waiting') {
              const delay = Number(data.retry_in) || 2000
              await waitWithAbort(controller.signal, delay)
              if (controller.signal.aborted)
                return
              await poll()
              return
            }

            const errorMessage = data.message || `${debugLabel} debug failed`
            Toast.notify({ type: 'error', message: errorMessage })
            clearAbortController()
            setWorkflowRunningData({
              result: {
                status: WorkflowRunningStatus.Failed,
                error: errorMessage,
                inputs_truncated: false,
                process_data_truncated: false,
                outputs_truncated: false,
              },
              tracing: [],
            })
            clearListeningState()
            return
          }

          clearListeningState()
          handleStream(
            response,
            baseSseOptions.onData ?? noop,
            baseSseOptions.onCompleted,
            baseSseOptions.onThought,
            baseSseOptions.onMessageEnd,
            baseSseOptions.onMessageReplace,
            baseSseOptions.onFile,
            baseSseOptions.onWorkflowStarted,
            baseSseOptions.onWorkflowFinished,
            baseSseOptions.onNodeStarted,
            baseSseOptions.onNodeFinished,
            baseSseOptions.onIterationStart,
            baseSseOptions.onIterationNext,
            baseSseOptions.onIterationFinish,
            baseSseOptions.onLoopStart,
            baseSseOptions.onLoopNext,
            baseSseOptions.onLoopFinish,
            baseSseOptions.onNodeRetry,
            baseSseOptions.onParallelBranchStarted,
            baseSseOptions.onParallelBranchFinished,
            baseSseOptions.onTextChunk,
            baseSseOptions.onTTSChunk,
            baseSseOptions.onTTSEnd,
            baseSseOptions.onTextReplace,
            baseSseOptions.onAgentLog,
            baseSseOptions.onDataSourceNodeProcessing,
            baseSseOptions.onDataSourceNodeCompleted,
            baseSseOptions.onDataSourceNodeError,
          )
        }
        catch (error) {
          if (controller.signal.aborted)
            return
          console.error(`handleRun: ${debugLabel.toLowerCase()} debug polling error`, error)
          Toast.notify({ type: 'error', message: `${debugLabel} debug request failed` })
          clearAbortController()
          setWorkflowRunningData({
            result: {
              status: WorkflowRunningStatus.Failed,
              error: `${debugLabel} debug request failed`,
              inputs_truncated: false,
              process_data_truncated: false,
              outputs_truncated: false,
            },
            tracing: [],
          })
          clearListeningState()
        }
      }

      await poll()
    }

    if (runMode === TriggerType.Webhook) {
      await runTriggerDebug(TriggerType.Webhook)
      return
    }

    if (runMode === TriggerType.Plugin) {
      await runTriggerDebug(TriggerType.Plugin)
      return
    }

    if (runMode === TriggerType.All) {
      await runTriggerDebug(TriggerType.All)
      return
    }

    ssePost(
      url,
      {
        body: requestBody,
      },
      {
        ...baseSseOptions,
        getAbortController: (controller: AbortController) => {
          abortControllerRef.current = controller
        },
      },
    )
  }, [store, doSyncWorkflowDraft, workflowStore, pathname, handleWorkflowStarted, handleWorkflowFinished, fetchInspectVars, invalidAllLastRun, handleWorkflowFailed, handleWorkflowNodeStarted, handleWorkflowNodeFinished, handleWorkflowNodeIterationStarted, handleWorkflowNodeIterationNext, handleWorkflowNodeIterationFinished, handleWorkflowNodeLoopStarted, handleWorkflowNodeLoopNext, handleWorkflowNodeLoopFinished, handleWorkflowNodeRetry, handleWorkflowAgentLog, handleWorkflowTextChunk, handleWorkflowTextReplace],
  )

  const handleStopRun = useCallback((taskId: string) => {
    const setStoppedState = () => {
      const {
        setWorkflowRunningData,
        setIsListening,
        setShowVariableInspectPanel,
        setListeningTriggerType,
        setListeningTriggerNodeId,
      } = workflowStore.getState()

      setWorkflowRunningData({
        result: {
          status: WorkflowRunningStatus.Stopped,
          inputs_truncated: false,
          process_data_truncated: false,
          outputs_truncated: false,
        },
        tracing: [],
        resultText: '',
      })
      setIsListening(false)
      setListeningTriggerType(null)
      setListeningTriggerNodeId(null)
      setShowVariableInspectPanel(true)
    }

    if (taskId) {
      const appId = useAppStore.getState().appDetail?.id
      stopWorkflowRun(`/apps/${appId}/workflow-runs/tasks/${taskId}/stop`)
      setStoppedState()
      return
    }

    // Try webhook debug controller from global variable first
    const webhookController = (window as any).__webhookDebugAbortController
    if (webhookController)
      webhookController.abort()

    const pluginController = (window as any).__pluginDebugAbortController
    if (pluginController)
      pluginController.abort()

    // Also try the ref
    if (abortControllerRef.current)
      abortControllerRef.current.abort()

    abortControllerRef.current = null
    setStoppedState()
  }, [workflowStore])

  const handleRestoreFromPublishedWorkflow = useCallback((publishedWorkflow: VersionHistory) => {
    const nodes = publishedWorkflow.graph.nodes.map(node => ({ ...node, selected: false, data: { ...node.data, selected: false } }))
    const edges = publishedWorkflow.graph.edges
    const viewport = publishedWorkflow.graph.viewport!
    handleUpdateWorkflowCanvas({
      nodes,
      edges,
      viewport,
    })
    const mappedFeatures = {
      opening: {
        enabled: !!publishedWorkflow.features.opening_statement || !!publishedWorkflow.features.suggested_questions.length,
        opening_statement: publishedWorkflow.features.opening_statement,
        suggested_questions: publishedWorkflow.features.suggested_questions,
      },
      suggested: publishedWorkflow.features.suggested_questions_after_answer,
      text2speech: publishedWorkflow.features.text_to_speech,
      speech2text: publishedWorkflow.features.speech_to_text,
      citation: publishedWorkflow.features.retriever_resource,
      moderation: publishedWorkflow.features.sensitive_word_avoidance,
      file: publishedWorkflow.features.file_upload,
    }

    featuresStore?.setState({ features: mappedFeatures })
    workflowStore.getState().setEnvironmentVariables(publishedWorkflow.environment_variables || [])
  }, [featuresStore, handleUpdateWorkflowCanvas, workflowStore])

  return {
    handleBackupDraft,
    handleLoadBackupDraft,
    handleRun,
    handleStopRun,
    handleRestoreFromPublishedWorkflow,
  }
}<|MERGE_RESOLUTION|>--- conflicted
+++ resolved
@@ -24,7 +24,7 @@
 import { useSetWorkflowVarsWithValue } from '../../workflow/hooks/use-fetch-workflow-inspect-vars'
 import { useConfigsMap } from './use-configs-map'
 import { API_PREFIX } from '@/config'
-import { ContentType, getAccessToken, getBaseOptions } from '@/service/fetch'
+import { base } from '@/service/fetch'
 import { TriggerType } from '@/app/components/workflow/header/test-run-menu'
 
 type HandleRunMode = TriggerType
@@ -245,7 +245,6 @@
       setListeningTriggerIsAll,
       setListeningTriggerNodeId,
     } = workflowStore.getState()
-<<<<<<< HEAD
 
     if (runMode === TriggerType.Webhook || runMode === TriggerType.Plugin || runMode === TriggerType.All) {
       setIsListening(true)
@@ -287,18 +286,6 @@
         resultText: '',
       })
     }
-=======
-    setWorkflowRunningData({
-      result: {
-        inputs_truncated: false,
-        process_data_truncated: false,
-        outputs_truncated: false,
-        status: WorkflowRunningStatus.Running,
-      },
-      tracing: [],
-      resultText: '',
-    })
->>>>>>> 6217c965
 
     let ttsUrl = ''
     let ttsIsPublic = false
@@ -487,22 +474,14 @@
         ? '__webhookDebugAbortController'
         : '__pluginDebugAbortController'
 
-      ;(window as any)[controllerKey] = controller
+        ; (window as any)[controllerKey] = controller
 
       const debugLabel = debugType === TriggerType.Webhook ? 'Webhook' : debugType === TriggerType.Plugin ? 'Plugin' : 'All'
 
       const poll = async (): Promise<void> => {
         try {
-          const baseOptions = getBaseOptions()
-          const headers = new Headers(baseOptions.headers as Headers)
-          headers.set('Content-Type', ContentType.json)
-          const accessToken = await getAccessToken()
-          headers.set('Authorization', `Bearer ${accessToken}`)
-
-          const response = await fetch(urlWithPrefix, {
-            ...baseOptions,
+          const response = await base<Response>(urlWithPrefix, {
             method: 'POST',
-            headers,
             body: JSON.stringify(requestBody),
             signal: controller.signal,
           })
