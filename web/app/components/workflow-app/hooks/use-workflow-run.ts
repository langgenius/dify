import { useCallback, useRef } from 'react'
import {
  useReactFlow,
  useStoreApi,
} from 'reactflow'
import { produce } from 'immer'
import { v4 as uuidV4 } from 'uuid'
import { usePathname } from 'next/navigation'
import { useWorkflowStore } from '@/app/components/workflow/store'
import { WorkflowRunningStatus } from '@/app/components/workflow/types'
import { useWorkflowUpdate } from '@/app/components/workflow/hooks/use-workflow-interactions'
import { useWorkflowRunEvent } from '@/app/components/workflow/hooks/use-workflow-run-event/use-workflow-run-event'
import { useStore as useAppStore } from '@/app/components/app/store'
import type { IOtherOptions } from '@/service/base'
import Toast from '@/app/components/base/toast'
import { handleStream, ssePost } from '@/service/base'
import { stopWorkflowRun } from '@/service/workflow'
import { useFeaturesStore } from '@/app/components/base/features/hooks'
import { AudioPlayerManager } from '@/app/components/base/audio-btn/audio.player.manager'
import type { VersionHistory } from '@/types/workflow'
import { noop } from 'lodash-es'
import { useNodesSyncDraft } from './use-nodes-sync-draft'
import { useInvalidAllLastRun } from '@/service/use-workflow'
import { useSetWorkflowVarsWithValue } from '../../workflow/hooks/use-fetch-workflow-inspect-vars'
import { useConfigsMap } from './use-configs-map'
import { post } from '@/service/base'
import { ContentType } from '@/service/fetch'
import { TriggerType } from '@/app/components/workflow/header/test-run-menu'
import { AppModeEnum } from '@/types/app'

type HandleRunMode = TriggerType
type HandleRunOptions = {
  mode?: HandleRunMode
  scheduleNodeId?: string
  webhookNodeId?: string
  pluginNodeId?: string
  allNodeIds?: string[]
}

type DebuggableTriggerType = Exclude<TriggerType, TriggerType.UserInput>

const controllerKeyMap: Record<DebuggableTriggerType, string> = {
  [TriggerType.Webhook]: '__webhookDebugAbortController',
  [TriggerType.Plugin]: '__pluginDebugAbortController',
  [TriggerType.All]: '__allTriggersDebugAbortController',
  [TriggerType.Schedule]: '__scheduleDebugAbortController',
}

const debugLabelMap: Record<DebuggableTriggerType, string> = {
  [TriggerType.Webhook]: 'Webhook',
  [TriggerType.Plugin]: 'Plugin',
  [TriggerType.All]: 'All',
  [TriggerType.Schedule]: 'Schedule',
}

export const useWorkflowRun = () => {
  const store = useStoreApi()
  const workflowStore = useWorkflowStore()
  const reactflow = useReactFlow()
  const featuresStore = useFeaturesStore()
  const { doSyncWorkflowDraft } = useNodesSyncDraft()
  const { handleUpdateWorkflowCanvas } = useWorkflowUpdate()
  const pathname = usePathname()
  const configsMap = useConfigsMap()
  const { flowId, flowType } = configsMap
  const invalidAllLastRun = useInvalidAllLastRun(flowType, flowId)

  const { fetchInspectVars } = useSetWorkflowVarsWithValue({
    ...configsMap,
  })

  const abortControllerRef = useRef<AbortController | null>(null)

  const {
    handleWorkflowStarted,
    handleWorkflowFinished,
    handleWorkflowFailed,
    handleWorkflowNodeStarted,
    handleWorkflowNodeFinished,
    handleWorkflowNodeHumanInputRequired,
    handleWorkflowNodeIterationStarted,
    handleWorkflowNodeIterationNext,
    handleWorkflowNodeIterationFinished,
    handleWorkflowNodeLoopStarted,
    handleWorkflowNodeLoopNext,
    handleWorkflowNodeLoopFinished,
    handleWorkflowNodeRetry,
    handleWorkflowAgentLog,
    handleWorkflowTextChunk,
    handleWorkflowTextReplace,
    handleWorkflowSuspended,
  } = useWorkflowRunEvent()

  const handleBackupDraft = useCallback(() => {
    const {
      getNodes,
      edges,
    } = store.getState()
    const { getViewport } = reactflow
    const {
      backupDraft,
      setBackupDraft,
      environmentVariables,
    } = workflowStore.getState()
    const { features } = featuresStore!.getState()

    if (!backupDraft) {
      setBackupDraft({
        nodes: getNodes(),
        edges,
        viewport: getViewport(),
        features,
        environmentVariables,
      })
      doSyncWorkflowDraft()
    }
  }, [reactflow, workflowStore, store, featuresStore, doSyncWorkflowDraft])

  const handleLoadBackupDraft = useCallback(() => {
    const {
      backupDraft,
      setBackupDraft,
      setEnvironmentVariables,
    } = workflowStore.getState()

    if (backupDraft) {
      const {
        nodes,
        edges,
        viewport,
        features,
        environmentVariables,
      } = backupDraft
      handleUpdateWorkflowCanvas({
        nodes,
        edges,
        viewport,
      })
      setEnvironmentVariables(environmentVariables)
      featuresStore!.setState({ features })
      setBackupDraft(undefined)
    }
  }, [handleUpdateWorkflowCanvas, workflowStore, featuresStore])

  const handleRun = useCallback(async (
    params: any,
    callback?: IOtherOptions,
    options?: HandleRunOptions,
  ) => {
    const runMode: HandleRunMode = options?.mode ?? TriggerType.UserInput
    const resolvedParams = params ?? {}
    const {
      getNodes,
      setNodes,
    } = store.getState()
    const newNodes = produce(getNodes(), (draft) => {
      draft.forEach((node) => {
        node.data.selected = false
        node.data._runningStatus = undefined
      })
    })
    setNodes(newNodes)
    await doSyncWorkflowDraft()

    const {
      onWorkflowStarted,
      onWorkflowFinished,
      onNodeStarted,
      onNodeFinished,
      onIterationStart,
      onIterationNext,
      onIterationFinish,
      onLoopStart,
      onLoopNext,
      onLoopFinish,
      onNodeRetry,
      onAgentLog,
      onError,
<<<<<<< HEAD
      onWorkflowSuspended,
      onHumanInputRequired,
=======
      onCompleted,
>>>>>>> 1e6d0de4
      ...restCallback
    } = callback || {}
    workflowStore.setState({ historyWorkflowData: undefined })
    const appDetail = useAppStore.getState().appDetail
    const workflowContainer = document.getElementById('workflow-container')

    const {
      clientWidth,
      clientHeight,
    } = workflowContainer!

    const isInWorkflowDebug = appDetail?.mode === AppModeEnum.WORKFLOW

    let url = ''
    if (runMode === TriggerType.Plugin || runMode === TriggerType.Webhook || runMode === TriggerType.Schedule) {
      if (!appDetail?.id) {
        console.error('handleRun: missing app id for trigger plugin run')
        return
      }
      url = `/apps/${appDetail.id}/workflows/draft/trigger/run`
    }
    else if (runMode === TriggerType.All) {
      if (!appDetail?.id) {
        console.error('handleRun: missing app id for trigger run all')
        return
      }
      url = `/apps/${appDetail.id}/workflows/draft/trigger/run-all`
    }
    else if (appDetail?.mode === AppModeEnum.ADVANCED_CHAT) {
      url = `/apps/${appDetail.id}/advanced-chat/workflows/draft/run`
    }
    else if (isInWorkflowDebug && appDetail?.id) {
      url = `/apps/${appDetail.id}/workflows/draft/run`
    }

    let requestBody = {}

    if (runMode === TriggerType.Schedule)
      requestBody = { node_id: options?.scheduleNodeId }

    else if (runMode === TriggerType.Webhook)
      requestBody = { node_id: options?.webhookNodeId }

    else if (runMode === TriggerType.Plugin)
      requestBody = { node_id: options?.pluginNodeId }

    else if (runMode === TriggerType.All)
      requestBody = { node_ids: options?.allNodeIds }

    else
      requestBody = resolvedParams

    if (!url)
      return

    if (runMode === TriggerType.Schedule && !options?.scheduleNodeId) {
      console.error('handleRun: schedule trigger run requires node id')
      return
    }

    if (runMode === TriggerType.Webhook && !options?.webhookNodeId) {
      console.error('handleRun: webhook trigger run requires node id')
      return
    }

    if (runMode === TriggerType.Plugin && !options?.pluginNodeId) {
      console.error('handleRun: plugin trigger run requires node id')
      return
    }

    if (runMode === TriggerType.All && !options?.allNodeIds && options?.allNodeIds?.length === 0) {
      console.error('handleRun: all trigger run requires node ids')
      return
    }

    abortControllerRef.current?.abort()
    abortControllerRef.current = null

    const {
      setWorkflowRunningData,
      setIsListening,
      setShowVariableInspectPanel,
      setListeningTriggerType,
      setListeningTriggerNodeIds,
      setListeningTriggerIsAll,
      setListeningTriggerNodeId,
    } = workflowStore.getState()

    if (
      runMode === TriggerType.Webhook
      || runMode === TriggerType.Plugin
      || runMode === TriggerType.All
      || runMode === TriggerType.Schedule
    ) {
      setIsListening(true)
      setShowVariableInspectPanel(true)
      setListeningTriggerIsAll(runMode === TriggerType.All)
      if (runMode === TriggerType.All)
        setListeningTriggerNodeIds(options?.allNodeIds ?? [])
      else if (runMode === TriggerType.Webhook && options?.webhookNodeId)
        setListeningTriggerNodeIds([options.webhookNodeId])
      else if (runMode === TriggerType.Schedule && options?.scheduleNodeId)
        setListeningTriggerNodeIds([options.scheduleNodeId])
      else if (runMode === TriggerType.Plugin && options?.pluginNodeId)
        setListeningTriggerNodeIds([options.pluginNodeId])
      else
        setListeningTriggerNodeIds([])
      setWorkflowRunningData({
        result: {
          status: WorkflowRunningStatus.Running,
          inputs_truncated: false,
          process_data_truncated: false,
          outputs_truncated: false,
        },
        tracing: [],
        resultText: '',
      })
    }
    else {
      setIsListening(false)
      setListeningTriggerType(null)
      setListeningTriggerNodeId(null)
      setListeningTriggerNodeIds([])
      setListeningTriggerIsAll(false)
      setWorkflowRunningData({
        result: {
          status: WorkflowRunningStatus.Running,
          inputs_truncated: false,
          process_data_truncated: false,
          outputs_truncated: false,
        },
        tracing: [],
        resultText: '',
      })
    }

    let ttsUrl = ''
    let ttsIsPublic = false
    if (resolvedParams.token) {
      ttsUrl = '/text-to-audio'
      ttsIsPublic = true
    }
    else if (resolvedParams.appId) {
      if (pathname.search('explore/installed') > -1)
        ttsUrl = `/installed-apps/${resolvedParams.appId}/text-to-audio`
      else
        ttsUrl = `/apps/${resolvedParams.appId}/text-to-audio`
    }
    const player = AudioPlayerManager.getInstance().getAudioPlayer(ttsUrl, ttsIsPublic, uuidV4(), 'none', 'none', noop)

    const clearAbortController = () => {
      abortControllerRef.current = null
      delete (window as any).__webhookDebugAbortController
      delete (window as any).__pluginDebugAbortController
      delete (window as any).__scheduleDebugAbortController
      delete (window as any).__allTriggersDebugAbortController
    }

    const clearListeningState = () => {
      const state = workflowStore.getState()
      state.setIsListening(false)
      state.setListeningTriggerType(null)
      state.setListeningTriggerNodeId(null)
      state.setListeningTriggerNodeIds([])
      state.setListeningTriggerIsAll(false)
    }

    const wrappedOnError = (params: any) => {
      clearAbortController()
      handleWorkflowFailed()
      clearListeningState()

      if (onError)
        onError(params)
    }

    const wrappedOnCompleted: IOtherOptions['onCompleted'] = async (hasError?: boolean, errorMessage?: string) => {
      clearAbortController()
      clearListeningState()
      if (onCompleted)
        onCompleted(hasError, errorMessage)
    }

    const baseSseOptions: IOtherOptions = {
      ...restCallback,
      onWorkflowStarted: (params) => {
        const state = workflowStore.getState()
        if (state.workflowRunningData) {
          state.setWorkflowRunningData(produce(state.workflowRunningData, (draft) => {
            draft.resultText = ''
          }))
        }
        handleWorkflowStarted(params)

        if (onWorkflowStarted)
          onWorkflowStarted(params)
      },
      onWorkflowFinished: (params) => {
        clearListeningState()
        handleWorkflowFinished(params)

        if (onWorkflowFinished)
          onWorkflowFinished(params)
        if (isInWorkflowDebug) {
          fetchInspectVars({})
          invalidAllLastRun()
        }
      },
      onNodeStarted: (params) => {
        handleWorkflowNodeStarted(
          params,
          {
            clientWidth,
            clientHeight,
          },
        )

        if (onNodeStarted)
          onNodeStarted(params)
      },
      onNodeFinished: (params) => {
        handleWorkflowNodeFinished(params)

        if (onNodeFinished)
          onNodeFinished(params)
      },
      onIterationStart: (params) => {
        handleWorkflowNodeIterationStarted(
          params,
          {
            clientWidth,
            clientHeight,
          },
        )

        if (onIterationStart)
          onIterationStart(params)
      },
      onIterationNext: (params) => {
        handleWorkflowNodeIterationNext(params)

        if (onIterationNext)
          onIterationNext(params)
      },
      onIterationFinish: (params) => {
        handleWorkflowNodeIterationFinished(params)

        if (onIterationFinish)
          onIterationFinish(params)
      },
      onLoopStart: (params) => {
        handleWorkflowNodeLoopStarted(
          params,
          {
            clientWidth,
            clientHeight,
          },
        )

        if (onLoopStart)
          onLoopStart(params)
      },
      onLoopNext: (params) => {
        handleWorkflowNodeLoopNext(params)

        if (onLoopNext)
          onLoopNext(params)
      },
      onLoopFinish: (params) => {
        handleWorkflowNodeLoopFinished(params)

        if (onLoopFinish)
          onLoopFinish(params)
      },
      onNodeRetry: (params) => {
        handleWorkflowNodeRetry(params)

        if (onNodeRetry)
          onNodeRetry(params)
      },
      onAgentLog: (params) => {
        handleWorkflowAgentLog(params)

        if (onAgentLog)
          onAgentLog(params)
      },
      onTextChunk: (params) => {
        handleWorkflowTextChunk(params)
      },
      onTextReplace: (params) => {
        handleWorkflowTextReplace(params)
      },
      onTTSChunk: (messageId: string, audio: string) => {
        if (!audio || audio === '')
          return
        player.playAudioWithAudio(audio, true)
        AudioPlayerManager.getInstance().resetMsgId(messageId)
      },
      onTTSEnd: (messageId: string, audio: string) => {
        player.playAudioWithAudio(audio, false)
      },
      onError: wrappedOnError,
      onCompleted: wrappedOnCompleted,
    }

    const waitWithAbort = (signal: AbortSignal, delay: number) => new Promise<void>((resolve) => {
      const timer = window.setTimeout(resolve, delay)
      signal.addEventListener('abort', () => {
        clearTimeout(timer)
        resolve()
      }, { once: true })
    })

    const runTriggerDebug = async (debugType: DebuggableTriggerType) => {
      const controller = new AbortController()
      abortControllerRef.current = controller

      const controllerKey = controllerKeyMap[debugType]

        ; (window as any)[controllerKey] = controller

      const debugLabel = debugLabelMap[debugType]

      const poll = async (): Promise<void> => {
        try {
          const response = await post<Response>(url, {
            body: requestBody,
            signal: controller.signal,
          }, {
            needAllResponseContent: true,
          })

          if (controller.signal.aborted)
            return

          if (!response) {
            const message = `${debugLabel} debug request failed`
            Toast.notify({ type: 'error', message })
            clearAbortController()
            return
          }

          const contentType = response.headers.get('content-type') || ''

          if (contentType.includes(ContentType.json)) {
            let data: any = null
            try {
              data = await response.json()
            }
            catch (jsonError) {
              console.error(`handleRun: ${debugLabel.toLowerCase()} debug response parse error`, jsonError)
              Toast.notify({ type: 'error', message: `${debugLabel} debug request failed` })
              clearAbortController()
              clearListeningState()
              return
            }

            if (controller.signal.aborted)
              return

            if (data?.status === 'waiting') {
              const delay = Number(data.retry_in) || 2000
              await waitWithAbort(controller.signal, delay)
              if (controller.signal.aborted)
                return
              await poll()
              return
            }

            const errorMessage = data?.message || `${debugLabel} debug failed`
            Toast.notify({ type: 'error', message: errorMessage })
            clearAbortController()
            setWorkflowRunningData({
              result: {
                status: WorkflowRunningStatus.Failed,
                error: errorMessage,
                inputs_truncated: false,
                process_data_truncated: false,
                outputs_truncated: false,
              },
              tracing: [],
            })
            clearListeningState()
            return
          }

          clearListeningState()
          handleStream(
            response,
            baseSseOptions.onData ?? noop,
            baseSseOptions.onCompleted,
            baseSseOptions.onThought,
            baseSseOptions.onMessageEnd,
            baseSseOptions.onMessageReplace,
            baseSseOptions.onFile,
            baseSseOptions.onWorkflowStarted,
            baseSseOptions.onWorkflowFinished,
            baseSseOptions.onNodeStarted,
            baseSseOptions.onNodeFinished,
            baseSseOptions.onIterationStart,
            baseSseOptions.onIterationNext,
            baseSseOptions.onIterationFinish,
            baseSseOptions.onLoopStart,
            baseSseOptions.onLoopNext,
            baseSseOptions.onLoopFinish,
            baseSseOptions.onNodeRetry,
            baseSseOptions.onParallelBranchStarted,
            baseSseOptions.onParallelBranchFinished,
            baseSseOptions.onTextChunk,
            baseSseOptions.onTTSChunk,
            baseSseOptions.onTTSEnd,
            baseSseOptions.onTextReplace,
            baseSseOptions.onAgentLog,
            baseSseOptions.onDataSourceNodeProcessing,
            baseSseOptions.onDataSourceNodeCompleted,
            baseSseOptions.onDataSourceNodeError,
          )
        }
        catch (error) {
          if (controller.signal.aborted)
            return
          if (error instanceof Response) {
            const data = await error.clone().json() as Record<string, any>
            const { error: respError } = data || {}
            Toast.notify({ type: 'error', message: respError })
            clearAbortController()
            setWorkflowRunningData({
              result: {
                status: WorkflowRunningStatus.Failed,
                error: respError,
                inputs_truncated: false,
                process_data_truncated: false,
                outputs_truncated: false,
              },
              tracing: [],
            })
          }
          clearListeningState()
        }
      }

      await poll()
    }

    if (runMode === TriggerType.Schedule) {
      await runTriggerDebug(TriggerType.Schedule)
      return
    }

    if (runMode === TriggerType.Webhook) {
      await runTriggerDebug(TriggerType.Webhook)
      return
    }

    if (runMode === TriggerType.Plugin) {
      await runTriggerDebug(TriggerType.Plugin)
      return
    }

    if (runMode === TriggerType.All) {
      await runTriggerDebug(TriggerType.All)
      return
    }

    ssePost(
      url,
      {
        body: requestBody,
      },
      {
        ...baseSseOptions,
        getAbortController: (controller: AbortController) => {
          abortControllerRef.current = controller
        },
<<<<<<< HEAD
        onWorkflowSuspended: (params) => {
          handleWorkflowSuspended()
          if (onWorkflowSuspended)
            onWorkflowSuspended(params)
        },
        onHumanInputRequired: (params) => {
          handleWorkflowNodeHumanInputRequired(params)
          if (onHumanInputRequired)
            onHumanInputRequired(params)
        },
        ...restCallback,
=======
>>>>>>> 1e6d0de4
      },
    )
  }, [store, doSyncWorkflowDraft, workflowStore, pathname, handleWorkflowStarted, handleWorkflowFinished, fetchInspectVars, invalidAllLastRun, handleWorkflowFailed, handleWorkflowNodeStarted, handleWorkflowNodeFinished, handleWorkflowNodeIterationStarted, handleWorkflowNodeIterationNext, handleWorkflowNodeIterationFinished, handleWorkflowNodeLoopStarted, handleWorkflowNodeLoopNext, handleWorkflowNodeLoopFinished, handleWorkflowNodeRetry, handleWorkflowAgentLog, handleWorkflowTextChunk, handleWorkflowTextReplace],
  )

  const handleStopRun = useCallback((taskId: string) => {
    const setStoppedState = () => {
      const {
        setWorkflowRunningData,
        setIsListening,
        setShowVariableInspectPanel,
        setListeningTriggerType,
        setListeningTriggerNodeId,
      } = workflowStore.getState()

      setWorkflowRunningData({
        result: {
          status: WorkflowRunningStatus.Stopped,
          inputs_truncated: false,
          process_data_truncated: false,
          outputs_truncated: false,
        },
        tracing: [],
        resultText: '',
      })
      setIsListening(false)
      setListeningTriggerType(null)
      setListeningTriggerNodeId(null)
      setShowVariableInspectPanel(true)
    }

    if (taskId) {
      const appId = useAppStore.getState().appDetail?.id
      stopWorkflowRun(`/apps/${appId}/workflow-runs/tasks/${taskId}/stop`)
      setStoppedState()
      return
    }

    // Try webhook debug controller from global variable first
    const webhookController = (window as any).__webhookDebugAbortController
    if (webhookController)
      webhookController.abort()

    const pluginController = (window as any).__pluginDebugAbortController
    if (pluginController)
      pluginController.abort()

    const scheduleController = (window as any).__scheduleDebugAbortController
    if (scheduleController)
      scheduleController.abort()

    const allTriggerController = (window as any).__allTriggersDebugAbortController
    if (allTriggerController)
      allTriggerController.abort()

    // Also try the ref
    if (abortControllerRef.current)
      abortControllerRef.current.abort()

    abortControllerRef.current = null
    setStoppedState()
  }, [workflowStore])

  const handleRestoreFromPublishedWorkflow = useCallback((publishedWorkflow: VersionHistory) => {
    const nodes = publishedWorkflow.graph.nodes.map(node => ({ ...node, selected: false, data: { ...node.data, selected: false } }))
    const edges = publishedWorkflow.graph.edges
    const viewport = publishedWorkflow.graph.viewport!
    handleUpdateWorkflowCanvas({
      nodes,
      edges,
      viewport,
    })
    const mappedFeatures = {
      opening: {
        enabled: !!publishedWorkflow.features.opening_statement || !!publishedWorkflow.features.suggested_questions.length,
        opening_statement: publishedWorkflow.features.opening_statement,
        suggested_questions: publishedWorkflow.features.suggested_questions,
      },
      suggested: publishedWorkflow.features.suggested_questions_after_answer,
      text2speech: publishedWorkflow.features.text_to_speech,
      speech2text: publishedWorkflow.features.speech_to_text,
      citation: publishedWorkflow.features.retriever_resource,
      moderation: publishedWorkflow.features.sensitive_word_avoidance,
      file: publishedWorkflow.features.file_upload,
    }

    featuresStore?.setState({ features: mappedFeatures })
    workflowStore.getState().setEnvironmentVariables(publishedWorkflow.environment_variables || [])
  }, [featuresStore, handleUpdateWorkflowCanvas, workflowStore])

  return {
    handleBackupDraft,
    handleLoadBackupDraft,
    handleRun,
    handleStopRun,
    handleRestoreFromPublishedWorkflow,
  }
}<|MERGE_RESOLUTION|>--- conflicted
+++ resolved
@@ -176,12 +176,9 @@
       onNodeRetry,
       onAgentLog,
       onError,
-<<<<<<< HEAD
       onWorkflowSuspended,
       onHumanInputRequired,
-=======
       onCompleted,
->>>>>>> 1e6d0de4
       ...restCallback
     } = callback || {}
     workflowStore.setState({ historyWorkflowData: undefined })
@@ -595,6 +592,8 @@
             baseSseOptions.onTTSEnd,
             baseSseOptions.onTextReplace,
             baseSseOptions.onAgentLog,
+            baseSseOptions.onHumanInputRequired,
+            baseSseOptions.onWorkflowSuspended,
             baseSseOptions.onDataSourceNodeProcessing,
             baseSseOptions.onDataSourceNodeCompleted,
             baseSseOptions.onDataSourceNodeError,
@@ -656,7 +655,115 @@
         getAbortController: (controller: AbortController) => {
           abortControllerRef.current = controller
         },
-<<<<<<< HEAD
+        onWorkflowFinished: (params) => {
+          handleWorkflowFinished(params)
+
+          if (onWorkflowFinished)
+            onWorkflowFinished(params)
+          if (isInWorkflowDebug) {
+            fetchInspectVars({})
+            invalidAllLastRun()
+          }
+        },
+        onError: (params) => {
+          handleWorkflowFailed()
+
+          if (onError)
+            onError(params)
+        },
+        onNodeStarted: (params) => {
+          handleWorkflowNodeStarted(
+            params,
+            {
+              clientWidth,
+              clientHeight,
+            },
+          )
+
+          if (onNodeStarted)
+            onNodeStarted(params)
+        },
+        onNodeFinished: (params) => {
+          handleWorkflowNodeFinished(params)
+
+          if (onNodeFinished)
+            onNodeFinished(params)
+        },
+        onIterationStart: (params) => {
+          handleWorkflowNodeIterationStarted(
+            params,
+            {
+              clientWidth,
+              clientHeight,
+            },
+          )
+
+          if (onIterationStart)
+            onIterationStart(params)
+        },
+        onIterationNext: (params) => {
+          handleWorkflowNodeIterationNext(params)
+
+          if (onIterationNext)
+            onIterationNext(params)
+        },
+        onIterationFinish: (params) => {
+          handleWorkflowNodeIterationFinished(params)
+
+          if (onIterationFinish)
+            onIterationFinish(params)
+        },
+        onLoopStart: (params) => {
+          handleWorkflowNodeLoopStarted(
+            params,
+            {
+              clientWidth,
+              clientHeight,
+            },
+          )
+
+          if (onLoopStart)
+            onLoopStart(params)
+        },
+        onLoopNext: (params) => {
+          handleWorkflowNodeLoopNext(params)
+
+          if (onLoopNext)
+            onLoopNext(params)
+        },
+        onLoopFinish: (params) => {
+          handleWorkflowNodeLoopFinished(params)
+
+          if (onLoopFinish)
+            onLoopFinish(params)
+        },
+        onNodeRetry: (params) => {
+          handleWorkflowNodeRetry(params)
+
+          if (onNodeRetry)
+            onNodeRetry(params)
+        },
+        onAgentLog: (params) => {
+          handleWorkflowAgentLog(params)
+
+          if (onAgentLog)
+            onAgentLog(params)
+        },
+        onTextChunk: (params) => {
+          handleWorkflowTextChunk(params)
+        },
+        onTextReplace: (params) => {
+          handleWorkflowTextReplace(params)
+        },
+        onTTSChunk: (messageId: string, audio: string) => {
+          if (!audio || audio === '')
+            return
+          player.playAudioWithAudio(audio, true)
+          AudioPlayerManager.getInstance().resetMsgId(messageId)
+        },
+        onTTSEnd: (messageId: string, audio: string) => {
+          player.playAudioWithAudio(audio, false)
+        },
         onWorkflowSuspended: (params) => {
           handleWorkflowSuspended()
           if (onWorkflowSuspended)
@@ -668,8 +775,6 @@
             onHumanInputRequired(params)
         },
         ...restCallback,
-=======
->>>>>>> 1e6d0de4
       },
     )
   }, [store, doSyncWorkflowDraft, workflowStore, pathname, handleWorkflowStarted, handleWorkflowFinished, fetchInspectVars, invalidAllLastRun, handleWorkflowFailed, handleWorkflowNodeStarted, handleWorkflowNodeFinished, handleWorkflowNodeIterationStarted, handleWorkflowNodeIterationNext, handleWorkflowNodeIterationFinished, handleWorkflowNodeLoopStarted, handleWorkflowNodeLoopNext, handleWorkflowNodeLoopFinished, handleWorkflowNodeRetry, handleWorkflowAgentLog, handleWorkflowTextChunk, handleWorkflowTextReplace],
