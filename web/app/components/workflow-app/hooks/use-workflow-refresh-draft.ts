import { useCallback } from 'react'
import { useWorkflowStore } from '@/app/components/workflow/store'
import { fetchWorkflowDraft } from '@/service/workflow'
import type { WorkflowDataUpdater } from '@/app/components/workflow/types'
import { useWorkflowUpdate } from '@/app/components/workflow/hooks'
import { useFormatMemoryVariables } from '@/app/components/workflow/hooks'

export const useWorkflowRefreshDraft = () => {
  const workflowStore = useWorkflowStore()
  const { handleUpdateWorkflowCanvas } = useWorkflowUpdate()
  const { formatMemoryVariables } = useFormatMemoryVariables()

  const handleRefreshWorkflowDraft = useCallback(() => {
    const {
      appId,
      setSyncWorkflowDraftHash,
      setIsSyncingWorkflowDraft,
      setEnvironmentVariables,
      setEnvSecrets,
      setConversationVariables,
<<<<<<< HEAD
      setMemoryVariables,
=======
      setIsWorkflowDataLoaded,
      isWorkflowDataLoaded,
      debouncedSyncWorkflowDraft,
>>>>>>> fe6538b0
    } = workflowStore.getState()

    if (debouncedSyncWorkflowDraft && typeof (debouncedSyncWorkflowDraft as any).cancel === 'function')
      (debouncedSyncWorkflowDraft as any).cancel()

    const wasLoaded = isWorkflowDataLoaded
    if (wasLoaded)
      setIsWorkflowDataLoaded(false)
    setIsSyncingWorkflowDraft(true)
<<<<<<< HEAD
    fetchWorkflowDraft(`/apps/${appId}/workflows/draft`).then((response) => {
      handleUpdateWorkflowCanvas(response.graph as WorkflowDataUpdater)
      setSyncWorkflowDraftHash(response.hash)
      setEnvSecrets((response.environment_variables || []).filter(env => env.value_type === 'secret').reduce((acc, env) => {
        acc[env.id] = env.value
        return acc
      }, {} as Record<string, string>))
      setEnvironmentVariables(response.environment_variables?.map(env => env.value_type === 'secret' ? { ...env, value: '[__HIDDEN__]' } : env) || [])
      setConversationVariables(response.conversation_variables || [])
      setMemoryVariables(formatMemoryVariables((response.memory_blocks || [])))
    }).finally(() => setIsSyncingWorkflowDraft(false))
  }, [handleUpdateWorkflowCanvas, workflowStore, formatMemoryVariables])
=======
    fetchWorkflowDraft(`/apps/${appId}/workflows/draft`)
      .then((response) => {
        // Ensure we have a valid workflow structure with viewport
        const workflowData: WorkflowDataUpdater = {
          nodes: response.graph?.nodes || [],
          edges: response.graph?.edges || [],
          viewport: response.graph?.viewport || { x: 0, y: 0, zoom: 1 },
        }
        handleUpdateWorkflowCanvas(workflowData)
        setSyncWorkflowDraftHash(response.hash)
        setEnvSecrets((response.environment_variables || []).filter(env => env.value_type === 'secret').reduce((acc, env) => {
          acc[env.id] = env.value
          return acc
        }, {} as Record<string, string>))
        setEnvironmentVariables(response.environment_variables?.map(env => env.value_type === 'secret' ? { ...env, value: '[__HIDDEN__]' } : env) || [])
        setConversationVariables(response.conversation_variables || [])
        setIsWorkflowDataLoaded(true)
      })
      .catch(() => {
        if (wasLoaded)
          setIsWorkflowDataLoaded(true)
      })
      .finally(() => {
        setIsSyncingWorkflowDraft(false)
      })
  }, [handleUpdateWorkflowCanvas, workflowStore])
>>>>>>> fe6538b0

  return {
    handleRefreshWorkflowDraft,
  }
}<|MERGE_RESOLUTION|>--- conflicted
+++ resolved
@@ -18,13 +18,10 @@
       setEnvironmentVariables,
       setEnvSecrets,
       setConversationVariables,
-<<<<<<< HEAD
       setMemoryVariables,
-=======
       setIsWorkflowDataLoaded,
       isWorkflowDataLoaded,
       debouncedSyncWorkflowDraft,
->>>>>>> fe6538b0
     } = workflowStore.getState()
 
     if (debouncedSyncWorkflowDraft && typeof (debouncedSyncWorkflowDraft as any).cancel === 'function')
@@ -34,20 +31,6 @@
     if (wasLoaded)
       setIsWorkflowDataLoaded(false)
     setIsSyncingWorkflowDraft(true)
-<<<<<<< HEAD
-    fetchWorkflowDraft(`/apps/${appId}/workflows/draft`).then((response) => {
-      handleUpdateWorkflowCanvas(response.graph as WorkflowDataUpdater)
-      setSyncWorkflowDraftHash(response.hash)
-      setEnvSecrets((response.environment_variables || []).filter(env => env.value_type === 'secret').reduce((acc, env) => {
-        acc[env.id] = env.value
-        return acc
-      }, {} as Record<string, string>))
-      setEnvironmentVariables(response.environment_variables?.map(env => env.value_type === 'secret' ? { ...env, value: '[__HIDDEN__]' } : env) || [])
-      setConversationVariables(response.conversation_variables || [])
-      setMemoryVariables(formatMemoryVariables((response.memory_blocks || [])))
-    }).finally(() => setIsSyncingWorkflowDraft(false))
-  }, [handleUpdateWorkflowCanvas, workflowStore, formatMemoryVariables])
-=======
     fetchWorkflowDraft(`/apps/${appId}/workflows/draft`)
       .then((response) => {
         // Ensure we have a valid workflow structure with viewport
@@ -64,6 +47,7 @@
         }, {} as Record<string, string>))
         setEnvironmentVariables(response.environment_variables?.map(env => env.value_type === 'secret' ? { ...env, value: '[__HIDDEN__]' } : env) || [])
         setConversationVariables(response.conversation_variables || [])
+        setMemoryVariables(formatMemoryVariables((response.memory_blocks || [])))
         setIsWorkflowDataLoaded(true)
       })
       .catch(() => {
@@ -73,8 +57,7 @@
       .finally(() => {
         setIsSyncingWorkflowDraft(false)
       })
-  }, [handleUpdateWorkflowCanvas, workflowStore])
->>>>>>> fe6538b0
+  }, [handleUpdateWorkflowCanvas, workflowStore, formatMemoryVariables])
 
   return {
     handleRefreshWorkflowDraft,
