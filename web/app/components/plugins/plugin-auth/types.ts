<<<<<<< HEAD
import type { PluginDetail } from '../types'
=======
import type { CollectionType } from '../../tools/types'
>>>>>>> 0e62a66c

export type { AddApiKeyButtonProps } from './authorize/add-api-key-button'
export type { AddOAuthButtonProps } from './authorize/add-oauth-button'

export enum AuthCategory {
  tool = 'tool',
  datasource = 'datasource',
  model = 'model',
  trigger = 'trigger',
}

export type PluginPayload = {
  category: AuthCategory
  provider: string
<<<<<<< HEAD
  detail: PluginDetail
=======
  providerType: CollectionType | string
>>>>>>> 0e62a66c
}

export enum CredentialTypeEnum {
  OAUTH2 = 'oauth2',
  API_KEY = 'api-key',
}

export type Credential = {
  id: string
  name: string
  provider: string
  credential_type?: CredentialTypeEnum
  is_default: boolean
  credentials?: Record<string, any>
  isWorkspaceDefault?: boolean
  from_enterprise?: boolean
  not_allowed_to_use?: boolean
}<|MERGE_RESOLUTION|>--- conflicted
+++ resolved
@@ -1,8 +1,5 @@
-<<<<<<< HEAD
+import type { CollectionType } from '../../tools/types'
 import type { PluginDetail } from '../types'
-=======
-import type { CollectionType } from '../../tools/types'
->>>>>>> 0e62a66c
 
 export type { AddApiKeyButtonProps } from './authorize/add-api-key-button'
 export type { AddOAuthButtonProps } from './authorize/add-oauth-button'
@@ -17,11 +14,8 @@
 export type PluginPayload = {
   category: AuthCategory
   provider: string
-<<<<<<< HEAD
-  detail: PluginDetail
-=======
-  providerType: CollectionType | string
->>>>>>> 0e62a66c
+  providerType?: CollectionType | string
+  detail?: PluginDetail
 }
 
 export enum CredentialTypeEnum {
