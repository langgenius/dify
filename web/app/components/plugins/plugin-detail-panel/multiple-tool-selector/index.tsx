import React from 'react'
import { useTranslation } from 'react-i18next'
import {
  RiAddLine,
  RiQuestionLine,
} from '@remixicon/react'
import ToolSelector from '@/app/components/plugins/plugin-detail-panel/tool-selector'
import ActionButton from '@/app/components/base/action-button'
import Tooltip from '@/app/components/base/tooltip'
import Divider from '@/app/components/base/divider'
import type { ToolValue } from '@/app/components/workflow/block-selector/types'
import type { Node } from 'reactflow'
import type { NodeOutPutVar } from '@/app/components/workflow/types'
import cn from '@/utils/classnames'
import { ArrowDownRoundFill } from '@/app/components/base/icons/src/vender/solid/general'
import { useAllMCPTools } from '@/service/use-tools'

type Props = {
  disabled?: boolean
  value: ToolValue[]
  label: string
  required?: boolean
  tooltip?: any
  supportCollapse?: boolean
  scope?: string
  onChange: (value: ToolValue[]) => void
  nodeOutputVars: NodeOutPutVar[],
  availableNodes: Node[],
  nodeId?: string
  canChooseMCPTool?: boolean
}

const MultipleToolSelector = ({
  disabled,
  value = [],
  label,
  required,
  tooltip,
  supportCollapse,
  scope,
  onChange,
  nodeOutputVars,
  availableNodes,
  nodeId,
  canChooseMCPTool,
}: Props) => {
  const { t } = useTranslation()
    const { data: mcpTools } = useAllMCPTools()
  const enabledCount = value.filter((item) => {
    const isMCPTool = mcpTools?.find(tool => tool.id === item.provider_name)
    if(isMCPTool)
      return item.enabled && canChooseMCPTool
    return item.enabled
  }).length
  // collapse control
  const [collapse, setCollapse] = React.useState(false)
  const handleCollapse = () => {
    if (supportCollapse)
      setCollapse(!collapse)
  }

  // add tool
  const [open, setOpen] = React.useState(false)
  const [panelShowState, setPanelShowState] = React.useState(true)
  const handleAdd = (val: ToolValue) => {
    const newValue = [...value, val]
    // deduplication
    const deduplication = newValue.reduce((acc, cur) => {
      if (!acc.find(item => item.provider_name === cur.provider_name && item.tool_name === cur.tool_name))
        acc.push(cur)
      return acc
    }, [] as ToolValue[])
    // update value
    onChange(deduplication)
    setOpen(false)
  }

  const handleAddMultiple = (val: ToolValue[]) => {
    const newValue = [...value, ...val]
    // deduplication
    const deduplication = newValue.reduce((acc, cur) => {
      if (!acc.find(item => item.provider_name === cur.provider_name && item.tool_name === cur.tool_name))
        acc.push(cur)
      return acc
    }, [] as ToolValue[])
    // update value
    onChange(deduplication)
    setOpen(false)
  }

  // delete tool
  const handleDelete = (index: number) => {
    const newValue = [...value]
    newValue.splice(index, 1)
    onChange(newValue)
  }

  // configure tool
  const handleConfigure = (val: ToolValue, index: number) => {
    const newValue = [...value]
    newValue[index] = val
    onChange(newValue)
  }

  return (
    <>
      <div className='mb-1 flex items-center'>
        <div
          className={cn('relative flex grow items-center gap-0.5', supportCollapse && 'cursor-pointer')}
          onClick={handleCollapse}
        >
          <div className='system-sm-semibold-uppercase flex h-6 items-center text-text-secondary'>{label}</div>
          {required && <div className='text-red-500'>*</div>}
          {tooltip && (
            <Tooltip
              popupContent={tooltip}
              needsDelay
            >
              <div><RiQuestionLine className='h-3.5 w-3.5 text-text-quaternary hover:text-text-tertiary' /></div>
            </Tooltip>
          )}
          {supportCollapse && (
            <ArrowDownRoundFill
              className={cn(
                'h-4 w-4 cursor-pointer text-text-quaternary group-hover/collapse:text-text-secondary',
                collapse && 'rotate-[270deg]',
              )}
            />
          )}
        </div>
        {value.length > 0 && (
          <>
            <div className='system-xs-medium flex items-center gap-1 text-text-tertiary'>
              <span>{`${enabledCount}/${value.length}`}</span>
              <span>{t('appDebug.agent.tools.enabled')}</span>
            </div>
            <Divider type='vertical' className='ml-3 mr-1 h-3' />
          </>
        )}
        {!disabled && (
          <ActionButton className='mx-1' onClick={() => {
            setCollapse(false)
            setOpen(!open)
            setPanelShowState(true)
          }}>
            <RiAddLine className='h-4 w-4' />
          </ActionButton>
        )}
      </div>
      {!collapse && (
        <>
<<<<<<< HEAD
          <ToolSelector
            nodeId={nodeId}
            nodeOutputVars={nodeOutputVars}
            availableNodes={availableNodes}
            scope={scope}
            value={undefined}
            selectedTools={value}
            onSelect={handleAdd}
            onSelectMultiple={handleAddMultiple}
            controlledState={open}
            onControlledStateChange={setOpen}
            trigger={
              <div className=''></div>
            }
            panelShowState={panelShowState}
            onPanelShowStateChange={setPanelShowState}
            canChooseMCPTool={canChooseMCPTool}
            isEdit={false}
          />
=======
>>>>>>> 18757d07
          {value.length === 0 && (
            <div className='system-xs-regular flex justify-center rounded-[10px] bg-background-section p-3 text-text-tertiary'>{t('plugin.detailPanel.toolSelector.empty')}</div>
          )}
          {value.length > 0 && value.map((item, index) => (
            <div className='mb-1' key={index}>
              <ToolSelector
                nodeId={nodeId}
                nodeOutputVars={nodeOutputVars}
                availableNodes={availableNodes}
                scope={scope}
                value={item}
                selectedTools={value}
                onSelect={item => handleConfigure(item, index)}
                onSelectMultiple={handleAddMultiple}
                onDelete={() => handleDelete(index)}
                supportEnableSwitch
                canChooseMCPTool={canChooseMCPTool}
                isEdit
              />
            </div>
          ))}
        </>
      )}
      <ToolSelector
        nodeId={nodeId}
        nodeOutputVars={nodeOutputVars}
        availableNodes={availableNodes}
        scope={scope}
        value={undefined}
        selectedTools={value}
        onSelect={handleAdd}
        controlledState={open}
        onControlledStateChange={setOpen}
        trigger={
          <div className=''></div>
        }
        panelShowState={panelShowState}
        onPanelShowStateChange={setPanelShowState}
        isEdit={false}
      />
    </>
  )
}

export default MultipleToolSelector<|MERGE_RESOLUTION|>--- conflicted
+++ resolved
@@ -149,28 +149,6 @@
       </div>
       {!collapse && (
         <>
-<<<<<<< HEAD
-          <ToolSelector
-            nodeId={nodeId}
-            nodeOutputVars={nodeOutputVars}
-            availableNodes={availableNodes}
-            scope={scope}
-            value={undefined}
-            selectedTools={value}
-            onSelect={handleAdd}
-            onSelectMultiple={handleAddMultiple}
-            controlledState={open}
-            onControlledStateChange={setOpen}
-            trigger={
-              <div className=''></div>
-            }
-            panelShowState={panelShowState}
-            onPanelShowStateChange={setPanelShowState}
-            canChooseMCPTool={canChooseMCPTool}
-            isEdit={false}
-          />
-=======
->>>>>>> 18757d07
           {value.length === 0 && (
             <div className='system-xs-regular flex justify-center rounded-[10px] bg-background-section p-3 text-text-tertiary'>{t('plugin.detailPanel.toolSelector.empty')}</div>
           )}
