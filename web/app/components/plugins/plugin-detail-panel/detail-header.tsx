--- conflicted
+++ resolved
@@ -38,12 +38,9 @@
 import { AutoUpdateLine } from '../../base/icons/src/vender/system'
 import { convertUTCDaySecondsToLocalSeconds, timeOfDayToDayjs } from '../reference-setting-modal/auto-update-setting/utils'
 import { getMarketplaceUrl } from '@/utils/var'
-<<<<<<< HEAD
 import useReferenceSetting from '../plugin-page/use-reference-setting'
 import { AUTO_UPDATE_MODE } from '../reference-setting-modal/auto-update-setting/types'
 import { useAppContext } from '@/context/app-context'
-=======
->>>>>>> 119d4109
 import { PluginAuth } from '@/app/components/plugins/plugin-auth'
 import { AuthCategory } from '@/app/components/plugins/plugin-auth'
 import { useAllToolProviders } from '@/service/use-tools'
@@ -307,11 +304,7 @@
           </ActionButton>
         </div>
       </div>
-<<<<<<< HEAD
-      <Description className='mt-3' text={description[locale]} descriptionLineRows={2}></Description>
-=======
       <Description className='mb-2 mt-3 h-auto' text={description[locale]} descriptionLineRows={2}></Description>
->>>>>>> 119d4109
       {
         category === PluginType.tool && (
           <PluginAuth
