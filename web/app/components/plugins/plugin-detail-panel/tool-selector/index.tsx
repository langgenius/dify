'use client'
import type { FC } from 'react'
import React, { useMemo, useState } from 'react'
import { useTranslation } from 'react-i18next'
import Link from 'next/link'
import {
  PortalToFollowElem,
  PortalToFollowElemContent,
  PortalToFollowElemTrigger,
} from '@/app/components/base/portal-to-follow-elem'
import ToolTrigger from '@/app/components/plugins/plugin-detail-panel/tool-selector/tool-trigger'
import ToolItem from '@/app/components/plugins/plugin-detail-panel/tool-selector/tool-item'
import ToolPicker from '@/app/components/workflow/block-selector/tool-picker'
import ToolForm from '@/app/components/workflow/nodes/tool/components/tool-form'
import Textarea from '@/app/components/base/textarea'
import Divider from '@/app/components/base/divider'
import TabSlider from '@/app/components/base/tab-slider-plain'
import ReasoningConfigForm from '@/app/components/plugins/plugin-detail-panel/tool-selector/reasoning-config-form'
import { generateFormValue, getPlainValue, getStructureValue, toolParametersToFormSchemas } from '@/app/components/tools/utils/to-form-schema'
import {
  useAllBuiltInTools,
  useAllCustomTools,
  useAllMCPTools,
  useAllWorkflowTools,
  useInvalidateAllBuiltInTools,
} from '@/service/use-tools'
import { useInvalidateInstalledPluginList } from '@/service/use-plugins'
import { usePluginInstalledCheck } from '@/app/components/plugins/plugin-detail-panel/tool-selector/hooks'
import { CollectionType } from '@/app/components/tools/types'
import type { ToolDefaultValue, ToolValue } from '@/app/components/workflow/block-selector/types'
import type {
  OffsetOptions,
  Placement,
} from '@floating-ui/react'
import { MARKETPLACE_API_PREFIX } from '@/config'
import type { Node } from 'reactflow'
import type { NodeOutPutVar } from '@/app/components/workflow/types'
import cn from '@/utils/classnames'
import {
  AuthCategory,
  PluginAuthInAgent,
} from '@/app/components/plugins/plugin-auth'
<<<<<<< HEAD
import { AgentToolConditionEditor } from '@/app/components/workflow/nodes/agent/components/tool-condition'
=======
import { ReadmeEntrance } from '../../readme-panel/entrance'
>>>>>>> 6c576e2c

type Props = {
  disabled?: boolean
  placement?: Placement
  offset?: OffsetOptions
  scope?: string
  value?: ToolValue
  selectedTools?: ToolValue[]
  onSelect: (tool: ToolValue) => void
  onSelectMultiple?: (tool: ToolValue[]) => void
  isEdit?: boolean
  onDelete?: () => void
  supportEnableSwitch?: boolean
  supportAddCustomTool?: boolean
  trigger?: React.ReactNode
  controlledState?: boolean
  onControlledStateChange?: (state: boolean) => void
  panelShowState?: boolean
  onPanelShowStateChange?: (state: boolean) => void
  nodeOutputVars: NodeOutPutVar[],
  availableNodes: Node[],
  nodeId?: string,
  canChooseMCPTool?: boolean,
}
const ToolSelector: FC<Props> = ({
  value,
  selectedTools,
  isEdit,
  disabled,
  placement = 'left',
  offset = 4,
  onSelect,
  onSelectMultiple,
  onDelete,
  scope,
  supportEnableSwitch,
  trigger,
  controlledState,
  onControlledStateChange,
  panelShowState,
  onPanelShowStateChange,
  nodeOutputVars,
  availableNodes,
  nodeId = '',
  canChooseMCPTool,
}) => {
  const { t } = useTranslation()
  const [isShow, onShowChange] = useState(false)
  const handleTriggerClick = () => {
    if (disabled) return
    onShowChange(true)
  }

  const { data: buildInTools } = useAllBuiltInTools()
  const { data: customTools } = useAllCustomTools()
  const { data: workflowTools } = useAllWorkflowTools()
  const { data: mcpTools } = useAllMCPTools()
  const invalidateAllBuiltinTools = useInvalidateAllBuiltInTools()
  const invalidateInstalledPluginList = useInvalidateInstalledPluginList()

  // plugin info check
  const { inMarketPlace, manifest } = usePluginInstalledCheck(value?.provider_name)

  const currentProvider = useMemo(() => {
    const mergedTools = [...(buildInTools || []), ...(customTools || []), ...(workflowTools || []), ...(mcpTools || [])]
    return mergedTools.find((toolWithProvider) => {
      return toolWithProvider.id === value?.provider_name
    })
  }, [value, buildInTools, customTools, workflowTools, mcpTools])

  const [isShowChooseTool, setIsShowChooseTool] = useState(false)
  const getToolValue = (tool: ToolDefaultValue) => {
    const settingValues = generateFormValue(tool.params, toolParametersToFormSchemas(tool.paramSchemas.filter(param => param.form !== 'llm') as any))
    const paramValues = generateFormValue(tool.params, toolParametersToFormSchemas(tool.paramSchemas.filter(param => param.form === 'llm') as any), true)
    return {
      provider_name: tool.provider_id,
      provider_show_name: tool.provider_name,
      type: tool.provider_type,
      tool_name: tool.tool_name,
      tool_label: tool.tool_label,
      tool_description: tool.tool_description,
      settings: settingValues,
      parameters: paramValues,
      enabled: tool.is_team_authorization,
      extra: {
        description: tool.tool_description,
      },
      schemas: tool.paramSchemas,
      activation_condition: value?.activation_condition,
    }
  }
  const handleSelectTool = (tool: ToolDefaultValue) => {
    const toolValue = getToolValue(tool)
    onSelect(toolValue)
    // setIsShowChooseTool(false)
  }
  const handleSelectMultipleTool = (tool: ToolDefaultValue[]) => {
    const toolValues = tool.map(item => getToolValue(item))
    onSelectMultiple?.(toolValues)
  }

  const handleDescriptionChange = (e: React.ChangeEvent<HTMLTextAreaElement>) => {
    onSelect({
      ...value,
      extra: {
        ...value?.extra,
        description: e.target.value || '',
      },
    } as any)
  }

  const handleActivationConditionChange = (condition?: ToolValue['activation_condition']) => {
    if (!value)
      return
    onSelect({
      ...value,
      activation_condition: condition,
    } as any)
  }

  // tool settings & params
  const currentToolSettings = useMemo(() => {
    if (!currentProvider) return []
    return currentProvider.tools.find(tool => tool.name === value?.tool_name)?.parameters.filter(param => param.form !== 'llm') || []
  }, [currentProvider, value])
  const currentToolParams = useMemo(() => {
    if (!currentProvider) return []
    return currentProvider.tools.find(tool => tool.name === value?.tool_name)?.parameters.filter(param => param.form === 'llm') || []
  }, [currentProvider, value])
  const [currType, setCurrType] = useState('settings')
  const showTabSlider = currentToolSettings.length > 0 && currentToolParams.length > 0
  const userSettingsOnly = currentToolSettings.length > 0 && !currentToolParams.length
  const reasoningConfigOnly = currentToolParams.length > 0 && !currentToolSettings.length

  const settingsFormSchemas = useMemo(() => toolParametersToFormSchemas(currentToolSettings), [currentToolSettings])
  const paramsFormSchemas = useMemo(() => toolParametersToFormSchemas(currentToolParams), [currentToolParams])

  const handleSettingsFormChange = (v: Record<string, any>) => {
    const newValue = getStructureValue(v)
    const toolValue = {
      ...value,
      settings: newValue,
    }
    onSelect(toolValue as any)
  }
  const handleParamsFormChange = (v: Record<string, any>) => {
    const toolValue = {
      ...value,
      parameters: v,
    }
    onSelect(toolValue as any)
  }

  const handleEnabledChange = (state: boolean) => {
    onSelect({
      ...value,
      enabled: state,
    } as any)
  }

  // install from marketplace
  const currentTool = useMemo(() => {
    return currentProvider?.tools.find(tool => tool.name === value?.tool_name)
  }, [currentProvider?.tools, value?.tool_name])
  const manifestIcon = useMemo(() => {
    if (!manifest)
      return ''
    return `${MARKETPLACE_API_PREFIX}/plugins/${(manifest as any).plugin_id}/icon`
  }, [manifest])
  const handleInstall = async () => {
    invalidateAllBuiltinTools()
    invalidateInstalledPluginList()
  }
  const handleAuthorizationItemClick = (id: string) => {
    onSelect({
      ...value,
      credential_id: id,
    } as any)
  }

  return (
    <>
      <PortalToFollowElem
        placement={placement}
        offset={offset}
        open={trigger ? controlledState : isShow}
        onOpenChange={trigger ? onControlledStateChange : onShowChange}
      >
        <PortalToFollowElemTrigger
          className='w-full'
          onClick={() => {
            if (!currentProvider || !currentTool) return
            handleTriggerClick()
          }}
        >
          {trigger}
          {!trigger && !value?.provider_name && (
            <ToolTrigger
              isConfigure
              open={isShow}
              value={value}
              provider={currentProvider}
            />
          )}
          {!trigger && value?.provider_name && (
            <ToolItem
              open={isShow}
              icon={currentProvider?.icon || manifestIcon}
              isMCPTool={currentProvider?.type === CollectionType.mcp}
              providerName={value.provider_name}
              providerShowName={value.provider_show_name}
              toolLabel={value.tool_label || value.tool_name}
              showSwitch={supportEnableSwitch}
              switchValue={value.enabled}
              onSwitchChange={handleEnabledChange}
              onDelete={onDelete}
              noAuth={currentProvider && currentTool && !currentProvider.is_team_authorization}
              uninstalled={!currentProvider && inMarketPlace}
              versionMismatch={currentProvider && inMarketPlace && !currentTool}
              installInfo={manifest?.latest_package_identifier}
              onInstall={() => handleInstall()}
              isError={(!currentProvider || !currentTool) && !inMarketPlace}
              errorTip={
                <div className='max-w-[240px] space-y-1 text-xs'>
                  <h3 className='font-semibold text-text-primary'>{currentTool ? t('plugin.detailPanel.toolSelector.uninstalledTitle') : t('plugin.detailPanel.toolSelector.unsupportedTitle')}</h3>
                  <p className='tracking-tight text-text-secondary'>{currentTool ? t('plugin.detailPanel.toolSelector.uninstalledContent') : t('plugin.detailPanel.toolSelector.unsupportedContent')}</p>
                  <p>
                    <Link href={'/plugins'} className='tracking-tight text-text-accent'>{t('plugin.detailPanel.toolSelector.uninstalledLink')}</Link>
                  </p>
                </div>
              }
              canChooseMCPTool={canChooseMCPTool}
            />
          )}
        </PortalToFollowElemTrigger>
        <PortalToFollowElemContent className='z-10'>
          <div className={cn('relative max-h-[642px] min-h-20 w-[480px] rounded-xl border-[0.5px] border-components-panel-border bg-components-panel-bg-blur pb-4 shadow-lg backdrop-blur-sm', 'overflow-y-auto pb-2')}>
            <>
              <div className='system-xl-semibold px-4 pb-1 pt-3.5 text-text-primary'>{t(`plugin.detailPanel.toolSelector.${isEdit ? 'toolSetting' : 'title'}`)}</div>
              {/* base form */}
              <div className='flex flex-col gap-3 px-4 py-2'>
                <div className='flex flex-col gap-1'>
                  <div className='system-sm-semibold flex h-6 items-center justify-between text-text-secondary'>
                    {t('plugin.detailPanel.toolSelector.toolLabel')}
                    <ReadmeEntrance pluginDetail={currentProvider as any} showShortTip className='pb-0' />
                  </div>
                  <ToolPicker
                    placement='bottom'
                    offset={offset}
                    trigger={
                      <ToolTrigger
                        open={panelShowState || isShowChooseTool}
                        value={value}
                        provider={currentProvider}
                      />
                    }
                    isShow={panelShowState || isShowChooseTool}
                    onShowChange={trigger ? onPanelShowStateChange as any : setIsShowChooseTool}
                    disabled={false}
                    supportAddCustomTool
                    onSelect={handleSelectTool}
                    onSelectMultiple={handleSelectMultipleTool}
                    scope={scope}
                    selectedTools={selectedTools}
                    canChooseMCPTool={canChooseMCPTool}
                  />
                </div>
                <div className='flex flex-col gap-1'>
                  <div className='system-sm-semibold flex h-6 items-center text-text-secondary'>{t('plugin.detailPanel.toolSelector.descriptionLabel')}</div>
                  <Textarea
                    className='resize-none'
                    placeholder={t('plugin.detailPanel.toolSelector.descriptionPlaceholder')}
                    value={value?.extra?.description || ''}
                    onChange={handleDescriptionChange}
                    disabled={!value?.provider_name}
                  />
                </div>
              </div>
              {/* authorization */}
              {currentProvider && currentProvider.type === CollectionType.builtIn && currentProvider.allow_delete && (
                <>
                  <Divider className='my-1 w-full' />
                  <div className='px-4 py-2'>
                    <PluginAuthInAgent
                      pluginPayload={{
                        provider: currentProvider.name,
                        category: AuthCategory.tool,
                        providerType: currentProvider.type,
                        detail: currentProvider as any,
                      }}
                      credentialId={value?.credential_id}
                      onAuthorizationItemClick={handleAuthorizationItemClick}
                    />
                  </div>
                </>
              )}
              {/* tool settings */}
              {(currentToolSettings.length > 0 || currentToolParams.length > 0) && currentProvider?.is_team_authorization && (
                <>
                  <Divider className='my-1 w-full' />
                  {/* tabs */}
                  {nodeId && showTabSlider && (
                    <TabSlider
                      className='mt-1 shrink-0 px-4'
                      itemClassName='py-3'
                      noBorderBottom
                      smallItem
                      value={currType}
                      onChange={(value) => {
                        setCurrType(value)
                      }}
                      options={[
                        { value: 'settings', text: t('plugin.detailPanel.toolSelector.settings')! },
                        { value: 'params', text: t('plugin.detailPanel.toolSelector.params')! },
                      ]}
                    />
                  )}
                  {nodeId && showTabSlider && currType === 'params' && (
                    <div className='px-4 py-2'>
                      <div className='system-xs-regular text-text-tertiary'>{t('plugin.detailPanel.toolSelector.paramsTip1')}</div>
                      <div className='system-xs-regular text-text-tertiary'>{t('plugin.detailPanel.toolSelector.paramsTip2')}</div>
                    </div>
                  )}
                  {/* user settings only */}
                  {userSettingsOnly && (
                    <div className='p-4 pb-1'>
                      <div className='system-sm-semibold-uppercase text-text-primary'>{t('plugin.detailPanel.toolSelector.settings')}</div>
                    </div>
                  )}
                  {/* reasoning config only */}
                  {nodeId && reasoningConfigOnly && (
                    <div className='mb-1 p-4 pb-1'>
                      <div className='system-sm-semibold-uppercase text-text-primary'>{t('plugin.detailPanel.toolSelector.params')}</div>
                      <div className='pb-1'>
                        <div className='system-xs-regular text-text-tertiary'>{t('plugin.detailPanel.toolSelector.paramsTip1')}</div>
                        <div className='system-xs-regular text-text-tertiary'>{t('plugin.detailPanel.toolSelector.paramsTip2')}</div>
                      </div>
                    </div>
                  )}
                  {/* user settings form */}
                  {(currType === 'settings' || userSettingsOnly) && (
                    <div className='px-4 py-2'>
                      <ToolForm
                        inPanel
                        readOnly={false}
                        nodeId={nodeId}
                        schema={settingsFormSchemas as any}
                        value={getPlainValue(value?.settings || {})}
                        onChange={handleSettingsFormChange}
                      />
                    </div>
                  )}
                  {/* reasoning config form */}
                  {nodeId && (currType === 'params' || reasoningConfigOnly) && (
                    <ReasoningConfigForm
                      value={value?.parameters || {}}
                      onChange={handleParamsFormChange}
                      schemas={paramsFormSchemas as any}
                      nodeOutputVars={nodeOutputVars}
                      availableNodes={availableNodes}
                      nodeId={nodeId}
                    />
                  )}
                </>
              )}
              {value?.provider_name && nodeId && (
                <>
                  <Divider className='my-1 w-full' />
                  <div className='px-4 py-2'>
                    <AgentToolConditionEditor
                      value={value.activation_condition}
                      onChange={handleActivationConditionChange}
                      availableVars={nodeOutputVars}
                      availableNodes={availableNodes}
                      disabled={disabled}
                    />
                  </div>
                </>
              )}
            </>
          </div>
        </PortalToFollowElemContent>
      </PortalToFollowElem>
    </>
  )
}
export default React.memo(ToolSelector)<|MERGE_RESOLUTION|>--- conflicted
+++ resolved
@@ -40,11 +40,8 @@
   AuthCategory,
   PluginAuthInAgent,
 } from '@/app/components/plugins/plugin-auth'
-<<<<<<< HEAD
 import { AgentToolConditionEditor } from '@/app/components/workflow/nodes/agent/components/tool-condition'
-=======
 import { ReadmeEntrance } from '../../readme-panel/entrance'
->>>>>>> 6c576e2c
 
 type Props = {
   disabled?: boolean
