--- conflicted
+++ resolved
@@ -79,14 +79,10 @@
     return null
 
   return (
-<<<<<<< HEAD
-    <div className='flex items-center'>
-=======
     <div
       className={cn('flex items-center', opacity < 0 && 'hidden')}
       style={{ opacity }}
     >
->>>>>>> ad7fdd18
       <PortalToFollowElem
         open={open}
         onOpenChange={setOpen}
