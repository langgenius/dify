'use client'
import React, { useEffect, useMemo, useRef, useState } from 'react'
import { MagicBox } from '@/app/components/base/icons/src/vender/solid/mediaAndDevices'
import { FileZip } from '@/app/components/base/icons/src/vender/solid/files'
import { Github } from '@/app/components/base/icons/src/vender/solid/general'
import InstallFromGitHub from '@/app/components/plugins/install-plugin/install-from-github'
import InstallFromLocalPackage from '@/app/components/plugins/install-plugin/install-from-local-package'
import { usePluginPageContext } from '../context'
import { Group } from '@/app/components/base/icons/src/vender/other'
import Line from '../../marketplace/empty/line'
import { useInstalledPluginList } from '@/service/use-plugins'
import { useTranslation } from 'react-i18next'
import { SUPPORT_INSTALL_LOCAL_FILE_EXTENSIONS } from '@/config'
import { noop } from 'lodash-es'
import { useGlobalPublicStore } from '@/context/global-public-context'
import Button from '@/app/components/base/button'

type InstallMethod = {
  icon: React.FC<{ className?: string }>
  text: string
  action: string
}

const Empty = () => {
  const { t } = useTranslation()
  const fileInputRef = useRef<HTMLInputElement>(null)
  const [selectedAction, setSelectedAction] = useState<string | null>(null)
  const [selectedFile, setSelectedFile] = useState<File | null>(null)
  const { enable_marketplace, plugin_installation_permission } = useGlobalPublicStore(s => s.systemFeatures)
  const setActiveTab = usePluginPageContext(v => v.setActiveTab)

  const handleFileChange = (event: React.ChangeEvent<HTMLInputElement>) => {
    const file = event.target.files?.[0]
    if (file) {
      setSelectedFile(file)
      setSelectedAction('local')
    }
  }
  const filters = usePluginPageContext(v => v.filters)
  const { data: pluginList } = useInstalledPluginList()

  const text = useMemo(() => {
    if (pluginList?.plugins.length === 0)
      return t('plugin.list.noInstalled')
    if (filters.categories.length > 0 || filters.tags.length > 0 || filters.searchQuery)
      return t('plugin.list.notFound')
  }, [pluginList?.plugins.length, t, filters.categories.length, filters.tags.length, filters.searchQuery])

  const [installMethods, setInstallMethods] = useState<InstallMethod[]>([])
  useEffect(() => {
    const methods = []
    if (enable_marketplace)
      methods.push({ icon: MagicBox, text: t('plugin.source.marketplace'), action: 'marketplace' })

    if (plugin_installation_permission.restrict_to_marketplace_only) {
      setInstallMethods(methods)
    }
    else {
      methods.push({ icon: Github, text: t('plugin.source.github'), action: 'github' })
      methods.push({ icon: FileZip, text: t('plugin.source.local'), action: 'local' })
      setInstallMethods(methods)
    }
  }, [plugin_installation_permission, enable_marketplace, t])

  return (
    <div className='relative z-0 w-full grow'>
      {/* skeleton */}
      <div className='absolute top-0 z-10 grid h-full w-full grid-cols-2 gap-2 overflow-hidden px-12'>
        {Array.from({ length: 20 }).fill(0).map((_, i) => (
          <div key={i} className='h-24 rounded-xl bg-components-card-bg' />
        ))}
      </div>
      {/* mask */}
      <div className='absolute z-20 h-full w-full bg-gradient-to-b from-components-panel-bg-transparent to-components-panel-bg' />
      <div className='relative z-30 flex h-full items-center justify-center'>
        <div className='flex flex-col items-center gap-y-3'>
          <div className='relative -z-10 flex size-14 items-center justify-center rounded-xl
          border-[1px] border-dashed border-divider-deep bg-components-card-bg shadow-xl shadow-shadow-shadow-5'>
            <Group className='h-5 w-5 text-text-tertiary' />
            <Line className='absolute right-[-1px] top-1/2 -translate-y-1/2' />
            <Line className='absolute left-[-1px] top-1/2 -translate-y-1/2' />
            <Line className='absolute left-1/2 top-0 -translate-x-1/2 -translate-y-1/2 rotate-90' />
            <Line className='absolute left-1/2 top-full -translate-x-1/2 -translate-y-1/2 rotate-90' />
          </div>
          <div className='system-md-regular text-text-tertiary'>
            {text}
          </div>
          <div className='flex w-[236px] flex-col'>
            <input
              type='file'
              ref={fileInputRef}
              style={{ display: 'none' }}
              onChange={handleFileChange}
              accept={SUPPORT_INSTALL_LOCAL_FILE_EXTENSIONS}
            />
            <div className='flex w-full flex-col gap-y-1'>
<<<<<<< HEAD
              {installMethods.map(({ icon: Icon, text, action }) => (
                <div
=======
              {[
                ...(
                  (enable_marketplace)
                    ? [{ icon: MagicBox, text: t('plugin.list.source.marketplace'), action: 'marketplace' }]
                    : []
                ),
                { icon: Github, text: t('plugin.list.source.github'), action: 'github' },
                { icon: FileZip, text: t('plugin.list.source.local'), action: 'local' },
              ].map(({ icon: Icon, text, action }) => (
                <Button
>>>>>>> 7094680e
                  key={action}
                  className='justify-start gap-x-0.5 px-3'
                  onClick={() => {
                    if (action === 'local')
                      fileInputRef.current?.click()
                    else if (action === 'marketplace')
                      setActiveTab('discover')
                    else
                      setSelectedAction(action)
                  }}
                >
                  <Icon className='size-4' />
                  <span className='px-0.5'>{text}</span>
                </Button>
              ))}
            </div>
          </div>
        </div>
        {selectedAction === 'github' && <InstallFromGitHub
          onSuccess={noop}
          onClose={() => setSelectedAction(null)}
        />}
        {selectedAction === 'local' && selectedFile
          && (<InstallFromLocalPackage
            file={selectedFile}
            onClose={() => setSelectedAction(null)}
            onSuccess={noop}
          />
          )
        }
      </div>
    </div>
  )
}

Empty.displayName = 'Empty'

export default React.memo(Empty)<|MERGE_RESOLUTION|>--- conflicted
+++ resolved
@@ -13,7 +13,6 @@
 import { SUPPORT_INSTALL_LOCAL_FILE_EXTENSIONS } from '@/config'
 import { noop } from 'lodash-es'
 import { useGlobalPublicStore } from '@/context/global-public-context'
-import Button from '@/app/components/base/button'
 
 type InstallMethod = {
   icon: React.FC<{ className?: string }>
@@ -94,21 +93,8 @@
               accept={SUPPORT_INSTALL_LOCAL_FILE_EXTENSIONS}
             />
             <div className='flex w-full flex-col gap-y-1'>
-<<<<<<< HEAD
               {installMethods.map(({ icon: Icon, text, action }) => (
                 <div
-=======
-              {[
-                ...(
-                  (enable_marketplace)
-                    ? [{ icon: MagicBox, text: t('plugin.list.source.marketplace'), action: 'marketplace' }]
-                    : []
-                ),
-                { icon: Github, text: t('plugin.list.source.github'), action: 'github' },
-                { icon: FileZip, text: t('plugin.list.source.local'), action: 'local' },
-              ].map(({ icon: Icon, text, action }) => (
-                <Button
->>>>>>> 7094680e
                   key={action}
                   className='justify-start gap-x-0.5 px-3'
                   onClick={() => {
@@ -122,7 +108,7 @@
                 >
                   <Icon className='size-4' />
                   <span className='px-0.5'>{text}</span>
-                </Button>
+                </div>
               ))}
             </div>
           </div>
