import { useEffect, useMemo, useRef, useState } from 'react'
import { useTranslation } from 'react-i18next'
import { useDebounceFn } from 'ahooks'
import { RiBracesLine, RiEyeLine } from '@remixicon/react'
import Textarea from '@/app/components/base/textarea'
import { Markdown } from '@/app/components/base/markdown'
import SchemaEditor from '@/app/components/workflow/nodes/llm/components/json-schema-config-modal/schema-editor'
import { FileUploaderInAttachmentWrapper } from '@/app/components/base/file-uploader'
import ErrorMessage from '@/app/components/workflow/nodes/llm/components/json-schema-config-modal/error-message'
import {
  checkJsonSchemaDepth,
  getValidationErrorMessage,
  validateSchemaAgainstDraft7,
} from '@/app/components/workflow/nodes/llm/utils'
import {
  validateJSONSchema,
} from '@/app/components/workflow/variable-inspect/utils'
import { getProcessedFiles, getProcessedFilesFromResponse } from '@/app/components/base/file-uploader/utils'
import { SegmentedControl } from '@/app/components/base/segmented-control'
import { JSON_SCHEMA_MAX_DEPTH } from '@/config'
import { TransferMethod } from '@/types/app'
import { FILE_EXTS } from '@/app/components/base/prompt-editor/constants'
import { SupportUploadFileTypes } from '@/app/components/workflow/types'
import type { VarInInspect } from '@/types/workflow'
import { VarInInspectType } from '@/types/workflow'
import cn from '@/utils/classnames'
<<<<<<< HEAD
import { useStore } from '@/app/components/workflow/store'
import { ChunkCardList, type ChunkInfo } from '@/app/components/rag-pipeline/components/chunk-card-list'
import { PreviewMode } from '../../base/features/types'

enum ViewMode {
  Code = 'code',
  Preview = 'preview',
}

enum ContentType {
  Markdown = 'markdown',
  Chunks = 'chunks',
}

type DisplayContentProps = {
  type: ContentType
  mdString?: string
  jsonString?: string
  readonly: boolean
  handleTextChange?: (value: string) => void
  handleEditorChange?: (value: string) => void
}

const DisplayContent = (props: DisplayContentProps) => {
  const { type, mdString, jsonString, readonly, handleTextChange, handleEditorChange } = props
  const [viewMode, setViewMode] = useState<ViewMode>(ViewMode.Code)
  const [isFocused, setIsFocused] = useState(false)
  const { t } = useTranslation()

  return (
    <div className={cn('flex h-full flex-col rounded-[10px] bg-components-input-bg-normal', isFocused && 'bg-components-input-bg-active outline outline-1 outline-components-input-border-active')}>
      <div className='flex shrink-0 items-center justify-between p-1'>
        <div className='system-xs-semibold-uppercase flex items-center px-2 py-0.5 text-text-secondary'>
          {type.toUpperCase()}
        </div>
        <SegmentedControl
          options={[
            { value: ViewMode.Code, text: t('workflow.nodes.templateTransform.code'), Icon: RiBracesLine },
            { value: ViewMode.Preview, text: t('workflow.common.preview'), Icon: RiEyeLine },
          ]}
          value={viewMode}
          onChange={setViewMode}
          size='small'
          padding='with'
          activeClassName='!text-text-accent-light-mode-only'
          btnClassName='!pl-1.5 !pr-0.5 gap-[3px]'
        />
      </div>
      <div className='flex flex-1 overflow-auto rounded-b-[10px] pl-3 pr-1'>
        {viewMode === ViewMode.Code && (
          type === ContentType.Markdown
            ? <Textarea
              readOnly={readonly}
              disabled={readonly}
              className='h-full border-none bg-transparent p-0 text-text-secondary hover:bg-transparent focus:bg-transparent focus:shadow-none'
              value={mdString as any}
              onChange={e => handleTextChange?.(e.target.value)}
              onFocus={() => setIsFocused(true)}
              onBlur={() => setIsFocused(false)}
            />
            : <SchemaEditor
              readonly={readonly}
              className='overflow-y-auto bg-transparent'
              hideTopMenu
              schema={jsonString!}
              onUpdate={handleEditorChange!}
              onFocus={() => setIsFocused(true)}
              onBlur={() => setIsFocused(false)}
            />
        )}
        {viewMode === ViewMode.Preview && (
          type === ContentType.Markdown
            ? <Markdown className='grow overflow-auto rounded-lg !bg-white px-4 py-3' content={(mdString ?? '') as string} />
            : <ChunkCardList chunkInfo={JSON.parse(jsonString!) as ChunkInfo} />
        )}
      </div>
    </div>
  )
}
=======
import BoolValue from '../panel/chat-variable-panel/components/bool-value'
>>>>>>> a159c133

type Props = {
  currentVar: VarInInspect
  handleValueChange: (varId: string, value: any) => void
}

const ValueContent = ({
  currentVar,
  handleValueChange,
}: Props) => {
  const contentContainerRef = useRef<HTMLDivElement>(null)
  const errorMessageRef = useRef<HTMLDivElement>(null)
  const [editorHeight, setEditorHeight] = useState(0)
  const showTextEditor = currentVar.value_type === 'secret' || currentVar.value_type === 'string' || currentVar.value_type === 'number'
  const showBoolEditor = typeof currentVar.value === 'boolean'
  const showBoolArrayEditor = Array.isArray(currentVar.value) && currentVar.value.every(v => typeof v === 'boolean')
  const isSysFiles = currentVar.type === VarInInspectType.system && currentVar.name === 'files'
  const showJSONEditor = !isSysFiles && (currentVar.value_type === 'object' || currentVar.value_type === 'array[string]' || currentVar.value_type === 'array[number]' || currentVar.value_type === 'array[object]' || currentVar.value_type === 'array[any]')
  const showFileEditor = isSysFiles || currentVar.value_type === 'file' || currentVar.value_type === 'array[file]'
  const textEditorDisabled = currentVar.type === VarInInspectType.environment || (currentVar.type === VarInInspectType.system && currentVar.name !== 'query' && currentVar.name !== 'files')
  const JSONEditorDisabled = currentVar.value_type === 'array[any]'
  const fileUploadConfig = useStore(s => s.fileUploadConfig)

  const hasChunks = useMemo(() => {
    return currentVar.value_type === 'object'
      && currentVar.value
      && typeof currentVar.value === 'object'
      && ['parent_child_chunks', 'general_chunks', 'qa_chunks'].some(key => key in currentVar.value)
  }, [currentVar.value_type, currentVar.value])

  const formatFileValue = (value: VarInInspect) => {
    if (value.value_type === 'file')
      return value.value ? getProcessedFilesFromResponse([value.value]) : []
    if (value.value_type === 'array[file]' || (value.type === VarInInspectType.system && currentVar.name === 'files'))
      return value.value && value.value.length > 0 ? getProcessedFilesFromResponse(value.value) : []
    return []
  }

  const [value, setValue] = useState<any>()
  const [json, setJson] = useState('')
  const [parseError, setParseError] = useState<Error | null>(null)
  const [validationError, setValidationError] = useState<string>('')
  const [fileValue, setFileValue] = useState<any>(formatFileValue(currentVar))

  const { run: debounceValueChange } = useDebounceFn(handleValueChange, { wait: 500 })

  // update default value when id changed
  useEffect(() => {
    if (showTextEditor) {
      if (currentVar.value_type === 'number')
        return setValue(JSON.stringify(currentVar.value))
      if (!currentVar.value)
        return setValue('')
      setValue(currentVar.value)
    }
    if (showJSONEditor)
      setJson(currentVar.value ? JSON.stringify(currentVar.value, null, 2) : '')

    if (showFileEditor)
      setFileValue(formatFileValue(currentVar))
  }, [currentVar.id, currentVar.value])

  const handleTextChange = (value: string) => {
    if (currentVar.value_type === 'string')
      setValue(value)

    if (currentVar.value_type === 'number') {
      if (/^-?\d+(\.)?(\d+)?$/.test(value))
        setValue(Number.parseFloat(value))
    }
    const newValue = currentVar.value_type === 'number' ? Number.parseFloat(value) : value
    debounceValueChange(currentVar.id, newValue)
  }

  const jsonValueValidate = (value: string, type: string) => {
    try {
      const newJSONSchema = JSON.parse(value)
      setParseError(null)
      const result = validateJSONSchema(newJSONSchema, type)
      if (!result.success) {
        setValidationError(result.error.message)
        return false
      }
      if (type === 'object' || type === 'array[object]') {
        const schemaDepth = checkJsonSchemaDepth(newJSONSchema)
        if (schemaDepth > JSON_SCHEMA_MAX_DEPTH) {
          setValidationError(`Schema exceeds maximum depth of ${JSON_SCHEMA_MAX_DEPTH}.`)
          return false
        }
        const validationErrors = validateSchemaAgainstDraft7(newJSONSchema)
        if (validationErrors.length > 0) {
          setValidationError(getValidationErrorMessage(validationErrors))
          return false
        }
      }
      setValidationError('')
      return true
    }
    catch (error) {
      setValidationError('')
      if (error instanceof Error) {
        setParseError(error)
        return false
      }
      else {
        setParseError(new Error('Invalid JSON'))
        return false
      }
    }
  }

  const handleEditorChange = (value: string) => {
    setJson(value)
    if (jsonValueValidate(value, currentVar.value_type)) {
      const parsed = JSON.parse(value)
      debounceValueChange(currentVar.id, parsed)
    }
  }

  const fileValueValidate = (fileList: any[]) => fileList.every(file => file.upload_file_id)

  const handleFileChange = (value: any[]) => {
    setFileValue(value)
    // check every file upload progress
    // invoke update api after every file uploaded
    if (!fileValueValidate(value))
      return
    if (currentVar.value_type === 'file')
      debounceValueChange(currentVar.id, value[0])
    if (currentVar.value_type === 'array[file]' || isSysFiles)
      debounceValueChange(currentVar.id, value)
  }

  // get editor height
  useEffect(() => {
    if (contentContainerRef.current && errorMessageRef.current) {
      const errorMessageObserver = new ResizeObserver((entries) => {
        for (const entry of entries) {
          const { inlineSize } = entry.borderBoxSize[0]
          const height = (contentContainerRef.current as any).clientHeight - inlineSize
          setEditorHeight(height)
        }
      })
      errorMessageObserver.observe(errorMessageRef.current)
      return () => {
        errorMessageObserver.disconnect()
      }
    }
  }, [setEditorHeight])

  return (
    <div
      ref={contentContainerRef}
      className='flex h-full flex-col'
    >
      <div className={cn('grow')} style={{ height: `${editorHeight}px` }}>
        {showTextEditor && (
          currentVar.value_type === 'string' ? (
            <DisplayContent
              type={ContentType.Markdown}
              mdString={value as any}
              readonly={textEditorDisabled}
              handleTextChange={handleTextChange}
            />
          ) : <Textarea
            readOnly={textEditorDisabled}
            disabled={textEditorDisabled}
            className='h-full'
            value={value as any}
            onChange={e => handleTextChange(e.target.value)}
          />
        )}
        {showBoolEditor && (
          <div className='w-[295px]'>
            <BoolValue
              value={currentVar.value as boolean}
              onChange={(newValue) => {
                setValue(newValue)
                debounceValueChange(currentVar.id, newValue)
              }}
            />
          </div>
        )}
        {
          showBoolArrayEditor && (
            <div className='w-[295px] space-y-1'>
              {currentVar.value.map((v: boolean, i: number) => (
                <BoolValue
                  key={i}
                  value={v}
                  onChange={(newValue) => {
                    const newArray = [...(currentVar.value as boolean[])]
                    newArray[i] = newValue
                    setValue(newArray)
                    debounceValueChange(currentVar.id, newArray)
                  }}
                />
              ))}
            </div>
          )
        }
        {showJSONEditor && (
          hasChunks
            ? <DisplayContent
              type={ContentType.Chunks}
              jsonString={json ?? '{}'}
              readonly={JSONEditorDisabled}
              handleEditorChange={handleEditorChange}
            />
            : <SchemaEditor
              readonly={JSONEditorDisabled}
              className='overflow-y-auto'
              hideTopMenu
              schema={json}
              onUpdate={handleEditorChange}
            />
        )}
        {showFileEditor && (
          <div className='max-w-[460px]'>
            <FileUploaderInAttachmentWrapper
              value={fileValue}
              onChange={files => handleFileChange(getProcessedFiles(files))}
              fileConfig={{
                allowed_file_types: [
                  SupportUploadFileTypes.image,
                  SupportUploadFileTypes.document,
                  SupportUploadFileTypes.audio,
                  SupportUploadFileTypes.video,
                ],
                allowed_file_extensions: [
                  ...FILE_EXTS[SupportUploadFileTypes.image],
                  ...FILE_EXTS[SupportUploadFileTypes.document],
                  ...FILE_EXTS[SupportUploadFileTypes.audio],
                  ...FILE_EXTS[SupportUploadFileTypes.video],
                ],
                allowed_file_upload_methods: [TransferMethod.local_file, TransferMethod.remote_url],
                number_limits: currentVar.value_type === 'file' ? 1 : fileUploadConfig?.workflow_file_upload_limit || 5,
                fileUploadConfig,
                preview_config: {
                  mode: PreviewMode.NewPage,
                  file_type_list: ['application/pdf'],
                },
              }}
              isDisabled={textEditorDisabled}
            />
          </div>
        )}
      </div>
      <div ref={errorMessageRef} className='shrink-0'>
        {parseError && <ErrorMessage className='mt-1' message={parseError.message} />}
        {validationError && <ErrorMessage className='mt-1' message={validationError} />}
      </div>
    </div>
  )
}

export default ValueContent<|MERGE_RESOLUTION|>--- conflicted
+++ resolved
@@ -24,7 +24,7 @@
 import type { VarInInspect } from '@/types/workflow'
 import { VarInInspectType } from '@/types/workflow'
 import cn from '@/utils/classnames'
-<<<<<<< HEAD
+import BoolValue from '../panel/chat-variable-panel/components/bool-value'
 import { useStore } from '@/app/components/workflow/store'
 import { ChunkCardList, type ChunkInfo } from '@/app/components/rag-pipeline/components/chunk-card-list'
 import { PreviewMode } from '../../base/features/types'
@@ -104,9 +104,6 @@
     </div>
   )
 }
-=======
-import BoolValue from '../panel/chat-variable-panel/components/bool-value'
->>>>>>> a159c133
 
 type Props = {
   currentVar: VarInInspect
