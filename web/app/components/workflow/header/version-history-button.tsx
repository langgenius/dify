import React, { type FC, useCallback } from 'react'
import { RiHistoryLine } from '@remixicon/react'
import { useTranslation } from 'react-i18next'
import { useKeyPress } from 'ahooks'
import Button from '../../base/button'
import Tooltip from '../../base/tooltip'
import { getKeyboardKeyCodeBySystem, getKeyboardKeyNameBySystem } from '../utils'
import useTheme from '@/hooks/use-theme'
import cn from '@/utils/classnames'

type VersionHistoryButtonProps = {
  onClick: () => Promise<unknown> | unknown
}

const VERSION_HISTORY_SHORTCUT = ['ctrl', '⇧', 'H']

const PopupContent = React.memo(() => {
  const { t } = useTranslation()
  return (
    <div className='flex items-center gap-x-1'>
      <div className='system-xs-medium px-0.5 text-text-secondary'>
        {t('workflow.common.versionHistory')}
      </div>
      <div className='flex items-center gap-x-0.5'>
        {VERSION_HISTORY_SHORTCUT.map(key => (
          <span
            key={key}
            className='system-kbd rounded-[4px] bg-components-kbd-bg-white px-[1px] text-text-tertiary'
          >
            {getKeyboardKeyNameBySystem(key)}
          </span>
        ))}
      </div>
    </div>
  )
})

PopupContent.displayName = 'PopupContent'

const VersionHistoryButton: FC<VersionHistoryButtonProps> = ({
  onClick,
}) => {
  const { theme } = useTheme()
  const handleViewVersionHistory = useCallback(async () => {
    await onClick?.()
  }, [onClick])

  useKeyPress(`${getKeyboardKeyCodeBySystem('ctrl')}.shift.h`, (e) => {
    e.preventDefault()
    handleViewVersionHistory()
<<<<<<< HEAD
  }, { exactMatch: true, useCapture: true })
=======
  },
  { exactMatch: true, useCapture: true })
>>>>>>> 8c97937c

  return <Tooltip
    popupContent={<PopupContent />}
    noDecoration
    popupClassName='rounded-lg border-[0.5px] border-components-panel-border bg-components-tooltip-bg
    shadow-lg shadow-shadow-shadow-5 backdrop-blur-[5px] p-1.5'
  >
    <Button
      className={cn(
        'p-2',
        theme === 'dark' && 'rounded-lg border border-black/5 bg-white/10 backdrop-blur-sm',
      )}
      onClick={handleViewVersionHistory}
    >
      <RiHistoryLine className='h-4 w-4 text-components-button-secondary-text' />
    </Button>
  </Tooltip>
}

export default VersionHistoryButton<|MERGE_RESOLUTION|>--- conflicted
+++ resolved
@@ -48,12 +48,7 @@
   useKeyPress(`${getKeyboardKeyCodeBySystem('ctrl')}.shift.h`, (e) => {
     e.preventDefault()
     handleViewVersionHistory()
-<<<<<<< HEAD
   }, { exactMatch: true, useCapture: true })
-=======
-  },
-  { exactMatch: true, useCapture: true })
->>>>>>> 8c97937c
 
   return <Tooltip
     popupContent={<PopupContent />}
