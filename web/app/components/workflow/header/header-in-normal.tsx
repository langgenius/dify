import {
  useCallback,
} from 'react'
import { useNodes } from 'reactflow'
import {
  useStore,
  useWorkflowStore,
} from '../store'
import type { StartNodeType } from '../nodes/start/types'
import {
  useNodesInteractions,
  useNodesReadOnly,
  useWorkflowRun,
} from '../hooks'
import Divider from '../../base/divider'
import type { RunAndHistoryProps } from './run-and-history'
import RunAndHistory from './run-and-history'
import EditingTitle from './editing-title'
import EnvButton from './env-button'
import VersionHistoryButton from './version-history-button'
<<<<<<< HEAD
import { useInputFieldPanel } from '@/app/components/rag-pipeline/hooks'
=======
import OnlineUsers from './online-users'
>>>>>>> 687662cf

export type HeaderInNormalProps = {
  components?: {
    left?: React.ReactNode
    middle?: React.ReactNode
  }
  runAndHistoryProps?: RunAndHistoryProps
}
const HeaderInNormal = ({
  components,
  runAndHistoryProps,
}: HeaderInNormalProps) => {
  const workflowStore = useWorkflowStore()
  const { nodesReadOnly } = useNodesReadOnly()
  const { handleNodeSelect } = useNodesInteractions()
  const setShowWorkflowVersionHistoryPanel = useStore(s => s.setShowWorkflowVersionHistoryPanel)
  const setShowEnvPanel = useStore(s => s.setShowEnvPanel)
  const setShowDebugAndPreviewPanel = useStore(s => s.setShowDebugAndPreviewPanel)
  const setShowVariableInspectPanel = useStore(s => s.setShowVariableInspectPanel)
  const setShowChatVariablePanel = useStore(s => s.setShowChatVariablePanel)
  const nodes = useNodes<StartNodeType>()
  const selectedNode = nodes.find(node => node.data.selected)
  const { handleBackupDraft } = useWorkflowRun()
  const { closeAllInputFieldPanels } = useInputFieldPanel()

  const onStartRestoring = useCallback(() => {
    workflowStore.setState({ isRestoring: true })
    handleBackupDraft()
    // clear right panel
    if (selectedNode)
      handleNodeSelect(selectedNode.id, true)
    setShowWorkflowVersionHistoryPanel(true)
    setShowEnvPanel(false)
    setShowDebugAndPreviewPanel(false)
    setShowVariableInspectPanel(false)
    setShowChatVariablePanel(false)
    closeAllInputFieldPanels()
  }, [workflowStore, handleBackupDraft, selectedNode, handleNodeSelect, setShowWorkflowVersionHistoryPanel, setShowEnvPanel, setShowDebugAndPreviewPanel, setShowVariableInspectPanel, setShowChatVariablePanel])

  return (
    <>
      <div>
        <EditingTitle />
      </div>
      <div className='flex items-center gap-2'>
        <OnlineUsers />
        {components?.left}
        <Divider type='vertical' className='mx-auto h-3.5' />
        <EnvButton disabled={nodesReadOnly} />
        <Divider type='vertical' className='mx-auto h-3.5' />
        <RunAndHistory {...runAndHistoryProps} />
        {components?.middle}
        <VersionHistoryButton onClick={onStartRestoring} />
      </div>
    </>
  )
}

export default HeaderInNormal<|MERGE_RESOLUTION|>--- conflicted
+++ resolved
@@ -18,11 +18,8 @@
 import EditingTitle from './editing-title'
 import EnvButton from './env-button'
 import VersionHistoryButton from './version-history-button'
-<<<<<<< HEAD
+import OnlineUsers from './online-users'
 import { useInputFieldPanel } from '@/app/components/rag-pipeline/hooks'
-=======
-import OnlineUsers from './online-users'
->>>>>>> 687662cf
 
 export type HeaderInNormalProps = {
   components?: {
