import type { FC } from 'react'
import { memo, useCallback } from 'react'
import { useTranslation } from 'react-i18next'
import { useStoreApi } from 'reactflow'
import cn from 'classnames'
import {
  useStore,
  useWorkflowStore,
} from '../store'
import {
  useIsChatMode,
  useNodesSyncDraft,
  useWorkflowInteractions,
  useWorkflowRun,
} from '../hooks'
import {
  BlockEnum,
  WorkflowRunningStatus,
} from '../types'
import ViewHistory from './view-history'
import {
  Play,
  StopCircle,
} from '@/app/components/base/icons/src/vender/line/mediaAndDevices'
import { Loading02 } from '@/app/components/base/icons/src/vender/line/general'
import { useFeaturesStore } from '@/app/components/base/features/hooks'
import { MessagePlay } from '@/app/components/base/icons/src/vender/line/communication'

const RunMode = memo(() => {
  const { t } = useTranslation()
  const store = useStoreApi()
  const workflowStore = useWorkflowStore()
  const featuresStore = useFeaturesStore()
  const {
    handleStopRun,
    handleRun,
  } = useWorkflowRun()
  const {
    doSyncWorkflowDraft,
  } = useNodesSyncDraft()
  const { handleCancelDebugAndPreviewPanel } = useWorkflowInteractions()
  const workflowRunningData = useStore(s => s.workflowRunningData)
  const isRunning = workflowRunningData?.result.status === WorkflowRunningStatus.Running

  const handleClick = useCallback(async () => {
    const {
      workflowRunningData,
    } = workflowStore.getState()

    if (workflowRunningData?.result.status === WorkflowRunningStatus.Running)
      return

    const { getNodes } = store.getState()
    const nodes = getNodes()
    const startNode = nodes.find(node => node.data.type === BlockEnum.Start)
    const startVariables = startNode?.data.variables || []
    const fileSettings = featuresStore!.getState().features.file
    const {
<<<<<<< HEAD
      setShowDebugAndPreviewPanel,
      setShowInputsPanel,
    } = workflowStore.getState()
=======
      showDebugAndPreviewPanel,
      setShowDebugAndPreviewPanel,
      setShowInputsPanel,
    } = workflowStore.getState()

    if (showDebugAndPreviewPanel) {
      handleCancelDebugAndPreviewPanel()
      return
    }
>>>>>>> 6aaac2fe

    if (!startVariables.length && !fileSettings?.image?.enabled) {
      await doSyncWorkflowDraft()
      handleRun({ inputs: {}, files: [] })
      setShowDebugAndPreviewPanel(true)
      setShowInputsPanel(false)
    }
    else {
      setShowDebugAndPreviewPanel(true)
      setShowInputsPanel(true)
    }
  }, [
    workflowStore,
    handleRun,
    doSyncWorkflowDraft,
    store,
    featuresStore,
    handleCancelDebugAndPreviewPanel,
  ])

  return (
    <>
      <div
        className={cn(
          'flex items-center px-1.5 h-7 rounded-md text-[13px] font-medium text-primary-600',
          'hover:bg-primary-50 cursor-pointer',
          isRunning && 'bg-primary-50 !cursor-not-allowed',
        )}
        onClick={handleClick}
      >
        {
          isRunning
            ? (
              <>
                <Loading02 className='mr-1 w-4 h-4 animate-spin' />
                {t('workflow.common.running')}
              </>
            )
            : (
              <>
                <Play className='mr-1 w-4 h-4' />
                {t('workflow.common.run')}
              </>
            )
        }
      </div>
      {
        isRunning && (
          <div
            className='flex items-center justify-center ml-0.5 w-7 h-7 cursor-pointer hover:bg-black/5 rounded-md'
            onClick={() => handleStopRun(workflowRunningData?.task_id || '')}
          >
            <StopCircle className='w-4 h-4 text-gray-500' />
          </div>
        )
      }
    </>
  )
})
RunMode.displayName = 'RunMode'

const PreviewMode = memo(() => {
  const { t } = useTranslation()
  const workflowStore = useWorkflowStore()
  const { handleCancelDebugAndPreviewPanel } = useWorkflowInteractions()

  const handleClick = () => {
    const {
      showDebugAndPreviewPanel,
      setShowDebugAndPreviewPanel,
      setHistoryWorkflowData,
    } = workflowStore.getState()

    if (showDebugAndPreviewPanel)
      handleCancelDebugAndPreviewPanel()
    else
      setShowDebugAndPreviewPanel(true)

    setHistoryWorkflowData(undefined)
  }

  return (
    <div
      className={cn(
        'flex items-center px-1.5 h-7 rounded-md text-[13px] font-medium text-primary-600',
        'hover:bg-primary-50 cursor-pointer',
      )}
      onClick={() => handleClick()}
    >
      <MessagePlay className='mr-1 w-4 h-4' />
      {t('workflow.common.debugAndPreview')}
    </div>
  )
})
PreviewMode.displayName = 'PreviewMode'

const RunAndHistory: FC = () => {
  const isChatMode = useIsChatMode()

  return (
    <div className='flex items-center px-0.5 h-8 rounded-lg border-[0.5px] border-gray-200 bg-white shadow-xs'>
      {
        !isChatMode && <RunMode />
      }
      {
        isChatMode && <PreviewMode />
      }
      <div className='mx-0.5 w-[0.5px] h-8 bg-gray-200'></div>
      <ViewHistory />
    </div>
  )
}

export default memo(RunAndHistory)<|MERGE_RESOLUTION|>--- conflicted
+++ resolved
@@ -56,11 +56,6 @@
     const startVariables = startNode?.data.variables || []
     const fileSettings = featuresStore!.getState().features.file
     const {
-<<<<<<< HEAD
-      setShowDebugAndPreviewPanel,
-      setShowInputsPanel,
-    } = workflowStore.getState()
-=======
       showDebugAndPreviewPanel,
       setShowDebugAndPreviewPanel,
       setShowInputsPanel,
@@ -70,7 +65,6 @@
       handleCancelDebugAndPreviewPanel()
       return
     }
->>>>>>> 6aaac2fe
 
     if (!startVariables.length && !fileSettings?.image?.enabled) {
       await doSyncWorkflowDraft()
