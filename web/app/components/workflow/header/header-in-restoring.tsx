--- conflicted
+++ resolved
@@ -18,13 +18,10 @@
 import RestoringTitle from './restoring-title'
 import Button from '@/app/components/base/button'
 import { useInvalidAllLastRun } from '@/service/use-workflow'
-<<<<<<< HEAD
 import { useHooksStore } from '../hooks-store'
 import useTheme from '@/hooks/use-theme'
 import cn from '@/utils/classnames'
-=======
 import { collaborationManager } from '../collaboration/core/collaboration-manager'
->>>>>>> 687662cf
 
 export type HeaderInRestoringProps = {
   onRestoreSettled?: () => void
