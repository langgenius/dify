--- conflicted
+++ resolved
@@ -18,8 +18,6 @@
   private isLeader = false
   private leaderId: string | null = null
   private cursors: Record<string, CursorPosition> = {}
-  private isLeader = false
-  private leaderId: string | null = null
   private activeConnections = new Set<string>()
   private isUndoRedoInProgress = false
 
@@ -266,8 +264,6 @@
     return this.eventEmitter.on('varsAndFeaturesUpdate', callback)
   }
 
-<<<<<<< HEAD
-=======
   onAppStateUpdate(callback: (update: any) => void): () => void {
     return this.eventEmitter.on('appStateUpdate', callback)
   }
@@ -276,13 +272,10 @@
     return this.eventEmitter.on('mcpServerUpdate', callback)
   }
 
->>>>>>> 687662cf
   onLeaderChange(callback: (isLeader: boolean) => void): () => void {
     return this.eventEmitter.on('leaderChange', callback)
   }
 
-<<<<<<< HEAD
-=======
   onCommentsUpdate(callback: (update: { appId: string; timestamp: number }) => void): () => void {
     return this.eventEmitter.on('commentsUpdate', callback)
   }
@@ -349,7 +342,7 @@
           })
         })
       }
- else {
+      else {
         this.isUndoRedoInProgress = false
       }
 
@@ -395,7 +388,7 @@
           })
         })
       }
- else {
+      else {
         this.isUndoRedoInProgress = false
       }
 
@@ -432,7 +425,6 @@
     console.log('========================')
   }
 
->>>>>>> 687662cf
   private syncNodes(oldNodes: Node[], newNodes: Node[]): void {
     if (!this.nodesMap || !this.doc) return
 
@@ -653,17 +645,12 @@
       }
     })
 
-<<<<<<< HEAD
-    socket.on('online_users', (data: { users: OnlineUser[]; leader: string }) => {
-      const onlineUserIds = new Set(data.users.map(user => user.user_id))
-=======
     socket.on('online_users', (data: { users: OnlineUser[]; leader?: string }) => {
       try {
         if (!data || !Array.isArray(data.users)) {
           console.warn('Invalid online_users data structure:', data)
           return
         }
->>>>>>> 687662cf
 
         const onlineUserIds = new Set(data.users.map((user: OnlineUser) => user.user_id))
 
@@ -680,7 +667,7 @@
         this.eventEmitter.emit('onlineUsers', data.users)
         this.eventEmitter.emit('cursors', { ...this.cursors })
       }
- catch (error) {
+      catch (error) {
         console.error('Error processing online_users update:', error)
       }
     })
@@ -692,22 +679,15 @@
           return
         }
 
-<<<<<<< HEAD
-      console.log('Updated online users and cleaned offline cursors:', data.users)
-      this.leaderId = data.leader
-      this.eventEmitter.emit('onlineUsers', data.users)
-      this.eventEmitter.emit('cursors', { ...this.cursors })
-=======
         const wasLeader = this.isLeader
         this.isLeader = data.isLeader
 
         if (wasLeader !== this.isLeader)
           this.eventEmitter.emit('leaderChange', this.isLeader)
       }
- catch (error) {
+      catch (error) {
         console.error('Error processing status update:', error)
       }
->>>>>>> 687662cf
     })
 
     socket.on('status', (data: { isLeader: boolean }) => {
