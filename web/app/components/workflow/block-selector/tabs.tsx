--- conflicted
+++ resolved
@@ -1,18 +1,12 @@
 import type { Dispatch, FC, SetStateAction } from 'react'
 import { memo } from 'react'
 import { useAllBuiltInTools, useAllCustomTools, useAllMCPTools, useAllWorkflowTools } from '@/service/use-tools'
-<<<<<<< HEAD
-import type { BlockEnum } from '../types'
-import { useTabs } from './hooks'
-import type { PluginDefaultValue } from './types'
-=======
 import type {
   BlockEnum,
   NodeDefault,
   OnSelectBlock,
   ToolWithProvider,
 } from '../types'
->>>>>>> 407323f8
 import { TabsEnum } from './types'
 import Blocks from './blocks'
 import AllStartBlocks from './all-start-blocks'
@@ -25,12 +19,8 @@
   onActiveTabChange: (activeTab: TabsEnum) => void
   searchText: string
   tags: string[]
-<<<<<<< HEAD
-  onSelect: (type: BlockEnum, plugin?: PluginDefaultValue) => void
-=======
   onTagsChange: Dispatch<SetStateAction<string[]>>
   onSelect: OnSelectBlock
->>>>>>> 407323f8
   availableBlocksTypes?: BlockEnum[]
   blocks: NodeDefault[]
   dataSources?: ToolWithProvider[]
@@ -40,12 +30,8 @@
   }>
   filterElem: React.ReactNode
   noBlocks?: boolean
-<<<<<<< HEAD
-  showStartTab?: boolean
+  noTools?: boolean
   forceShowStartContent?: boolean // Force show Start content even when noBlocks=true
-=======
-  noTools?: boolean
->>>>>>> 407323f8
 }
 const Tabs: FC<TabsProps> = ({
   activeTab,
@@ -60,15 +46,9 @@
   tabs = [],
   filterElem,
   noBlocks,
-<<<<<<< HEAD
-  showStartTab = false,
+  noTools,
   forceShowStartContent = false,
 }) => {
-  const tabs = useTabs(showStartTab)
-=======
-  noTools,
-}) => {
->>>>>>> 407323f8
   const { data: buildInTools } = useAllBuiltInTools()
   const { data: customTools } = useAllCustomTools()
   const { data: workflowTools } = useAllWorkflowTools()
