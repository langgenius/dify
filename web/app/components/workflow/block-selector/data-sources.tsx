--- conflicted
+++ resolved
@@ -38,9 +38,6 @@
   const language = useGetLanguage()
   const pluginRef = useRef<ListRef>(null)
   const wrapElemRef = useRef<HTMLDivElement>(null)
-<<<<<<< HEAD
-  const handleSelect = useCallback((_: BlockEnum, toolDefaultValue: ToolDefaultValue) => {
-=======
 
   const isMatchingKeywords = (text: string, keywords: string) => {
     return text.toLowerCase().includes(keywords.toLowerCase())
@@ -58,8 +55,7 @@
     })
   }, [searchText, dataSources, language])
 
-  const handleSelect = useCallback((_: any, toolDefaultValue: ToolDefaultValue) => {
->>>>>>> d1de3cfb
+  const handleSelect = useCallback((_: BlockEnum, toolDefaultValue: ToolDefaultValue) => {
     let defaultValue: DataSourceDefaultValue = {
       plugin_id: toolDefaultValue?.provider_id,
       provider_type: toolDefaultValue?.provider_type,
@@ -104,13 +100,8 @@
       >
         <Tools
           className={toolContentClassName}
-<<<<<<< HEAD
-          tools={dataSources}
-          onSelect={handleSelect}
-=======
           tools={filteredDatasources}
           onSelect={handleSelect as OnSelectBlock}
->>>>>>> d1de3cfb
           viewType={ViewType.flat}
           hasSearchText={!!searchText}
           canNotSelectMultiple
