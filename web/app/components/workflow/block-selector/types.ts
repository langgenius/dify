--- conflicted
+++ resolved
@@ -1,8 +1,6 @@
+import type { TypeWithI18N } from '@/app/components/header/account-setting/model-provider-page/declarations'
 import type { PluginMeta, SupportedCreationMethods } from '../../plugins/types'
 import type { Collection, Trigger } from '../../tools/types'
-import type { TypeWithI18N } from '../../base/form/types'
-
-import type { TypeWithI18N } from '@/app/components/header/account-setting/model-provider-page/declarations'
 
 export enum TabsEnum {
   Start = 'start',
@@ -55,6 +53,7 @@
   is_team_authorization: boolean
   params: Record<string, any>
   paramSchemas: Record<string, any>[]
+  output_schema: Record<string, any>
   credential_id?: string
   meta?: PluginMeta
 }
@@ -82,217 +81,6 @@
   credential_id?: string
 }
 
-<<<<<<< HEAD
-// Backend API types - exact match with Python definitions
-export type TriggerParameter = {
-  multiple: boolean
-  name: string
-  label: TypeWithI18N
-  description?: TypeWithI18N
-  type: 'string' | 'number' | 'boolean' | 'select' | 'file' | 'files'
-  | 'model-selector' | 'app-selector' | 'object' | 'array' | 'dynamic-select'
-  auto_generate?: {
-    type: string
-    value?: any
-  } | null
-  template?: {
-    type: string
-    value?: any
-  } | null
-  scope?: string | null
-  required?: boolean
-  default?: any
-  min?: number | null
-  max?: number | null
-  precision?: number | null
-  options?: Array<{
-    value: string
-    label: TypeWithI18N
-    icon?: string | null
-  }> | null
-}
-
-export type TriggerCredentialField = {
-  type: 'secret-input' | 'text-input' | 'select' | 'boolean'
-  | 'app-selector' | 'model-selector' | 'tools-selector'
-  name: string
-  scope?: string | null
-  required: boolean
-  default?: string | number | boolean | Array<any> | null
-  options?: Array<{
-    value: string
-    label: TypeWithI18N
-  }> | null
-  label: TypeWithI18N
-  help?: TypeWithI18N
-  url?: string | null
-  placeholder?: TypeWithI18N
-}
-
-export type TriggerSubscriptionSchema = {
-  parameters_schema: TriggerParameter[]
-  properties_schema: TriggerCredentialField[]
-}
-
-export type TriggerIdentity = {
-  author: string
-  name: string
-  label: TypeWithI18N
-  provider: string
-}
-
-export type TriggerDescription = {
-  human: TypeWithI18N
-  llm: TypeWithI18N
-}
-
-export type TriggerApiEntity = {
-  name: string
-  identity: TriggerIdentity
-  description: TriggerDescription
-  parameters: TriggerParameter[]
-  output_schema?: Record<string, any>
-}
-
-export type TriggerProviderApiEntity = {
-  author: string
-  name: string
-  label: TypeWithI18N
-  description: TypeWithI18N
-  icon?: string
-  icon_dark?: string
-  tags: string[]
-  plugin_id?: string
-  plugin_unique_identifier: string
-  supported_creation_methods: SupportedCreationMethods[]
-  credentials_schema: TriggerCredentialField[]
-  oauth_client_schema: TriggerCredentialField[]
-  subscription_schema: TriggerSubscriptionSchema
-  triggers: TriggerApiEntity[]
-}
-
-// Frontend types - compatible with ToolWithProvider
-export type TriggerWithProvider = Collection & {
-  triggers: Trigger[]
-  meta: PluginMeta
-  plugin_unique_identifier: string
-  credentials_schema?: TriggerCredentialField[]
-  oauth_client_schema?: TriggerCredentialField[]
-  subscription_schema?: TriggerSubscriptionSchema
-}
-
-// ===== API Service Types =====
-
-// Trigger subscription instance types
-
-export enum TriggerCredentialTypeEnum {
-  ApiKey = 'api-key',
-  Oauth2 = 'oauth2',
-  Unauthorized = 'unauthorized',
-}
-
-type TriggerSubscriptionStructure = {
-  id: string
-  name: string
-  provider: string
-  credential_type: TriggerCredentialTypeEnum
-  credentials: TriggerSubCredentials
-  endpoint: string
-  parameters: TriggerSubParameters
-  properties: TriggerSubProperties
-  workflows_in_use: number
-}
-
-export type TriggerSubscription = TriggerSubscriptionStructure
-
-export type TriggerSubCredentials = {
-  access_tokens: string
-}
-
-export type TriggerSubParameters = {
-  repository: string
-  webhook_secret?: string
-}
-
-export type TriggerSubProperties = {
-  active: boolean
-  events: string[]
-  external_id: string
-  repository: string
-  webhook_secret?: string
-}
-
-export type TriggerSubscriptionBuilder = TriggerSubscriptionStructure
-
-// OAuth configuration types
-export type TriggerOAuthConfig = {
-  configured: boolean
-  custom_configured: boolean
-  custom_enabled: boolean
-  redirect_uri: string
-  params: {
-    client_id: string
-    client_secret: string
-  }
-}
-
-export type TriggerOAuthClientParams = {
-  client_id: string
-  client_secret: string
-  authorization_url?: string
-  token_url?: string
-  scope?: string
-}
-
-export type TriggerOAuthResponse = {
-  authorization_url: string
-  subscription_builder: TriggerSubscriptionBuilder
-}
-
-export type TriggerLogEntity = {
-  id: string
-  endpoint: string
-  request: LogRequest
-  response: LogResponse
-  created_at: string
-}
-
-export type LogRequest = {
-  method: string
-  url: string
-  headers: LogRequestHeaders
-  data: string
-}
-
-export type LogRequestHeaders = {
-  'Host': string
-  'User-Agent': string
-  'Content-Length': string
-  'Accept': string
-  'Content-Type': string
-  'X-Forwarded-For': string
-  'X-Forwarded-Host': string
-  'X-Forwarded-Proto': string
-  'X-Github-Delivery': string
-  'X-Github-Event': string
-  'X-Github-Hook-Id': string
-  'X-Github-Hook-Installation-Target-Id': string
-  'X-Github-Hook-Installation-Target-Type': string
-  'Accept-Encoding': string
-  [key: string]: string
-}
-
-export type LogResponse = {
-  status_code: number
-  headers: LogResponseHeaders
-  data: string
-}
-
-export type LogResponseHeaders = {
-  'Content-Type': string
-  'Content-Length': string
-  [key: string]: string
-=======
 export type DataSourceItem = {
   plugin_id: string
   plugin_unique_identifier: string
@@ -325,5 +113,215 @@
     }[]
   }
   is_authorized: boolean
->>>>>>> 407323f8
+}
+
+// Backend API types - exact match with Python definitions
+export type TriggerParameter = {
+  multiple: boolean
+  name: string
+  label: TypeWithI18N
+  description?: TypeWithI18N
+  type: 'string' | 'number' | 'boolean' | 'select' | 'file' | 'files'
+  | 'model-selector' | 'app-selector' | 'object' | 'array' | 'dynamic-select'
+  auto_generate?: {
+    type: string
+    value?: any
+  } | null
+  template?: {
+    type: string
+    value?: any
+  } | null
+  scope?: string | null
+  required?: boolean
+  default?: any
+  min?: number | null
+  max?: number | null
+  precision?: number | null
+  options?: Array<{
+    value: string
+    label: TypeWithI18N
+    icon?: string | null
+  }> | null
+}
+
+export type TriggerCredentialField = {
+  type: 'secret-input' | 'text-input' | 'select' | 'boolean'
+  | 'app-selector' | 'model-selector' | 'tools-selector'
+  name: string
+  scope?: string | null
+  required: boolean
+  default?: string | number | boolean | Array<any> | null
+  options?: Array<{
+    value: string
+    label: TypeWithI18N
+  }> | null
+  label: TypeWithI18N
+  help?: TypeWithI18N
+  url?: string | null
+  placeholder?: TypeWithI18N
+}
+
+export type TriggerSubscriptionSchema = {
+  parameters_schema: TriggerParameter[]
+  properties_schema: TriggerCredentialField[]
+}
+
+export type TriggerIdentity = {
+  author: string
+  name: string
+  label: TypeWithI18N
+  provider: string
+}
+
+export type TriggerDescription = {
+  human: TypeWithI18N
+  llm: TypeWithI18N
+}
+
+export type TriggerApiEntity = {
+  name: string
+  identity: TriggerIdentity
+  description: TriggerDescription
+  parameters: TriggerParameter[]
+  output_schema?: Record<string, any>
+}
+
+export type TriggerProviderApiEntity = {
+  author: string
+  name: string
+  label: TypeWithI18N
+  description: TypeWithI18N
+  icon?: string
+  icon_dark?: string
+  tags: string[]
+  plugin_id?: string
+  plugin_unique_identifier: string
+  supported_creation_methods: SupportedCreationMethods[]
+  credentials_schema: TriggerCredentialField[]
+  oauth_client_schema: TriggerCredentialField[]
+  subscription_schema: TriggerSubscriptionSchema
+  triggers: TriggerApiEntity[]
+}
+
+// Frontend types - compatible with ToolWithProvider
+export type TriggerWithProvider = Collection & {
+  triggers: Trigger[]
+  meta: PluginMeta
+  plugin_unique_identifier: string
+  credentials_schema?: TriggerCredentialField[]
+  oauth_client_schema?: TriggerCredentialField[]
+  subscription_schema?: TriggerSubscriptionSchema
+}
+
+// ===== API Service Types =====
+
+// Trigger subscription instance types
+
+export enum TriggerCredentialTypeEnum {
+  ApiKey = 'api-key',
+  Oauth2 = 'oauth2',
+  Unauthorized = 'unauthorized',
+}
+
+type TriggerSubscriptionStructure = {
+  id: string
+  name: string
+  provider: string
+  credential_type: TriggerCredentialTypeEnum
+  credentials: TriggerSubCredentials
+  endpoint: string
+  parameters: TriggerSubParameters
+  properties: TriggerSubProperties
+  workflows_in_use: number
+}
+
+export type TriggerSubscription = TriggerSubscriptionStructure
+
+export type TriggerSubCredentials = {
+  access_tokens: string
+}
+
+export type TriggerSubParameters = {
+  repository: string
+  webhook_secret?: string
+}
+
+export type TriggerSubProperties = {
+  active: boolean
+  events: string[]
+  external_id: string
+  repository: string
+  webhook_secret?: string
+}
+
+export type TriggerSubscriptionBuilder = TriggerSubscriptionStructure
+
+// OAuth configuration types
+export type TriggerOAuthConfig = {
+  configured: boolean
+  custom_configured: boolean
+  custom_enabled: boolean
+  redirect_uri: string
+  params: {
+    client_id: string
+    client_secret: string
+  }
+}
+
+export type TriggerOAuthClientParams = {
+  client_id: string
+  client_secret: string
+  authorization_url?: string
+  token_url?: string
+  scope?: string
+}
+
+export type TriggerOAuthResponse = {
+  authorization_url: string
+  subscription_builder: TriggerSubscriptionBuilder
+}
+
+export type TriggerLogEntity = {
+  id: string
+  endpoint: string
+  request: LogRequest
+  response: LogResponse
+  created_at: string
+}
+
+export type LogRequest = {
+  method: string
+  url: string
+  headers: LogRequestHeaders
+  data: string
+}
+
+export type LogRequestHeaders = {
+  'Host': string
+  'User-Agent': string
+  'Content-Length': string
+  'Accept': string
+  'Content-Type': string
+  'X-Forwarded-For': string
+  'X-Forwarded-Host': string
+  'X-Forwarded-Proto': string
+  'X-Github-Delivery': string
+  'X-Github-Event': string
+  'X-Github-Hook-Id': string
+  'X-Github-Hook-Installation-Target-Id': string
+  'X-Github-Hook-Installation-Target-Type': string
+  'Accept-Encoding': string
+  [key: string]: string
+}
+
+export type LogResponse = {
+  status_code: number
+  headers: LogResponseHeaders
+  data: string
+}
+
+export type LogResponseHeaders = {
+  'Content-Type': string
+  'Content-Length': string
+  [key: string]: string
 }