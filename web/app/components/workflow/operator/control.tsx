import type { MouseEvent } from 'react'
import {
  memo,
} from 'react'
import { useTranslation } from 'react-i18next'
import {
  RiCursorLine,
  RiFunctionAddLine,
  RiHand,
  RiStickyNoteAddLine,
} from '@remixicon/react'
import {
  useNodesReadOnly,
  useWorkflowMoveMode,
  useWorkflowOrganize,
} from '../hooks'
<<<<<<< HEAD
=======
import {
  ControlMode,
} from '../types'
>>>>>>> d687c7eb
import { useStore } from '../store'
import AddBlock from './add-block'
import TipPopup from './tip-popup'
import { useOperator } from './hooks'
import cn from '@/utils/classnames'

const Control = () => {
  const { t } = useTranslation()
  const controlMode = useStore(s => s.controlMode)
  const { handleModePointer, handleModeHand } = useWorkflowMoveMode()
  const { handleLayout } = useWorkflowOrganize()
  const { handleAddNote } = useOperator()
  const {
    nodesReadOnly,
    getNodesReadOnly,
  } = useNodesReadOnly()

  const addNote = (e: MouseEvent<HTMLDivElement>) => {
    if (getNodesReadOnly())
      return

    e.stopPropagation()
    handleAddNote()
  }

  return (
    <div className='flex items-center p-0.5 rounded-lg border-[0.5px] border-gray-100 bg-white shadow-lg text-gray-500'>
      <AddBlock />
      <TipPopup title={t('workflow.nodes.note.addNote')}>
        <div
          className={cn(
            'flex items-center justify-center ml-[1px] w-8 h-8 rounded-lg hover:bg-black/5 hover:text-gray-700 cursor-pointer',
            `${nodesReadOnly && '!cursor-not-allowed opacity-50'}`,
          )}
          onClick={addNote}
        >
          <RiStickyNoteAddLine className='w-4 h-4' />
        </div>
      </TipPopup>
      <div className='mx-[3px] w-[1px] h-3.5 bg-gray-200'></div>
      <TipPopup title={t('workflow.common.pointerMode')} shortcuts={['v']}>
        <div
          className={cn(
            'flex items-center justify-center mr-[1px] w-8 h-8 rounded-lg cursor-pointer',
            controlMode === ControlMode.Pointer ? 'bg-primary-50 text-primary-600' : 'hover:bg-black/5 hover:text-gray-700',
            `${nodesReadOnly && '!cursor-not-allowed opacity-50'}`,
          )}
          onClick={handleModePointer}
        >
          <RiCursorLine className='w-4 h-4' />
        </div>
      </TipPopup>
      <TipPopup title={t('workflow.common.handMode')} shortcuts={['h']}>
        <div
          className={cn(
            'flex items-center justify-center w-8 h-8 rounded-lg cursor-pointer',
            controlMode === ControlMode.Hand ? 'bg-primary-50 text-primary-600' : 'hover:bg-black/5 hover:text-gray-700',
            `${nodesReadOnly && '!cursor-not-allowed opacity-50'}`,
          )}
          onClick={handleModeHand}
        >
          <RiHand className='w-4 h-4' />
        </div>
      </TipPopup>
      <div className='mx-[3px] w-[1px] h-3.5 bg-gray-200'></div>
      <TipPopup title={t('workflow.panel.organizeBlocks')} shortcuts={['ctrl', 'o']}>
        <div
          className={cn(
            'flex items-center justify-center w-8 h-8 rounded-lg hover:bg-black/5 hover:text-gray-700 cursor-pointer',
            `${nodesReadOnly && '!cursor-not-allowed opacity-50'}`,
          )}
          onClick={handleLayout}
        >
          <RiFunctionAddLine className='w-4 h-4' />
        </div>
      </TipPopup>
    </div>
  )
}

export default memo(Control)<|MERGE_RESOLUTION|>--- conflicted
+++ resolved
@@ -14,12 +14,9 @@
   useWorkflowMoveMode,
   useWorkflowOrganize,
 } from '../hooks'
-<<<<<<< HEAD
-=======
 import {
   ControlMode,
 } from '../types'
->>>>>>> d687c7eb
 import { useStore } from '../store'
 import AddBlock from './add-block'
 import TipPopup from './tip-popup'
