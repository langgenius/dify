--- conflicted
+++ resolved
@@ -229,11 +229,7 @@
           </div>
         </div>
       </PortalToFollowElemTrigger>
-<<<<<<< HEAD
-      <PortalToFollowElemContent className='z-10'>
-=======
       <PortalToFollowElemContent className='z-[60]'>
->>>>>>> d14413f3
         <div className='w-[192px] rounded-xl border-[0.5px] border-components-panel-border bg-components-panel-bg-blur shadow-lg backdrop-blur-[5px]'>
           {
             ZOOM_IN_OUT_OPTIONS.map((options, i) => (
