import {
  useCallback,
} from 'react'
import { useReactFlow, useStoreApi } from 'reactflow'
import produce from 'immer'
import { useStore, useWorkflowStore } from '../store'
import {
  CUSTOM_NODE,
  NODE_LAYOUT_HORIZONTAL_PADDING,
  NODE_LAYOUT_VERTICAL_PADDING,
  WORKFLOW_DATA_UPDATE,
} from '../constants'
import type { Node, WorkflowDataUpdater } from '../types'
import { BlockEnum, ControlMode } from '../types'
import {
  getLayoutByDagre,
  getLayoutForChildNodes,
  initialEdges,
  initialNodes,
} from '../utils'
import {
  useNodesReadOnly,
  useSelectionInteractions,
  useWorkflowReadOnly,
} from '../hooks'
import { useEdgesInteractionsWithoutSync } from './use-edges-interactions-without-sync'
import { useNodesInteractionsWithoutSync } from './use-nodes-interactions-without-sync'
import { useNodesSyncDraft } from './use-nodes-sync-draft'
import { WorkflowHistoryEvent, useWorkflowHistory } from './use-workflow-history'
import { useEventEmitterContextContext } from '@/context/event-emitter'

export const useWorkflowInteractions = () => {
  const workflowStore = useWorkflowStore()
  const { handleNodeCancelRunningStatus } = useNodesInteractionsWithoutSync()
  const { handleEdgeCancelRunningStatus } = useEdgesInteractionsWithoutSync()

  const handleCancelDebugAndPreviewPanel = useCallback(() => {
    workflowStore.setState({
      showDebugAndPreviewPanel: false,
      workflowRunningData: undefined,
    })
    handleNodeCancelRunningStatus()
    handleEdgeCancelRunningStatus()
  }, [workflowStore, handleNodeCancelRunningStatus, handleEdgeCancelRunningStatus])

  return {
    handleCancelDebugAndPreviewPanel,
  }
}

export const useWorkflowMoveMode = () => {
  const setControlMode = useStore(s => s.setControlMode)
  const {
    getNodesReadOnly,
  } = useNodesReadOnly()
  const { handleSelectionCancel } = useSelectionInteractions()

  const handleModePointer = useCallback(() => {
    if (getNodesReadOnly())
      return

    setControlMode(ControlMode.Pointer)
  }, [getNodesReadOnly, setControlMode])

  const handleModeHand = useCallback(() => {
    if (getNodesReadOnly())
      return

    setControlMode(ControlMode.Hand)
    handleSelectionCancel()
  }, [getNodesReadOnly, setControlMode, handleSelectionCancel])

  return {
    handleModePointer,
    handleModeHand,
  }
}

export const useWorkflowOrganize = () => {
  const workflowStore = useWorkflowStore()
  const store = useStoreApi()
  const reactflow = useReactFlow()
  const { getNodesReadOnly } = useNodesReadOnly()
  const { saveStateToHistory } = useWorkflowHistory()
  const { handleSyncWorkflowDraft } = useNodesSyncDraft()

  const handleLayout = useCallback(async () => {
    if (getNodesReadOnly())
      return
    workflowStore.setState({ nodeAnimation: true })
    const {
      getNodes,
      edges,
      setNodes,
    } = store.getState()
    const { setViewport } = reactflow
    const nodes = getNodes()

    const loopAndIterationNodes = nodes.filter(
      node => (node.data.type === BlockEnum.Loop || node.data.type === BlockEnum.Iteration)
              && !node.parentId
              && node.type === CUSTOM_NODE,
    )

    const childLayoutsMap: Record<string, any> = {}
    loopAndIterationNodes.forEach((node) => {
      childLayoutsMap[node.id] = getLayoutForChildNodes(node.id, nodes, edges)
    })

    const containerSizeChanges: Record<string, { width: number, height: number }> = {}

    loopAndIterationNodes.forEach((parentNode) => {
      const childLayout = childLayoutsMap[parentNode.id]
      if (!childLayout) return

      let minX = Infinity
      let minY = Infinity
      let maxX = -Infinity
      let maxY = -Infinity
      let hasChildren = false

      const childNodes = nodes.filter(node => node.parentId === parentNode.id)

      childNodes.forEach((node) => {
        if (childLayout.node(node.id)) {
          hasChildren = true
          const childNodeWithPosition = childLayout.node(node.id)

          const nodeX = childNodeWithPosition.x - node.width! / 2
          const nodeY = childNodeWithPosition.y - node.height! / 2

          minX = Math.min(minX, nodeX)
          minY = Math.min(minY, nodeY)
          maxX = Math.max(maxX, nodeX + node.width!)
          maxY = Math.max(maxY, nodeY + node.height!)
        }
      })

      if (hasChildren) {
        const requiredWidth = maxX - minX + NODE_LAYOUT_HORIZONTAL_PADDING * 2
        const requiredHeight = maxY - minY + NODE_LAYOUT_VERTICAL_PADDING * 2

        containerSizeChanges[parentNode.id] = {
          width: Math.max(parentNode.width || 0, requiredWidth),
          height: Math.max(parentNode.height || 0, requiredHeight),
        }
      }
    })

    const nodesWithUpdatedSizes = produce(nodes, (draft) => {
      draft.forEach((node) => {
        if ((node.data.type === BlockEnum.Loop || node.data.type === BlockEnum.Iteration)
            && containerSizeChanges[node.id]) {
          node.width = containerSizeChanges[node.id].width
          node.height = containerSizeChanges[node.id].height

          if (node.data.type === BlockEnum.Loop) {
            node.data.width = containerSizeChanges[node.id].width
            node.data.height = containerSizeChanges[node.id].height
          }
          else if (node.data.type === BlockEnum.Iteration) {
            node.data.width = containerSizeChanges[node.id].width
            node.data.height = containerSizeChanges[node.id].height
          }
        }
      })
    })

    const layout = getLayoutByDagre(nodesWithUpdatedSizes, edges)

    const rankMap = {} as Record<string, Node>
    nodesWithUpdatedSizes.forEach((node) => {
      if (!node.parentId && node.type === CUSTOM_NODE) {
        const rank = layout.node(node.id).rank!

        if (!rankMap[rank]) {
          rankMap[rank] = node
        }
        else {
          if (rankMap[rank].position.y > node.position.y)
            rankMap[rank] = node
        }
      }
    })

    const newNodes = produce(nodesWithUpdatedSizes, (draft) => {
      draft.forEach((node) => {
        if (!node.parentId && node.type === CUSTOM_NODE) {
          const nodeWithPosition = layout.node(node.id)

          node.position = {
            x: nodeWithPosition.x - node.width! / 2,
            y: nodeWithPosition.y - node.height! / 2 + rankMap[nodeWithPosition.rank!].height! / 2,
          }
        }
      })

      loopAndIterationNodes.forEach((parentNode) => {
        const childLayout = childLayoutsMap[parentNode.id]
        if (!childLayout) return

        const childNodes = draft.filter(node => node.parentId === parentNode.id)

        let minX = Infinity
        let minY = Infinity

        childNodes.forEach((node) => {
          if (childLayout.node(node.id)) {
            const childNodeWithPosition = childLayout.node(node.id)
            const nodeX = childNodeWithPosition.x - node.width! / 2
            const nodeY = childNodeWithPosition.y - node.height! / 2

            minX = Math.min(minX, nodeX)
            minY = Math.min(minY, nodeY)
          }
        })

        childNodes.forEach((node) => {
          if (childLayout.node(node.id)) {
            const childNodeWithPosition = childLayout.node(node.id)

            node.position = {
              x: NODE_LAYOUT_HORIZONTAL_PADDING + (childNodeWithPosition.x - node.width! / 2 - minX),
              y: NODE_LAYOUT_VERTICAL_PADDING + (childNodeWithPosition.y - node.height! / 2 - minY),
            }
          }
        })
      })
    })

    setNodes(newNodes)
    const zoom = 0.7
    setViewport({
      x: 0,
      y: 0,
      zoom,
    })
    saveStateToHistory(WorkflowHistoryEvent.LayoutOrganize)
    setTimeout(() => {
      handleSyncWorkflowDraft()
    })
  }, [getNodesReadOnly, store, reactflow, workflowStore, handleSyncWorkflowDraft, saveStateToHistory])

  return {
    handleLayout,
  }
}

export const useWorkflowZoom = () => {
  const { handleSyncWorkflowDraft } = useNodesSyncDraft()
  const { getWorkflowReadOnly } = useWorkflowReadOnly()
  const {
    zoomIn,
    zoomOut,
    zoomTo,
    fitView,
  } = useReactFlow()

  const handleFitView = useCallback(() => {
    if (getWorkflowReadOnly())
      return

    fitView()
    handleSyncWorkflowDraft()
  }, [getWorkflowReadOnly, fitView, handleSyncWorkflowDraft])

  const handleBackToOriginalSize = useCallback(() => {
    if (getWorkflowReadOnly())
      return

    zoomTo(1)
    handleSyncWorkflowDraft()
  }, [getWorkflowReadOnly, zoomTo, handleSyncWorkflowDraft])

  const handleSizeToHalf = useCallback(() => {
    if (getWorkflowReadOnly())
      return

    zoomTo(0.5)
    handleSyncWorkflowDraft()
  }, [getWorkflowReadOnly, zoomTo, handleSyncWorkflowDraft])

  const handleZoomOut = useCallback(() => {
    if (getWorkflowReadOnly())
      return

    zoomOut()
    handleSyncWorkflowDraft()
  }, [getWorkflowReadOnly, zoomOut, handleSyncWorkflowDraft])

  const handleZoomIn = useCallback(() => {
    if (getWorkflowReadOnly())
      return

    zoomIn()
    handleSyncWorkflowDraft()
  }, [getWorkflowReadOnly, zoomIn, handleSyncWorkflowDraft])

  return {
    handleFitView,
    handleBackToOriginalSize,
    handleSizeToHalf,
    handleZoomOut,
    handleZoomIn,
  }
}

export const useWorkflowUpdate = () => {
  const reactflow = useReactFlow()
  const { eventEmitter } = useEventEmitterContextContext()

  const handleUpdateWorkflowCanvas = useCallback((payload: WorkflowDataUpdater) => {
    const {
      nodes,
      edges,
      viewport,
    } = payload
    const { setViewport } = reactflow
    eventEmitter?.emit({
      type: WORKFLOW_DATA_UPDATE,
      payload: {
        nodes: initialNodes(nodes, edges),
        edges: initialEdges(edges, nodes),
      },
    } as any)
    setViewport(viewport)
  }, [eventEmitter, reactflow])

  return {
    handleUpdateWorkflowCanvas,
  }
<<<<<<< HEAD
=======
}

export const useDSL = () => {
  const { t } = useTranslation()
  const { notify } = useToastContext()
  const { eventEmitter } = useEventEmitterContextContext()
  const [exporting, setExporting] = useState(false)
  const { doSyncWorkflowDraft } = useNodesSyncDraft()

  const appDetail = useAppStore(s => s.appDetail)

  const handleExportDSL = useCallback(async (include = false) => {
    if (!appDetail)
      return

    if (exporting)
      return

    try {
      setExporting(true)
      await doSyncWorkflowDraft()
      const { data } = await exportAppConfig({
        appID: appDetail.id,
        include,
      })
      const a = document.createElement('a')
      const file = new Blob([data], { type: 'application/yaml' })
      a.href = URL.createObjectURL(file)
      a.download = `${appDetail.name}.yml`
      a.click()
    }
    catch {
      notify({ type: 'error', message: t('app.exportFailed') })
    }
    finally {
      setExporting(false)
    }
  }, [appDetail, notify, t, doSyncWorkflowDraft, exporting])

  const exportCheck = useCallback(async () => {
    if (!appDetail)
      return
    try {
      const workflowDraft = await fetchWorkflowDraft(`/apps/${appDetail?.id}/workflows/draft`)
      const list = (workflowDraft.environment_variables || []).filter(env => env.value_type === 'secret')
      if (list.length === 0) {
        handleExportDSL()
        return
      }
      eventEmitter?.emit({
        type: DSL_EXPORT_CHECK,
        payload: {
          data: list,
        },
      } as any)
    }
    catch {
      notify({ type: 'error', message: t('app.exportFailed') })
    }
  }, [appDetail, eventEmitter, handleExportDSL, notify, t])

  return {
    exportCheck,
    handleExportDSL,
  }
}

export const useWorkflowCanvasMaximize = () => {
  const { eventEmitter } = useEventEmitterContextContext()

  const maximizeCanvas = useStore(s => s.maximizeCanvas)
  const setMaximizeCanvas = useStore(s => s.setMaximizeCanvas)
  const {
    getNodesReadOnly,
  } = useNodesReadOnly()

  const handleToggleMaximizeCanvas = useCallback(() => {
    if (getNodesReadOnly())
      return

    setMaximizeCanvas(!maximizeCanvas)
    localStorage.setItem('workflow-canvas-maximize', String(!maximizeCanvas))
    eventEmitter?.emit({
      type: 'workflow-canvas-maximize',
      payload: !maximizeCanvas,
    } as any)
  }, [eventEmitter, getNodesReadOnly, maximizeCanvas, setMaximizeCanvas])

  return {
    handleToggleMaximizeCanvas,
  }
>>>>>>> ad9eebd0
}<|MERGE_RESOLUTION|>--- conflicted
+++ resolved
@@ -329,73 +329,6 @@
   return {
     handleUpdateWorkflowCanvas,
   }
-<<<<<<< HEAD
-=======
-}
-
-export const useDSL = () => {
-  const { t } = useTranslation()
-  const { notify } = useToastContext()
-  const { eventEmitter } = useEventEmitterContextContext()
-  const [exporting, setExporting] = useState(false)
-  const { doSyncWorkflowDraft } = useNodesSyncDraft()
-
-  const appDetail = useAppStore(s => s.appDetail)
-
-  const handleExportDSL = useCallback(async (include = false) => {
-    if (!appDetail)
-      return
-
-    if (exporting)
-      return
-
-    try {
-      setExporting(true)
-      await doSyncWorkflowDraft()
-      const { data } = await exportAppConfig({
-        appID: appDetail.id,
-        include,
-      })
-      const a = document.createElement('a')
-      const file = new Blob([data], { type: 'application/yaml' })
-      a.href = URL.createObjectURL(file)
-      a.download = `${appDetail.name}.yml`
-      a.click()
-    }
-    catch {
-      notify({ type: 'error', message: t('app.exportFailed') })
-    }
-    finally {
-      setExporting(false)
-    }
-  }, [appDetail, notify, t, doSyncWorkflowDraft, exporting])
-
-  const exportCheck = useCallback(async () => {
-    if (!appDetail)
-      return
-    try {
-      const workflowDraft = await fetchWorkflowDraft(`/apps/${appDetail?.id}/workflows/draft`)
-      const list = (workflowDraft.environment_variables || []).filter(env => env.value_type === 'secret')
-      if (list.length === 0) {
-        handleExportDSL()
-        return
-      }
-      eventEmitter?.emit({
-        type: DSL_EXPORT_CHECK,
-        payload: {
-          data: list,
-        },
-      } as any)
-    }
-    catch {
-      notify({ type: 'error', message: t('app.exportFailed') })
-    }
-  }, [appDetail, eventEmitter, handleExportDSL, notify, t])
-
-  return {
-    exportCheck,
-    handleExportDSL,
-  }
 }
 
 export const useWorkflowCanvasMaximize = () => {
@@ -422,5 +355,4 @@
   return {
     handleToggleMaximizeCanvas,
   }
->>>>>>> ad9eebd0
 }