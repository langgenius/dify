import type { MouseEvent } from 'react'
import { useCallback, useRef, useState } from 'react'
import { useTranslation } from 'react-i18next'
import { useToastContext } from '@/app/components/base/toast'
import produce from 'immer'
import type {
  NodeDragHandler,
  NodeMouseHandler,
  OnConnect,
  OnConnectEnd,
  OnConnectStart,
  ResizeParamsWithDirection,
} from 'reactflow'
import {
  getConnectedEdges,
  getOutgoers,
  useReactFlow,
  useStoreApi,
} from 'reactflow'
import type { ToolDefaultValue } from '../block-selector/types'
import type { Edge, Node, OnNodeAdd } from '../types'
import { BlockEnum } from '../types'
import { useWorkflowStore } from '../store'
import {
  CUSTOM_EDGE,
  ITERATION_CHILDREN_Z_INDEX,
  ITERATION_PADDING,
  LOOP_CHILDREN_Z_INDEX,
  LOOP_PADDING,
  NODE_WIDTH_X_OFFSET,
  X_OFFSET,
  Y_OFFSET,
} from '../constants'
import {
  genNewNodeTitleFromOld,
  generateNewNode,
  getNestedNodePosition,
  getNodeCustomTypeByNodeDataType,
  getNodesConnectedSourceOrTargetHandleIdsMap,
  getTopLeftNodePosition,
} from '../utils'
import { CUSTOM_NOTE_NODE } from '../note-node/constants'
import type { IterationNodeType } from '../nodes/iteration/types'
import type { LoopNodeType } from '../nodes/loop/types'
import { CUSTOM_ITERATION_START_NODE } from '../nodes/iteration-start/constants'
import { CUSTOM_LOOP_START_NODE } from '../nodes/loop-start/constants'
import type { VariableAssignerNodeType } from '../nodes/variable-assigner/types'
import { useNodeIterationInteractions } from '../nodes/iteration/use-interactions'
import { useNodeLoopInteractions } from '../nodes/loop/use-interactions'
import { useWorkflowHistoryStore } from '../workflow-history-store'
import { useNodesSyncDraft } from './use-nodes-sync-draft'
import { useHelpline } from './use-helpline'
import {
  useNodesReadOnly,
  useWorkflow,
  useWorkflowReadOnly,
} from './use-workflow'
import {
  WorkflowHistoryEvent,
  useWorkflowHistory,
} from './use-workflow-history'
import { useNodesMetaData } from './use-nodes-meta-data'
import type { RAGPipelineVariables } from '@/models/pipeline'
import useInspectVarsCrud from './use-inspect-vars-crud'
import { getNodeUsedVars } from '../nodes/_base/components/variable/utils'

// Entry node deletion restriction has been removed to allow empty workflows

export const useNodesInteractions = () => {
  const { t } = useTranslation()
  const { notify } = useToastContext()
  const store = useStoreApi()
  const workflowStore = useWorkflowStore()
  const reactflow = useReactFlow()
  const { store: workflowHistoryStore } = useWorkflowHistoryStore()
  const { handleSyncWorkflowDraft } = useNodesSyncDraft()
<<<<<<< HEAD

  const {
    checkNestedParallelLimit,
    getAfterNodesInSameBranch,
  } = useWorkflow()
=======
  const { checkNestedParallelLimit, getAfterNodesInSameBranch } = useWorkflow()
>>>>>>> 407323f8
  const { getNodesReadOnly } = useNodesReadOnly()
  const { getWorkflowReadOnly } = useWorkflowReadOnly()
  const { handleSetHelpline } = useHelpline()
  const { handleNodeIterationChildDrag, handleNodeIterationChildrenCopy }
    = useNodeIterationInteractions()
  const { handleNodeLoopChildDrag, handleNodeLoopChildrenCopy }
    = useNodeLoopInteractions()
  const dragNodeStartPosition = useRef({ x: 0, y: 0 } as {
    x: number;
    y: number;
  })
  const { nodesMap: nodesMetaDataMap } = useNodesMetaData()

  const { saveStateToHistory, undo, redo } = useWorkflowHistory()

<<<<<<< HEAD
  // Unified error handler for start node missing scenarios
  const handleStartNodeMissingError = useCallback((error: Error, operationKey: string): boolean => {
    if (error.message === 'Start node not found') {
      const operation = t(`workflow.error.operations.${operationKey}`) || operationKey
      notify({
        type: 'error',
        message: t('workflow.error.startNodeRequired', { operation }) || `Please add a start node first before ${operation}`,
      })
      return true // Error handled
    }
    return false // Error not handled, should re-throw
  }, [notify, t])

  // Safe wrapper for checkNestedParallelLimit with error handling
  const safeCheckParallelLimit = useCallback((nodes: Node[], edges: Edge[], parentNodeId?: string, operationKey = 'updatingWorkflow') => {
    try {
      return checkNestedParallelLimit(nodes, edges, parentNodeId)
    }
    catch (error: any) {
      if (handleStartNodeMissingError(error, operationKey))
        return false // Operation blocked but gracefully handled

      throw error // Re-throw other errors
    }
  }, [checkNestedParallelLimit, handleStartNodeMissingError])

  const handleNodeDragStart = useCallback<NodeDragHandler>((_, node) => {
    workflowStore.setState({ nodeAnimation: false })

    if (getNodesReadOnly())
      return

    if (node.type === CUSTOM_ITERATION_START_NODE || node.type === CUSTOM_NOTE_NODE)
      return

    if (node.type === CUSTOM_LOOP_START_NODE || node.type === CUSTOM_NOTE_NODE)
      return

    dragNodeStartPosition.current = { x: node.position.x, y: node.position.y }
  }, [workflowStore, getNodesReadOnly])
=======
  const handleNodeDragStart = useCallback<NodeDragHandler>(
    (_, node) => {
      workflowStore.setState({ nodeAnimation: false })
>>>>>>> 407323f8

      if (getNodesReadOnly()) return

      if (
        node.type === CUSTOM_ITERATION_START_NODE
        || node.type === CUSTOM_NOTE_NODE
      )
        return

      if (
        node.type === CUSTOM_LOOP_START_NODE
        || node.type === CUSTOM_NOTE_NODE
      )
        return

      dragNodeStartPosition.current = {
        x: node.position.x,
        y: node.position.y,
      }
    },
    [workflowStore, getNodesReadOnly],
  )

  const handleNodeDrag = useCallback<NodeDragHandler>(
    (e, node: Node) => {
      if (getNodesReadOnly()) return

      if (node.type === CUSTOM_ITERATION_START_NODE) return

      if (node.type === CUSTOM_LOOP_START_NODE) return

      const { getNodes, setNodes } = store.getState()
      e.stopPropagation()

      const nodes = getNodes()

      const { restrictPosition } = handleNodeIterationChildDrag(node)
      const { restrictPosition: restrictLoopPosition }
        = handleNodeLoopChildDrag(node)

      const { showHorizontalHelpLineNodes, showVerticalHelpLineNodes }
        = handleSetHelpline(node)
      const showHorizontalHelpLineNodesLength
        = showHorizontalHelpLineNodes.length
      const showVerticalHelpLineNodesLength = showVerticalHelpLineNodes.length

      const newNodes = produce(nodes, (draft) => {
        const currentNode = draft.find(n => n.id === node.id)!

        if (showVerticalHelpLineNodesLength > 0)
          currentNode.position.x = showVerticalHelpLineNodes[0].position.x
        else if (restrictPosition.x !== undefined)
          currentNode.position.x = restrictPosition.x
        else if (restrictLoopPosition.x !== undefined)
          currentNode.position.x = restrictLoopPosition.x
        else currentNode.position.x = node.position.x

        if (showHorizontalHelpLineNodesLength > 0)
          currentNode.position.y = showHorizontalHelpLineNodes[0].position.y
        else if (restrictPosition.y !== undefined)
          currentNode.position.y = restrictPosition.y
        else if (restrictLoopPosition.y !== undefined)
          currentNode.position.y = restrictLoopPosition.y
        else currentNode.position.y = node.position.y
      })
      setNodes(newNodes)
    },
    [
      getNodesReadOnly,
      store,
      handleNodeIterationChildDrag,
      handleNodeLoopChildDrag,
      handleSetHelpline,
    ],
  )

  const handleNodeDragStop = useCallback<NodeDragHandler>(
    (_, node) => {
      const { setHelpLineHorizontal, setHelpLineVertical }
        = workflowStore.getState()

      if (getNodesReadOnly()) return

      const { x, y } = dragNodeStartPosition.current
      if (!(x === node.position.x && y === node.position.y)) {
        setHelpLineHorizontal()
        setHelpLineVertical()
        handleSyncWorkflowDraft()

        if (x !== 0 && y !== 0) {
          // selecting a note will trigger a drag stop event with x and y as 0
          saveStateToHistory(WorkflowHistoryEvent.NodeDragStop, {
            nodeId: node.id,
          })
        }
      }
    },
    [
      workflowStore,
      getNodesReadOnly,
      saveStateToHistory,
      handleSyncWorkflowDraft,
    ],
  )

  const handleNodeEnter = useCallback<NodeMouseHandler>(
    (_, node) => {
      if (getNodesReadOnly()) return

      if (
        node.type === CUSTOM_NOTE_NODE
        || node.type === CUSTOM_ITERATION_START_NODE
      )
        return

      if (
        node.type === CUSTOM_LOOP_START_NODE
        || node.type === CUSTOM_NOTE_NODE
      )
        return

      const { getNodes, setNodes, edges, setEdges } = store.getState()
      const nodes = getNodes()
      const { connectingNodePayload, setEnteringNodePayload }
        = workflowStore.getState()

      if (connectingNodePayload) {
        if (connectingNodePayload.nodeId === node.id) return
        const connectingNode: Node = nodes.find(
          n => n.id === connectingNodePayload.nodeId,
        )!
        const sameLevel = connectingNode.parentId === node.parentId

        if (sameLevel) {
          setEnteringNodePayload({
            nodeId: node.id,
            nodeData: node.data as VariableAssignerNodeType,
          })
          const fromType = connectingNodePayload.handleType

          const newNodes = produce(nodes, (draft) => {
            draft.forEach((n) => {
              if (
                n.id === node.id
                && fromType === 'source'
                && (node.data.type === BlockEnum.VariableAssigner
                  || node.data.type === BlockEnum.VariableAggregator)
              ) {
                if (!node.data.advanced_settings?.group_enabled)
                  n.data._isEntering = true
              }
              if (
                n.id === node.id
                && fromType === 'target'
                && (connectingNode.data.type === BlockEnum.VariableAssigner
                  || connectingNode.data.type === BlockEnum.VariableAggregator)
                && node.data.type !== BlockEnum.IfElse
                && node.data.type !== BlockEnum.QuestionClassifier
              )
                n.data._isEntering = true
            })
          })
          setNodes(newNodes)
        }
      }
      const newEdges = produce(edges, (draft) => {
        const connectedEdges = getConnectedEdges([node], edges)

        connectedEdges.forEach((edge) => {
          const currentEdge = draft.find(e => e.id === edge.id)
          if (currentEdge) currentEdge.data._connectedNodeIsHovering = true
        })
      })
      setEdges(newEdges)
    },
    [store, workflowStore, getNodesReadOnly],
  )

  const handleNodeLeave = useCallback<NodeMouseHandler>(
    (_, node) => {
      if (getNodesReadOnly()) return

      if (
        node.type === CUSTOM_NOTE_NODE
        || node.type === CUSTOM_ITERATION_START_NODE
      )
        return

      if (
        node.type === CUSTOM_NOTE_NODE
        || node.type === CUSTOM_LOOP_START_NODE
      )
        return

      const { setEnteringNodePayload } = workflowStore.getState()
      setEnteringNodePayload(undefined)
      const { getNodes, setNodes, edges, setEdges } = store.getState()
      const newNodes = produce(getNodes(), (draft) => {
        draft.forEach((node) => {
          node.data._isEntering = false
        })
      })
      setNodes(newNodes)
      const newEdges = produce(edges, (draft) => {
        draft.forEach((edge) => {
          edge.data._connectedNodeIsHovering = false
        })
      })
      setEdges(newEdges)
    },
    [store, workflowStore, getNodesReadOnly],
  )

  const handleNodeSelect = useCallback(
    (
      nodeId: string,
      cancelSelection?: boolean,
      initShowLastRunTab?: boolean,
    ) => {
      if (initShowLastRunTab)
        workflowStore.setState({ initShowLastRunTab: true })
      const { getNodes, setNodes, edges, setEdges } = store.getState()

      const nodes = getNodes()
      const selectedNode = nodes.find(node => node.data.selected)

      if (!cancelSelection && selectedNode?.id === nodeId) return

      const newNodes = produce(nodes, (draft) => {
        draft.forEach((node) => {
          if (node.id === nodeId) node.data.selected = !cancelSelection
          else node.data.selected = false
        })
      })
      setNodes(newNodes)

      const connectedEdges = getConnectedEdges(
        [{ id: nodeId } as Node],
        edges,
      ).map(edge => edge.id)
      const newEdges = produce(edges, (draft) => {
        draft.forEach((edge) => {
          if (connectedEdges.includes(edge.id)) {
            edge.data = {
              ...edge.data,
              _connectedNodeIsSelected: !cancelSelection,
            }
          }
          else {
            edge.data = {
              ...edge.data,
              _connectedNodeIsSelected: false,
            }
          }
        })
      })
      setEdges(newEdges)

      handleSyncWorkflowDraft()
    },
    [store, handleSyncWorkflowDraft],
  )

  const handleNodeClick = useCallback<NodeMouseHandler>(
    (_, node) => {
      if (node.type === CUSTOM_ITERATION_START_NODE) return
      if (node.type === CUSTOM_LOOP_START_NODE) return
      if (node.data.type === BlockEnum.DataSourceEmpty) return
      handleNodeSelect(node.id)
    },
    [handleNodeSelect],
  )

  const handleNodeConnect = useCallback<OnConnect>(
    ({ source, sourceHandle, target, targetHandle }) => {
      if (source === target) return
      if (getNodesReadOnly()) return

      const { getNodes, setNodes, edges, setEdges } = store.getState()
      const nodes = getNodes()
      const targetNode = nodes.find(node => node.id === target!)
      const sourceNode = nodes.find(node => node.id === source!)

      if (targetNode?.parentId !== sourceNode?.parentId) return

      if (
        sourceNode?.type === CUSTOM_NOTE_NODE
        || targetNode?.type === CUSTOM_NOTE_NODE
      )
        return

      if (
        edges.find(
          edge =>
            edge.source === source
            && edge.sourceHandle === sourceHandle
            && edge.target === target
            && edge.targetHandle === targetHandle,
        )
      )
        return

      const parendNode = nodes.find(node => node.id === targetNode?.parentId)
      const isInIteration
        = parendNode && parendNode.data.type === BlockEnum.Iteration
      const isInLoop = !!parendNode && parendNode.data.type === BlockEnum.Loop

      const newEdge = {
        id: `${source}-${sourceHandle}-${target}-${targetHandle}`,
        type: CUSTOM_EDGE,
        source: source!,
        target: target!,
        sourceHandle,
        targetHandle,
        data: {
          sourceType: nodes.find(node => node.id === source)!.data.type,
          targetType: nodes.find(node => node.id === target)!.data.type,
          isInIteration,
          iteration_id: isInIteration ? targetNode?.parentId : undefined,
          isInLoop,
          loop_id: isInLoop ? targetNode?.parentId : undefined,
        },
        zIndex: targetNode?.parentId
          ? isInIteration
            ? ITERATION_CHILDREN_Z_INDEX
            : LOOP_CHILDREN_Z_INDEX
          : 0,
      }
      const nodesConnectedSourceOrTargetHandleIdsMap
        = getNodesConnectedSourceOrTargetHandleIdsMap(
          [{ type: 'add', edge: newEdge }],
          nodes,
        )
      const newNodes = produce(nodes, (draft: Node[]) => {
        draft.forEach((node) => {
          if (nodesConnectedSourceOrTargetHandleIdsMap[node.id]) {
            node.data = {
              ...node.data,
              ...nodesConnectedSourceOrTargetHandleIdsMap[node.id],
            }
          }
        })
      })
      const newEdges = produce(edges, (draft) => {
        draft.push(newEdge)
      })
<<<<<<< HEAD
    })
    const newEdges = produce(edges, (draft) => {
      draft.push(newEdge)
    })

    if (safeCheckParallelLimit(newNodes, newEdges, targetNode?.parentId, 'connectingNodes')) {
      setNodes(newNodes)
      setEdges(newEdges)

      handleSyncWorkflowDraft()
      saveStateToHistory(WorkflowHistoryEvent.NodeConnect)
    }
    else {
      const {
        setConnectingNodePayload,
        setEnteringNodePayload,
      } = workflowStore.getState()
      setConnectingNodePayload(undefined)
      setEnteringNodePayload(undefined)
    }
  }, [getNodesReadOnly, store, workflowStore, handleSyncWorkflowDraft, saveStateToHistory, safeCheckParallelLimit])

  const handleNodeConnectStart = useCallback<OnConnectStart>((_, { nodeId, handleType, handleId }) => {
    if (getNodesReadOnly())
      return

    if (nodeId && handleType) {
      const { setConnectingNodePayload } = workflowStore.getState()
      const { getNodes } = store.getState()
      const node = getNodes().find(n => n.id === nodeId)!
=======
>>>>>>> 407323f8

      if (checkNestedParallelLimit(newNodes, newEdges, targetNode)) {
        setNodes(newNodes)
        setEdges(newEdges)

        handleSyncWorkflowDraft()
        saveStateToHistory(WorkflowHistoryEvent.NodeConnect, {
          nodeId: targetNode?.id,
        })
      }
      else {
        const { setConnectingNodePayload, setEnteringNodePayload }
          = workflowStore.getState()
        setConnectingNodePayload(undefined)
        setEnteringNodePayload(undefined)
      }
    },
    [
      getNodesReadOnly,
      store,
      workflowStore,
      handleSyncWorkflowDraft,
      saveStateToHistory,
      checkNestedParallelLimit,
    ],
  )

  const handleNodeConnectStart = useCallback<OnConnectStart>(
    (_, { nodeId, handleType, handleId }) => {
      if (getNodesReadOnly()) return

      if (nodeId && handleType) {
        const { setConnectingNodePayload } = workflowStore.getState()
        const { getNodes } = store.getState()
        const node = getNodes().find(n => n.id === nodeId)!

        if (node.type === CUSTOM_NOTE_NODE) return

        if (
          node.data.type === BlockEnum.VariableAggregator
          || node.data.type === BlockEnum.VariableAssigner
        )
          if (handleType === 'target') return

        setConnectingNodePayload({
          nodeId,
          nodeType: node.data.type,
          handleType,
          handleId,
        })
      }
    },
    [store, workflowStore, getNodesReadOnly],
  )

  const handleNodeConnectEnd = useCallback<OnConnectEnd>(
    (e: any) => {
      if (getNodesReadOnly()) return

      const {
        connectingNodePayload,
        setConnectingNodePayload,
        enteringNodePayload,
        setEnteringNodePayload,
      } = workflowStore.getState()
      if (connectingNodePayload && enteringNodePayload) {
        const { setShowAssignVariablePopup, hoveringAssignVariableGroupId }
          = workflowStore.getState()
        const { screenToFlowPosition } = reactflow
        const { getNodes, setNodes } = store.getState()
        const nodes = getNodes()
        const fromHandleType = connectingNodePayload.handleType
        const fromHandleId = connectingNodePayload.handleId
        const fromNode = nodes.find(
          n => n.id === connectingNodePayload.nodeId,
        )!
        const toNode = nodes.find(n => n.id === enteringNodePayload.nodeId)!
        const toParentNode = nodes.find(n => n.id === toNode.parentId)

        if (fromNode.parentId !== toNode.parentId) return

        const { x, y } = screenToFlowPosition({ x: e.x, y: e.y })

        if (
          fromHandleType === 'source'
          && (toNode.data.type === BlockEnum.VariableAssigner
            || toNode.data.type === BlockEnum.VariableAggregator)
        ) {
          const groupEnabled = toNode.data.advanced_settings?.group_enabled
          const firstGroupId = toNode.data.advanced_settings?.groups[0].groupId
          let handleId = 'target'

          if (groupEnabled) {
            if (hoveringAssignVariableGroupId)
              handleId = hoveringAssignVariableGroupId
            else handleId = firstGroupId
          }
          const newNodes = produce(nodes, (draft) => {
            draft.forEach((node) => {
              if (node.id === toNode.id) {
                node.data._showAddVariablePopup = true
                node.data._holdAddVariablePopup = true
              }
            })
          })
          setNodes(newNodes)
          setShowAssignVariablePopup({
            nodeId: fromNode.id,
            nodeData: fromNode.data,
            variableAssignerNodeId: toNode.id,
            variableAssignerNodeData: toNode.data,
            variableAssignerNodeHandleId: handleId,
            parentNode: toParentNode,
            x: x - toNode.positionAbsolute!.x,
            y: y - toNode.positionAbsolute!.y,
          })
          handleNodeConnect({
            source: fromNode.id,
            sourceHandle: fromHandleId,
            target: toNode.id,
            targetHandle: 'target',
          })
        }
      }
      setConnectingNodePayload(undefined)
      setEnteringNodePayload(undefined)
    },
    [store, handleNodeConnect, getNodesReadOnly, workflowStore, reactflow],
  )

  const { deleteNodeInspectorVars } = useInspectVarsCrud()

  const handleNodeDelete = useCallback(
    (nodeId: string) => {
      if (getNodesReadOnly()) return

<<<<<<< HEAD
    const nodes = getNodes()

    // Allow deleting any node including the last entry node

    const currentNodeIndex = nodes.findIndex(node => node.id === nodeId)
    const currentNode = nodes[currentNodeIndex]
=======
      const { getNodes, setNodes, edges, setEdges } = store.getState()
>>>>>>> 407323f8

      const nodes = getNodes()
      const currentNodeIndex = nodes.findIndex(node => node.id === nodeId)
      const currentNode = nodes[currentNodeIndex]

<<<<<<< HEAD
    deleteNodeInspectorVars(nodeId)

    if (currentNode.data.type === BlockEnum.Iteration) {
      const iterationChildren = nodes.filter(node => node.parentId === currentNode.id)
=======
      if (!currentNode) return

      if (
        nodesMetaDataMap?.[currentNode.data.type as BlockEnum]?.metaData
          .isUndeletable
      )
        return
>>>>>>> 407323f8

      deleteNodeInspectorVars(nodeId)
      if (currentNode.data.type === BlockEnum.Iteration) {
        const iterationChildren = nodes.filter(
          node => node.parentId === currentNode.id,
        )

        if (iterationChildren.length) {
          if (currentNode.data._isBundled) {
            iterationChildren.forEach((child) => {
              handleNodeDelete(child.id)
            })
            return handleNodeDelete(nodeId)
          }
          else {
            if (iterationChildren.length === 1) {
              handleNodeDelete(iterationChildren[0].id)
              handleNodeDelete(nodeId)

              return
            }
            const { setShowConfirm, showConfirm } = workflowStore.getState()

            if (!showConfirm) {
              setShowConfirm({
                title: t('workflow.nodes.iteration.deleteTitle'),
                desc: t('workflow.nodes.iteration.deleteDesc') || '',
                onConfirm: () => {
                  iterationChildren.forEach((child) => {
                    handleNodeDelete(child.id)
                  })
                  handleNodeDelete(nodeId)
                  handleSyncWorkflowDraft()
                  setShowConfirm(undefined)
                },
              })
              return
            }
          }
        }
      }

      if (currentNode.data.type === BlockEnum.Loop) {
        const loopChildren = nodes.filter(
          node => node.parentId === currentNode.id,
        )

        if (loopChildren.length) {
          if (currentNode.data._isBundled) {
            loopChildren.forEach((child) => {
              handleNodeDelete(child.id)
            })
            return handleNodeDelete(nodeId)
          }
          else {
            if (loopChildren.length === 1) {
              handleNodeDelete(loopChildren[0].id)
              handleNodeDelete(nodeId)

              return
            }
            const { setShowConfirm, showConfirm } = workflowStore.getState()

            if (!showConfirm) {
              setShowConfirm({
                title: t('workflow.nodes.loop.deleteTitle'),
                desc: t('workflow.nodes.loop.deleteDesc') || '',
                onConfirm: () => {
                  loopChildren.forEach((child) => {
                    handleNodeDelete(child.id)
                  })
                  handleNodeDelete(nodeId)
                  handleSyncWorkflowDraft()
                  setShowConfirm(undefined)
                },
              })
              return
            }
          }
        }
      }

      if (currentNode.data.type === BlockEnum.DataSource) {
        const { id } = currentNode
        const { ragPipelineVariables, setRagPipelineVariables }
          = workflowStore.getState()
        if (ragPipelineVariables && setRagPipelineVariables) {
          const newRagPipelineVariables: RAGPipelineVariables = []
          ragPipelineVariables.forEach((variable) => {
            if (variable.belong_to_node_id === id) return
            newRagPipelineVariables.push(variable)
          })
          setRagPipelineVariables(newRagPipelineVariables)
        }
      }

      const connectedEdges = getConnectedEdges([{ id: nodeId } as Node], edges)
      const nodesConnectedSourceOrTargetHandleIdsMap
        = getNodesConnectedSourceOrTargetHandleIdsMap(
          connectedEdges.map(edge => ({ type: 'remove', edge })),
          nodes,
        )
      const newNodes = produce(nodes, (draft: Node[]) => {
        draft.forEach((node) => {
          if (nodesConnectedSourceOrTargetHandleIdsMap[node.id]) {
            node.data = {
              ...node.data,
              ...nodesConnectedSourceOrTargetHandleIdsMap[node.id],
            }
          }

          if (node.id === currentNode.parentId) {
            node.data._children = node.data._children?.filter(
              child => child.nodeId !== nodeId,
            )
          }
        })
        draft.splice(currentNodeIndex, 1)
      })
      setNodes(newNodes)
      const newEdges = produce(edges, (draft) => {
        return draft.filter(
          edge =>
            !connectedEdges.find(
              connectedEdge => connectedEdge.id === edge.id,
            ),
        )
      })
      setEdges(newEdges)
      handleSyncWorkflowDraft()

<<<<<<< HEAD
      if (safeCheckParallelLimit(newNodes, newEdges, prevNode.parentId, 'addingNodes')) {
        setNodes(newNodes)
        setEdges(newEdges)
=======
      if (currentNode.type === CUSTOM_NOTE_NODE) {
        saveStateToHistory(WorkflowHistoryEvent.NoteDelete, {
          nodeId: currentNode.id,
        })
>>>>>>> 407323f8
      }
      else {
        saveStateToHistory(WorkflowHistoryEvent.NodeDelete, {
          nodeId: currentNode.id,
        })
      }
    },
    [
      getNodesReadOnly,
      store,
      handleSyncWorkflowDraft,
      saveStateToHistory,
      workflowStore,
      t,
      nodesMetaDataMap,
      deleteNodeInspectorVars,
    ],
  )

  const handleNodeAdd = useCallback<OnNodeAdd>(
    (
      {
        nodeType,
        sourceHandle = 'source',
        targetHandle = 'target',
        toolDefaultValue,
      },
      { prevNodeId, prevNodeSourceHandle, nextNodeId, nextNodeTargetHandle },
    ) => {
      if (getNodesReadOnly()) return

      const { getNodes, setNodes, edges, setEdges } = store.getState()
      const nodes = getNodes()
      const nodesWithSameType = nodes.filter(
        node => node.data.type === nodeType,
      )
      const { defaultValue } = nodesMetaDataMap![nodeType]
      const { newNode, newIterationStartNode, newLoopStartNode }
        = generateNewNode({
          type: getNodeCustomTypeByNodeDataType(nodeType),
          data: {
            ...(defaultValue as any),
            title:
              nodesWithSameType.length > 0
                ? `${defaultValue.title} ${nodesWithSameType.length + 1}`
                : defaultValue.title,
            ...toolDefaultValue,
            selected: true,
            _showAddVariablePopup:
              (nodeType === BlockEnum.VariableAssigner
                || nodeType === BlockEnum.VariableAggregator)
              && !!prevNodeId,
            _holdAddVariablePopup: false,
          },
          position: {
            x: 0,
            y: 0,
          },
        })
      if (prevNodeId && !nextNodeId) {
        const prevNodeIndex = nodes.findIndex(node => node.id === prevNodeId)
        const prevNode = nodes[prevNodeIndex]
        const outgoers = getOutgoers(prevNode, nodes, edges).sort(
          (a, b) => a.position.y - b.position.y,
        )
        const lastOutgoer = outgoers[outgoers.length - 1]

        newNode.data._connectedTargetHandleIds
          = nodeType === BlockEnum.DataSource ? [] : [targetHandle]
        newNode.data._connectedSourceHandleIds = []
        newNode.position = {
          x: lastOutgoer
            ? lastOutgoer.position.x
            : prevNode.position.x + prevNode.width! + X_OFFSET,
          y: lastOutgoer
            ? lastOutgoer.position.y + lastOutgoer.height! + Y_OFFSET
            : prevNode.position.y,
        }
        newNode.parentId = prevNode.parentId
        newNode.extent = prevNode.extent

        const parentNode
          = nodes.find(node => node.id === prevNode.parentId) || null
        const isInIteration
          = !!parentNode && parentNode.data.type === BlockEnum.Iteration
        const isInLoop
          = !!parentNode && parentNode.data.type === BlockEnum.Loop

        if (prevNode.parentId) {
          newNode.data.isInIteration = isInIteration
          newNode.data.isInLoop = isInLoop
          if (isInIteration) {
            newNode.data.iteration_id = parentNode.id
            newNode.zIndex = ITERATION_CHILDREN_Z_INDEX
          }
          if (isInLoop) {
            newNode.data.loop_id = parentNode.id
            newNode.zIndex = LOOP_CHILDREN_Z_INDEX
          }
          if (
            isInIteration
            && (newNode.data.type === BlockEnum.Answer
              || newNode.data.type === BlockEnum.Tool
              || newNode.data.type === BlockEnum.Assigner)
          ) {
            const iterNodeData: IterationNodeType = parentNode.data
            iterNodeData._isShowTips = true
          }
          if (
            isInLoop
            && (newNode.data.type === BlockEnum.Answer
              || newNode.data.type === BlockEnum.Tool
              || newNode.data.type === BlockEnum.Assigner)
          ) {
            const iterNodeData: IterationNodeType = parentNode.data
            iterNodeData._isShowTips = true
          }
        }

        let newEdge = null
        if (nodeType !== BlockEnum.DataSource) {
          newEdge = {
            id: `${prevNodeId}-${prevNodeSourceHandle}-${newNode.id}-${targetHandle}`,
            type: CUSTOM_EDGE,
            source: prevNodeId,
            sourceHandle: prevNodeSourceHandle,
            target: newNode.id,
            targetHandle,
            data: {
              sourceType: prevNode.data.type,
              targetType: newNode.data.type,
              isInIteration,
              isInLoop,
              iteration_id: isInIteration ? prevNode.parentId : undefined,
              loop_id: isInLoop ? prevNode.parentId : undefined,
              _connectedNodeIsSelected: true,
            },
            zIndex: prevNode.parentId
              ? isInIteration
                ? ITERATION_CHILDREN_Z_INDEX
                : LOOP_CHILDREN_Z_INDEX
              : 0,
          }
        }

        const nodesConnectedSourceOrTargetHandleIdsMap
          = getNodesConnectedSourceOrTargetHandleIdsMap(
            (newEdge ? [{ type: 'add', edge: newEdge }] : []),
            nodes,
          )
        const newNodes = produce(nodes, (draft: Node[]) => {
          draft.forEach((node) => {
            node.data.selected = false

            if (nodesConnectedSourceOrTargetHandleIdsMap[node.id]) {
              node.data = {
                ...node.data,
                ...nodesConnectedSourceOrTargetHandleIdsMap[node.id],
              }
            }

            if (
              node.data.type === BlockEnum.Iteration
              && prevNode.parentId === node.id
            ) {
              node.data._children?.push({
                nodeId: newNode.id,
                nodeType: newNode.data.type,
              })
            }

            if (
              node.data.type === BlockEnum.Loop
              && prevNode.parentId === node.id
            ) {
              node.data._children?.push({
                nodeId: newNode.id,
                nodeType: newNode.data.type,
              })
            }
          })
          draft.push(newNode)

          if (newIterationStartNode) draft.push(newIterationStartNode)

          if (newLoopStartNode) draft.push(newLoopStartNode)
        })

        if (
          newNode.data.type === BlockEnum.VariableAssigner
          || newNode.data.type === BlockEnum.VariableAggregator
        ) {
          const { setShowAssignVariablePopup } = workflowStore.getState()

          setShowAssignVariablePopup({
            nodeId: prevNode.id,
            nodeData: prevNode.data,
            variableAssignerNodeId: newNode.id,
            variableAssignerNodeData: newNode.data as VariableAssignerNodeType,
            variableAssignerNodeHandleId: targetHandle,
            parentNode: nodes.find(node => node.id === newNode.parentId),
            x: -25,
            y: 44,
          })
        }
        const newEdges = produce(edges, (draft) => {
          draft.forEach((item) => {
            item.data = {
              ...item.data,
              _connectedNodeIsSelected: false,
            }
          })
          if (newEdge) draft.push(newEdge)
        })

        if (checkNestedParallelLimit(newNodes, newEdges, prevNode)) {
          setNodes(newNodes)
          setEdges(newEdges)
        }
        else {
          return false
        }
      }
      if (!prevNodeId && nextNodeId) {
        const nextNodeIndex = nodes.findIndex(node => node.id === nextNodeId)
        const nextNode = nodes[nextNodeIndex]!
        if (
          nodeType !== BlockEnum.IfElse
          && nodeType !== BlockEnum.QuestionClassifier
        )
          newNode.data._connectedSourceHandleIds = [sourceHandle]
        newNode.data._connectedTargetHandleIds = []
        newNode.position = {
          x: nextNode.position.x,
          y: nextNode.position.y,
        }
        newNode.parentId = nextNode.parentId
        newNode.extent = nextNode.extent

        const parentNode
          = nodes.find(node => node.id === nextNode.parentId) || null
        const isInIteration
          = !!parentNode && parentNode.data.type === BlockEnum.Iteration
        const isInLoop
          = !!parentNode && parentNode.data.type === BlockEnum.Loop

        if (parentNode && nextNode.parentId) {
          newNode.data.isInIteration = isInIteration
          newNode.data.isInLoop = isInLoop
          if (isInIteration) {
            newNode.data.iteration_id = parentNode.id
            newNode.zIndex = ITERATION_CHILDREN_Z_INDEX
          }
          if (isInLoop) {
            newNode.data.loop_id = parentNode.id
            newNode.zIndex = LOOP_CHILDREN_Z_INDEX
          }
        }

        let newEdge

        if (
          nodeType !== BlockEnum.IfElse
          && nodeType !== BlockEnum.QuestionClassifier
          && nodeType !== BlockEnum.LoopEnd
        ) {
          newEdge = {
            id: `${newNode.id}-${sourceHandle}-${nextNodeId}-${nextNodeTargetHandle}`,
            type: CUSTOM_EDGE,
            source: newNode.id,
            sourceHandle,
            target: nextNodeId,
            targetHandle: nextNodeTargetHandle,
            data: {
              sourceType: newNode.data.type,
              targetType: nextNode.data.type,
              isInIteration,
              isInLoop,
              iteration_id: isInIteration ? nextNode.parentId : undefined,
              loop_id: isInLoop ? nextNode.parentId : undefined,
              _connectedNodeIsSelected: true,
            },
            zIndex: nextNode.parentId
              ? isInIteration
                ? ITERATION_CHILDREN_Z_INDEX
                : LOOP_CHILDREN_Z_INDEX
              : 0,
          }
        }

        let nodesConnectedSourceOrTargetHandleIdsMap: Record<string, any>
        if (newEdge) {
          nodesConnectedSourceOrTargetHandleIdsMap
            = getNodesConnectedSourceOrTargetHandleIdsMap(
              [{ type: 'add', edge: newEdge }],
              nodes,
            )
        }

        const afterNodesInSameBranch = getAfterNodesInSameBranch(nextNodeId!)
        const afterNodesInSameBranchIds = afterNodesInSameBranch.map(
          node => node.id,
        )
        const newNodes = produce(nodes, (draft) => {
          draft.forEach((node) => {
            node.data.selected = false

            if (afterNodesInSameBranchIds.includes(node.id))
              node.position.x += NODE_WIDTH_X_OFFSET

            if (nodesConnectedSourceOrTargetHandleIdsMap?.[node.id]) {
              node.data = {
                ...node.data,
                ...nodesConnectedSourceOrTargetHandleIdsMap[node.id],
              }
            }

            if (
              node.data.type === BlockEnum.Iteration
              && nextNode.parentId === node.id
            ) {
              node.data._children?.push({
                nodeId: newNode.id,
                nodeType: newNode.data.type,
              })
            }

            if (
              node.data.type === BlockEnum.Iteration
              && node.data.start_node_id === nextNodeId
            ) {
              node.data.start_node_id = newNode.id
              node.data.startNodeType = newNode.data.type
            }

            if (
              node.data.type === BlockEnum.Loop
              && nextNode.parentId === node.id
            ) {
              node.data._children?.push({
                nodeId: newNode.id,
                nodeType: newNode.data.type,
              })
            }

            if (
              node.data.type === BlockEnum.Loop
              && node.data.start_node_id === nextNodeId
            ) {
              node.data.start_node_id = newNode.id
              node.data.startNodeType = newNode.data.type
            }
          })
          draft.push(newNode)
          if (newIterationStartNode) draft.push(newIterationStartNode)
          if (newLoopStartNode) draft.push(newLoopStartNode)
        })
        if (newEdge) {
          const newEdges = produce(edges, (draft) => {
            draft.forEach((item) => {
              item.data = {
                ...item.data,
                _connectedNodeIsSelected: false,
              }
            })
            draft.push(newEdge)
          })

          if (checkNestedParallelLimit(newNodes, newEdges, nextNode)) {
            setNodes(newNodes)
            setEdges(newEdges)
          }
          else {
            return false
          }
        }
        else {
          if (checkNestedParallelLimit(newNodes, edges)) setNodes(newNodes)
          else return false
        }
      }
      if (prevNodeId && nextNodeId) {
        const prevNode = nodes.find(node => node.id === prevNodeId)!
        const nextNode = nodes.find(node => node.id === nextNodeId)!

        newNode.data._connectedTargetHandleIds
          = nodeType === BlockEnum.DataSource ? [] : [targetHandle]
        newNode.data._connectedSourceHandleIds = [sourceHandle]
        newNode.position = {
          x: nextNode.position.x,
          y: nextNode.position.y,
        }
        newNode.parentId = prevNode.parentId
        newNode.extent = prevNode.extent

        const parentNode
          = nodes.find(node => node.id === prevNode.parentId) || null
        const isInIteration
          = !!parentNode && parentNode.data.type === BlockEnum.Iteration
        const isInLoop
          = !!parentNode && parentNode.data.type === BlockEnum.Loop

        if (parentNode && prevNode.parentId) {
          newNode.data.isInIteration = isInIteration
          newNode.data.isInLoop = isInLoop
          if (isInIteration) {
            newNode.data.iteration_id = parentNode.id
            newNode.zIndex = ITERATION_CHILDREN_Z_INDEX
          }
          if (isInLoop) {
            newNode.data.loop_id = parentNode.id
            newNode.zIndex = LOOP_CHILDREN_Z_INDEX
          }
        }

        const currentEdgeIndex = edges.findIndex(
          edge => edge.source === prevNodeId && edge.target === nextNodeId,
        )
        let newPrevEdge = null

        if (nodeType !== BlockEnum.DataSource) {
          newPrevEdge = {
            id: `${prevNodeId}-${prevNodeSourceHandle}-${newNode.id}-${targetHandle}`,
            type: CUSTOM_EDGE,
            source: prevNodeId,
            sourceHandle: prevNodeSourceHandle,
            target: newNode.id,
            targetHandle,
            data: {
              sourceType: prevNode.data.type,
              targetType: newNode.data.type,
              isInIteration,
              isInLoop,
              iteration_id: isInIteration ? prevNode.parentId : undefined,
              loop_id: isInLoop ? prevNode.parentId : undefined,
              _connectedNodeIsSelected: true,
            },
            zIndex: prevNode.parentId
              ? isInIteration
                ? ITERATION_CHILDREN_Z_INDEX
                : LOOP_CHILDREN_Z_INDEX
              : 0,
          }
        }

        let newNextEdge: Edge | null = null

        const nextNodeParentNode
          = nodes.find(node => node.id === nextNode.parentId) || null
        const isNextNodeInIteration
          = !!nextNodeParentNode
          && nextNodeParentNode.data.type === BlockEnum.Iteration
        const isNextNodeInLoop
          = !!nextNodeParentNode
          && nextNodeParentNode.data.type === BlockEnum.Loop

        if (
          nodeType !== BlockEnum.IfElse
          && nodeType !== BlockEnum.QuestionClassifier
          && nodeType !== BlockEnum.LoopEnd
        ) {
          newNextEdge = {
            id: `${newNode.id}-${sourceHandle}-${nextNodeId}-${nextNodeTargetHandle}`,
            type: CUSTOM_EDGE,
            source: newNode.id,
            sourceHandle,
            target: nextNodeId,
            targetHandle: nextNodeTargetHandle,
            data: {
              sourceType: newNode.data.type,
              targetType: nextNode.data.type,
              isInIteration: isNextNodeInIteration,
              isInLoop: isNextNodeInLoop,
              iteration_id: isNextNodeInIteration
                ? nextNode.parentId
                : undefined,
              loop_id: isNextNodeInLoop ? nextNode.parentId : undefined,
              _connectedNodeIsSelected: true,
            },
            zIndex: nextNode.parentId
              ? isNextNodeInIteration
                ? ITERATION_CHILDREN_Z_INDEX
                : LOOP_CHILDREN_Z_INDEX
              : 0,
          }
        }
        const nodesConnectedSourceOrTargetHandleIdsMap
          = getNodesConnectedSourceOrTargetHandleIdsMap(
            [
              { type: 'remove', edge: edges[currentEdgeIndex] },
              ...(newPrevEdge ? [{ type: 'add', edge: newPrevEdge }] : []),
              ...(newNextEdge ? [{ type: 'add', edge: newNextEdge }] : []),
            ],
            [...nodes, newNode],
          )

        const afterNodesInSameBranch = getAfterNodesInSameBranch(nextNodeId!)
        const afterNodesInSameBranchIds = afterNodesInSameBranch.map(
          node => node.id,
        )
        const newNodes = produce(nodes, (draft) => {
          draft.forEach((node) => {
            node.data.selected = false

            if (nodesConnectedSourceOrTargetHandleIdsMap[node.id]) {
              node.data = {
                ...node.data,
                ...nodesConnectedSourceOrTargetHandleIdsMap[node.id],
              }
            }
            if (afterNodesInSameBranchIds.includes(node.id))
              node.position.x += NODE_WIDTH_X_OFFSET

            if (
              node.data.type === BlockEnum.Iteration
              && prevNode.parentId === node.id
            ) {
              node.data._children?.push({
                nodeId: newNode.id,
                nodeType: newNode.data.type,
              })
            }
            if (
              node.data.type === BlockEnum.Loop
              && prevNode.parentId === node.id
            ) {
              node.data._children?.push({
                nodeId: newNode.id,
                nodeType: newNode.data.type,
              })
            }
          })
          draft.push(newNode)
          if (newIterationStartNode) draft.push(newIterationStartNode)
          if (newLoopStartNode) draft.push(newLoopStartNode)
        })
        setNodes(newNodes)
        if (
          newNode.data.type === BlockEnum.VariableAssigner
          || newNode.data.type === BlockEnum.VariableAggregator
        ) {
          const { setShowAssignVariablePopup } = workflowStore.getState()

          setShowAssignVariablePopup({
            nodeId: prevNode.id,
            nodeData: prevNode.data,
            variableAssignerNodeId: newNode.id,
            variableAssignerNodeData: newNode.data as VariableAssignerNodeType,
            variableAssignerNodeHandleId: targetHandle,
            parentNode: nodes.find(node => node.id === newNode.parentId),
            x: -25,
            y: 44,
          })
        }
        const newEdges = produce(edges, (draft) => {
          draft.splice(currentEdgeIndex, 1)
          draft.forEach((item) => {
            item.data = {
              ...item.data,
              _connectedNodeIsSelected: false,
            }
          })
<<<<<<< HEAD
          draft.push(newEdge)
        })

        if (safeCheckParallelLimit(newNodes, newEdges, nextNode.parentId, 'modifyingWorkflow')) {
          setNodes(newNodes)
          setEdges(newEdges)
        }
        else {
          return false
        }
      }
      else {
        if (safeCheckParallelLimit(newNodes, edges, undefined, 'updatingWorkflow'))
          setNodes(newNodes)
=======
          if (newPrevEdge) draft.push(newPrevEdge)
>>>>>>> 407323f8

          if (newNextEdge) draft.push(newNextEdge)
        })
        setEdges(newEdges)
      }
      handleSyncWorkflowDraft()
      saveStateToHistory(WorkflowHistoryEvent.NodeAdd, { nodeId: newNode.id })
    },
    [
      getNodesReadOnly,
      store,
      handleSyncWorkflowDraft,
      saveStateToHistory,
      workflowStore,
      getAfterNodesInSameBranch,
      checkNestedParallelLimit,
      nodesMetaDataMap,
    ],
  )

  const handleNodeChange = useCallback(
    (
      currentNodeId: string,
      nodeType: BlockEnum,
      sourceHandle: string,
      toolDefaultValue?: ToolDefaultValue,
    ) => {
      if (getNodesReadOnly()) return

      const { getNodes, setNodes, edges, setEdges } = store.getState()
      const nodes = getNodes()
      const currentNode = nodes.find(node => node.id === currentNodeId)!
      const connectedEdges = getConnectedEdges([currentNode], edges)
      const nodesWithSameType = nodes.filter(
        node => node.data.type === nodeType,
      )
      const { defaultValue } = nodesMetaDataMap![nodeType]
      const {
        newNode: newCurrentNode,
        newIterationStartNode,
        newLoopStartNode,
      } = generateNewNode({
        type: getNodeCustomTypeByNodeDataType(nodeType),
        data: {
          ...(defaultValue as any),
          title:
            nodesWithSameType.length > 0
              ? `${defaultValue.title} ${nodesWithSameType.length + 1}`
              : defaultValue.title,
          ...toolDefaultValue,
          _connectedSourceHandleIds: [],
          _connectedTargetHandleIds: [],
          selected: currentNode.data.selected,
          isInIteration: currentNode.data.isInIteration,
          isInLoop: currentNode.data.isInLoop,
          iteration_id: currentNode.data.iteration_id,
          loop_id: currentNode.data.loop_id,
        },
        position: {
          x: currentNode.position.x,
          y: currentNode.position.y,
        },
        parentId: currentNode.parentId,
        extent: currentNode.extent,
        zIndex: currentNode.zIndex,
      })
      const nodesConnectedSourceOrTargetHandleIdsMap
        = getNodesConnectedSourceOrTargetHandleIdsMap(
          connectedEdges.map(edge => ({ type: 'remove', edge })),
          nodes,
        )
      const newNodes = produce(nodes, (draft) => {
        draft.forEach((node) => {
          node.data.selected = false

          if (nodesConnectedSourceOrTargetHandleIdsMap[node.id]) {
            node.data = {
              ...node.data,
              ...nodesConnectedSourceOrTargetHandleIdsMap[node.id],
            }
          }
        })
        const index = draft.findIndex(node => node.id === currentNodeId)

        draft.splice(index, 1, newCurrentNode)
        if (newIterationStartNode) draft.push(newIterationStartNode)
        if (newLoopStartNode) draft.push(newLoopStartNode)
      })
      setNodes(newNodes)
      const newEdges = produce(edges, (draft) => {
        const filtered = draft.filter(
          edge =>
            !connectedEdges.find(
              connectedEdge => connectedEdge.id === edge.id,
            ),
        )

        return filtered
      })
      setEdges(newEdges)
<<<<<<< HEAD
    }
    handleSyncWorkflowDraft()
    saveStateToHistory(WorkflowHistoryEvent.NodeAdd)
  }, [getNodesReadOnly, store, t, handleSyncWorkflowDraft, saveStateToHistory, workflowStore, getAfterNodesInSameBranch, safeCheckParallelLimit])

  const handleNodeChange = useCallback((
    currentNodeId: string,
    nodeType: BlockEnum,
    sourceHandle: string,
    toolDefaultValue?: ToolDefaultValue,
  ) => {
    if (getNodesReadOnly())
      return

    const {
      getNodes,
      setNodes,
      edges,
      setEdges,
    } = store.getState()
    const nodes = getNodes()
    const currentNode = nodes.find(node => node.id === currentNodeId)!
    const connectedEdges = getConnectedEdges([currentNode], edges)
    const nodesWithSameType = nodes.filter(node => node.data.type === nodeType)
    const {
      newNode: newCurrentNode,
      newIterationStartNode,
      newLoopStartNode,
    } = generateNewNode({
      type: getNodeCustomTypeByNodeDataType(nodeType),
      data: {
        ...NODES_INITIAL_DATA[nodeType],
        title: nodesWithSameType.length > 0 ? `${t(`workflow.blocks.${nodeType}`)} ${nodesWithSameType.length + 1}` : t(`workflow.blocks.${nodeType}`),
        ...(toolDefaultValue || {}),
        _connectedSourceHandleIds: [],
        _connectedTargetHandleIds: [],
        selected: currentNode.data.selected,
        isInIteration: currentNode.data.isInIteration,
        isInLoop: currentNode.data.isInLoop,
        iteration_id: currentNode.data.iteration_id,
        loop_id: currentNode.data.loop_id,
      },
      position: {
        x: currentNode.position.x,
        y: currentNode.position.y,
      },
      parentId: currentNode.parentId,
      extent: currentNode.extent,
      zIndex: currentNode.zIndex,
    })
    const nodesConnectedSourceOrTargetHandleIdsMap = getNodesConnectedSourceOrTargetHandleIdsMap(
      [
        ...connectedEdges.map(edge => ({ type: 'remove', edge })),
      ],
      nodes,
    )
    const newNodes = produce(nodes, (draft) => {
      draft.forEach((node) => {
        node.data.selected = false
=======
      handleSyncWorkflowDraft()
>>>>>>> 407323f8

      saveStateToHistory(WorkflowHistoryEvent.NodeChange, {
        nodeId: currentNodeId,
      })
    },
    [
      getNodesReadOnly,
      store,
      handleSyncWorkflowDraft,
      saveStateToHistory,
      nodesMetaDataMap,
    ],
  )

  const handleNodesCancelSelected = useCallback(() => {
    const { getNodes, setNodes } = store.getState()

    const nodes = getNodes()
    const newNodes = produce(nodes, (draft) => {
      draft.forEach((node) => {
        node.data.selected = false
      })
    })
    setNodes(newNodes)
  }, [store])

  const handleNodeContextMenu = useCallback(
    (e: MouseEvent, node: Node) => {
      if (
        node.type === CUSTOM_NOTE_NODE
        || node.type === CUSTOM_ITERATION_START_NODE
      )
        return

      if (
        node.type === CUSTOM_NOTE_NODE
        || node.type === CUSTOM_LOOP_START_NODE
      )
        return

      e.preventDefault()
      const container = document.querySelector('#workflow-container')
      const { x, y } = container!.getBoundingClientRect()
      workflowStore.setState({
        nodeMenu: {
          top: e.clientY - y,
          left: e.clientX - x,
          nodeId: node.id,
        },
      })
      handleNodeSelect(node.id)
    },
    [workflowStore, handleNodeSelect],
  )

  const handleNodesCopy = useCallback(
    (nodeId?: string) => {
      if (getNodesReadOnly()) return

      const { setClipboardElements } = workflowStore.getState()

      const { getNodes } = store.getState()

      const nodes = getNodes()

      if (nodeId) {
        // If nodeId is provided, copy that specific node
        const nodeToCopy = nodes.find(
          node =>
            node.id === nodeId
            && node.data.type !== BlockEnum.Start
            && node.type !== CUSTOM_ITERATION_START_NODE
            && node.type !== CUSTOM_LOOP_START_NODE
            && node.data.type !== BlockEnum.LoopEnd
            && node.data.type !== BlockEnum.KnowledgeBase
            && node.data.type !== BlockEnum.DataSourceEmpty,
        )
        if (nodeToCopy) setClipboardElements([nodeToCopy])
      }
      else {
        // If no nodeId is provided, fall back to the current behavior
        const bundledNodes = nodes.filter((node) => {
          if (!node.data._isBundled) return false
          const { metaData } = nodesMetaDataMap![node.data.type as BlockEnum]
          if (metaData.isSingleton) return false
          return !node.data.isInIteration && !node.data.isInLoop
        })

        if (bundledNodes.length) {
          setClipboardElements(bundledNodes)
          return
        }

        const selectedNode = nodes.find((node) => {
          if (!node.data.selected) return false
          const { metaData } = nodesMetaDataMap![node.data.type as BlockEnum]
          return !metaData.isSingleton
        })

        if (selectedNode) setClipboardElements([selectedNode])
      }
    },
    [getNodesReadOnly, store, workflowStore],
  )

  const handleNodesPaste = useCallback(() => {
    if (getNodesReadOnly()) return

    const { clipboardElements, mousePosition } = workflowStore.getState()

    const { getNodes, setNodes, edges, setEdges } = store.getState()

    const nodesToPaste: Node[] = []
    const edgesToPaste: Edge[] = []
    const nodes = getNodes()

    if (clipboardElements.length) {
      const { x, y } = getTopLeftNodePosition(clipboardElements)
      const { screenToFlowPosition } = reactflow
      const currentPosition = screenToFlowPosition({
        x: mousePosition.pageX,
        y: mousePosition.pageY,
      })
      const offsetX = currentPosition.x - x
      const offsetY = currentPosition.y - y
      let idMapping: Record<string, string> = {}
      clipboardElements.forEach((nodeToPaste, index) => {
        const nodeType = nodeToPaste.data.type

        const { newNode, newIterationStartNode, newLoopStartNode }
          = generateNewNode({
            type: nodeToPaste.type,
            data: {
              ...nodesMetaDataMap![nodeType].defaultValue,
              ...nodeToPaste.data,
              selected: false,
              _isBundled: false,
              _connectedSourceHandleIds: [],
              _connectedTargetHandleIds: [],
              title: genNewNodeTitleFromOld(nodeToPaste.data.title),
            },
            position: {
              x: nodeToPaste.position.x + offsetX,
              y: nodeToPaste.position.y + offsetY,
            },
            extent: nodeToPaste.extent,
            zIndex: nodeToPaste.zIndex,
          })
        newNode.id = newNode.id + index
        // This new node is movable and can be placed anywhere
        let newChildren: Node[] = []
        if (nodeToPaste.data.type === BlockEnum.Iteration) {
          newIterationStartNode!.parentId = newNode.id;
          (newNode.data as IterationNodeType).start_node_id
            = newIterationStartNode!.id

          const oldIterationStartNode = nodes.find(
            n =>
              n.parentId === nodeToPaste.id
              && n.type === CUSTOM_ITERATION_START_NODE,
          )
          idMapping[oldIterationStartNode!.id] = newIterationStartNode!.id

          const { copyChildren, newIdMapping }
            = handleNodeIterationChildrenCopy(
              nodeToPaste.id,
              newNode.id,
              idMapping,
            )
          newChildren = copyChildren
          idMapping = newIdMapping
          newChildren.forEach((child) => {
            newNode.data._children?.push({
              nodeId: child.id,
              nodeType: child.data.type,
            })
          })
          newChildren.push(newIterationStartNode!)
        }
        else if (nodeToPaste.data.type === BlockEnum.Loop) {
          newLoopStartNode!.parentId = newNode.id;
          (newNode.data as LoopNodeType).start_node_id = newLoopStartNode!.id

          newChildren = handleNodeLoopChildrenCopy(nodeToPaste.id, newNode.id)
          newChildren.forEach((child) => {
            newNode.data._children?.push({
              nodeId: child.id,
              nodeType: child.data.type,
            })
          })
          newChildren.push(newLoopStartNode!)
        }
        else {
          // single node paste
          const selectedNode = nodes.find(node => node.selected)
          if (selectedNode) {
            const commonNestedDisallowPasteNodes = [
              // end node only can be placed outermost layer
              BlockEnum.End,
            ]

            // handle disallow paste node
            if (commonNestedDisallowPasteNodes.includes(nodeToPaste.data.type))
              return

            // handle paste to nested block
            if (selectedNode.data.type === BlockEnum.Iteration) {
              newNode.data.isInIteration = true
              newNode.data.iteration_id = selectedNode.data.iteration_id
              newNode.parentId = selectedNode.id
              newNode.positionAbsolute = {
                x: newNode.position.x,
                y: newNode.position.y,
              }
              // set position base on parent node
              newNode.position = getNestedNodePosition(newNode, selectedNode)
            }
            else if (selectedNode.data.type === BlockEnum.Loop) {
              newNode.data.isInLoop = true
              newNode.data.loop_id = selectedNode.data.loop_id
              newNode.parentId = selectedNode.id
              newNode.positionAbsolute = {
                x: newNode.position.x,
                y: newNode.position.y,
              }
              // set position base on parent node
              newNode.position = getNestedNodePosition(newNode, selectedNode)
            }
          }
        }

        nodesToPaste.push(newNode)

        if (newChildren.length) nodesToPaste.push(...newChildren)
      })

      // only handle edge when paste nested block
      edges.forEach((edge) => {
        const sourceId = idMapping[edge.source]
        const targetId = idMapping[edge.target]

        if (sourceId && targetId) {
          const newEdge: Edge = {
            ...edge,
            id: `${sourceId}-${edge.sourceHandle}-${targetId}-${edge.targetHandle}`,
            source: sourceId,
            target: targetId,
            data: {
              ...edge.data,
              _connectedNodeIsSelected: false,
            },
          }
          edgesToPaste.push(newEdge)
        }
      })

      setNodes([...nodes, ...nodesToPaste])
      setEdges([...edges, ...edgesToPaste])
      saveStateToHistory(WorkflowHistoryEvent.NodePaste, {
        nodeId: nodesToPaste?.[0]?.id,
      })
      handleSyncWorkflowDraft()
    }
  }, [
    getNodesReadOnly,
    workflowStore,
    store,
    reactflow,
    saveStateToHistory,
    handleSyncWorkflowDraft,
    handleNodeIterationChildrenCopy,
    handleNodeLoopChildrenCopy,
    nodesMetaDataMap,
  ])

  const handleNodesDuplicate = useCallback(
    (nodeId?: string) => {
      if (getNodesReadOnly()) return

      handleNodesCopy(nodeId)
      handleNodesPaste()
    },
    [getNodesReadOnly, handleNodesCopy, handleNodesPaste],
  )

  const handleNodesDelete = useCallback(() => {
    if (getNodesReadOnly()) return

    const { getNodes, edges } = store.getState()

    const nodes = getNodes()
<<<<<<< HEAD
    const bundledNodes = nodes.filter(node =>
      node.data._isBundled,
=======
    const bundledNodes = nodes.filter(
      node => node.data._isBundled && node.data.type !== BlockEnum.Start,
>>>>>>> 407323f8
    )

    if (bundledNodes.length) {
      bundledNodes.forEach(node => handleNodeDelete(node.id))

      return
    }

    const edgeSelected = edges.some(edge => edge.selected)
    if (edgeSelected) return

<<<<<<< HEAD
    const selectedNode = nodes.find(node =>
      node.data.selected,
=======
    const selectedNode = nodes.find(
      node => node.data.selected && node.data.type !== BlockEnum.Start,
>>>>>>> 407323f8
    )

    if (selectedNode) handleNodeDelete(selectedNode.id)
  }, [store, getNodesReadOnly, handleNodeDelete])

  const handleNodeResize = useCallback(
    (nodeId: string, params: ResizeParamsWithDirection) => {
      if (getNodesReadOnly()) return

      const { getNodes, setNodes } = store.getState()
      const { x, y, width, height } = params

      const nodes = getNodes()
      const currentNode = nodes.find(n => n.id === nodeId)!
      const childrenNodes = nodes.filter(n =>
        currentNode.data._children?.find((c: any) => c.nodeId === n.id),
      )
      let rightNode: Node
      let bottomNode: Node

      childrenNodes.forEach((n) => {
        if (rightNode) {
          if (n.position.x + n.width! > rightNode.position.x + rightNode.width!)
            rightNode = n
        }
        else {
          rightNode = n
        }
        if (bottomNode) {
          if (
            n.position.y + n.height!
            > bottomNode.position.y + bottomNode.height!
          )
            bottomNode = n
        }
        else {
          bottomNode = n
        }
      })

      if (rightNode! && bottomNode!) {
        const parentNode = nodes.find(n => n.id === rightNode.parentId)
        const paddingMap
          = parentNode?.data.type === BlockEnum.Iteration
            ? ITERATION_PADDING
            : LOOP_PADDING

        if (width < rightNode!.position.x + rightNode.width! + paddingMap.right)
          return
        if (
          height
          < bottomNode.position.y + bottomNode.height! + paddingMap.bottom
        )
          return
      }
      const newNodes = produce(nodes, (draft) => {
        draft.forEach((n) => {
          if (n.id === nodeId) {
            n.data.width = width
            n.data.height = height
            n.width = width
            n.height = height
            n.position.x = x
            n.position.y = y
          }
        })
      })
      setNodes(newNodes)
      handleSyncWorkflowDraft()
      saveStateToHistory(WorkflowHistoryEvent.NodeResize, { nodeId })
    },
    [getNodesReadOnly, store, handleSyncWorkflowDraft, saveStateToHistory],
  )

  const handleNodeDisconnect = useCallback(
    (nodeId: string) => {
      if (getNodesReadOnly()) return

      const { getNodes, setNodes, edges, setEdges } = store.getState()
      const nodes = getNodes()
      const currentNode = nodes.find(node => node.id === nodeId)!
      const connectedEdges = getConnectedEdges([currentNode], edges)
      const nodesConnectedSourceOrTargetHandleIdsMap
        = getNodesConnectedSourceOrTargetHandleIdsMap(
          connectedEdges.map(edge => ({ type: 'remove', edge })),
          nodes,
        )
      const newNodes = produce(nodes, (draft: Node[]) => {
        draft.forEach((node) => {
          if (nodesConnectedSourceOrTargetHandleIdsMap[node.id]) {
            node.data = {
              ...node.data,
              ...nodesConnectedSourceOrTargetHandleIdsMap[node.id],
            }
          }
        })
      })
      setNodes(newNodes)
      const newEdges = produce(edges, (draft) => {
        return draft.filter(
          edge =>
            !connectedEdges.find(
              connectedEdge => connectedEdge.id === edge.id,
            ),
        )
      })
      setEdges(newEdges)
      handleSyncWorkflowDraft()
      saveStateToHistory(WorkflowHistoryEvent.EdgeDelete)
    },
    [store, getNodesReadOnly, handleSyncWorkflowDraft, saveStateToHistory],
  )

  const handleHistoryBack = useCallback(() => {
    if (getNodesReadOnly() || getWorkflowReadOnly()) return

    const { setEdges, setNodes } = store.getState()
    undo()

    const { edges, nodes } = workflowHistoryStore.getState()
    if (edges.length === 0 && nodes.length === 0) return

    setEdges(edges)
    setNodes(nodes)
  }, [
    store,
    undo,
    workflowHistoryStore,
    getNodesReadOnly,
    getWorkflowReadOnly,
  ])

  const handleHistoryForward = useCallback(() => {
    if (getNodesReadOnly() || getWorkflowReadOnly()) return

    const { setEdges, setNodes } = store.getState()
    redo()

    const { edges, nodes } = workflowHistoryStore.getState()
    if (edges.length === 0 && nodes.length === 0) return

    setEdges(edges)
    setNodes(nodes)
  }, [
    redo,
    store,
    workflowHistoryStore,
    getNodesReadOnly,
    getWorkflowReadOnly,
  ])

  const [isDimming, setIsDimming] = useState(false)
  /** Add opacity-30 to all nodes except the nodeId */
  const dimOtherNodes = useCallback(() => {
    if (isDimming) return
    const { getNodes, setNodes, edges, setEdges } = store.getState()
    const nodes = getNodes()

    const selectedNode = nodes.find(n => n.data.selected)
    if (!selectedNode) return

    setIsDimming(true)

    // const workflowNodes = useStore(s => s.getNodes())
    const workflowNodes = nodes

    const usedVars = getNodeUsedVars(selectedNode)
    const dependencyNodes: Node[] = []
    usedVars.forEach((valueSelector) => {
      const node = workflowNodes.find(node => node.id === valueSelector?.[0])
      if (node)
        if (!dependencyNodes.includes(node)) dependencyNodes.push(node)
    })

    const outgoers = getOutgoers(selectedNode as Node, nodes as Node[], edges)
    for (let currIdx = 0; currIdx < outgoers.length; currIdx++) {
      const node = outgoers[currIdx]
      const outgoersForNode = getOutgoers(node, nodes as Node[], edges)
      outgoersForNode.forEach((item) => {
        const existed = outgoers.some(v => v.id === item.id)
        if (!existed) outgoers.push(item)
      })
    }

    const dependentNodes: Node[] = []
    outgoers.forEach((node) => {
      const usedVars = getNodeUsedVars(node)
      const used = usedVars.some(v => v?.[0] === selectedNode.id)
      if (used) {
        const existed = dependentNodes.some(v => v.id === node.id)
        if (!existed) dependentNodes.push(node)
      }
    })

    const dimNodes = [...dependencyNodes, ...dependentNodes, selectedNode]

    const newNodes = produce(nodes, (draft) => {
      draft.forEach((n) => {
        const dimNode = dimNodes.find(v => v.id === n.id)
        if (!dimNode) n.data._dimmed = true
      })
    })

    setNodes(newNodes)

    const tempEdges: Edge[] = []

    dependencyNodes.forEach((n) => {
      tempEdges.push({
        id: `tmp_${n.id}-source-${selectedNode.id}-target`,
        type: CUSTOM_EDGE,
        source: n.id,
        sourceHandle: 'source_tmp',
        target: selectedNode.id,
        targetHandle: 'target_tmp',
        animated: true,
        data: {
          sourceType: n.data.type,
          targetType: selectedNode.data.type,
          _isTemp: true,
          _connectedNodeIsHovering: true,
        },
      })
    })
    dependentNodes.forEach((n) => {
      tempEdges.push({
        id: `tmp_${selectedNode.id}-source-${n.id}-target`,
        type: CUSTOM_EDGE,
        source: selectedNode.id,
        sourceHandle: 'source_tmp',
        target: n.id,
        targetHandle: 'target_tmp',
        animated: true,
        data: {
          sourceType: selectedNode.data.type,
          targetType: n.data.type,
          _isTemp: true,
          _connectedNodeIsHovering: true,
        },
      })
    })

    const newEdges = produce(edges, (draft) => {
      draft.forEach((e) => {
        e.data._dimmed = true
      })
      draft.push(...tempEdges)
    })
    setEdges(newEdges)
  }, [isDimming, store])

  /** Restore all nodes to full opacity */
  const undimAllNodes = useCallback(() => {
    const { getNodes, setNodes, edges, setEdges } = store.getState()
    const nodes = getNodes()
    setIsDimming(false)

    const newNodes = produce(nodes, (draft) => {
      draft.forEach((n) => {
        n.data._dimmed = false
      })
    })

    setNodes(newNodes)

    const newEdges = produce(
      edges.filter(e => !e.data._isTemp),
      (draft) => {
        draft.forEach((e) => {
          e.data._dimmed = false
        })
      },
    )
    setEdges(newEdges)
  }, [store])

  return {
    handleNodeDragStart,
    handleNodeDrag,
    handleNodeDragStop,
    handleNodeEnter,
    handleNodeLeave,
    handleNodeSelect,
    handleNodeClick,
    handleNodeConnect,
    handleNodeConnectStart,
    handleNodeConnectEnd,
    handleNodeDelete,
    handleNodeChange,
    handleNodeAdd,
    handleNodesCancelSelected,
    handleNodeContextMenu,
    handleNodesCopy,
    handleNodesPaste,
    handleNodesDuplicate,
    handleNodesDelete,
    handleNodeResize,
    handleNodeDisconnect,
    handleHistoryBack,
    handleHistoryForward,
    dimOtherNodes,
    undimAllNodes,
  }
}<|MERGE_RESOLUTION|>--- conflicted
+++ resolved
@@ -1,7 +1,6 @@
 import type { MouseEvent } from 'react'
 import { useCallback, useRef, useState } from 'react'
 import { useTranslation } from 'react-i18next'
-import { useToastContext } from '@/app/components/base/toast'
 import produce from 'immer'
 import type {
   NodeDragHandler,
@@ -68,21 +67,12 @@
 
 export const useNodesInteractions = () => {
   const { t } = useTranslation()
-  const { notify } = useToastContext()
   const store = useStoreApi()
   const workflowStore = useWorkflowStore()
   const reactflow = useReactFlow()
   const { store: workflowHistoryStore } = useWorkflowHistoryStore()
   const { handleSyncWorkflowDraft } = useNodesSyncDraft()
-<<<<<<< HEAD
-
-  const {
-    checkNestedParallelLimit,
-    getAfterNodesInSameBranch,
-  } = useWorkflow()
-=======
   const { checkNestedParallelLimit, getAfterNodesInSameBranch } = useWorkflow()
->>>>>>> 407323f8
   const { getNodesReadOnly } = useNodesReadOnly()
   const { getWorkflowReadOnly } = useWorkflowReadOnly()
   const { handleSetHelpline } = useHelpline()
@@ -98,52 +88,9 @@
 
   const { saveStateToHistory, undo, redo } = useWorkflowHistory()
 
-<<<<<<< HEAD
-  // Unified error handler for start node missing scenarios
-  const handleStartNodeMissingError = useCallback((error: Error, operationKey: string): boolean => {
-    if (error.message === 'Start node not found') {
-      const operation = t(`workflow.error.operations.${operationKey}`) || operationKey
-      notify({
-        type: 'error',
-        message: t('workflow.error.startNodeRequired', { operation }) || `Please add a start node first before ${operation}`,
-      })
-      return true // Error handled
-    }
-    return false // Error not handled, should re-throw
-  }, [notify, t])
-
-  // Safe wrapper for checkNestedParallelLimit with error handling
-  const safeCheckParallelLimit = useCallback((nodes: Node[], edges: Edge[], parentNodeId?: string, operationKey = 'updatingWorkflow') => {
-    try {
-      return checkNestedParallelLimit(nodes, edges, parentNodeId)
-    }
-    catch (error: any) {
-      if (handleStartNodeMissingError(error, operationKey))
-        return false // Operation blocked but gracefully handled
-
-      throw error // Re-throw other errors
-    }
-  }, [checkNestedParallelLimit, handleStartNodeMissingError])
-
-  const handleNodeDragStart = useCallback<NodeDragHandler>((_, node) => {
-    workflowStore.setState({ nodeAnimation: false })
-
-    if (getNodesReadOnly())
-      return
-
-    if (node.type === CUSTOM_ITERATION_START_NODE || node.type === CUSTOM_NOTE_NODE)
-      return
-
-    if (node.type === CUSTOM_LOOP_START_NODE || node.type === CUSTOM_NOTE_NODE)
-      return
-
-    dragNodeStartPosition.current = { x: node.position.x, y: node.position.y }
-  }, [workflowStore, getNodesReadOnly])
-=======
   const handleNodeDragStart = useCallback<NodeDragHandler>(
     (_, node) => {
       workflowStore.setState({ nodeAnimation: false })
->>>>>>> 407323f8
 
       if (getNodesReadOnly()) return
 
@@ -490,39 +437,6 @@
       const newEdges = produce(edges, (draft) => {
         draft.push(newEdge)
       })
-<<<<<<< HEAD
-    })
-    const newEdges = produce(edges, (draft) => {
-      draft.push(newEdge)
-    })
-
-    if (safeCheckParallelLimit(newNodes, newEdges, targetNode?.parentId, 'connectingNodes')) {
-      setNodes(newNodes)
-      setEdges(newEdges)
-
-      handleSyncWorkflowDraft()
-      saveStateToHistory(WorkflowHistoryEvent.NodeConnect)
-    }
-    else {
-      const {
-        setConnectingNodePayload,
-        setEnteringNodePayload,
-      } = workflowStore.getState()
-      setConnectingNodePayload(undefined)
-      setEnteringNodePayload(undefined)
-    }
-  }, [getNodesReadOnly, store, workflowStore, handleSyncWorkflowDraft, saveStateToHistory, safeCheckParallelLimit])
-
-  const handleNodeConnectStart = useCallback<OnConnectStart>((_, { nodeId, handleType, handleId }) => {
-    if (getNodesReadOnly())
-      return
-
-    if (nodeId && handleType) {
-      const { setConnectingNodePayload } = workflowStore.getState()
-      const { getNodes } = store.getState()
-      const node = getNodes().find(n => n.id === nodeId)!
-=======
->>>>>>> 407323f8
 
       if (checkNestedParallelLimit(newNodes, newEdges, targetNode)) {
         setNodes(newNodes)
@@ -659,27 +573,12 @@
     (nodeId: string) => {
       if (getNodesReadOnly()) return
 
-<<<<<<< HEAD
-    const nodes = getNodes()
-
-    // Allow deleting any node including the last entry node
-
-    const currentNodeIndex = nodes.findIndex(node => node.id === nodeId)
-    const currentNode = nodes[currentNodeIndex]
-=======
       const { getNodes, setNodes, edges, setEdges } = store.getState()
->>>>>>> 407323f8
 
       const nodes = getNodes()
       const currentNodeIndex = nodes.findIndex(node => node.id === nodeId)
       const currentNode = nodes[currentNodeIndex]
 
-<<<<<<< HEAD
-    deleteNodeInspectorVars(nodeId)
-
-    if (currentNode.data.type === BlockEnum.Iteration) {
-      const iterationChildren = nodes.filter(node => node.parentId === currentNode.id)
-=======
       if (!currentNode) return
 
       if (
@@ -687,7 +586,6 @@
           .isUndeletable
       )
         return
->>>>>>> 407323f8
 
       deleteNodeInspectorVars(nodeId)
       if (currentNode.data.type === BlockEnum.Iteration) {
@@ -819,16 +717,10 @@
       setEdges(newEdges)
       handleSyncWorkflowDraft()
 
-<<<<<<< HEAD
-      if (safeCheckParallelLimit(newNodes, newEdges, prevNode.parentId, 'addingNodes')) {
-        setNodes(newNodes)
-        setEdges(newEdges)
-=======
       if (currentNode.type === CUSTOM_NOTE_NODE) {
         saveStateToHistory(WorkflowHistoryEvent.NoteDelete, {
           nodeId: currentNode.id,
         })
->>>>>>> 407323f8
       }
       else {
         saveStateToHistory(WorkflowHistoryEvent.NodeDelete, {
@@ -1391,24 +1283,7 @@
               _connectedNodeIsSelected: false,
             }
           })
-<<<<<<< HEAD
-          draft.push(newEdge)
-        })
-
-        if (safeCheckParallelLimit(newNodes, newEdges, nextNode.parentId, 'modifyingWorkflow')) {
-          setNodes(newNodes)
-          setEdges(newEdges)
-        }
-        else {
-          return false
-        }
-      }
-      else {
-        if (safeCheckParallelLimit(newNodes, edges, undefined, 'updatingWorkflow'))
-          setNodes(newNodes)
-=======
           if (newPrevEdge) draft.push(newPrevEdge)
->>>>>>> 407323f8
 
           if (newNextEdge) draft.push(newNextEdge)
         })
@@ -1509,69 +1384,7 @@
         return filtered
       })
       setEdges(newEdges)
-<<<<<<< HEAD
-    }
-    handleSyncWorkflowDraft()
-    saveStateToHistory(WorkflowHistoryEvent.NodeAdd)
-  }, [getNodesReadOnly, store, t, handleSyncWorkflowDraft, saveStateToHistory, workflowStore, getAfterNodesInSameBranch, safeCheckParallelLimit])
-
-  const handleNodeChange = useCallback((
-    currentNodeId: string,
-    nodeType: BlockEnum,
-    sourceHandle: string,
-    toolDefaultValue?: ToolDefaultValue,
-  ) => {
-    if (getNodesReadOnly())
-      return
-
-    const {
-      getNodes,
-      setNodes,
-      edges,
-      setEdges,
-    } = store.getState()
-    const nodes = getNodes()
-    const currentNode = nodes.find(node => node.id === currentNodeId)!
-    const connectedEdges = getConnectedEdges([currentNode], edges)
-    const nodesWithSameType = nodes.filter(node => node.data.type === nodeType)
-    const {
-      newNode: newCurrentNode,
-      newIterationStartNode,
-      newLoopStartNode,
-    } = generateNewNode({
-      type: getNodeCustomTypeByNodeDataType(nodeType),
-      data: {
-        ...NODES_INITIAL_DATA[nodeType],
-        title: nodesWithSameType.length > 0 ? `${t(`workflow.blocks.${nodeType}`)} ${nodesWithSameType.length + 1}` : t(`workflow.blocks.${nodeType}`),
-        ...(toolDefaultValue || {}),
-        _connectedSourceHandleIds: [],
-        _connectedTargetHandleIds: [],
-        selected: currentNode.data.selected,
-        isInIteration: currentNode.data.isInIteration,
-        isInLoop: currentNode.data.isInLoop,
-        iteration_id: currentNode.data.iteration_id,
-        loop_id: currentNode.data.loop_id,
-      },
-      position: {
-        x: currentNode.position.x,
-        y: currentNode.position.y,
-      },
-      parentId: currentNode.parentId,
-      extent: currentNode.extent,
-      zIndex: currentNode.zIndex,
-    })
-    const nodesConnectedSourceOrTargetHandleIdsMap = getNodesConnectedSourceOrTargetHandleIdsMap(
-      [
-        ...connectedEdges.map(edge => ({ type: 'remove', edge })),
-      ],
-      nodes,
-    )
-    const newNodes = produce(nodes, (draft) => {
-      draft.forEach((node) => {
-        node.data.selected = false
-=======
       handleSyncWorkflowDraft()
->>>>>>> 407323f8
 
       saveStateToHistory(WorkflowHistoryEvent.NodeChange, {
         nodeId: currentNodeId,
@@ -1863,13 +1676,8 @@
     const { getNodes, edges } = store.getState()
 
     const nodes = getNodes()
-<<<<<<< HEAD
-    const bundledNodes = nodes.filter(node =>
-      node.data._isBundled,
-=======
     const bundledNodes = nodes.filter(
       node => node.data._isBundled && node.data.type !== BlockEnum.Start,
->>>>>>> 407323f8
     )
 
     if (bundledNodes.length) {
@@ -1881,13 +1689,8 @@
     const edgeSelected = edges.some(edge => edge.selected)
     if (edgeSelected) return
 
-<<<<<<< HEAD
-    const selectedNode = nodes.find(node =>
-      node.data.selected,
-=======
     const selectedNode = nodes.find(
       node => node.data.selected && node.data.type !== BlockEnum.Start,
->>>>>>> 407323f8
     )
 
     if (selectedNode) handleNodeDelete(selectedNode.id)
