--- conflicted
+++ resolved
@@ -16,11 +16,7 @@
   useReactFlow,
   useStoreApi,
 } from 'reactflow'
-<<<<<<< HEAD
 import type { PluginDefaultValue } from '../block-selector/types'
-=======
-import type { DataSourceDefaultValue, ToolDefaultValue } from '../block-selector/types'
->>>>>>> 6217c965
 import type { Edge, Node, OnNodeAdd } from '../types'
 import { BlockEnum, TRIGGER_NODE_TYPES } from '../types'
 import { useWorkflowStore } from '../store'
@@ -1329,11 +1325,7 @@
       currentNodeId: string,
       nodeType: BlockEnum,
       sourceHandle: string,
-<<<<<<< HEAD
       pluginDefaultValue?: PluginDefaultValue,
-=======
-      toolDefaultValue?: ToolDefaultValue | DataSourceDefaultValue,
->>>>>>> 6217c965
     ) => {
       if (getNodesReadOnly()) return
 
