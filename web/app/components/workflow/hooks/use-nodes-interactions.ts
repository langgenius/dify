import type { MouseEvent } from 'react'
import {
  useCallback,
  useEffect,
  useRef,
  useState,
} from 'react'
import { useTranslation } from 'react-i18next'
import { produce } from 'immer'
import type {
  NodeDragHandler,
  NodeMouseHandler,
  OnConnect,
  OnConnectEnd,
  OnConnectStart,
  ResizeParamsWithDirection,
} from 'reactflow'
import {
  getConnectedEdges,
  getOutgoers,
  useReactFlow,
  useStoreApi,
} from 'reactflow'
import type { PluginDefaultValue } from '../block-selector/types'
import type { Edge, Node, OnNodeAdd } from '../types'
import { BlockEnum, isTriggerNode } from '../types'
import { useWorkflowStore } from '../store'
import {
  CUSTOM_EDGE,
  ITERATION_CHILDREN_Z_INDEX,
  ITERATION_PADDING,
  LOOP_CHILDREN_Z_INDEX,
  LOOP_PADDING,
  NODE_WIDTH_X_OFFSET,
  X_OFFSET,
  Y_OFFSET,
} from '../constants'
import {
  genNewNodeTitleFromOld,
  generateNewNode,
  getNestedNodePosition,
  getNodeCustomTypeByNodeDataType,
  getNodesConnectedSourceOrTargetHandleIdsMap,
  getTopLeftNodePosition,
} from '../utils'
import { CUSTOM_NOTE_NODE } from '../note-node/constants'
import type { IterationNodeType } from '../nodes/iteration/types'
import type { LoopNodeType } from '../nodes/loop/types'
import { CUSTOM_ITERATION_START_NODE } from '../nodes/iteration-start/constants'
import { CUSTOM_LOOP_START_NODE } from '../nodes/loop-start/constants'
import type { VariableAssignerNodeType } from '../nodes/variable-assigner/types'
import { useNodeIterationInteractions } from '../nodes/iteration/use-interactions'
import { useNodeLoopInteractions } from '../nodes/loop/use-interactions'
import { useWorkflowHistoryStore } from '../workflow-history-store'
import { useNodesSyncDraft } from './use-nodes-sync-draft'
import { useHelpline } from './use-helpline'
import {
  useNodesReadOnly,
  useWorkflow,
  useWorkflowReadOnly,
} from './use-workflow'
import {
  WorkflowHistoryEvent,
  useWorkflowHistory,
} from './use-workflow-history'
import { useNodesMetaData } from './use-nodes-meta-data'
import type { RAGPipelineVariables } from '@/models/pipeline'
import useInspectVarsCrud from './use-inspect-vars-crud'
import { getNodeUsedVars } from '../nodes/_base/components/variable/utils'

<<<<<<< HEAD
type UseNodesInteractionsOptions = {
  getVisibleNodeIds?: () => Set<string> | undefined;
}

export const useNodesInteractions = (options?: UseNodesInteractionsOptions) => {
=======
// Entry node deletion restriction has been removed to allow empty workflows

// Entry node (Start/Trigger) wrapper offsets for alignment
// Must match the values in use-helpline.ts
const ENTRY_NODE_WRAPPER_OFFSET = {
  x: 0,
  y: 21, // Adjusted based on visual testing feedback
} as const

export const useNodesInteractions = () => {
>>>>>>> 667b1c37
  const { t } = useTranslation()
  const store = useStoreApi()
  const workflowStore = useWorkflowStore()
  const reactflow = useReactFlow()
  const { store: workflowHistoryStore } = useWorkflowHistoryStore()
  const { handleSyncWorkflowDraft } = useNodesSyncDraft()
  const { getAfterNodesInSameBranch } = useWorkflow()
  const { getNodesReadOnly } = useNodesReadOnly()
  const { getWorkflowReadOnly } = useWorkflowReadOnly()
  const { handleSetHelpline } = useHelpline()
  const { handleNodeIterationChildDrag, handleNodeIterationChildrenCopy }
    = useNodeIterationInteractions()
  const { handleNodeLoopChildDrag, handleNodeLoopChildrenCopy }
    = useNodeLoopInteractions()
  const dragNodeStartPosition = useRef({ x: 0, y: 0 } as {
    x: number;
    y: number;
  })
  const dragAnimationFrameRef = useRef<number | null>(null)
  const pendingDragNodesRef = useRef<Map<string, Node>>(new Map())
  const draggingNodeIdRef = useRef<string | null>(null)
  const { nodesMap: nodesMetaDataMap } = useNodesMetaData()

  const { saveStateToHistory, undo, redo } = useWorkflowHistory()

  const handleNodeDragStart = useCallback<NodeDragHandler>(
    (_, node) => {
      workflowStore.setState({ nodeAnimation: false })

      if (getNodesReadOnly()) {
        draggingNodeIdRef.current = null
        return
      }

      if (
        node.type === CUSTOM_ITERATION_START_NODE
        || node.type === CUSTOM_LOOP_START_NODE
        || node.type === CUSTOM_NOTE_NODE
      ) {
        draggingNodeIdRef.current = null
        return
      }

      dragNodeStartPosition.current = {
        x: node.position.x,
        y: node.position.y,
      }
      draggingNodeIdRef.current = node.id
    },
    [workflowStore, getNodesReadOnly],
  )

  useEffect(() => {
    return () => {
      if (dragAnimationFrameRef.current !== null)
        cancelAnimationFrame(dragAnimationFrameRef.current)
      pendingDragNodesRef.current.clear()
      draggingNodeIdRef.current = null
    }
  }, [])

  const applyNodeDragPosition = useCallback((pendingNodes: Node[]) => {
    if (!pendingNodes.length)
      return

    const { getNodes, setNodes } = store.getState()
    const nodes = getNodes()
    if (!nodes.length)
      return

    const nodeMap = new Map(nodes.map(node => [node.id, node]))
    const draggingNodeId = draggingNodeIdRef.current

    const primaryPendingNode = draggingNodeId
      ? pendingNodes.find(node => node.id === draggingNodeId)
      : pendingNodes[0]

    if (!primaryPendingNode)
      return

    const primaryCurrentNode = nodeMap.get(primaryPendingNode.id)
    if (!primaryCurrentNode)
      return

    const resolveAxisPosition = (
      axis: 'x' | 'y',
      candidate: number,
      restrict?: number,
      loopRestrict?: number,
      helplineNodes?: Node[],
    ) => {
      if (helplineNodes && helplineNodes.length > 0) {
        const helplineNode = helplineNodes[0]
        return axis === 'x'
          ? helplineNode.position.x
          : helplineNode.position.y
      }

      if (restrict !== undefined)
        return restrict

      if (loopRestrict !== undefined)
        return loopRestrict

      return candidate
    }

    const primaryCandidateNode: Node = {
      ...primaryCurrentNode,
      position: {
        x: primaryPendingNode.position.x,
        y: primaryPendingNode.position.y,
      },
      width: primaryPendingNode.width ?? primaryCurrentNode.width,
      height: primaryPendingNode.height ?? primaryCurrentNode.height,
    }

    const visibleNodeIds = options?.getVisibleNodeIds?.()

    const { restrictPosition } = handleNodeIterationChildDrag(primaryCandidateNode)
    const { restrictPosition: restrictLoopPosition }
      = handleNodeLoopChildDrag(primaryCandidateNode)
    const { showHorizontalHelpLineNodes, showVerticalHelpLineNodes }
      = handleSetHelpline(primaryCandidateNode, { nodes, visibleNodeIds })

    const nextPrimaryX = resolveAxisPosition(
      'x',
      primaryCandidateNode.position.x,
      restrictPosition.x,
      restrictLoopPosition.x,
      showVerticalHelpLineNodes,
    )
    const nextPrimaryY = resolveAxisPosition(
      'y',
      primaryCandidateNode.position.y,
      restrictPosition.y,
      restrictLoopPosition.y,
      showHorizontalHelpLineNodes,
    )

    const correctedDelta = {
      x: nextPrimaryX - primaryCurrentNode.position.x,
      y: nextPrimaryY - primaryCurrentNode.position.y,
    }

    const pendingNodeIds = new Set(pendingNodes.map(node => node.id))
    const nodeIdsToMove = new Set<string>(pendingNodeIds)
    nodeIdsToMove.add(primaryCurrentNode.id)

    const nextPositions = new Map<string, { x: number; y: number }>()
    nextPositions.set(primaryCurrentNode.id, {
      x: nextPrimaryX,
      y: nextPrimaryY,
    })

    nodeIdsToMove.forEach((nodeId) => {
      if (nodeId === primaryCurrentNode.id)
        return

      const targetNode = nodeMap.get(nodeId)
      if (!targetNode)
        return

      const candidatePosition = {
        x: targetNode.position.x + correctedDelta.x,
        y: targetNode.position.y + correctedDelta.y,
      }
      const candidateNode: Node = {
        ...targetNode,
        position: candidatePosition,
      }

      const { restrictPosition: childRestrictPosition }
        = handleNodeIterationChildDrag(candidateNode)
      const { restrictPosition: childRestrictLoopPosition }
        = handleNodeLoopChildDrag(candidateNode)

      const nextX = resolveAxisPosition(
        'x',
        candidatePosition.x,
        childRestrictPosition.x,
        childRestrictLoopPosition.x,
      )
      const nextY = resolveAxisPosition(
        'y',
        candidatePosition.y,
        childRestrictPosition.y,
        childRestrictLoopPosition.y,
      )

      nextPositions.set(nodeId, {
        x: nextX,
        y: nextY,
      })
    })

    const newNodes = produce(nodes, (draft) => {
      draft.forEach((draftNode) => {
        const nextPosition = nextPositions.get(draftNode.id)
        if (!nextPosition)
          return

        draftNode.position.x = nextPosition.x
        draftNode.position.y = nextPosition.y
      })
    })

    setNodes(newNodes)
  }, [
    store,
    handleNodeIterationChildDrag,
    handleNodeLoopChildDrag,
    handleSetHelpline,
    options?.getVisibleNodeIds,
  ])

  const handleNodeDrag = useCallback<NodeDragHandler>(
    (e, node: Node) => {
      if (getNodesReadOnly()) return

      if (node.type === CUSTOM_ITERATION_START_NODE) return

      if (node.type === CUSTOM_LOOP_START_NODE) return

      e.stopPropagation()

      pendingDragNodesRef.current.set(node.id, node)

      if (dragAnimationFrameRef.current !== null)
        return

      dragAnimationFrameRef.current = requestAnimationFrame(() => {
        dragAnimationFrameRef.current = null
        if (!pendingDragNodesRef.current.size)
          return

<<<<<<< HEAD
        const pendingNodes = Array.from(pendingDragNodesRef.current.values())
        pendingDragNodesRef.current.clear()
        applyNodeDragPosition(pendingNodes)
=======
      const newNodes = produce(nodes, (draft) => {
        const currentNode = draft.find(n => n.id === node.id)!

        // Check if current dragging node is an entry node
        const isCurrentEntryNode = isTriggerNode(node.data.type as any) || node.data.type === BlockEnum.Start

        // X-axis alignment with offset consideration
        if (showVerticalHelpLineNodesLength > 0) {
          const targetNode = showVerticalHelpLineNodes[0]
          const isTargetEntryNode = isTriggerNode(targetNode.data.type as any) || targetNode.data.type === BlockEnum.Start

          // Calculate the wrapper position needed to align the inner nodes
          // Target inner position = target.position + target.offset
          // Current inner position should equal target inner position
          // So: current.position + current.offset = target.position + target.offset
          // Therefore: current.position = target.position + target.offset - current.offset
          const targetOffset = isTargetEntryNode ? ENTRY_NODE_WRAPPER_OFFSET.x : 0
          const currentOffset = isCurrentEntryNode ? ENTRY_NODE_WRAPPER_OFFSET.x : 0
          currentNode.position.x = targetNode.position.x + targetOffset - currentOffset
        }
        else if (restrictPosition.x !== undefined) {
          currentNode.position.x = restrictPosition.x
        }
        else if (restrictLoopPosition.x !== undefined) {
          currentNode.position.x = restrictLoopPosition.x
        }
        else {
          currentNode.position.x = node.position.x
        }

        // Y-axis alignment with offset consideration
        if (showHorizontalHelpLineNodesLength > 0) {
          const targetNode = showHorizontalHelpLineNodes[0]
          const isTargetEntryNode = isTriggerNode(targetNode.data.type as any) || targetNode.data.type === BlockEnum.Start

          const targetOffset = isTargetEntryNode ? ENTRY_NODE_WRAPPER_OFFSET.y : 0
          const currentOffset = isCurrentEntryNode ? ENTRY_NODE_WRAPPER_OFFSET.y : 0
          currentNode.position.y = targetNode.position.y + targetOffset - currentOffset
        }
        else if (restrictPosition.y !== undefined) {
          currentNode.position.y = restrictPosition.y
        }
        else if (restrictLoopPosition.y !== undefined) {
          currentNode.position.y = restrictLoopPosition.y
        }
        else {
          currentNode.position.y = node.position.y
        }
>>>>>>> 667b1c37
      })
    },
    [
      getNodesReadOnly,
      applyNodeDragPosition,
    ],
  )

  const handleNodeDragStop = useCallback<NodeDragHandler>(
    (_, node) => {
      const { setHelpLineHorizontal, setHelpLineVertical }
        = workflowStore.getState()

      if (getNodesReadOnly()) {
        draggingNodeIdRef.current = null
        return
      }

      if (dragAnimationFrameRef.current !== null) {
        cancelAnimationFrame(dragAnimationFrameRef.current)
        dragAnimationFrameRef.current = null
      }
      const pendingNodes = pendingDragNodesRef.current.size
        ? Array.from(pendingDragNodesRef.current.values())
        : []
      pendingDragNodesRef.current.clear()
      const { x, y } = dragNodeStartPosition.current
      const hasMoved = !(x === node.position.x && y === node.position.y)
      if (!hasMoved) {
        draggingNodeIdRef.current = null
        setHelpLineHorizontal()
        setHelpLineVertical()
        return
      }
      if (!pendingNodes.some(pendingNode => pendingNode.id === node.id))
        pendingNodes.push(node)
      applyNodeDragPosition(pendingNodes)

      draggingNodeIdRef.current = null
      setHelpLineHorizontal()
      setHelpLineVertical()
      handleSyncWorkflowDraft()

      if (x !== 0 && y !== 0) {
        // selecting a note will trigger a drag stop event with x and y as 0
        saveStateToHistory(WorkflowHistoryEvent.NodeDragStop, {
          nodeId: node.id,
        })
      }
    },
    [
      workflowStore,
      getNodesReadOnly,
      saveStateToHistory,
      handleSyncWorkflowDraft,
      applyNodeDragPosition,
    ],
  )

  const handleNodeEnter = useCallback<NodeMouseHandler>(
    (_, node) => {
      if (getNodesReadOnly()) return

      if (
        node.type === CUSTOM_NOTE_NODE
        || node.type === CUSTOM_ITERATION_START_NODE
      )
        return

      if (
        node.type === CUSTOM_LOOP_START_NODE
        || node.type === CUSTOM_NOTE_NODE
      )
        return

      const { getNodes, setNodes, edges, setEdges } = store.getState()
      const nodes = getNodes()
      const { connectingNodePayload, setEnteringNodePayload }
        = workflowStore.getState()

      if (connectingNodePayload) {
        if (connectingNodePayload.nodeId === node.id) return
        const connectingNode: Node = nodes.find(
          n => n.id === connectingNodePayload.nodeId,
        )!
        const sameLevel = connectingNode.parentId === node.parentId

        if (sameLevel) {
          setEnteringNodePayload({
            nodeId: node.id,
            nodeData: node.data as VariableAssignerNodeType,
          })
          const fromType = connectingNodePayload.handleType

          const newNodes = produce(nodes, (draft) => {
            draft.forEach((n) => {
              if (
                n.id === node.id
                && fromType === 'source'
                && (node.data.type === BlockEnum.VariableAssigner
                  || node.data.type === BlockEnum.VariableAggregator)
              ) {
                if (!node.data.advanced_settings?.group_enabled)
                  n.data._isEntering = true
              }
              if (
                n.id === node.id
                && fromType === 'target'
                && (connectingNode.data.type === BlockEnum.VariableAssigner
                  || connectingNode.data.type === BlockEnum.VariableAggregator)
                && node.data.type !== BlockEnum.IfElse
                && node.data.type !== BlockEnum.QuestionClassifier
              )
                n.data._isEntering = true
            })
          })
          setNodes(newNodes)
        }
      }
      const newEdges = produce(edges, (draft) => {
        const connectedEdges = getConnectedEdges([node], edges)

        connectedEdges.forEach((edge) => {
          const currentEdge = draft.find(e => e.id === edge.id)
          if (currentEdge) currentEdge.data._connectedNodeIsHovering = true
        })
      })
      setEdges(newEdges)
    },
    [store, workflowStore, getNodesReadOnly],
  )

  const handleNodeLeave = useCallback<NodeMouseHandler>(
    (_, node) => {
      if (getNodesReadOnly()) return

      if (
        node.type === CUSTOM_NOTE_NODE
        || node.type === CUSTOM_ITERATION_START_NODE
      )
        return

      if (
        node.type === CUSTOM_NOTE_NODE
        || node.type === CUSTOM_LOOP_START_NODE
      )
        return

      const { setEnteringNodePayload } = workflowStore.getState()
      setEnteringNodePayload(undefined)
      const { getNodes, setNodes, edges, setEdges } = store.getState()
      const newNodes = produce(getNodes(), (draft) => {
        draft.forEach((node) => {
          node.data._isEntering = false
        })
      })
      setNodes(newNodes)
      const newEdges = produce(edges, (draft) => {
        draft.forEach((edge) => {
          edge.data._connectedNodeIsHovering = false
        })
      })
      setEdges(newEdges)
    },
    [store, workflowStore, getNodesReadOnly],
  )

  const handleNodeSelect = useCallback(
    (
      nodeId: string,
      cancelSelection?: boolean,
      initShowLastRunTab?: boolean,
    ) => {
      if (initShowLastRunTab)
        workflowStore.setState({ initShowLastRunTab: true })
      const { getNodes, setNodes, edges, setEdges } = store.getState()

      const nodes = getNodes()
      const selectedNode = nodes.find(node => node.data.selected)

      if (!cancelSelection && selectedNode?.id === nodeId) return

      const newNodes = produce(nodes, (draft) => {
        draft.forEach((node) => {
          if (node.id === nodeId) node.data.selected = !cancelSelection
          else node.data.selected = false
        })
      })
      setNodes(newNodes)

      const connectedEdges = getConnectedEdges(
        [{ id: nodeId } as Node],
        edges,
      ).map(edge => edge.id)
      const newEdges = produce(edges, (draft) => {
        draft.forEach((edge) => {
          if (connectedEdges.includes(edge.id)) {
            edge.data = {
              ...edge.data,
              _connectedNodeIsSelected: !cancelSelection,
            }
          }
          else {
            edge.data = {
              ...edge.data,
              _connectedNodeIsSelected: false,
            }
          }
        })
      })
      setEdges(newEdges)

      handleSyncWorkflowDraft()
    },
    [store, handleSyncWorkflowDraft],
  )

  const handleNodeClick = useCallback<NodeMouseHandler>(
    (_, node) => {
      if (node.type === CUSTOM_ITERATION_START_NODE) return
      if (node.type === CUSTOM_LOOP_START_NODE) return
      if (node.data.type === BlockEnum.DataSourceEmpty) return
      if (node.data._pluginInstallLocked) return
      handleNodeSelect(node.id)
    },
    [handleNodeSelect],
  )

  const handleNodeConnect = useCallback<OnConnect>(
    ({ source, sourceHandle, target, targetHandle }) => {
      if (source === target) return
      if (getNodesReadOnly()) return

      const { getNodes, setNodes, edges, setEdges } = store.getState()
      const nodes = getNodes()
      const targetNode = nodes.find(node => node.id === target!)
      const sourceNode = nodes.find(node => node.id === source!)

      if (targetNode?.parentId !== sourceNode?.parentId) return

      if (
        sourceNode?.type === CUSTOM_NOTE_NODE
        || targetNode?.type === CUSTOM_NOTE_NODE
      )
        return

      if (
        edges.find(
          edge =>
            edge.source === source
            && edge.sourceHandle === sourceHandle
            && edge.target === target
            && edge.targetHandle === targetHandle,
        )
      )
        return

      const parendNode = nodes.find(node => node.id === targetNode?.parentId)
      const isInIteration
        = parendNode && parendNode.data.type === BlockEnum.Iteration
      const isInLoop = !!parendNode && parendNode.data.type === BlockEnum.Loop

      const newEdge = {
        id: `${source}-${sourceHandle}-${target}-${targetHandle}`,
        type: CUSTOM_EDGE,
        source: source!,
        target: target!,
        sourceHandle,
        targetHandle,
        data: {
          sourceType: nodes.find(node => node.id === source)!.data.type,
          targetType: nodes.find(node => node.id === target)!.data.type,
          isInIteration,
          iteration_id: isInIteration ? targetNode?.parentId : undefined,
          isInLoop,
          loop_id: isInLoop ? targetNode?.parentId : undefined,
        },
        zIndex: targetNode?.parentId
          ? isInIteration
            ? ITERATION_CHILDREN_Z_INDEX
            : LOOP_CHILDREN_Z_INDEX
          : 0,
      }
      const nodesConnectedSourceOrTargetHandleIdsMap
        = getNodesConnectedSourceOrTargetHandleIdsMap(
          [{ type: 'add', edge: newEdge }],
          nodes,
        )
      const newNodes = produce(nodes, (draft: Node[]) => {
        draft.forEach((node) => {
          if (nodesConnectedSourceOrTargetHandleIdsMap[node.id]) {
            node.data = {
              ...node.data,
              ...nodesConnectedSourceOrTargetHandleIdsMap[node.id],
            }
          }
        })
      })
      const newEdges = produce(edges, (draft) => {
        draft.push(newEdge)
      })

      setNodes(newNodes)
      setEdges(newEdges)

      handleSyncWorkflowDraft()
      saveStateToHistory(WorkflowHistoryEvent.NodeConnect, {
        nodeId: targetNode?.id,
      })
    },
    [
      getNodesReadOnly,
      store,
      workflowStore,
      handleSyncWorkflowDraft,
      saveStateToHistory,
    ],
  )

  const handleNodeConnectStart = useCallback<OnConnectStart>(
    (_, { nodeId, handleType, handleId }) => {
      if (getNodesReadOnly()) return

      if (nodeId && handleType) {
        const { setConnectingNodePayload } = workflowStore.getState()
        const { getNodes } = store.getState()
        const node = getNodes().find(n => n.id === nodeId)!

        if (node.type === CUSTOM_NOTE_NODE) return

        if (
          node.data.type === BlockEnum.VariableAggregator
          || node.data.type === BlockEnum.VariableAssigner
        )
          if (handleType === 'target') return

        setConnectingNodePayload({
          nodeId,
          nodeType: node.data.type,
          handleType,
          handleId,
        })
      }
    },
    [store, workflowStore, getNodesReadOnly],
  )

  const handleNodeConnectEnd = useCallback<OnConnectEnd>(
    (e: any) => {
      if (getNodesReadOnly()) return

      const {
        connectingNodePayload,
        setConnectingNodePayload,
        enteringNodePayload,
        setEnteringNodePayload,
      } = workflowStore.getState()
      if (connectingNodePayload && enteringNodePayload) {
        const { setShowAssignVariablePopup, hoveringAssignVariableGroupId }
          = workflowStore.getState()
        const { screenToFlowPosition } = reactflow
        const { getNodes, setNodes } = store.getState()
        const nodes = getNodes()
        const fromHandleType = connectingNodePayload.handleType
        const fromHandleId = connectingNodePayload.handleId
        const fromNode = nodes.find(
          n => n.id === connectingNodePayload.nodeId,
        )!
        const toNode = nodes.find(n => n.id === enteringNodePayload.nodeId)!
        const toParentNode = nodes.find(n => n.id === toNode.parentId)

        if (fromNode.parentId !== toNode.parentId) return

        const { x, y } = screenToFlowPosition({ x: e.x, y: e.y })

        if (
          fromHandleType === 'source'
          && (toNode.data.type === BlockEnum.VariableAssigner
            || toNode.data.type === BlockEnum.VariableAggregator)
        ) {
          const groupEnabled = toNode.data.advanced_settings?.group_enabled
          const firstGroupId = toNode.data.advanced_settings?.groups[0].groupId
          let handleId = 'target'

          if (groupEnabled) {
            if (hoveringAssignVariableGroupId)
              handleId = hoveringAssignVariableGroupId
            else handleId = firstGroupId
          }
          const newNodes = produce(nodes, (draft) => {
            draft.forEach((node) => {
              if (node.id === toNode.id) {
                node.data._showAddVariablePopup = true
                node.data._holdAddVariablePopup = true
              }
            })
          })
          setNodes(newNodes)
          setShowAssignVariablePopup({
            nodeId: fromNode.id,
            nodeData: fromNode.data,
            variableAssignerNodeId: toNode.id,
            variableAssignerNodeData: toNode.data,
            variableAssignerNodeHandleId: handleId,
            parentNode: toParentNode,
            x: x - toNode.positionAbsolute!.x,
            y: y - toNode.positionAbsolute!.y,
          })
          handleNodeConnect({
            source: fromNode.id,
            sourceHandle: fromHandleId,
            target: toNode.id,
            targetHandle: 'target',
          })
        }
      }
      setConnectingNodePayload(undefined)
      setEnteringNodePayload(undefined)
    },
    [store, handleNodeConnect, getNodesReadOnly, workflowStore, reactflow],
  )

  const { deleteNodeInspectorVars } = useInspectVarsCrud()

  const handleNodeDelete = useCallback(
    (nodeId: string) => {
      if (getNodesReadOnly()) return

      const { getNodes, setNodes, edges, setEdges } = store.getState()

      const nodes = getNodes()
      const currentNodeIndex = nodes.findIndex(node => node.id === nodeId)
      const currentNode = nodes[currentNodeIndex]

      if (!currentNode) return

      if (
        nodesMetaDataMap?.[currentNode.data.type as BlockEnum]?.metaData
          .isUndeletable
      )
        return

      deleteNodeInspectorVars(nodeId)
      if (currentNode.data.type === BlockEnum.Iteration) {
        const iterationChildren = nodes.filter(
          node => node.parentId === currentNode.id,
        )

        if (iterationChildren.length) {
          if (currentNode.data._isBundled) {
            iterationChildren.forEach((child) => {
              handleNodeDelete(child.id)
            })
            return handleNodeDelete(nodeId)
          }
          else {
            if (iterationChildren.length === 1) {
              handleNodeDelete(iterationChildren[0].id)
              handleNodeDelete(nodeId)

              return
            }
            const { setShowConfirm, showConfirm } = workflowStore.getState()

            if (!showConfirm) {
              setShowConfirm({
                title: t('workflow.nodes.iteration.deleteTitle'),
                desc: t('workflow.nodes.iteration.deleteDesc') || '',
                onConfirm: () => {
                  iterationChildren.forEach((child) => {
                    handleNodeDelete(child.id)
                  })
                  handleNodeDelete(nodeId)
                  handleSyncWorkflowDraft()
                  setShowConfirm(undefined)
                },
              })
              return
            }
          }
        }
      }

      if (currentNode.data.type === BlockEnum.Loop) {
        const loopChildren = nodes.filter(
          node => node.parentId === currentNode.id,
        )

        if (loopChildren.length) {
          if (currentNode.data._isBundled) {
            loopChildren.forEach((child) => {
              handleNodeDelete(child.id)
            })
            return handleNodeDelete(nodeId)
          }
          else {
            if (loopChildren.length === 1) {
              handleNodeDelete(loopChildren[0].id)
              handleNodeDelete(nodeId)

              return
            }
            const { setShowConfirm, showConfirm } = workflowStore.getState()

            if (!showConfirm) {
              setShowConfirm({
                title: t('workflow.nodes.loop.deleteTitle'),
                desc: t('workflow.nodes.loop.deleteDesc') || '',
                onConfirm: () => {
                  loopChildren.forEach((child) => {
                    handleNodeDelete(child.id)
                  })
                  handleNodeDelete(nodeId)
                  handleSyncWorkflowDraft()
                  setShowConfirm(undefined)
                },
              })
              return
            }
          }
        }
      }

      if (currentNode.data.type === BlockEnum.DataSource) {
        const { id } = currentNode
        const { ragPipelineVariables, setRagPipelineVariables }
          = workflowStore.getState()
        if (ragPipelineVariables && setRagPipelineVariables) {
          const newRagPipelineVariables: RAGPipelineVariables = []
          ragPipelineVariables.forEach((variable) => {
            if (variable.belong_to_node_id === id) return
            newRagPipelineVariables.push(variable)
          })
          setRagPipelineVariables(newRagPipelineVariables)
        }
      }

      const connectedEdges = getConnectedEdges([{ id: nodeId } as Node], edges)
      const nodesConnectedSourceOrTargetHandleIdsMap
        = getNodesConnectedSourceOrTargetHandleIdsMap(
          connectedEdges.map(edge => ({ type: 'remove', edge })),
          nodes,
        )
      const newNodes = produce(nodes, (draft: Node[]) => {
        draft.forEach((node) => {
          if (nodesConnectedSourceOrTargetHandleIdsMap[node.id]) {
            node.data = {
              ...node.data,
              ...nodesConnectedSourceOrTargetHandleIdsMap[node.id],
            }
          }

          if (node.id === currentNode.parentId) {
            node.data._children = node.data._children?.filter(
              child => child.nodeId !== nodeId,
            )
          }
        })
        draft.splice(currentNodeIndex, 1)
      })
      setNodes(newNodes)
      const newEdges = produce(edges, (draft) => {
        return draft.filter(
          edge =>
            !connectedEdges.find(
              connectedEdge => connectedEdge.id === edge.id,
            ),
        )
      })
      setEdges(newEdges)
      handleSyncWorkflowDraft()

      if (currentNode.type === CUSTOM_NOTE_NODE) {
        saveStateToHistory(WorkflowHistoryEvent.NoteDelete, {
          nodeId: currentNode.id,
        })
      }
      else {
        saveStateToHistory(WorkflowHistoryEvent.NodeDelete, {
          nodeId: currentNode.id,
        })
      }
    },
    [
      getNodesReadOnly,
      store,
      handleSyncWorkflowDraft,
      saveStateToHistory,
      workflowStore,
      t,
      nodesMetaDataMap,
      deleteNodeInspectorVars,
    ],
  )

  const handleNodeAdd = useCallback<OnNodeAdd>(
    (
      {
        nodeType,
        sourceHandle = 'source',
        targetHandle = 'target',
        pluginDefaultValue,
      },
      { prevNodeId, prevNodeSourceHandle, nextNodeId, nextNodeTargetHandle },
    ) => {
      if (getNodesReadOnly()) return

      const { getNodes, setNodes, edges, setEdges } = store.getState()
      const nodes = getNodes()
      const nodesWithSameType = nodes.filter(
        node => node.data.type === nodeType,
      )
      const { defaultValue } = nodesMetaDataMap![nodeType]
      const { newNode, newIterationStartNode, newLoopStartNode }
        = generateNewNode({
          type: getNodeCustomTypeByNodeDataType(nodeType),
          data: {
            ...(defaultValue as any),
            title:
              nodesWithSameType.length > 0
                ? `${defaultValue.title} ${nodesWithSameType.length + 1}`
                : defaultValue.title,
            ...pluginDefaultValue,
            selected: true,
            _showAddVariablePopup:
              (nodeType === BlockEnum.VariableAssigner
                || nodeType === BlockEnum.VariableAggregator)
              && !!prevNodeId,
            _holdAddVariablePopup: false,
          },
          position: {
            x: 0,
            y: 0,
          },
        })
      if (prevNodeId && !nextNodeId) {
        const prevNodeIndex = nodes.findIndex(node => node.id === prevNodeId)
        const prevNode = nodes[prevNodeIndex]
        const outgoers = getOutgoers(prevNode, nodes, edges).sort(
          (a, b) => a.position.y - b.position.y,
        )
        const lastOutgoer = outgoers[outgoers.length - 1]

        newNode.data._connectedTargetHandleIds
          = nodeType === BlockEnum.DataSource ? [] : [targetHandle]
        newNode.data._connectedSourceHandleIds = []
        newNode.position = {
          x: lastOutgoer
            ? lastOutgoer.position.x
            : prevNode.position.x + prevNode.width! + X_OFFSET,
          y: lastOutgoer
            ? lastOutgoer.position.y + lastOutgoer.height! + Y_OFFSET
            : prevNode.position.y,
        }
        newNode.parentId = prevNode.parentId
        newNode.extent = prevNode.extent

        const parentNode
          = nodes.find(node => node.id === prevNode.parentId) || null
        const isInIteration
          = !!parentNode && parentNode.data.type === BlockEnum.Iteration
        const isInLoop
          = !!parentNode && parentNode.data.type === BlockEnum.Loop

        if (prevNode.parentId) {
          newNode.data.isInIteration = isInIteration
          newNode.data.isInLoop = isInLoop
          if (isInIteration) {
            newNode.data.iteration_id = parentNode.id
            newNode.zIndex = ITERATION_CHILDREN_Z_INDEX
          }
          if (isInLoop) {
            newNode.data.loop_id = parentNode.id
            newNode.zIndex = LOOP_CHILDREN_Z_INDEX
          }
          if (
            isInIteration
            && (newNode.data.type === BlockEnum.Answer
              || newNode.data.type === BlockEnum.Tool
              || newNode.data.type === BlockEnum.Assigner)
          ) {
            const iterNodeData: IterationNodeType = parentNode.data
            iterNodeData._isShowTips = true
          }
          if (
            isInLoop
            && (newNode.data.type === BlockEnum.Answer
              || newNode.data.type === BlockEnum.Tool
              || newNode.data.type === BlockEnum.Assigner)
          ) {
            const iterNodeData: IterationNodeType = parentNode.data
            iterNodeData._isShowTips = true
          }
        }

        let newEdge = null
        if (nodeType !== BlockEnum.DataSource) {
          newEdge = {
            id: `${prevNodeId}-${prevNodeSourceHandle}-${newNode.id}-${targetHandle}`,
            type: CUSTOM_EDGE,
            source: prevNodeId,
            sourceHandle: prevNodeSourceHandle,
            target: newNode.id,
            targetHandle,
            data: {
              sourceType: prevNode.data.type,
              targetType: newNode.data.type,
              isInIteration,
              isInLoop,
              iteration_id: isInIteration ? prevNode.parentId : undefined,
              loop_id: isInLoop ? prevNode.parentId : undefined,
              _connectedNodeIsSelected: true,
            },
            zIndex: prevNode.parentId
              ? isInIteration
                ? ITERATION_CHILDREN_Z_INDEX
                : LOOP_CHILDREN_Z_INDEX
              : 0,
          }
        }

        const nodesConnectedSourceOrTargetHandleIdsMap
          = getNodesConnectedSourceOrTargetHandleIdsMap(
            (newEdge ? [{ type: 'add', edge: newEdge }] : []),
            nodes,
          )
        const newNodes = produce(nodes, (draft: Node[]) => {
          draft.forEach((node) => {
            node.data.selected = false

            if (nodesConnectedSourceOrTargetHandleIdsMap[node.id]) {
              node.data = {
                ...node.data,
                ...nodesConnectedSourceOrTargetHandleIdsMap[node.id],
              }
            }

            if (
              node.data.type === BlockEnum.Iteration
              && prevNode.parentId === node.id
            ) {
              node.data._children?.push({
                nodeId: newNode.id,
                nodeType: newNode.data.type,
              })
            }

            if (
              node.data.type === BlockEnum.Loop
              && prevNode.parentId === node.id
            ) {
              node.data._children?.push({
                nodeId: newNode.id,
                nodeType: newNode.data.type,
              })
            }
          })
          draft.push(newNode)

          if (newIterationStartNode) draft.push(newIterationStartNode)

          if (newLoopStartNode) draft.push(newLoopStartNode)
        })

        if (
          newNode.data.type === BlockEnum.VariableAssigner
          || newNode.data.type === BlockEnum.VariableAggregator
        ) {
          const { setShowAssignVariablePopup } = workflowStore.getState()

          setShowAssignVariablePopup({
            nodeId: prevNode.id,
            nodeData: prevNode.data,
            variableAssignerNodeId: newNode.id,
            variableAssignerNodeData: newNode.data as VariableAssignerNodeType,
            variableAssignerNodeHandleId: targetHandle,
            parentNode: nodes.find(node => node.id === newNode.parentId),
            x: -25,
            y: 44,
          })
        }
        const newEdges = produce(edges, (draft) => {
          draft.forEach((item) => {
            item.data = {
              ...item.data,
              _connectedNodeIsSelected: false,
            }
          })
          if (newEdge) draft.push(newEdge)
        })

        setNodes(newNodes)
        setEdges(newEdges)
      }
      if (!prevNodeId && nextNodeId) {
        const nextNodeIndex = nodes.findIndex(node => node.id === nextNodeId)
        const nextNode = nodes[nextNodeIndex]!
        if (
          nodeType !== BlockEnum.IfElse
          && nodeType !== BlockEnum.QuestionClassifier
        )
          newNode.data._connectedSourceHandleIds = [sourceHandle]
        newNode.data._connectedTargetHandleIds = []
        newNode.position = {
          x: nextNode.position.x,
          y: nextNode.position.y,
        }
        newNode.parentId = nextNode.parentId
        newNode.extent = nextNode.extent

        const parentNode
          = nodes.find(node => node.id === nextNode.parentId) || null
        const isInIteration
          = !!parentNode && parentNode.data.type === BlockEnum.Iteration
        const isInLoop
          = !!parentNode && parentNode.data.type === BlockEnum.Loop

        if (parentNode && nextNode.parentId) {
          newNode.data.isInIteration = isInIteration
          newNode.data.isInLoop = isInLoop
          if (isInIteration) {
            newNode.data.iteration_id = parentNode.id
            newNode.zIndex = ITERATION_CHILDREN_Z_INDEX
          }
          if (isInLoop) {
            newNode.data.loop_id = parentNode.id
            newNode.zIndex = LOOP_CHILDREN_Z_INDEX
          }
        }

        let newEdge

        if (
          nodeType !== BlockEnum.IfElse
          && nodeType !== BlockEnum.QuestionClassifier
          && nodeType !== BlockEnum.LoopEnd
        ) {
          newEdge = {
            id: `${newNode.id}-${sourceHandle}-${nextNodeId}-${nextNodeTargetHandle}`,
            type: CUSTOM_EDGE,
            source: newNode.id,
            sourceHandle,
            target: nextNodeId,
            targetHandle: nextNodeTargetHandle,
            data: {
              sourceType: newNode.data.type,
              targetType: nextNode.data.type,
              isInIteration,
              isInLoop,
              iteration_id: isInIteration ? nextNode.parentId : undefined,
              loop_id: isInLoop ? nextNode.parentId : undefined,
              _connectedNodeIsSelected: true,
            },
            zIndex: nextNode.parentId
              ? isInIteration
                ? ITERATION_CHILDREN_Z_INDEX
                : LOOP_CHILDREN_Z_INDEX
              : 0,
          }
        }

        let nodesConnectedSourceOrTargetHandleIdsMap: Record<string, any>
        if (newEdge) {
          nodesConnectedSourceOrTargetHandleIdsMap
            = getNodesConnectedSourceOrTargetHandleIdsMap(
              [{ type: 'add', edge: newEdge }],
              nodes,
            )
        }

        const afterNodesInSameBranch = getAfterNodesInSameBranch(nextNodeId!)
        const afterNodesInSameBranchIds = afterNodesInSameBranch.map(
          node => node.id,
        )
        const newNodes = produce(nodes, (draft) => {
          draft.forEach((node) => {
            node.data.selected = false

            if (afterNodesInSameBranchIds.includes(node.id))
              node.position.x += NODE_WIDTH_X_OFFSET

            if (nodesConnectedSourceOrTargetHandleIdsMap?.[node.id]) {
              node.data = {
                ...node.data,
                ...nodesConnectedSourceOrTargetHandleIdsMap[node.id],
              }
            }

            if (
              node.data.type === BlockEnum.Iteration
              && nextNode.parentId === node.id
            ) {
              node.data._children?.push({
                nodeId: newNode.id,
                nodeType: newNode.data.type,
              })
            }

            if (
              node.data.type === BlockEnum.Iteration
              && node.data.start_node_id === nextNodeId
            ) {
              node.data.start_node_id = newNode.id
              node.data.startNodeType = newNode.data.type
            }

            if (
              node.data.type === BlockEnum.Loop
              && nextNode.parentId === node.id
            ) {
              node.data._children?.push({
                nodeId: newNode.id,
                nodeType: newNode.data.type,
              })
            }

            if (
              node.data.type === BlockEnum.Loop
              && node.data.start_node_id === nextNodeId
            ) {
              node.data.start_node_id = newNode.id
              node.data.startNodeType = newNode.data.type
            }
          })
          draft.push(newNode)
          if (newIterationStartNode) draft.push(newIterationStartNode)
          if (newLoopStartNode) draft.push(newLoopStartNode)
        })
        if (newEdge) {
          const newEdges = produce(edges, (draft) => {
            draft.forEach((item) => {
              item.data = {
                ...item.data,
                _connectedNodeIsSelected: false,
              }
            })
            draft.push(newEdge)
          })

          setNodes(newNodes)
          setEdges(newEdges)
        }
        else {
          setNodes(newNodes)
        }
      }
      if (prevNodeId && nextNodeId) {
        const prevNode = nodes.find(node => node.id === prevNodeId)!
        const nextNode = nodes.find(node => node.id === nextNodeId)!

        newNode.data._connectedTargetHandleIds
          = nodeType === BlockEnum.DataSource ? [] : [targetHandle]
        newNode.data._connectedSourceHandleIds = [sourceHandle]
        newNode.position = {
          x: nextNode.position.x,
          y: nextNode.position.y,
        }
        newNode.parentId = prevNode.parentId
        newNode.extent = prevNode.extent

        const parentNode
          = nodes.find(node => node.id === prevNode.parentId) || null
        const isInIteration
          = !!parentNode && parentNode.data.type === BlockEnum.Iteration
        const isInLoop
          = !!parentNode && parentNode.data.type === BlockEnum.Loop

        if (parentNode && prevNode.parentId) {
          newNode.data.isInIteration = isInIteration
          newNode.data.isInLoop = isInLoop
          if (isInIteration) {
            newNode.data.iteration_id = parentNode.id
            newNode.zIndex = ITERATION_CHILDREN_Z_INDEX
          }
          if (isInLoop) {
            newNode.data.loop_id = parentNode.id
            newNode.zIndex = LOOP_CHILDREN_Z_INDEX
          }
        }

        const currentEdgeIndex = edges.findIndex(
          edge => edge.source === prevNodeId && edge.target === nextNodeId,
        )
        let newPrevEdge = null

        if (nodeType !== BlockEnum.DataSource) {
          newPrevEdge = {
            id: `${prevNodeId}-${prevNodeSourceHandle}-${newNode.id}-${targetHandle}`,
            type: CUSTOM_EDGE,
            source: prevNodeId,
            sourceHandle: prevNodeSourceHandle,
            target: newNode.id,
            targetHandle,
            data: {
              sourceType: prevNode.data.type,
              targetType: newNode.data.type,
              isInIteration,
              isInLoop,
              iteration_id: isInIteration ? prevNode.parentId : undefined,
              loop_id: isInLoop ? prevNode.parentId : undefined,
              _connectedNodeIsSelected: true,
            },
            zIndex: prevNode.parentId
              ? isInIteration
                ? ITERATION_CHILDREN_Z_INDEX
                : LOOP_CHILDREN_Z_INDEX
              : 0,
          }
        }

        let newNextEdge: Edge | null = null

        const nextNodeParentNode
          = nodes.find(node => node.id === nextNode.parentId) || null
        const isNextNodeInIteration
          = !!nextNodeParentNode
          && nextNodeParentNode.data.type === BlockEnum.Iteration
        const isNextNodeInLoop
          = !!nextNodeParentNode
          && nextNodeParentNode.data.type === BlockEnum.Loop

        if (
          nodeType !== BlockEnum.IfElse
          && nodeType !== BlockEnum.QuestionClassifier
          && nodeType !== BlockEnum.LoopEnd
        ) {
          newNextEdge = {
            id: `${newNode.id}-${sourceHandle}-${nextNodeId}-${nextNodeTargetHandle}`,
            type: CUSTOM_EDGE,
            source: newNode.id,
            sourceHandle,
            target: nextNodeId,
            targetHandle: nextNodeTargetHandle,
            data: {
              sourceType: newNode.data.type,
              targetType: nextNode.data.type,
              isInIteration: isNextNodeInIteration,
              isInLoop: isNextNodeInLoop,
              iteration_id: isNextNodeInIteration
                ? nextNode.parentId
                : undefined,
              loop_id: isNextNodeInLoop ? nextNode.parentId : undefined,
              _connectedNodeIsSelected: true,
            },
            zIndex: nextNode.parentId
              ? isNextNodeInIteration
                ? ITERATION_CHILDREN_Z_INDEX
                : LOOP_CHILDREN_Z_INDEX
              : 0,
          }
        }
        const nodesConnectedSourceOrTargetHandleIdsMap
          = getNodesConnectedSourceOrTargetHandleIdsMap(
            [
              { type: 'remove', edge: edges[currentEdgeIndex] },
              ...(newPrevEdge ? [{ type: 'add', edge: newPrevEdge }] : []),
              ...(newNextEdge ? [{ type: 'add', edge: newNextEdge }] : []),
            ],
            [...nodes, newNode],
          )

        const afterNodesInSameBranch = getAfterNodesInSameBranch(nextNodeId!)
        const afterNodesInSameBranchIds = afterNodesInSameBranch.map(
          node => node.id,
        )
        const newNodes = produce(nodes, (draft) => {
          draft.forEach((node) => {
            node.data.selected = false

            if (nodesConnectedSourceOrTargetHandleIdsMap[node.id]) {
              node.data = {
                ...node.data,
                ...nodesConnectedSourceOrTargetHandleIdsMap[node.id],
              }
            }
            if (afterNodesInSameBranchIds.includes(node.id))
              node.position.x += NODE_WIDTH_X_OFFSET

            if (
              node.data.type === BlockEnum.Iteration
              && prevNode.parentId === node.id
            ) {
              node.data._children?.push({
                nodeId: newNode.id,
                nodeType: newNode.data.type,
              })
            }
            if (
              node.data.type === BlockEnum.Loop
              && prevNode.parentId === node.id
            ) {
              node.data._children?.push({
                nodeId: newNode.id,
                nodeType: newNode.data.type,
              })
            }
          })
          draft.push(newNode)
          if (newIterationStartNode) draft.push(newIterationStartNode)
          if (newLoopStartNode) draft.push(newLoopStartNode)
        })
        setNodes(newNodes)
        if (
          newNode.data.type === BlockEnum.VariableAssigner
          || newNode.data.type === BlockEnum.VariableAggregator
        ) {
          const { setShowAssignVariablePopup } = workflowStore.getState()

          setShowAssignVariablePopup({
            nodeId: prevNode.id,
            nodeData: prevNode.data,
            variableAssignerNodeId: newNode.id,
            variableAssignerNodeData: newNode.data as VariableAssignerNodeType,
            variableAssignerNodeHandleId: targetHandle,
            parentNode: nodes.find(node => node.id === newNode.parentId),
            x: -25,
            y: 44,
          })
        }
        const newEdges = produce(edges, (draft) => {
          draft.splice(currentEdgeIndex, 1)
          draft.forEach((item) => {
            item.data = {
              ...item.data,
              _connectedNodeIsSelected: false,
            }
          })
          if (newPrevEdge) draft.push(newPrevEdge)

          if (newNextEdge) draft.push(newNextEdge)
        })
        setEdges(newEdges)
      }
      handleSyncWorkflowDraft()
      saveStateToHistory(WorkflowHistoryEvent.NodeAdd, { nodeId: newNode.id })
    },
    [
      getNodesReadOnly,
      store,
      handleSyncWorkflowDraft,
      saveStateToHistory,
      workflowStore,
      getAfterNodesInSameBranch,
      nodesMetaDataMap,
    ],
  )

  const handleNodeChange = useCallback(
    (
      currentNodeId: string,
      nodeType: BlockEnum,
      sourceHandle: string,
      pluginDefaultValue?: PluginDefaultValue,
    ) => {
      if (getNodesReadOnly()) return

      const { getNodes, setNodes, edges, setEdges } = store.getState()
      const nodes = getNodes()
      const currentNode = nodes.find(node => node.id === currentNodeId)!
      const connectedEdges = getConnectedEdges([currentNode], edges)
      const nodesWithSameType = nodes.filter(
        node => node.data.type === nodeType,
      )
      const { defaultValue } = nodesMetaDataMap![nodeType]
      const {
        newNode: newCurrentNode,
        newIterationStartNode,
        newLoopStartNode,
      } = generateNewNode({
        type: getNodeCustomTypeByNodeDataType(nodeType),
        data: {
          ...(defaultValue as any),
          title:
            nodesWithSameType.length > 0
              ? `${defaultValue.title} ${nodesWithSameType.length + 1}`
              : defaultValue.title,
          ...pluginDefaultValue,
          _connectedSourceHandleIds: [],
          _connectedTargetHandleIds: [],
          selected: currentNode.data.selected,
          isInIteration: currentNode.data.isInIteration,
          isInLoop: currentNode.data.isInLoop,
          iteration_id: currentNode.data.iteration_id,
          loop_id: currentNode.data.loop_id,
        },
        position: {
          x: currentNode.position.x,
          y: currentNode.position.y,
        },
        parentId: currentNode.parentId,
        extent: currentNode.extent,
        zIndex: currentNode.zIndex,
      })
      const nodesConnectedSourceOrTargetHandleIdsMap
        = getNodesConnectedSourceOrTargetHandleIdsMap(
          connectedEdges.map(edge => ({ type: 'remove', edge })),
          nodes,
        )
      const newNodes = produce(nodes, (draft) => {
        draft.forEach((node) => {
          node.data.selected = false

          if (nodesConnectedSourceOrTargetHandleIdsMap[node.id]) {
            node.data = {
              ...node.data,
              ...nodesConnectedSourceOrTargetHandleIdsMap[node.id],
            }
          }
        })
        const index = draft.findIndex(node => node.id === currentNodeId)

        draft.splice(index, 1, newCurrentNode)
        if (newIterationStartNode) draft.push(newIterationStartNode)
        if (newLoopStartNode) draft.push(newLoopStartNode)
      })
      setNodes(newNodes)
      const newEdges = produce(edges, (draft) => {
        const filtered = draft.filter(
          edge =>
            !connectedEdges.find(
              connectedEdge => connectedEdge.id === edge.id,
            ),
        )

        return filtered
      })
      setEdges(newEdges)
      handleSyncWorkflowDraft()

      saveStateToHistory(WorkflowHistoryEvent.NodeChange, {
        nodeId: currentNodeId,
      })
    },
    [
      getNodesReadOnly,
      store,
      handleSyncWorkflowDraft,
      saveStateToHistory,
      nodesMetaDataMap,
    ],
  )

  const handleNodesCancelSelected = useCallback(() => {
    const { getNodes, setNodes } = store.getState()

    const nodes = getNodes()
    const newNodes = produce(nodes, (draft) => {
      draft.forEach((node) => {
        node.data.selected = false
      })
    })
    setNodes(newNodes)
  }, [store])

  const handleNodeContextMenu = useCallback(
    (e: MouseEvent, node: Node) => {
      if (
        node.type === CUSTOM_NOTE_NODE
        || node.type === CUSTOM_ITERATION_START_NODE
      )
        return

      if (
        node.type === CUSTOM_NOTE_NODE
        || node.type === CUSTOM_LOOP_START_NODE
      )
        return

      e.preventDefault()
      const container = document.querySelector('#workflow-container')
      const { x, y } = container!.getBoundingClientRect()
      workflowStore.setState({
        nodeMenu: {
          top: e.clientY - y,
          left: e.clientX - x,
          nodeId: node.id,
        },
      })
      handleNodeSelect(node.id)
    },
    [workflowStore, handleNodeSelect],
  )

  const handleNodesCopy = useCallback(
    (nodeId?: string) => {
      if (getNodesReadOnly()) return

      const { setClipboardElements } = workflowStore.getState()

      const { getNodes } = store.getState()

      const nodes = getNodes()

      if (nodeId) {
        // If nodeId is provided, copy that specific node
        const nodeToCopy = nodes.find(
          node =>
            node.id === nodeId
            && node.data.type !== BlockEnum.Start
            && node.type !== CUSTOM_ITERATION_START_NODE
            && node.type !== CUSTOM_LOOP_START_NODE
            && node.data.type !== BlockEnum.LoopEnd
            && node.data.type !== BlockEnum.KnowledgeBase
            && node.data.type !== BlockEnum.DataSourceEmpty,
        )
        if (nodeToCopy) setClipboardElements([nodeToCopy])
      }
      else {
        // If no nodeId is provided, fall back to the current behavior
        const bundledNodes = nodes.filter((node) => {
          if (!node.data._isBundled) return false
          if (node.type === CUSTOM_NOTE_NODE) return true
          const { metaData } = nodesMetaDataMap![node.data.type as BlockEnum]
          if (metaData.isSingleton) return false
          return !node.data.isInIteration && !node.data.isInLoop
        })

        if (bundledNodes.length) {
          setClipboardElements(bundledNodes)
          return
        }

        const selectedNode = nodes.find((node) => {
          if (!node.data.selected) return false
          if (node.type === CUSTOM_NOTE_NODE) return true
          const { metaData } = nodesMetaDataMap![node.data.type as BlockEnum]
          return !metaData.isSingleton
        })

        if (selectedNode) setClipboardElements([selectedNode])
      }
    },
    [getNodesReadOnly, store, workflowStore],
  )

  const handleNodesPaste = useCallback(() => {
    if (getNodesReadOnly()) return

    const { clipboardElements, mousePosition } = workflowStore.getState()

    const { getNodes, setNodes, edges, setEdges } = store.getState()

    const nodesToPaste: Node[] = []
    const edgesToPaste: Edge[] = []
    const nodes = getNodes()

    if (clipboardElements.length) {
      const { x, y } = getTopLeftNodePosition(clipboardElements)
      const { screenToFlowPosition } = reactflow
      const currentPosition = screenToFlowPosition({
        x: mousePosition.pageX,
        y: mousePosition.pageY,
      })
      const offsetX = currentPosition.x - x
      const offsetY = currentPosition.y - y
      let idMapping: Record<string, string> = {}
      clipboardElements.forEach((nodeToPaste, index) => {
        const nodeType = nodeToPaste.data.type

        const { newNode, newIterationStartNode, newLoopStartNode }
          = generateNewNode({
            type: nodeToPaste.type,
            data: {
              ...(nodeToPaste.type !== CUSTOM_NOTE_NODE && nodesMetaDataMap![nodeType].defaultValue),
              ...nodeToPaste.data,
              selected: false,
              _isBundled: false,
              _connectedSourceHandleIds: [],
              _connectedTargetHandleIds: [],
              title: genNewNodeTitleFromOld(nodeToPaste.data.title),
            },
            position: {
              x: nodeToPaste.position.x + offsetX,
              y: nodeToPaste.position.y + offsetY,
            },
            extent: nodeToPaste.extent,
            zIndex: nodeToPaste.zIndex,
          })
        newNode.id = newNode.id + index
        // This new node is movable and can be placed anywhere
        let newChildren: Node[] = []
        if (nodeToPaste.data.type === BlockEnum.Iteration) {
          newIterationStartNode!.parentId = newNode.id;
          (newNode.data as IterationNodeType).start_node_id
            = newIterationStartNode!.id

          const oldIterationStartNode = nodes.find(
            n =>
              n.parentId === nodeToPaste.id
              && n.type === CUSTOM_ITERATION_START_NODE,
          )
          idMapping[oldIterationStartNode!.id] = newIterationStartNode!.id

          const { copyChildren, newIdMapping }
            = handleNodeIterationChildrenCopy(
              nodeToPaste.id,
              newNode.id,
              idMapping,
            )
          newChildren = copyChildren
          idMapping = newIdMapping
          newChildren.forEach((child) => {
            newNode.data._children?.push({
              nodeId: child.id,
              nodeType: child.data.type,
            })
          })
          newChildren.push(newIterationStartNode!)
        }
        else if (nodeToPaste.data.type === BlockEnum.Loop) {
          newLoopStartNode!.parentId = newNode.id;
          (newNode.data as LoopNodeType).start_node_id = newLoopStartNode!.id

          newChildren = handleNodeLoopChildrenCopy(nodeToPaste.id, newNode.id)
          newChildren.forEach((child) => {
            newNode.data._children?.push({
              nodeId: child.id,
              nodeType: child.data.type,
            })
          })
          newChildren.push(newLoopStartNode!)
        }
        else {
          // single node paste
          const selectedNode = nodes.find(node => node.selected)
          if (selectedNode) {
            const commonNestedDisallowPasteNodes = [
              // end node only can be placed outermost layer
              BlockEnum.End,
            ]

            // handle disallow paste node
            if (commonNestedDisallowPasteNodes.includes(nodeToPaste.data.type))
              return

            // handle paste to nested block
            if (selectedNode.data.type === BlockEnum.Iteration) {
              newNode.data.isInIteration = true
              newNode.data.iteration_id = selectedNode.data.iteration_id
              newNode.parentId = selectedNode.id
              newNode.positionAbsolute = {
                x: newNode.position.x,
                y: newNode.position.y,
              }
              // set position base on parent node
              newNode.position = getNestedNodePosition(newNode, selectedNode)
            }
            else if (selectedNode.data.type === BlockEnum.Loop) {
              newNode.data.isInLoop = true
              newNode.data.loop_id = selectedNode.data.loop_id
              newNode.parentId = selectedNode.id
              newNode.positionAbsolute = {
                x: newNode.position.x,
                y: newNode.position.y,
              }
              // set position base on parent node
              newNode.position = getNestedNodePosition(newNode, selectedNode)
            }
          }
        }

        nodesToPaste.push(newNode)

        if (newChildren.length) nodesToPaste.push(...newChildren)
      })

      // only handle edge when paste nested block
      edges.forEach((edge) => {
        const sourceId = idMapping[edge.source]
        const targetId = idMapping[edge.target]

        if (sourceId && targetId) {
          const newEdge: Edge = {
            ...edge,
            id: `${sourceId}-${edge.sourceHandle}-${targetId}-${edge.targetHandle}`,
            source: sourceId,
            target: targetId,
            data: {
              ...edge.data,
              _connectedNodeIsSelected: false,
            },
          }
          edgesToPaste.push(newEdge)
        }
      })

      setNodes([...nodes, ...nodesToPaste])
      setEdges([...edges, ...edgesToPaste])
      saveStateToHistory(WorkflowHistoryEvent.NodePaste, {
        nodeId: nodesToPaste?.[0]?.id,
      })
      handleSyncWorkflowDraft()
    }
  }, [
    getNodesReadOnly,
    workflowStore,
    store,
    reactflow,
    saveStateToHistory,
    handleSyncWorkflowDraft,
    handleNodeIterationChildrenCopy,
    handleNodeLoopChildrenCopy,
    nodesMetaDataMap,
  ])

  const handleNodesDuplicate = useCallback(
    (nodeId?: string) => {
      if (getNodesReadOnly()) return

      handleNodesCopy(nodeId)
      handleNodesPaste()
    },
    [getNodesReadOnly, handleNodesCopy, handleNodesPaste],
  )

  const handleNodesDelete = useCallback(() => {
    if (getNodesReadOnly()) return

    const { getNodes, edges } = store.getState()

    const nodes = getNodes()
    const bundledNodes = nodes.filter(
      node => node.data._isBundled,
    )

    if (bundledNodes.length) {
      bundledNodes.forEach(node => handleNodeDelete(node.id))

      return
    }

    const edgeSelected = edges.some(edge => edge.selected)
    if (edgeSelected) return

    const selectedNode = nodes.find(
      node => node.data.selected,
    )

    if (selectedNode) handleNodeDelete(selectedNode.id)
  }, [store, getNodesReadOnly, handleNodeDelete])

  const handleNodeResize = useCallback(
    (nodeId: string, params: ResizeParamsWithDirection) => {
      if (getNodesReadOnly()) return

      const { getNodes, setNodes } = store.getState()
      const { x, y, width, height } = params

      const nodes = getNodes()
      const currentNode = nodes.find(n => n.id === nodeId)!
      const childrenNodes = nodes.filter(n =>
        currentNode.data._children?.find((c: any) => c.nodeId === n.id),
      )
      let rightNode: Node
      let bottomNode: Node

      childrenNodes.forEach((n) => {
        if (rightNode) {
          if (n.position.x + n.width! > rightNode.position.x + rightNode.width!)
            rightNode = n
        }
        else {
          rightNode = n
        }
        if (bottomNode) {
          if (
            n.position.y + n.height!
            > bottomNode.position.y + bottomNode.height!
          )
            bottomNode = n
        }
        else {
          bottomNode = n
        }
      })

      if (rightNode! && bottomNode!) {
        const parentNode = nodes.find(n => n.id === rightNode.parentId)
        const paddingMap
          = parentNode?.data.type === BlockEnum.Iteration
            ? ITERATION_PADDING
            : LOOP_PADDING

        if (width < rightNode!.position.x + rightNode.width! + paddingMap.right)
          return
        if (
          height
          < bottomNode.position.y + bottomNode.height! + paddingMap.bottom
        )
          return
      }
      const newNodes = produce(nodes, (draft) => {
        draft.forEach((n) => {
          if (n.id === nodeId) {
            n.data.width = width
            n.data.height = height
            n.width = width
            n.height = height
            n.position.x = x
            n.position.y = y
          }
        })
      })
      setNodes(newNodes)
      handleSyncWorkflowDraft()
      saveStateToHistory(WorkflowHistoryEvent.NodeResize, { nodeId })
    },
    [getNodesReadOnly, store, handleSyncWorkflowDraft, saveStateToHistory],
  )

  const handleNodeDisconnect = useCallback(
    (nodeId: string) => {
      if (getNodesReadOnly()) return

      const { getNodes, setNodes, edges, setEdges } = store.getState()
      const nodes = getNodes()
      const currentNode = nodes.find(node => node.id === nodeId)!
      const connectedEdges = getConnectedEdges([currentNode], edges)
      const nodesConnectedSourceOrTargetHandleIdsMap
        = getNodesConnectedSourceOrTargetHandleIdsMap(
          connectedEdges.map(edge => ({ type: 'remove', edge })),
          nodes,
        )
      const newNodes = produce(nodes, (draft: Node[]) => {
        draft.forEach((node) => {
          if (nodesConnectedSourceOrTargetHandleIdsMap[node.id]) {
            node.data = {
              ...node.data,
              ...nodesConnectedSourceOrTargetHandleIdsMap[node.id],
            }
          }
        })
      })
      setNodes(newNodes)
      const newEdges = produce(edges, (draft) => {
        return draft.filter(
          edge =>
            !connectedEdges.find(
              connectedEdge => connectedEdge.id === edge.id,
            ),
        )
      })
      setEdges(newEdges)
      handleSyncWorkflowDraft()
      saveStateToHistory(WorkflowHistoryEvent.EdgeDelete)
    },
    [store, getNodesReadOnly, handleSyncWorkflowDraft, saveStateToHistory],
  )

  const handleHistoryBack = useCallback(() => {
    if (getNodesReadOnly() || getWorkflowReadOnly()) return

    const { setEdges, setNodes } = store.getState()
    undo()

    const { edges, nodes } = workflowHistoryStore.getState()
    if (edges.length === 0 && nodes.length === 0) return

    setEdges(edges)
    setNodes(nodes)
  }, [
    store,
    undo,
    workflowHistoryStore,
    getNodesReadOnly,
    getWorkflowReadOnly,
  ])

  const handleHistoryForward = useCallback(() => {
    if (getNodesReadOnly() || getWorkflowReadOnly()) return

    const { setEdges, setNodes } = store.getState()
    redo()

    const { edges, nodes } = workflowHistoryStore.getState()
    if (edges.length === 0 && nodes.length === 0) return

    setEdges(edges)
    setNodes(nodes)
  }, [
    redo,
    store,
    workflowHistoryStore,
    getNodesReadOnly,
    getWorkflowReadOnly,
  ])

  const [isDimming, setIsDimming] = useState(false)
  /** Add opacity-30 to all nodes except the nodeId */
  const dimOtherNodes = useCallback(() => {
    if (isDimming) return
    const { getNodes, setNodes, edges, setEdges } = store.getState()
    const nodes = getNodes()

    const selectedNode = nodes.find(n => n.data.selected)
    if (!selectedNode) return

    setIsDimming(true)

    // const workflowNodes = useStore(s => s.getNodes())
    const workflowNodes = nodes

    const usedVars = getNodeUsedVars(selectedNode)
    const dependencyNodes: Node[] = []
    usedVars.forEach((valueSelector) => {
      const node = workflowNodes.find(node => node.id === valueSelector?.[0])
      if (node)
        if (!dependencyNodes.includes(node)) dependencyNodes.push(node)
    })

    const outgoers = getOutgoers(selectedNode as Node, nodes as Node[], edges)
    for (let currIdx = 0; currIdx < outgoers.length; currIdx++) {
      const node = outgoers[currIdx]
      const outgoersForNode = getOutgoers(node, nodes as Node[], edges)
      outgoersForNode.forEach((item) => {
        const existed = outgoers.some(v => v.id === item.id)
        if (!existed) outgoers.push(item)
      })
    }

    const dependentNodes: Node[] = []
    outgoers.forEach((node) => {
      const usedVars = getNodeUsedVars(node)
      const used = usedVars.some(v => v?.[0] === selectedNode.id)
      if (used) {
        const existed = dependentNodes.some(v => v.id === node.id)
        if (!existed) dependentNodes.push(node)
      }
    })

    const dimNodes = [...dependencyNodes, ...dependentNodes, selectedNode]

    const newNodes = produce(nodes, (draft) => {
      draft.forEach((n) => {
        const dimNode = dimNodes.find(v => v.id === n.id)
        if (!dimNode) n.data._dimmed = true
      })
    })

    setNodes(newNodes)

    const tempEdges: Edge[] = []

    dependencyNodes.forEach((n) => {
      tempEdges.push({
        id: `tmp_${n.id}-source-${selectedNode.id}-target`,
        type: CUSTOM_EDGE,
        source: n.id,
        sourceHandle: 'source_tmp',
        target: selectedNode.id,
        targetHandle: 'target_tmp',
        animated: true,
        data: {
          sourceType: n.data.type,
          targetType: selectedNode.data.type,
          _isTemp: true,
          _connectedNodeIsHovering: true,
        },
      })
    })
    dependentNodes.forEach((n) => {
      tempEdges.push({
        id: `tmp_${selectedNode.id}-source-${n.id}-target`,
        type: CUSTOM_EDGE,
        source: selectedNode.id,
        sourceHandle: 'source_tmp',
        target: n.id,
        targetHandle: 'target_tmp',
        animated: true,
        data: {
          sourceType: selectedNode.data.type,
          targetType: n.data.type,
          _isTemp: true,
          _connectedNodeIsHovering: true,
        },
      })
    })

    const newEdges = produce(edges, (draft) => {
      draft.forEach((e) => {
        e.data._dimmed = true
      })
      draft.push(...tempEdges)
    })
    setEdges(newEdges)
  }, [isDimming, store])

  /** Restore all nodes to full opacity */
  const undimAllNodes = useCallback(() => {
    const { getNodes, setNodes, edges, setEdges } = store.getState()
    const nodes = getNodes()
    setIsDimming(false)

    const newNodes = produce(nodes, (draft) => {
      draft.forEach((n) => {
        n.data._dimmed = false
      })
    })

    setNodes(newNodes)

    const newEdges = produce(
      edges.filter(e => !e.data._isTemp),
      (draft) => {
        draft.forEach((e) => {
          e.data._dimmed = false
        })
      },
    )
    setEdges(newEdges)
  }, [store])

  return {
    handleNodeDragStart,
    handleNodeDrag,
    handleNodeDragStop,
    handleNodeEnter,
    handleNodeLeave,
    handleNodeSelect,
    handleNodeClick,
    handleNodeConnect,
    handleNodeConnectStart,
    handleNodeConnectEnd,
    handleNodeDelete,
    handleNodeChange,
    handleNodeAdd,
    handleNodesCancelSelected,
    handleNodeContextMenu,
    handleNodesCopy,
    handleNodesPaste,
    handleNodesDuplicate,
    handleNodesDelete,
    handleNodeResize,
    handleNodeDisconnect,
    handleHistoryBack,
    handleHistoryForward,
    dimOtherNodes,
    undimAllNodes,
  }
}<|MERGE_RESOLUTION|>--- conflicted
+++ resolved
@@ -68,13 +68,10 @@
 import useInspectVarsCrud from './use-inspect-vars-crud'
 import { getNodeUsedVars } from '../nodes/_base/components/variable/utils'
 
-<<<<<<< HEAD
 type UseNodesInteractionsOptions = {
   getVisibleNodeIds?: () => Set<string> | undefined;
 }
 
-export const useNodesInteractions = (options?: UseNodesInteractionsOptions) => {
-=======
 // Entry node deletion restriction has been removed to allow empty workflows
 
 // Entry node (Start/Trigger) wrapper offsets for alignment
@@ -84,8 +81,7 @@
   y: 21, // Adjusted based on visual testing feedback
 } as const
 
-export const useNodesInteractions = () => {
->>>>>>> 667b1c37
+export const useNodesInteractions = (options?: UseNodesInteractionsOptions) => {
   const { t } = useTranslation()
   const store = useStoreApi()
   const workflowStore = useWorkflowStore()
@@ -170,18 +166,30 @@
     if (!primaryCurrentNode)
       return
 
+    const getEntryOffset = (node: Node | undefined, axis: 'x' | 'y') => {
+      if (!node)
+        return 0
+      return (isTriggerNode(node.data.type as any) || node.data.type === BlockEnum.Start)
+        ? ENTRY_NODE_WRAPPER_OFFSET[axis]
+        : 0
+    }
+
     const resolveAxisPosition = (
       axis: 'x' | 'y',
       candidate: number,
       restrict?: number,
       loopRestrict?: number,
       helplineNodes?: Node[],
+      nodeForOffset?: Node,
     ) => {
       if (helplineNodes && helplineNodes.length > 0) {
         const helplineNode = helplineNodes[0]
-        return axis === 'x'
+        const targetPosition = axis === 'x'
           ? helplineNode.position.x
           : helplineNode.position.y
+        const targetOffset = getEntryOffset(helplineNode, axis)
+        const currentOffset = getEntryOffset(nodeForOffset, axis)
+        return targetPosition + targetOffset - currentOffset
       }
 
       if (restrict !== undefined)
@@ -217,6 +225,7 @@
       restrictPosition.x,
       restrictLoopPosition.x,
       showVerticalHelpLineNodes,
+      primaryCurrentNode,
     )
     const nextPrimaryY = resolveAxisPosition(
       'y',
@@ -224,6 +233,7 @@
       restrictPosition.y,
       restrictLoopPosition.y,
       showHorizontalHelpLineNodes,
+      primaryCurrentNode,
     )
 
     const correctedDelta = {
@@ -322,60 +332,9 @@
         if (!pendingDragNodesRef.current.size)
           return
 
-<<<<<<< HEAD
         const pendingNodes = Array.from(pendingDragNodesRef.current.values())
         pendingDragNodesRef.current.clear()
         applyNodeDragPosition(pendingNodes)
-=======
-      const newNodes = produce(nodes, (draft) => {
-        const currentNode = draft.find(n => n.id === node.id)!
-
-        // Check if current dragging node is an entry node
-        const isCurrentEntryNode = isTriggerNode(node.data.type as any) || node.data.type === BlockEnum.Start
-
-        // X-axis alignment with offset consideration
-        if (showVerticalHelpLineNodesLength > 0) {
-          const targetNode = showVerticalHelpLineNodes[0]
-          const isTargetEntryNode = isTriggerNode(targetNode.data.type as any) || targetNode.data.type === BlockEnum.Start
-
-          // Calculate the wrapper position needed to align the inner nodes
-          // Target inner position = target.position + target.offset
-          // Current inner position should equal target inner position
-          // So: current.position + current.offset = target.position + target.offset
-          // Therefore: current.position = target.position + target.offset - current.offset
-          const targetOffset = isTargetEntryNode ? ENTRY_NODE_WRAPPER_OFFSET.x : 0
-          const currentOffset = isCurrentEntryNode ? ENTRY_NODE_WRAPPER_OFFSET.x : 0
-          currentNode.position.x = targetNode.position.x + targetOffset - currentOffset
-        }
-        else if (restrictPosition.x !== undefined) {
-          currentNode.position.x = restrictPosition.x
-        }
-        else if (restrictLoopPosition.x !== undefined) {
-          currentNode.position.x = restrictLoopPosition.x
-        }
-        else {
-          currentNode.position.x = node.position.x
-        }
-
-        // Y-axis alignment with offset consideration
-        if (showHorizontalHelpLineNodesLength > 0) {
-          const targetNode = showHorizontalHelpLineNodes[0]
-          const isTargetEntryNode = isTriggerNode(targetNode.data.type as any) || targetNode.data.type === BlockEnum.Start
-
-          const targetOffset = isTargetEntryNode ? ENTRY_NODE_WRAPPER_OFFSET.y : 0
-          const currentOffset = isCurrentEntryNode ? ENTRY_NODE_WRAPPER_OFFSET.y : 0
-          currentNode.position.y = targetNode.position.y + targetOffset - currentOffset
-        }
-        else if (restrictPosition.y !== undefined) {
-          currentNode.position.y = restrictPosition.y
-        }
-        else if (restrictLoopPosition.y !== undefined) {
-          currentNode.position.y = restrictLoopPosition.y
-        }
-        else {
-          currentNode.position.y = node.position.y
-        }
->>>>>>> 667b1c37
       })
     },
     [
