import type { MouseEvent } from 'react'
import { useCallback, useRef, useState } from 'react'
import { useTranslation } from 'react-i18next'
import produce from 'immer'
import type {
  NodeDragHandler,
  NodeMouseHandler,
  OnConnect,
  OnConnectEnd,
  OnConnectStart,
  ResizeParamsWithDirection,
} from 'reactflow'
import {
  getConnectedEdges,
  getOutgoers,
  useReactFlow,
  useStoreApi,
} from 'reactflow'
import type { ToolDefaultValue } from '../block-selector/types'
import type {
  Edge,
  Node,
  OnNodeAdd,
} from '../types'
import { BlockEnum } from '../types'
import { useWorkflowStore } from '../store'
import {
  CUSTOM_EDGE,
  ITERATION_CHILDREN_Z_INDEX,
  ITERATION_PADDING,
  LOOP_CHILDREN_Z_INDEX,
  LOOP_PADDING,
  NODE_WIDTH_X_OFFSET,
  X_OFFSET,
  Y_OFFSET,
} from '../constants'
import {
  genNewNodeTitleFromOld,
  generateNewNode,
  getNestedNodePosition,
  getNodeCustomTypeByNodeDataType,
  getNodesConnectedSourceOrTargetHandleIdsMap,
  getTopLeftNodePosition,
} from '../utils'
import { CUSTOM_NOTE_NODE } from '../note-node/constants'
import type { IterationNodeType } from '../nodes/iteration/types'
import type { LoopNodeType } from '../nodes/loop/types'
import { CUSTOM_ITERATION_START_NODE } from '../nodes/iteration-start/constants'
import { CUSTOM_LOOP_START_NODE } from '../nodes/loop-start/constants'
import type { VariableAssignerNodeType } from '../nodes/variable-assigner/types'
import { useNodeIterationInteractions } from '../nodes/iteration/use-interactions'
import { useNodeLoopInteractions } from '../nodes/loop/use-interactions'
import { useWorkflowHistoryStore } from '../workflow-history-store'
import { useNodesSyncDraft } from './use-nodes-sync-draft'
import { useHelpline } from './use-helpline'
import {
  useNodesReadOnly,
  useWorkflow,
  useWorkflowReadOnly,
} from './use-workflow'
import { WorkflowHistoryEvent, useWorkflowHistory } from './use-workflow-history'
import { useNodesMetaData } from './use-nodes-meta-data'
import type { RAGPipelineVariables } from '@/models/pipeline'
import useInspectVarsCrud from './use-inspect-vars-crud'
import { getNodeUsedVars } from '../nodes/_base/components/variable/utils'

export const useNodesInteractions = () => {
  const { t } = useTranslation()
  const store = useStoreApi()
  const workflowStore = useWorkflowStore()
  const reactflow = useReactFlow()
  const { store: workflowHistoryStore } = useWorkflowHistoryStore()
  const { handleSyncWorkflowDraft } = useNodesSyncDraft()
  const {
    checkNestedParallelLimit,
    getAfterNodesInSameBranch,
  } = useWorkflow()
  const { getNodesReadOnly } = useNodesReadOnly()
  const { getWorkflowReadOnly } = useWorkflowReadOnly()
  const { handleSetHelpline } = useHelpline()
  const {
    handleNodeIterationChildDrag,
    handleNodeIterationChildrenCopy,
  } = useNodeIterationInteractions()
  const {
    handleNodeLoopChildDrag,
    handleNodeLoopChildrenCopy,
  } = useNodeLoopInteractions()
  const dragNodeStartPosition = useRef({ x: 0, y: 0 } as { x: number; y: number })
  const { nodesMap: nodesMetaDataMap } = useNodesMetaData()

  const { saveStateToHistory, undo, redo } = useWorkflowHistory()

  const handleNodeDragStart = useCallback<NodeDragHandler>((_, node) => {
    workflowStore.setState({ nodeAnimation: false })

    if (getNodesReadOnly())
      return

    if (node.type === CUSTOM_ITERATION_START_NODE || node.type === CUSTOM_NOTE_NODE)
      return

    if (node.type === CUSTOM_LOOP_START_NODE || node.type === CUSTOM_NOTE_NODE)
      return

    dragNodeStartPosition.current = { x: node.position.x, y: node.position.y }
  }, [workflowStore, getNodesReadOnly])

  const handleNodeDrag = useCallback<NodeDragHandler>((e, node: Node) => {
    if (getNodesReadOnly())
      return

    if (node.type === CUSTOM_ITERATION_START_NODE)
      return

    if (node.type === CUSTOM_LOOP_START_NODE)
      return

    const {
      getNodes,
      setNodes,
    } = store.getState()
    e.stopPropagation()

    const nodes = getNodes()

    const { restrictPosition } = handleNodeIterationChildDrag(node)
    const { restrictPosition: restrictLoopPosition } = handleNodeLoopChildDrag(node)

    const {
      showHorizontalHelpLineNodes,
      showVerticalHelpLineNodes,
    } = handleSetHelpline(node)
    const showHorizontalHelpLineNodesLength = showHorizontalHelpLineNodes.length
    const showVerticalHelpLineNodesLength = showVerticalHelpLineNodes.length

    const newNodes = produce(nodes, (draft) => {
      const currentNode = draft.find(n => n.id === node.id)!

      if (showVerticalHelpLineNodesLength > 0)
        currentNode.position.x = showVerticalHelpLineNodes[0].position.x
      else if (restrictPosition.x !== undefined)
        currentNode.position.x = restrictPosition.x
      else if (restrictLoopPosition.x !== undefined)
        currentNode.position.x = restrictLoopPosition.x
      else
        currentNode.position.x = node.position.x

      if (showHorizontalHelpLineNodesLength > 0)
        currentNode.position.y = showHorizontalHelpLineNodes[0].position.y
      else if (restrictPosition.y !== undefined)
        currentNode.position.y = restrictPosition.y
      else if (restrictLoopPosition.y !== undefined)
        currentNode.position.y = restrictLoopPosition.y
      else
        currentNode.position.y = node.position.y
    })
    setNodes(newNodes)
  }, [getNodesReadOnly, store, handleNodeIterationChildDrag, handleNodeLoopChildDrag, handleSetHelpline])

  const handleNodeDragStop = useCallback<NodeDragHandler>((_, node) => {
    const {
      setHelpLineHorizontal,
      setHelpLineVertical,
    } = workflowStore.getState()

    if (getNodesReadOnly())
      return

    const { x, y } = dragNodeStartPosition.current
    if (!(x === node.position.x && y === node.position.y)) {
      setHelpLineHorizontal()
      setHelpLineVertical()
      handleSyncWorkflowDraft()

      if (x !== 0 && y !== 0) {
        // selecting a note will trigger a drag stop event with x and y as 0
        saveStateToHistory(WorkflowHistoryEvent.NodeDragStop, { nodeId: node.id })
      }
    }
  }, [workflowStore, getNodesReadOnly, saveStateToHistory, handleSyncWorkflowDraft])

  const handleNodeEnter = useCallback<NodeMouseHandler>((_, node) => {
    if (getNodesReadOnly())
      return

    if (node.type === CUSTOM_NOTE_NODE || node.type === CUSTOM_ITERATION_START_NODE)
      return

    if (node.type === CUSTOM_LOOP_START_NODE || node.type === CUSTOM_NOTE_NODE)
      return

    const {
      getNodes,
      setNodes,
      edges,
      setEdges,
    } = store.getState()
    const nodes = getNodes()
    const {
      connectingNodePayload,
      setEnteringNodePayload,
    } = workflowStore.getState()

    if (connectingNodePayload) {
      if (connectingNodePayload.nodeId === node.id)
        return
      const connectingNode: Node = nodes.find(n => n.id === connectingNodePayload.nodeId)!
      const sameLevel = connectingNode.parentId === node.parentId

      if (sameLevel) {
        setEnteringNodePayload({
          nodeId: node.id,
          nodeData: node.data as VariableAssignerNodeType,
        })
        const fromType = connectingNodePayload.handleType

        const newNodes = produce(nodes, (draft) => {
          draft.forEach((n) => {
            if (n.id === node.id && fromType === 'source' && (node.data.type === BlockEnum.VariableAssigner || node.data.type === BlockEnum.VariableAggregator)) {
              if (!node.data.advanced_settings?.group_enabled)
                n.data._isEntering = true
            }
            if (n.id === node.id && fromType === 'target' && (connectingNode.data.type === BlockEnum.VariableAssigner || connectingNode.data.type === BlockEnum.VariableAggregator) && node.data.type !== BlockEnum.IfElse && node.data.type !== BlockEnum.QuestionClassifier)
              n.data._isEntering = true
          })
        })
        setNodes(newNodes)
      }
    }
    const newEdges = produce(edges, (draft) => {
      const connectedEdges = getConnectedEdges([node], edges)

      connectedEdges.forEach((edge) => {
        const currentEdge = draft.find(e => e.id === edge.id)
        if (currentEdge)
          currentEdge.data._connectedNodeIsHovering = true
      })
    })
    setEdges(newEdges)
  }, [store, workflowStore, getNodesReadOnly])

  const handleNodeLeave = useCallback<NodeMouseHandler>((_, node) => {
    if (getNodesReadOnly())
      return

    if (node.type === CUSTOM_NOTE_NODE || node.type === CUSTOM_ITERATION_START_NODE)
      return

    if (node.type === CUSTOM_NOTE_NODE || node.type === CUSTOM_LOOP_START_NODE)
      return

    const {
      setEnteringNodePayload,
    } = workflowStore.getState()
    setEnteringNodePayload(undefined)
    const {
      getNodes,
      setNodes,
      edges,
      setEdges,
    } = store.getState()
    const newNodes = produce(getNodes(), (draft) => {
      draft.forEach((node) => {
        node.data._isEntering = false
      })
    })
    setNodes(newNodes)
    const newEdges = produce(edges, (draft) => {
      draft.forEach((edge) => {
        edge.data._connectedNodeIsHovering = false
      })
    })
    setEdges(newEdges)
  }, [store, workflowStore, getNodesReadOnly])

  const handleNodeSelect = useCallback((nodeId: string, cancelSelection?: boolean, initShowLastRunTab?: boolean) => {
    if (initShowLastRunTab)
      workflowStore.setState({ initShowLastRunTab: true })
    const {
      getNodes,
      setNodes,
      edges,
      setEdges,
    } = store.getState()

    const nodes = getNodes()
    const selectedNode = nodes.find(node => node.data.selected)

    if (!cancelSelection && selectedNode?.id === nodeId)
      return

    const newNodes = produce(nodes, (draft) => {
      draft.forEach((node) => {
        if (node.id === nodeId)
          node.data.selected = !cancelSelection
        else
          node.data.selected = false
      })
    })
    setNodes(newNodes)

    const connectedEdges = getConnectedEdges([{ id: nodeId } as Node], edges).map(edge => edge.id)
    const newEdges = produce(edges, (draft) => {
      draft.forEach((edge) => {
        if (connectedEdges.includes(edge.id)) {
          edge.data = {
            ...edge.data,
            _connectedNodeIsSelected: !cancelSelection,
          }
        }
        else {
          edge.data = {
            ...edge.data,
            _connectedNodeIsSelected: false,
          }
        }
      })
    })
    setEdges(newEdges)

    handleSyncWorkflowDraft()
  }, [store, handleSyncWorkflowDraft])

  const handleNodeClick = useCallback<NodeMouseHandler>((_, node) => {
    if (node.type === CUSTOM_ITERATION_START_NODE)
      return
    if (node.type === CUSTOM_LOOP_START_NODE)
      return
    if (node.data.type === BlockEnum.DataSourceEmpty)
      return
    handleNodeSelect(node.id)
  }, [handleNodeSelect])

  const handleNodeConnect = useCallback<OnConnect>(({
    source,
    sourceHandle,
    target,
    targetHandle,
  }) => {
    if (source === target)
      return
    if (getNodesReadOnly())
      return

    const {
      getNodes,
      setNodes,
      edges,
      setEdges,
    } = store.getState()
    const nodes = getNodes()
    const targetNode = nodes.find(node => node.id === target!)
    const sourceNode = nodes.find(node => node.id === source!)

    if (targetNode?.parentId !== sourceNode?.parentId)
      return

    if (sourceNode?.type === CUSTOM_NOTE_NODE || targetNode?.type === CUSTOM_NOTE_NODE)
      return

    if (edges.find(edge => edge.source === source && edge.sourceHandle === sourceHandle && edge.target === target && edge.targetHandle === targetHandle))
      return

    const parendNode = nodes.find(node => node.id === targetNode?.parentId)
    const isInIteration = parendNode && parendNode.data.type === BlockEnum.Iteration
    const isInLoop = !!parendNode && parendNode.data.type === BlockEnum.Loop

    const newEdge = {
      id: `${source}-${sourceHandle}-${target}-${targetHandle}`,
      type: CUSTOM_EDGE,
      source: source!,
      target: target!,
      sourceHandle,
      targetHandle,
      data: {
        sourceType: nodes.find(node => node.id === source)!.data.type,
        targetType: nodes.find(node => node.id === target)!.data.type,
        isInIteration,
        iteration_id: isInIteration ? targetNode?.parentId : undefined,
        isInLoop,
        loop_id: isInLoop ? targetNode?.parentId : undefined,
      },
      zIndex: targetNode?.parentId ? (isInIteration ? ITERATION_CHILDREN_Z_INDEX : LOOP_CHILDREN_Z_INDEX) : 0,
    }
    const nodesConnectedSourceOrTargetHandleIdsMap = getNodesConnectedSourceOrTargetHandleIdsMap(
      [
        { type: 'add', edge: newEdge },
      ],
      nodes,
    )
    const newNodes = produce(nodes, (draft: Node[]) => {
      draft.forEach((node) => {
        if (nodesConnectedSourceOrTargetHandleIdsMap[node.id]) {
          node.data = {
            ...node.data,
            ...nodesConnectedSourceOrTargetHandleIdsMap[node.id],
          }
        }
      })
    })
    const newEdges = produce(edges, (draft) => {
      draft.push(newEdge)
    })

    if (checkNestedParallelLimit(newNodes, newEdges, targetNode)) {
      setNodes(newNodes)
      setEdges(newEdges)

      handleSyncWorkflowDraft()
      saveStateToHistory(WorkflowHistoryEvent.NodeConnect, { nodeId: targetNode?.id })
    }
    else {
      const {
        setConnectingNodePayload,
        setEnteringNodePayload,
      } = workflowStore.getState()
      setConnectingNodePayload(undefined)
      setEnteringNodePayload(undefined)
    }
  }, [getNodesReadOnly, store, workflowStore, handleSyncWorkflowDraft, saveStateToHistory, checkNestedParallelLimit])

  const handleNodeConnectStart = useCallback<OnConnectStart>((_, { nodeId, handleType, handleId }) => {
    if (getNodesReadOnly())
      return

    if (nodeId && handleType) {
      const { setConnectingNodePayload } = workflowStore.getState()
      const { getNodes } = store.getState()
      const node = getNodes().find(n => n.id === nodeId)!

      if (node.type === CUSTOM_NOTE_NODE)
        return

      if (node.data.type === BlockEnum.VariableAggregator || node.data.type === BlockEnum.VariableAssigner) {
        if (handleType === 'target')
          return
      }

      setConnectingNodePayload({
        nodeId,
        nodeType: node.data.type,
        handleType,
        handleId,
      })
    }
  }, [store, workflowStore, getNodesReadOnly])

  const handleNodeConnectEnd = useCallback<OnConnectEnd>((e: any) => {
    if (getNodesReadOnly())
      return

    const {
      connectingNodePayload,
      setConnectingNodePayload,
      enteringNodePayload,
      setEnteringNodePayload,
    } = workflowStore.getState()
    if (connectingNodePayload && enteringNodePayload) {
      const {
        setShowAssignVariablePopup,
        hoveringAssignVariableGroupId,
      } = workflowStore.getState()
      const { screenToFlowPosition } = reactflow
      const {
        getNodes,
        setNodes,
      } = store.getState()
      const nodes = getNodes()
      const fromHandleType = connectingNodePayload.handleType
      const fromHandleId = connectingNodePayload.handleId
      const fromNode = nodes.find(n => n.id === connectingNodePayload.nodeId)!
      const toNode = nodes.find(n => n.id === enteringNodePayload.nodeId)!
      const toParentNode = nodes.find(n => n.id === toNode.parentId)

      if (fromNode.parentId !== toNode.parentId)
        return

      const { x, y } = screenToFlowPosition({ x: e.x, y: e.y })

      if (fromHandleType === 'source' && (toNode.data.type === BlockEnum.VariableAssigner || toNode.data.type === BlockEnum.VariableAggregator)) {
        const groupEnabled = toNode.data.advanced_settings?.group_enabled
        const firstGroupId = toNode.data.advanced_settings?.groups[0].groupId
        let handleId = 'target'

        if (groupEnabled) {
          if (hoveringAssignVariableGroupId)
            handleId = hoveringAssignVariableGroupId
          else
            handleId = firstGroupId
        }
        const newNodes = produce(nodes, (draft) => {
          draft.forEach((node) => {
            if (node.id === toNode.id) {
              node.data._showAddVariablePopup = true
              node.data._holdAddVariablePopup = true
            }
          })
        })
        setNodes(newNodes)
        setShowAssignVariablePopup({
          nodeId: fromNode.id,
          nodeData: fromNode.data,
          variableAssignerNodeId: toNode.id,
          variableAssignerNodeData: toNode.data,
          variableAssignerNodeHandleId: handleId,
          parentNode: toParentNode,
          x: x - toNode.positionAbsolute!.x,
          y: y - toNode.positionAbsolute!.y,
        })
        handleNodeConnect({
          source: fromNode.id,
          sourceHandle: fromHandleId,
          target: toNode.id,
          targetHandle: 'target',
        })
      }
    }
    setConnectingNodePayload(undefined)
    setEnteringNodePayload(undefined)
  }, [store, handleNodeConnect, getNodesReadOnly, workflowStore, reactflow])

  const { deleteNodeInspectorVars } = useInspectVarsCrud()

  const handleNodeDelete = useCallback((nodeId: string) => {
    if (getNodesReadOnly())
      return

    const {
      getNodes,
      setNodes,
      edges,
      setEdges,
    } = store.getState()

    const nodes = getNodes()
    const currentNodeIndex = nodes.findIndex(node => node.id === nodeId)
    const currentNode = nodes[currentNodeIndex]

    if (!currentNode)
      return

    if (nodesMetaDataMap?.[currentNode.data.type as BlockEnum]?.metaData.isUndeletable)
      return

    deleteNodeInspectorVars(nodeId)
    if (currentNode.data.type === BlockEnum.Iteration) {
      const iterationChildren = nodes.filter(node => node.parentId === currentNode.id)

      if (iterationChildren.length) {
        if (currentNode.data._isBundled) {
          iterationChildren.forEach((child) => {
            handleNodeDelete(child.id)
          })
          return handleNodeDelete(nodeId)
        }
        else {
          if (iterationChildren.length === 1) {
            handleNodeDelete(iterationChildren[0].id)
            handleNodeDelete(nodeId)

            return
          }
          const { setShowConfirm, showConfirm } = workflowStore.getState()

          if (!showConfirm) {
            setShowConfirm({
              title: t('workflow.nodes.iteration.deleteTitle'),
              desc: t('workflow.nodes.iteration.deleteDesc') || '',
              onConfirm: () => {
                iterationChildren.forEach((child) => {
                  handleNodeDelete(child.id)
                })
                handleNodeDelete(nodeId)
                handleSyncWorkflowDraft()
                setShowConfirm(undefined)
              },
            })
            return
          }
        }
      }
    }

    if (currentNode.data.type === BlockEnum.Loop) {
      const loopChildren = nodes.filter(node => node.parentId === currentNode.id)

      if (loopChildren.length) {
        if (currentNode.data._isBundled) {
          loopChildren.forEach((child) => {
            handleNodeDelete(child.id)
          })
          return handleNodeDelete(nodeId)
        }
        else {
          if (loopChildren.length === 1) {
            handleNodeDelete(loopChildren[0].id)
            handleNodeDelete(nodeId)

            return
          }
          const { setShowConfirm, showConfirm } = workflowStore.getState()

          if (!showConfirm) {
            setShowConfirm({
              title: t('workflow.nodes.loop.deleteTitle'),
              desc: t('workflow.nodes.loop.deleteDesc') || '',
              onConfirm: () => {
                loopChildren.forEach((child) => {
                  handleNodeDelete(child.id)
                })
                handleNodeDelete(nodeId)
                handleSyncWorkflowDraft()
                setShowConfirm(undefined)
              },
            })
            return
          }
        }
      }
    }

    if (currentNode.data.type === BlockEnum.DataSource) {
      const { id } = currentNode
      const { ragPipelineVariables, setRagPipelineVariables } = workflowStore.getState()
      if (ragPipelineVariables && setRagPipelineVariables) {
        const newRagPipelineVariables: RAGPipelineVariables = []
        ragPipelineVariables.forEach((variable) => {
          if (variable.belong_to_node_id === id) return
          newRagPipelineVariables.push(variable)
        })
        setRagPipelineVariables(newRagPipelineVariables)
      }
    }

    const connectedEdges = getConnectedEdges([{ id: nodeId } as Node], edges)
    const nodesConnectedSourceOrTargetHandleIdsMap = getNodesConnectedSourceOrTargetHandleIdsMap(connectedEdges.map(edge => ({ type: 'remove', edge })), nodes)
    const newNodes = produce(nodes, (draft: Node[]) => {
      draft.forEach((node) => {
        if (nodesConnectedSourceOrTargetHandleIdsMap[node.id]) {
          node.data = {
            ...node.data,
            ...nodesConnectedSourceOrTargetHandleIdsMap[node.id],
          }
        }

        if (node.id === currentNode.parentId)
          node.data._children = node.data._children?.filter(child => child.nodeId !== nodeId)
      })
      draft.splice(currentNodeIndex, 1)
    })
    setNodes(newNodes)
    const newEdges = produce(edges, (draft) => {
      return draft.filter(edge => !connectedEdges.find(connectedEdge => connectedEdge.id === edge.id))
    })
    setEdges(newEdges)
    handleSyncWorkflowDraft()

    if (currentNode.type === CUSTOM_NOTE_NODE)
      saveStateToHistory(WorkflowHistoryEvent.NoteDelete, { nodeId: currentNode.id })

    else
<<<<<<< HEAD
      saveStateToHistory(WorkflowHistoryEvent.NodeDelete)
=======
      saveStateToHistory(WorkflowHistoryEvent.NodeDelete, { nodeId: currentNode.id })
>>>>>>> 23def7d0
  }, [getNodesReadOnly, store, handleSyncWorkflowDraft, saveStateToHistory, workflowStore, t, nodesMetaDataMap, deleteNodeInspectorVars])

  const handleNodeAdd = useCallback<OnNodeAdd>((
    {
      nodeType,
      sourceHandle = 'source',
      targetHandle = 'target',
      toolDefaultValue,
    },
    {
      prevNodeId,
      prevNodeSourceHandle,
      nextNodeId,
      nextNodeTargetHandle,
    },
  ) => {
    if (getNodesReadOnly())
      return

    const {
      getNodes,
      setNodes,
      edges,
      setEdges,
    } = store.getState()
    const nodes = getNodes()
    const nodesWithSameType = nodes.filter(node => node.data.type === nodeType)
    const {
      defaultValue,
    } = nodesMetaDataMap![nodeType]
    const {
      newNode,
      newIterationStartNode,
      newLoopStartNode,
    } = generateNewNode({
      type: getNodeCustomTypeByNodeDataType(nodeType),
      data: {
        ...(defaultValue as any),
        title: nodesWithSameType.length > 0 ? `${defaultValue.title} ${nodesWithSameType.length + 1}` : defaultValue.title,
        ...(toolDefaultValue || {}),
        selected: true,
        _showAddVariablePopup: (nodeType === BlockEnum.VariableAssigner || nodeType === BlockEnum.VariableAggregator) && !!prevNodeId,
        _holdAddVariablePopup: false,
      },
      position: {
        x: 0,
        y: 0,
      },
    })
    if (prevNodeId && !nextNodeId) {
      const prevNodeIndex = nodes.findIndex(node => node.id === prevNodeId)
      const prevNode = nodes[prevNodeIndex]
      const outgoers = getOutgoers(prevNode, nodes, edges).sort((a, b) => a.position.y - b.position.y)
      const lastOutgoer = outgoers[outgoers.length - 1]

      newNode.data._connectedTargetHandleIds = nodeType === BlockEnum.DataSource ? [] : [targetHandle]
      newNode.data._connectedSourceHandleIds = []
      newNode.position = {
        x: lastOutgoer ? lastOutgoer.position.x : prevNode.position.x + prevNode.width! + X_OFFSET,
        y: lastOutgoer ? lastOutgoer.position.y + lastOutgoer.height! + Y_OFFSET : prevNode.position.y,
      }
      newNode.parentId = prevNode.parentId
      newNode.extent = prevNode.extent

      const parentNode = nodes.find(node => node.id === prevNode.parentId) || null
      const isInIteration = !!parentNode && parentNode.data.type === BlockEnum.Iteration
      const isInLoop = !!parentNode && parentNode.data.type === BlockEnum.Loop

      if (prevNode.parentId) {
        newNode.data.isInIteration = isInIteration
        newNode.data.isInLoop = isInLoop
        if (isInIteration) {
          newNode.data.iteration_id = parentNode.id
          newNode.zIndex = ITERATION_CHILDREN_Z_INDEX
        }
        if (isInLoop) {
          newNode.data.loop_id = parentNode.id
          newNode.zIndex = LOOP_CHILDREN_Z_INDEX
        }
        if (isInIteration && (newNode.data.type === BlockEnum.Answer || newNode.data.type === BlockEnum.Tool || newNode.data.type === BlockEnum.Assigner)) {
          const iterNodeData: IterationNodeType = parentNode.data
          iterNodeData._isShowTips = true
        }
        if (isInLoop && (newNode.data.type === BlockEnum.Answer || newNode.data.type === BlockEnum.Tool || newNode.data.type === BlockEnum.Assigner)) {
          const iterNodeData: IterationNodeType = parentNode.data
          iterNodeData._isShowTips = true
        }
      }

      let newEdge = null
      if (nodeType !== BlockEnum.DataSource) {
        newEdge = {
          id: `${prevNodeId}-${prevNodeSourceHandle}-${newNode.id}-${targetHandle}`,
          type: CUSTOM_EDGE,
          source: prevNodeId,
          sourceHandle: prevNodeSourceHandle,
          target: newNode.id,
          targetHandle,
          data: {
            sourceType: prevNode.data.type,
            targetType: newNode.data.type,
            isInIteration,
            isInLoop,
            iteration_id: isInIteration ? prevNode.parentId : undefined,
            loop_id: isInLoop ? prevNode.parentId : undefined,
            _connectedNodeIsSelected: true,
          },
          zIndex: prevNode.parentId ? (isInIteration ? ITERATION_CHILDREN_Z_INDEX : LOOP_CHILDREN_Z_INDEX) : 0,
        }
      }

      const nodesConnectedSourceOrTargetHandleIdsMap = getNodesConnectedSourceOrTargetHandleIdsMap(
        [
          ...(newEdge ? [{ type: 'add', edge: newEdge }] : []),
        ],
        nodes,
      )
      const newNodes = produce(nodes, (draft: Node[]) => {
        draft.forEach((node) => {
          node.data.selected = false

          if (nodesConnectedSourceOrTargetHandleIdsMap[node.id]) {
            node.data = {
              ...node.data,
              ...nodesConnectedSourceOrTargetHandleIdsMap[node.id],
            }
          }

          if (node.data.type === BlockEnum.Iteration && prevNode.parentId === node.id)
            node.data._children?.push({ nodeId: newNode.id, nodeType: newNode.data.type })

          if (node.data.type === BlockEnum.Loop && prevNode.parentId === node.id)
            node.data._children?.push({ nodeId: newNode.id, nodeType: newNode.data.type })
        })
        draft.push(newNode)

        if (newIterationStartNode)
          draft.push(newIterationStartNode)

        if (newLoopStartNode)
          draft.push(newLoopStartNode)
      })

      if (newNode.data.type === BlockEnum.VariableAssigner || newNode.data.type === BlockEnum.VariableAggregator) {
        const { setShowAssignVariablePopup } = workflowStore.getState()

        setShowAssignVariablePopup({
          nodeId: prevNode.id,
          nodeData: prevNode.data,
          variableAssignerNodeId: newNode.id,
          variableAssignerNodeData: (newNode.data as VariableAssignerNodeType),
          variableAssignerNodeHandleId: targetHandle,
          parentNode: nodes.find(node => node.id === newNode.parentId),
          x: -25,
          y: 44,
        })
      }
      const newEdges = produce(edges, (draft) => {
        draft.forEach((item) => {
          item.data = {
            ...item.data,
            _connectedNodeIsSelected: false,
          }
        })
        if (newEdge)
          draft.push(newEdge)
      })

      if (checkNestedParallelLimit(newNodes, newEdges, prevNode)) {
        setNodes(newNodes)
        setEdges(newEdges)
      }
      else {
        return false
      }
    }
    if (!prevNodeId && nextNodeId) {
      const nextNodeIndex = nodes.findIndex(node => node.id === nextNodeId)
      const nextNode = nodes[nextNodeIndex]!
      if ((nodeType !== BlockEnum.IfElse) && (nodeType !== BlockEnum.QuestionClassifier))
        newNode.data._connectedSourceHandleIds = [sourceHandle]
      newNode.data._connectedTargetHandleIds = []
      newNode.position = {
        x: nextNode.position.x,
        y: nextNode.position.y,
      }
      newNode.parentId = nextNode.parentId
      newNode.extent = nextNode.extent

      const parentNode = nodes.find(node => node.id === nextNode.parentId) || null
      const isInIteration = !!parentNode && parentNode.data.type === BlockEnum.Iteration
      const isInLoop = !!parentNode && parentNode.data.type === BlockEnum.Loop

      if (parentNode && nextNode.parentId) {
        newNode.data.isInIteration = isInIteration
        newNode.data.isInLoop = isInLoop
        if (isInIteration) {
          newNode.data.iteration_id = parentNode.id
          newNode.zIndex = ITERATION_CHILDREN_Z_INDEX
        }
        if (isInLoop) {
          newNode.data.loop_id = parentNode.id
          newNode.zIndex = LOOP_CHILDREN_Z_INDEX
        }
      }

      let newEdge

      if ((nodeType !== BlockEnum.IfElse) && (nodeType !== BlockEnum.QuestionClassifier) && (nodeType !== BlockEnum.LoopEnd)) {
        newEdge = {
          id: `${newNode.id}-${sourceHandle}-${nextNodeId}-${nextNodeTargetHandle}`,
          type: CUSTOM_EDGE,
          source: newNode.id,
          sourceHandle,
          target: nextNodeId,
          targetHandle: nextNodeTargetHandle,
          data: {
            sourceType: newNode.data.type,
            targetType: nextNode.data.type,
            isInIteration,
            isInLoop,
            iteration_id: isInIteration ? nextNode.parentId : undefined,
            loop_id: isInLoop ? nextNode.parentId : undefined,
            _connectedNodeIsSelected: true,
          },
          zIndex: nextNode.parentId ? (isInIteration ? ITERATION_CHILDREN_Z_INDEX : LOOP_CHILDREN_Z_INDEX) : 0,
        }
      }

      let nodesConnectedSourceOrTargetHandleIdsMap: Record<string, any>
      if (newEdge) {
        nodesConnectedSourceOrTargetHandleIdsMap = getNodesConnectedSourceOrTargetHandleIdsMap(
          [
            { type: 'add', edge: newEdge },
          ],
          nodes,
        )
      }

      const afterNodesInSameBranch = getAfterNodesInSameBranch(nextNodeId!)
      const afterNodesInSameBranchIds = afterNodesInSameBranch.map(node => node.id)
      const newNodes = produce(nodes, (draft) => {
        draft.forEach((node) => {
          node.data.selected = false

          if (afterNodesInSameBranchIds.includes(node.id))
            node.position.x += NODE_WIDTH_X_OFFSET

          if (nodesConnectedSourceOrTargetHandleIdsMap?.[node.id]) {
            node.data = {
              ...node.data,
              ...nodesConnectedSourceOrTargetHandleIdsMap[node.id],
            }
          }

          if (node.data.type === BlockEnum.Iteration && nextNode.parentId === node.id)
            node.data._children?.push({ nodeId: newNode.id, nodeType: newNode.data.type })

          if (node.data.type === BlockEnum.Iteration && node.data.start_node_id === nextNodeId) {
            node.data.start_node_id = newNode.id
            node.data.startNodeType = newNode.data.type
          }

          if (node.data.type === BlockEnum.Loop && nextNode.parentId === node.id)
            node.data._children?.push({ nodeId: newNode.id, nodeType: newNode.data.type })

          if (node.data.type === BlockEnum.Loop && node.data.start_node_id === nextNodeId) {
            node.data.start_node_id = newNode.id
            node.data.startNodeType = newNode.data.type
          }
        })
        draft.push(newNode)
        if (newIterationStartNode)
          draft.push(newIterationStartNode)
        if (newLoopStartNode)
          draft.push(newLoopStartNode)
      })
      if (newEdge) {
        const newEdges = produce(edges, (draft) => {
          draft.forEach((item) => {
            item.data = {
              ...item.data,
              _connectedNodeIsSelected: false,
            }
          })
          draft.push(newEdge)
        })

        if (checkNestedParallelLimit(newNodes, newEdges, nextNode)) {
          setNodes(newNodes)
          setEdges(newEdges)
        }
        else {
          return false
        }
      }
      else {
        if (checkNestedParallelLimit(newNodes, edges))
          setNodes(newNodes)

        else
          return false
      }
    }
    if (prevNodeId && nextNodeId) {
      const prevNode = nodes.find(node => node.id === prevNodeId)!
      const nextNode = nodes.find(node => node.id === nextNodeId)!

      newNode.data._connectedTargetHandleIds = nodeType === BlockEnum.DataSource ? [] : [targetHandle]
      newNode.data._connectedSourceHandleIds = [sourceHandle]
      newNode.position = {
        x: nextNode.position.x,
        y: nextNode.position.y,
      }
      newNode.parentId = prevNode.parentId
      newNode.extent = prevNode.extent

      const parentNode = nodes.find(node => node.id === prevNode.parentId) || null
      const isInIteration = !!parentNode && parentNode.data.type === BlockEnum.Iteration
      const isInLoop = !!parentNode && parentNode.data.type === BlockEnum.Loop

      if (parentNode && prevNode.parentId) {
        newNode.data.isInIteration = isInIteration
        newNode.data.isInLoop = isInLoop
        if (isInIteration) {
          newNode.data.iteration_id = parentNode.id
          newNode.zIndex = ITERATION_CHILDREN_Z_INDEX
        }
        if (isInLoop) {
          newNode.data.loop_id = parentNode.id
          newNode.zIndex = LOOP_CHILDREN_Z_INDEX
        }
      }

      const currentEdgeIndex = edges.findIndex(edge => edge.source === prevNodeId && edge.target === nextNodeId)
      let newPrevEdge = null

      if (nodeType !== BlockEnum.DataSource) {
        newPrevEdge = {
          id: `${prevNodeId}-${prevNodeSourceHandle}-${newNode.id}-${targetHandle}`,
          type: CUSTOM_EDGE,
          source: prevNodeId,
          sourceHandle: prevNodeSourceHandle,
          target: newNode.id,
          targetHandle,
          data: {
            sourceType: prevNode.data.type,
            targetType: newNode.data.type,
            isInIteration,
            isInLoop,
            iteration_id: isInIteration ? prevNode.parentId : undefined,
            loop_id: isInLoop ? prevNode.parentId : undefined,
            _connectedNodeIsSelected: true,
          },
          zIndex: prevNode.parentId ? (isInIteration ? ITERATION_CHILDREN_Z_INDEX : LOOP_CHILDREN_Z_INDEX) : 0,
        }
      }

      let newNextEdge: Edge | null = null

      const nextNodeParentNode = nodes.find(node => node.id === nextNode.parentId) || null
      const isNextNodeInIteration = !!nextNodeParentNode && nextNodeParentNode.data.type === BlockEnum.Iteration
      const isNextNodeInLoop = !!nextNodeParentNode && nextNodeParentNode.data.type === BlockEnum.Loop

      if (nodeType !== BlockEnum.IfElse && nodeType !== BlockEnum.QuestionClassifier && nodeType !== BlockEnum.LoopEnd) {
        newNextEdge = {
          id: `${newNode.id}-${sourceHandle}-${nextNodeId}-${nextNodeTargetHandle}`,
          type: CUSTOM_EDGE,
          source: newNode.id,
          sourceHandle,
          target: nextNodeId,
          targetHandle: nextNodeTargetHandle,
          data: {
            sourceType: newNode.data.type,
            targetType: nextNode.data.type,
            isInIteration: isNextNodeInIteration,
            isInLoop: isNextNodeInLoop,
            iteration_id: isNextNodeInIteration ? nextNode.parentId : undefined,
            loop_id: isNextNodeInLoop ? nextNode.parentId : undefined,
            _connectedNodeIsSelected: true,
          },
          zIndex: nextNode.parentId ? (isNextNodeInIteration ? ITERATION_CHILDREN_Z_INDEX : LOOP_CHILDREN_Z_INDEX) : 0,
        }
      }
      const nodesConnectedSourceOrTargetHandleIdsMap = getNodesConnectedSourceOrTargetHandleIdsMap(
        [
          { type: 'remove', edge: edges[currentEdgeIndex] },
          ...(newPrevEdge ? [{ type: 'add', edge: newPrevEdge }] : []),
          ...(newNextEdge ? [{ type: 'add', edge: newNextEdge }] : []),
        ],
        [...nodes, newNode],
      )

      const afterNodesInSameBranch = getAfterNodesInSameBranch(nextNodeId!)
      const afterNodesInSameBranchIds = afterNodesInSameBranch.map(node => node.id)
      const newNodes = produce(nodes, (draft) => {
        draft.forEach((node) => {
          node.data.selected = false

          if (nodesConnectedSourceOrTargetHandleIdsMap[node.id]) {
            node.data = {
              ...node.data,
              ...nodesConnectedSourceOrTargetHandleIdsMap[node.id],
            }
          }
          if (afterNodesInSameBranchIds.includes(node.id))
            node.position.x += NODE_WIDTH_X_OFFSET

          if (node.data.type === BlockEnum.Iteration && prevNode.parentId === node.id)
            node.data._children?.push({ nodeId: newNode.id, nodeType: newNode.data.type })
          if (node.data.type === BlockEnum.Loop && prevNode.parentId === node.id)
            node.data._children?.push({ nodeId: newNode.id, nodeType: newNode.data.type })
        })
        draft.push(newNode)
        if (newIterationStartNode)
          draft.push(newIterationStartNode)
        if (newLoopStartNode)
          draft.push(newLoopStartNode)
      })
      setNodes(newNodes)
      if (newNode.data.type === BlockEnum.VariableAssigner || newNode.data.type === BlockEnum.VariableAggregator) {
        const { setShowAssignVariablePopup } = workflowStore.getState()

        setShowAssignVariablePopup({
          nodeId: prevNode.id,
          nodeData: prevNode.data,
          variableAssignerNodeId: newNode.id,
          variableAssignerNodeData: newNode.data as VariableAssignerNodeType,
          variableAssignerNodeHandleId: targetHandle,
          parentNode: nodes.find(node => node.id === newNode.parentId),
          x: -25,
          y: 44,
        })
      }
      const newEdges = produce(edges, (draft) => {
        draft.splice(currentEdgeIndex, 1)
        draft.forEach((item) => {
          item.data = {
            ...item.data,
            _connectedNodeIsSelected: false,
          }
        })
        if (newPrevEdge)
          draft.push(newPrevEdge)

        if (newNextEdge)
          draft.push(newNextEdge)
      })
      setEdges(newEdges)
    }
    handleSyncWorkflowDraft()
<<<<<<< HEAD
    saveStateToHistory(WorkflowHistoryEvent.NodeAdd)
=======
    saveStateToHistory(WorkflowHistoryEvent.NodeAdd, { nodeId: newNode.id })
>>>>>>> 23def7d0
  }, [getNodesReadOnly, store, handleSyncWorkflowDraft, saveStateToHistory, workflowStore, getAfterNodesInSameBranch, checkNestedParallelLimit, nodesMetaDataMap])

  const handleNodeChange = useCallback((
    currentNodeId: string,
    nodeType: BlockEnum,
    sourceHandle: string,
    toolDefaultValue?: ToolDefaultValue,
  ) => {
    if (getNodesReadOnly())
      return

    const {
      getNodes,
      setNodes,
      edges,
      setEdges,
    } = store.getState()
    const nodes = getNodes()
    const currentNode = nodes.find(node => node.id === currentNodeId)!
    const connectedEdges = getConnectedEdges([currentNode], edges)
    const nodesWithSameType = nodes.filter(node => node.data.type === nodeType)
    const {
      defaultValue,
    } = nodesMetaDataMap![nodeType]
    const {
      newNode: newCurrentNode,
      newIterationStartNode,
      newLoopStartNode,
    } = generateNewNode({
      type: getNodeCustomTypeByNodeDataType(nodeType),
      data: {
        ...(defaultValue as any),
        title: nodesWithSameType.length > 0 ? `${defaultValue.title} ${nodesWithSameType.length + 1}` : defaultValue.title,
        ...(toolDefaultValue || {}),
        _connectedSourceHandleIds: [],
        _connectedTargetHandleIds: [],
        selected: currentNode.data.selected,
        isInIteration: currentNode.data.isInIteration,
        isInLoop: currentNode.data.isInLoop,
        iteration_id: currentNode.data.iteration_id,
        loop_id: currentNode.data.loop_id,
      },
      position: {
        x: currentNode.position.x,
        y: currentNode.position.y,
      },
      parentId: currentNode.parentId,
      extent: currentNode.extent,
      zIndex: currentNode.zIndex,
    })
    const nodesConnectedSourceOrTargetHandleIdsMap = getNodesConnectedSourceOrTargetHandleIdsMap(
      [
        ...connectedEdges.map(edge => ({ type: 'remove', edge })),
      ],
      nodes,
    )
    const newNodes = produce(nodes, (draft) => {
      draft.forEach((node) => {
        node.data.selected = false

        if (nodesConnectedSourceOrTargetHandleIdsMap[node.id]) {
          node.data = {
            ...node.data,
            ...nodesConnectedSourceOrTargetHandleIdsMap[node.id],
          }
        }
      })
      const index = draft.findIndex(node => node.id === currentNodeId)

      draft.splice(index, 1, newCurrentNode)
      if (newIterationStartNode)
        draft.push(newIterationStartNode)
      if (newLoopStartNode)
        draft.push(newLoopStartNode)
    })
    setNodes(newNodes)
    const newEdges = produce(edges, (draft) => {
      const filtered = draft.filter(edge => !connectedEdges.find(connectedEdge => connectedEdge.id === edge.id))

      return filtered
    })
    setEdges(newEdges)
    handleSyncWorkflowDraft()

<<<<<<< HEAD
    saveStateToHistory(WorkflowHistoryEvent.NodeChange)
=======
    saveStateToHistory(WorkflowHistoryEvent.NodeChange, { nodeId: currentNodeId })
>>>>>>> 23def7d0
  }, [getNodesReadOnly, store, handleSyncWorkflowDraft, saveStateToHistory, nodesMetaDataMap])

  const handleNodesCancelSelected = useCallback(() => {
    const {
      getNodes,
      setNodes,
    } = store.getState()

    const nodes = getNodes()
    const newNodes = produce(nodes, (draft) => {
      draft.forEach((node) => {
        node.data.selected = false
      })
    })
    setNodes(newNodes)
  }, [store])

  const handleNodeContextMenu = useCallback((e: MouseEvent, node: Node) => {
    if (node.type === CUSTOM_NOTE_NODE || node.type === CUSTOM_ITERATION_START_NODE)
      return

    if (node.type === CUSTOM_NOTE_NODE || node.type === CUSTOM_LOOP_START_NODE)
      return

    e.preventDefault()
    const container = document.querySelector('#workflow-container')
    const { x, y } = container!.getBoundingClientRect()
    workflowStore.setState({
      nodeMenu: {
        top: e.clientY - y,
        left: e.clientX - x,
        nodeId: node.id,
      },
    })
    handleNodeSelect(node.id)
  }, [workflowStore, handleNodeSelect])

  const handleNodesCopy = useCallback((nodeId?: string) => {
    if (getNodesReadOnly())
      return

    const { setClipboardElements } = workflowStore.getState()

    const {
      getNodes,
    } = store.getState()

    const nodes = getNodes()

    if (nodeId) {
      // If nodeId is provided, copy that specific node
      const nodeToCopy = nodes.find(node => node.id === nodeId && node.data.type !== BlockEnum.Start
        && node.type !== CUSTOM_ITERATION_START_NODE && node.type !== CUSTOM_LOOP_START_NODE && node.data.type !== BlockEnum.LoopEnd && node.data.type !== BlockEnum.KnowledgeBase && node.data.type !== BlockEnum.DataSourceEmpty)
      if (nodeToCopy)
        setClipboardElements([nodeToCopy])
    }
    else {
      // If no nodeId is provided, fall back to the current behavior
      const bundledNodes = nodes.filter(node => node.data._isBundled && node.data.type !== BlockEnum.Start && node.data.type !== BlockEnum.DataSource && node.data.type !== BlockEnum.KnowledgeBase && node.data.type !== BlockEnum.DataSourceEmpty
        && !node.data.isInIteration && !node.data.isInLoop)

      if (bundledNodes.length) {
        setClipboardElements(bundledNodes)
        return
      }

      const selectedNode = nodes.find(node => node.data.selected && node.data.type !== BlockEnum.Start && node.data.type !== BlockEnum.LoopEnd && node.data.type !== BlockEnum.DataSource)

      if (selectedNode)
        setClipboardElements([selectedNode])
    }
  }, [getNodesReadOnly, store, workflowStore])

  const handleNodesPaste = useCallback(() => {
    if (getNodesReadOnly())
      return

    const {
      clipboardElements,
      mousePosition,
    } = workflowStore.getState()

    const {
      getNodes,
      setNodes,
      edges,
      setEdges,
    } = store.getState()

    const nodesToPaste: Node[] = []
    const edgesToPaste: Edge[] = []
    const nodes = getNodes()

    if (clipboardElements.length) {
      const { x, y } = getTopLeftNodePosition(clipboardElements)
      const { screenToFlowPosition } = reactflow
      const currentPosition = screenToFlowPosition({ x: mousePosition.pageX, y: mousePosition.pageY })
      const offsetX = currentPosition.x - x
      const offsetY = currentPosition.y - y
      let idMapping: Record<string, string> = {}
      clipboardElements.forEach((nodeToPaste, index) => {
        const nodeType = nodeToPaste.data.type

        const {
          newNode,
          newIterationStartNode,
          newLoopStartNode,
        } = generateNewNode({
          type: nodeToPaste.type,
          data: {
            ...nodesMetaDataMap![nodeType].defaultValue,
            ...nodeToPaste.data,
            selected: false,
            _isBundled: false,
            _connectedSourceHandleIds: [],
            _connectedTargetHandleIds: [],
            title: genNewNodeTitleFromOld(nodeToPaste.data.title),
          },
          position: {
            x: nodeToPaste.position.x + offsetX,
            y: nodeToPaste.position.y + offsetY,
          },
          extent: nodeToPaste.extent,
          zIndex: nodeToPaste.zIndex,
        })
        newNode.id = newNode.id + index
        // This new node is movable and can be placed anywhere
        let newChildren: Node[] = []
        if (nodeToPaste.data.type === BlockEnum.Iteration) {
          newIterationStartNode!.parentId = newNode.id;
          (newNode.data as IterationNodeType).start_node_id = newIterationStartNode!.id

          const oldIterationStartNode = nodes
            .find(n => n.parentId === nodeToPaste.id && n.type === CUSTOM_ITERATION_START_NODE)
          idMapping[oldIterationStartNode!.id] = newIterationStartNode!.id

          const { copyChildren, newIdMapping } = handleNodeIterationChildrenCopy(nodeToPaste.id, newNode.id, idMapping)
          newChildren = copyChildren
          idMapping = newIdMapping
          newChildren.forEach((child) => {
            newNode.data._children?.push({ nodeId: child.id, nodeType: child.data.type })
          })
          newChildren.push(newIterationStartNode!)
        }
        else if (nodeToPaste.data.type === BlockEnum.Loop) {
          newLoopStartNode!.parentId = newNode.id;
          (newNode.data as LoopNodeType).start_node_id = newLoopStartNode!.id

          newChildren = handleNodeLoopChildrenCopy(nodeToPaste.id, newNode.id)
          newChildren.forEach((child) => {
            newNode.data._children?.push({ nodeId: child.id, nodeType: child.data.type })
          })
          newChildren.push(newLoopStartNode!)
        }
        else {
          // single node paste
          const selectedNode = nodes.find(node => node.selected)
          if (selectedNode) {
            const commonNestedDisallowPasteNodes = [
              // end node only can be placed outermost layer
              BlockEnum.End,
            ]

            // handle disallow paste node
            if (commonNestedDisallowPasteNodes.includes(nodeToPaste.data.type))
              return

            // handle paste to nested block
            if (selectedNode.data.type === BlockEnum.Iteration) {
              newNode.data.isInIteration = true
              newNode.data.iteration_id = selectedNode.data.iteration_id
              newNode.parentId = selectedNode.id
              newNode.positionAbsolute = {
                x: newNode.position.x,
                y: newNode.position.y,
              }
              // set position base on parent node
              newNode.position = getNestedNodePosition(newNode, selectedNode)
            }
            else if (selectedNode.data.type === BlockEnum.Loop) {
              newNode.data.isInLoop = true
              newNode.data.loop_id = selectedNode.data.loop_id
              newNode.parentId = selectedNode.id
              newNode.positionAbsolute = {
                x: newNode.position.x,
                y: newNode.position.y,
              }
              // set position base on parent node
              newNode.position = getNestedNodePosition(newNode, selectedNode)
            }
          }
        }

        nodesToPaste.push(newNode)

        if (newChildren.length)
          nodesToPaste.push(...newChildren)
      })

      // only handle edge when paste nested block
      edges.forEach((edge) => {
        const sourceId = idMapping[edge.source]
        const targetId = idMapping[edge.target]

        if (sourceId && targetId) {
          const newEdge: Edge = {
            ...edge,
            id: `${sourceId}-${edge.sourceHandle}-${targetId}-${edge.targetHandle}`,
            source: sourceId,
            target: targetId,
            data: {
              ...edge.data,
              _connectedNodeIsSelected: false,
            },
          }
          edgesToPaste.push(newEdge)
        }
      })

      setNodes([...nodes, ...nodesToPaste])
      setEdges([...edges, ...edgesToPaste])
      saveStateToHistory(WorkflowHistoryEvent.NodePaste, { nodeId: nodesToPaste?.[0]?.id })
      handleSyncWorkflowDraft()
    }
  }, [getNodesReadOnly, workflowStore, store, reactflow, saveStateToHistory, handleSyncWorkflowDraft, handleNodeIterationChildrenCopy, handleNodeLoopChildrenCopy, nodesMetaDataMap])

  const handleNodesDuplicate = useCallback((nodeId?: string) => {
    if (getNodesReadOnly())
      return

    handleNodesCopy(nodeId)
    handleNodesPaste()
  }, [getNodesReadOnly, handleNodesCopy, handleNodesPaste])

  const handleNodesDelete = useCallback(() => {
    if (getNodesReadOnly())
      return

    const {
      getNodes,
      edges,
    } = store.getState()

    const nodes = getNodes()
    const bundledNodes = nodes.filter(node => node.data._isBundled && node.data.type !== BlockEnum.Start)

    if (bundledNodes.length) {
      bundledNodes.forEach(node => handleNodeDelete(node.id))

      return
    }

    const edgeSelected = edges.some(edge => edge.selected)
    if (edgeSelected)
      return

    const selectedNode = nodes.find(node => node.data.selected && node.data.type !== BlockEnum.Start)

    if (selectedNode)
      handleNodeDelete(selectedNode.id)
  }, [store, getNodesReadOnly, handleNodeDelete])

  const handleNodeResize = useCallback((nodeId: string, params: ResizeParamsWithDirection) => {
    if (getNodesReadOnly())
      return

    const {
      getNodes,
      setNodes,
    } = store.getState()
    const { x, y, width, height } = params

    const nodes = getNodes()
    const currentNode = nodes.find(n => n.id === nodeId)!
    const childrenNodes = nodes.filter(n => currentNode.data._children?.find((c: any) => c.nodeId === n.id))
    let rightNode: Node
    let bottomNode: Node

    childrenNodes.forEach((n) => {
      if (rightNode) {
        if (n.position.x + n.width! > rightNode.position.x + rightNode.width!)
          rightNode = n
      }
      else {
        rightNode = n
      }
      if (bottomNode) {
        if (n.position.y + n.height! > bottomNode.position.y + bottomNode.height!)
          bottomNode = n
      }
      else {
        bottomNode = n
      }
    })

    if (rightNode! && bottomNode!) {
      const parentNode = nodes.find(n => n.id === rightNode.parentId)
      const paddingMap = parentNode?.data.type === BlockEnum.Iteration ? ITERATION_PADDING : LOOP_PADDING

      if (width < rightNode!.position.x + rightNode.width! + paddingMap.right)
        return
      if (height < bottomNode.position.y + bottomNode.height! + paddingMap.bottom)
        return
    }
    const newNodes = produce(nodes, (draft) => {
      draft.forEach((n) => {
        if (n.id === nodeId) {
          n.data.width = width
          n.data.height = height
          n.width = width
          n.height = height
          n.position.x = x
          n.position.y = y
        }
      })
    })
    setNodes(newNodes)
    handleSyncWorkflowDraft()
    saveStateToHistory(WorkflowHistoryEvent.NodeResize, { nodeId })
  }, [getNodesReadOnly, store, handleSyncWorkflowDraft, saveStateToHistory])

  const handleNodeDisconnect = useCallback((nodeId: string) => {
    if (getNodesReadOnly())
      return

    const {
      getNodes,
      setNodes,
      edges,
      setEdges,
    } = store.getState()
    const nodes = getNodes()
    const currentNode = nodes.find(node => node.id === nodeId)!
    const connectedEdges = getConnectedEdges([currentNode], edges)
    const nodesConnectedSourceOrTargetHandleIdsMap = getNodesConnectedSourceOrTargetHandleIdsMap(
      connectedEdges.map(edge => ({ type: 'remove', edge })),
      nodes,
    )
    const newNodes = produce(nodes, (draft: Node[]) => {
      draft.forEach((node) => {
        if (nodesConnectedSourceOrTargetHandleIdsMap[node.id]) {
          node.data = {
            ...node.data,
            ...nodesConnectedSourceOrTargetHandleIdsMap[node.id],
          }
        }
      })
    })
    setNodes(newNodes)
    const newEdges = produce(edges, (draft) => {
      return draft.filter(edge => !connectedEdges.find(connectedEdge => connectedEdge.id === edge.id))
    })
    setEdges(newEdges)
    handleSyncWorkflowDraft()
    saveStateToHistory(WorkflowHistoryEvent.EdgeDelete)
  }, [store, getNodesReadOnly, handleSyncWorkflowDraft, saveStateToHistory])

  const handleHistoryBack = useCallback(() => {
    if (getNodesReadOnly() || getWorkflowReadOnly())
      return

    const { setEdges, setNodes } = store.getState()
    undo()

    const { edges, nodes } = workflowHistoryStore.getState()
    if (edges.length === 0 && nodes.length === 0)
      return

    setEdges(edges)
    setNodes(nodes)
  }, [store, undo, workflowHistoryStore, getNodesReadOnly, getWorkflowReadOnly])

  const handleHistoryForward = useCallback(() => {
    if (getNodesReadOnly() || getWorkflowReadOnly())
      return

    const { setEdges, setNodes } = store.getState()
    redo()

    const { edges, nodes } = workflowHistoryStore.getState()
    if (edges.length === 0 && nodes.length === 0)
      return

    setEdges(edges)
    setNodes(nodes)
  }, [redo, store, workflowHistoryStore, getNodesReadOnly, getWorkflowReadOnly])

  const [isDimming, setIsDimming] = useState(false)
  /** Add opacity-30 to all nodes except the nodeId */
  const dimOtherNodes = useCallback(() => {
    if (isDimming)
      return
    const { getNodes, setNodes, edges, setEdges } = store.getState()
    const nodes = getNodes()

    const selectedNode = nodes.find(n => n.data.selected)
    if (!selectedNode)
      return

    setIsDimming(true)

    // const workflowNodes = useStore(s => s.getNodes())
    const workflowNodes = nodes

    const usedVars = getNodeUsedVars(selectedNode)
    const dependencyNodes: Node[] = []
    usedVars.forEach((valueSelector) => {
      const node = workflowNodes.find(node => node.id === valueSelector?.[0])
      if (node) {
        if (!dependencyNodes.includes(node))
          dependencyNodes.push(node)
      }
    })

    const outgoers = getOutgoers(selectedNode as Node, nodes as Node[], edges)
    for (let currIdx = 0; currIdx < outgoers.length; currIdx++) {
      const node = outgoers[currIdx]
      const outgoersForNode = getOutgoers(node, nodes as Node[], edges)
      outgoersForNode.forEach((item) => {
        const existed = outgoers.some(v => v.id === item.id)
        if (!existed)
          outgoers.push(item)
      })
    }

    const dependentNodes: Node[] = []
    outgoers.forEach((node) => {
      const usedVars = getNodeUsedVars(node)
      const used = usedVars.some(v => v?.[0] === selectedNode.id)
      if (used) {
        const existed = dependentNodes.some(v => v.id === node.id)
        if (!existed)
          dependentNodes.push(node)
      }
    })

    const dimNodes = [...dependencyNodes, ...dependentNodes, selectedNode]

    const newNodes = produce(nodes, (draft) => {
      draft.forEach((n) => {
        const dimNode = dimNodes.find(v => v.id === n.id)
        if (!dimNode)
          n.data._dimmed = true
      })
    })

    setNodes(newNodes)

    const tempEdges: Edge[] = []

    dependencyNodes.forEach((n) => {
      tempEdges.push({
        id: `tmp_${n.id}-source-${selectedNode.id}-target`,
        type: CUSTOM_EDGE,
        source: n.id,
        sourceHandle: 'source_tmp',
        target: selectedNode.id,
        targetHandle: 'target_tmp',
        animated: true,
        data: {
          sourceType: n.data.type,
          targetType: selectedNode.data.type,
          _isTemp: true,
          _connectedNodeIsHovering: true,
        },
      })
    })
    dependentNodes.forEach((n) => {
      tempEdges.push({
        id: `tmp_${selectedNode.id}-source-${n.id}-target`,
        type: CUSTOM_EDGE,
        source: selectedNode.id,
        sourceHandle: 'source_tmp',
        target: n.id,
        targetHandle: 'target_tmp',
        animated: true,
        data: {
          sourceType: selectedNode.data.type,
          targetType: n.data.type,
          _isTemp: true,
          _connectedNodeIsHovering: true,
        },
      })
    })

    const newEdges = produce(edges, (draft) => {
      draft.forEach((e) => {
        e.data._dimmed = true
      })
      draft.push(...tempEdges)
    })
    setEdges(newEdges)
  }, [isDimming, store])

  /** Restore all nodes to full opacity */
  const undimAllNodes = useCallback(() => {
    const { getNodes, setNodes, edges, setEdges } = store.getState()
    const nodes = getNodes()
    setIsDimming(false)

    const newNodes = produce(nodes, (draft) => {
      draft.forEach((n) => {
        n.data._dimmed = false
      })
    })

    setNodes(newNodes)

    const newEdges = produce(edges.filter(e => !e.data._isTemp), (draft) => {
      draft.forEach((e) => {
        e.data._dimmed = false
      })
    })
    setEdges(newEdges)
  }, [store])

  return {
    handleNodeDragStart,
    handleNodeDrag,
    handleNodeDragStop,
    handleNodeEnter,
    handleNodeLeave,
    handleNodeSelect,
    handleNodeClick,
    handleNodeConnect,
    handleNodeConnectStart,
    handleNodeConnectEnd,
    handleNodeDelete,
    handleNodeChange,
    handleNodeAdd,
    handleNodesCancelSelected,
    handleNodeContextMenu,
    handleNodesCopy,
    handleNodesPaste,
    handleNodesDuplicate,
    handleNodesDelete,
    handleNodeResize,
    handleNodeDisconnect,
    handleHistoryBack,
    handleHistoryForward,
    dimOtherNodes,
    undimAllNodes,
  }
}<|MERGE_RESOLUTION|>--- conflicted
+++ resolved
@@ -660,11 +660,7 @@
       saveStateToHistory(WorkflowHistoryEvent.NoteDelete, { nodeId: currentNode.id })
 
     else
-<<<<<<< HEAD
-      saveStateToHistory(WorkflowHistoryEvent.NodeDelete)
-=======
       saveStateToHistory(WorkflowHistoryEvent.NodeDelete, { nodeId: currentNode.id })
->>>>>>> 23def7d0
   }, [getNodesReadOnly, store, handleSyncWorkflowDraft, saveStateToHistory, workflowStore, t, nodesMetaDataMap, deleteNodeInspectorVars])
 
   const handleNodeAdd = useCallback<OnNodeAdd>((
@@ -1116,11 +1112,7 @@
       setEdges(newEdges)
     }
     handleSyncWorkflowDraft()
-<<<<<<< HEAD
-    saveStateToHistory(WorkflowHistoryEvent.NodeAdd)
-=======
     saveStateToHistory(WorkflowHistoryEvent.NodeAdd, { nodeId: newNode.id })
->>>>>>> 23def7d0
   }, [getNodesReadOnly, store, handleSyncWorkflowDraft, saveStateToHistory, workflowStore, getAfterNodesInSameBranch, checkNestedParallelLimit, nodesMetaDataMap])
 
   const handleNodeChange = useCallback((
@@ -1205,11 +1197,7 @@
     setEdges(newEdges)
     handleSyncWorkflowDraft()
 
-<<<<<<< HEAD
-    saveStateToHistory(WorkflowHistoryEvent.NodeChange)
-=======
     saveStateToHistory(WorkflowHistoryEvent.NodeChange, { nodeId: currentNodeId })
->>>>>>> 23def7d0
   }, [getNodesReadOnly, store, handleSyncWorkflowDraft, saveStateToHistory, nodesMetaDataMap])
 
   const handleNodesCancelSelected = useCallback(() => {
