--- conflicted
+++ resolved
@@ -17,11 +17,7 @@
 } from 'reactflow'
 import type { PluginDefaultValue } from '../block-selector/types'
 import type { Edge, Node, OnNodeAdd } from '../types'
-<<<<<<< HEAD
-import { BlockEnum, isTriggerNode } from '../types'
-=======
-import { BlockEnum, ControlMode } from '../types'
->>>>>>> 2fa13cdf
+import { BlockEnum, ControlMode, isTriggerNode } from '../types'
 import { useWorkflowStore } from '../store'
 import {
   CUSTOM_EDGE,
@@ -138,12 +134,12 @@
 
       const { restrictPosition } = handleNodeIterationChildDrag(node)
       const { restrictPosition: restrictLoopPosition }
-      = handleNodeLoopChildDrag(node)
+        = handleNodeLoopChildDrag(node)
 
       const { showHorizontalHelpLineNodes, showVerticalHelpLineNodes }
-      = handleSetHelpline(node)
+        = handleSetHelpline(node)
       const showHorizontalHelpLineNodesLength
-      = showHorizontalHelpLineNodes.length
+        = showHorizontalHelpLineNodes.length
       const showVerticalHelpLineNodesLength = showVerticalHelpLineNodes.length
 
       const newNodes = produce(nodes, (draft) => {
@@ -190,15 +186,10 @@
         }
         else if (restrictLoopPosition.y !== undefined) {
           currentNode.position.y = restrictLoopPosition.y
-<<<<<<< HEAD
         }
         else {
           currentNode.position.y = node.position.y
         }
-=======
-        else
-          currentNode.position.y = node.position.y
->>>>>>> 2fa13cdf
       })
       setNodes(newNodes)
     }, [getNodesReadOnly, collaborativeWorkflow, handleNodeIterationChildDrag, handleNodeLoopChildDrag, handleSetHelpline])
