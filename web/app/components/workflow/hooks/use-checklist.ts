import {
  useCallback,
  useMemo,
  useRef,
} from 'react'
import { useTranslation } from 'react-i18next'
import { useEdges, useNodes, useStoreApi } from 'reactflow'
import type {
  CommonEdgeType,
  CommonNodeType,
  Edge,
  Node,
  ValueSelector,
} from '../types'
import { BlockEnum } from '../types'
import {
  useStore,
  useWorkflowStore,
} from '../store'
import {
  getDataSourceCheckParams,
  getToolCheckParams,
  getValidTreeNodes,
} from '../utils'
import {
  CUSTOM_NODE,
} from '../constants'
import {
  useGetToolIcon,
  useWorkflow,
} from '../hooks'
import type { ToolNodeType } from '../nodes/tool/types'
import type { DataSourceNodeType } from '../nodes/data-source/types'
import { useNodesMetaData } from './use-nodes-meta-data'
import { useToastContext } from '@/app/components/base/toast'
import { useGetLanguage } from '@/context/i18n'
import type { AgentNodeType } from '../nodes/agent/types'
import { useStrategyProviders } from '@/service/use-strategy'
import { useDatasetsDetailStore } from '../datasets-detail-store/store'
import type { KnowledgeRetrievalNodeType } from '../nodes/knowledge-retrieval/types'
import type { DataSet } from '@/models/datasets'
import { fetchDatasets } from '@/service/datasets'
import { MAX_TREE_DEPTH } from '@/config'
import useNodesAvailableVarList, { useGetNodesAvailableVarList } from './use-nodes-available-var-list'
import { getNodeUsedVars, isSpecialVar } from '../nodes/_base/components/variable/utils'

export const useChecklist = (nodes: Node[], edges: Edge[]) => {
  const { t } = useTranslation()
  const language = useGetLanguage()
  const { nodesMap: nodesExtraData } = useNodesMetaData()
  const buildInTools = useStore(s => s.buildInTools)
  const customTools = useStore(s => s.customTools)
  const workflowTools = useStore(s => s.workflowTools)
  const dataSourceList = useStore(s => s.dataSourceList)
  const { data: strategyProviders } = useStrategyProviders()
  const datasetsDetail = useDatasetsDetailStore(s => s.datasetsDetail)
  const { getStartNodes } = useWorkflow()
  const getToolIcon = useGetToolIcon()

  const map = useNodesAvailableVarList(nodes)

  const getCheckData = useCallback((data: CommonNodeType<{}>) => {
    let checkData = data
    if (data.type === BlockEnum.KnowledgeRetrieval) {
      const datasetIds = (data as CommonNodeType<KnowledgeRetrievalNodeType>).dataset_ids
      const _datasets = datasetIds.reduce<DataSet[]>((acc, id) => {
        if (datasetsDetail[id])
          acc.push(datasetsDetail[id])
        return acc
      }, [])
      checkData = {
        ...data,
        _datasets,
      } as CommonNodeType<KnowledgeRetrievalNodeType>
    }
    return checkData
  }, [datasetsDetail])

  const needWarningNodes = useMemo(() => {
    const list = []
    const filteredNodes = nodes.filter(node => node.type === CUSTOM_NODE)
    const startNodes = getStartNodes(filteredNodes)
    const validNodesFlattened = startNodes.map(startNode => getValidTreeNodes(startNode, filteredNodes, edges))
    const validNodes = validNodesFlattened.reduce((acc, curr) => {
      if (curr.validNodes)
        acc.push(...curr.validNodes)
      return acc
    }, [] as Node[])

    for (let i = 0; i < filteredNodes.length; i++) {
      const node = filteredNodes[i]
      let moreDataForCheckValid
      let usedVars: ValueSelector[] = []

      if (node.data.type === BlockEnum.Tool)
        moreDataForCheckValid = getToolCheckParams(node.data as ToolNodeType, buildInTools, customTools, workflowTools, language)

      if (node.data.type === BlockEnum.DataSource)
        moreDataForCheckValid = getDataSourceCheckParams(node.data as DataSourceNodeType, dataSourceList || [], language)

      const toolIcon = getToolIcon(node.data)
      if (node.data.type === BlockEnum.Agent) {
        const data = node.data as AgentNodeType
        const isReadyForCheckValid = !!strategyProviders
        const provider = strategyProviders?.find(provider => provider.declaration.identity.name === data.agent_strategy_provider_name)
        const strategy = provider?.declaration.strategies?.find(s => s.identity.name === data.agent_strategy_name)
        moreDataForCheckValid = {
          provider,
          strategy,
          language,
          isReadyForCheckValid,
        }
      }
      else {
        usedVars = getNodeUsedVars(node).filter(v => v.length > 0)
      }

      if (node.type === CUSTOM_NODE) {
        const checkData = getCheckData(node.data)
        let { errorMessage } = nodesExtraData![node.data.type].checkValid(checkData, t, moreDataForCheckValid)

        if (!errorMessage) {
          const availableVars = map[node.id].availableVars

          for (const variable of usedVars) {
            const isSpecialVars = isSpecialVar(variable[0])
            if (!isSpecialVars) {
              const usedNode = availableVars.find(v => v.nodeId === variable?.[0])
              if (usedNode) {
                const usedVar = usedNode.vars.find(v => v.variable === variable?.[1])
                if (!usedVar)
                  errorMessage = t('workflow.errorMsg.invalidVariable')
              }
              else {
                errorMessage = t('workflow.errorMsg.invalidVariable')
              }
            }
          }
        }
<<<<<<< HEAD

        // Start nodes and Trigger nodes should not show unConnected error if they have validation errors
        // or if they are valid start nodes (even without incoming connections)
        const isStartNode = node.data.type === BlockEnum.Start
          || node.data.type === BlockEnum.TriggerSchedule
          || node.data.type === BlockEnum.TriggerWebhook
          || node.data.type === BlockEnum.TriggerPlugin

        const isUnconnected = !validNodes.find(n => n.id === node.id)
        const shouldShowError = errorMessage || (isUnconnected && !isStartNode)

        if (shouldShowError) {
=======
        if (errorMessage || !validNodes.find(n => n.id === node.id)) {
>>>>>>> 407323f8
          list.push({
            id: node.id,
            type: node.data.type,
            title: node.data.title,
            toolIcon,
            unConnected: isUnconnected && !isStartNode,
            errorMessage,
          })
        }
      }
    }

<<<<<<< HEAD
    // Check for start nodes (including triggers)
    const startNodes = nodes.filter(node =>
      node.data.type === BlockEnum.Start
      || node.data.type === BlockEnum.TriggerSchedule
      || node.data.type === BlockEnum.TriggerWebhook
      || node.data.type === BlockEnum.TriggerPlugin,
    )

    if (startNodes.length === 0) {
      list.push({
        id: 'start-node-required',
        type: BlockEnum.Start,
        title: t('workflow.panel.startNode'),
        errorMessage: t('workflow.common.needStartNode'),
      })
    }

    if (isChatMode && !nodes.find(node => node.data.type === BlockEnum.Answer)) {
      list.push({
        id: 'answer-need-added',
        type: BlockEnum.Answer,
        title: t('workflow.blocks.answer'),
        errorMessage: t('workflow.common.needAnswerNode'),
      })
    }
=======
    const isRequiredNodesType = Object.keys(nodesExtraData!).filter((key: any) => (nodesExtraData as any)[key].metaData.isRequired)
>>>>>>> 407323f8

    isRequiredNodesType.forEach((type: string) => {
      if (!filteredNodes.find(node => node.data.type === type)) {
        list.push({
          id: `${type}-need-added`,
          type,
          title: t(`workflow.blocks.${type}`),
          errorMessage: t('workflow.common.needAdd', { node: t(`workflow.blocks.${type}`) }),
        })
      }
    })

    return list
  }, [nodes, getStartNodes, nodesExtraData, edges, buildInTools, customTools, workflowTools, language, dataSourceList, getToolIcon, strategyProviders, getCheckData, t, map])

  return needWarningNodes
}

export const useChecklistBeforePublish = () => {
  const { t } = useTranslation()
  const language = useGetLanguage()
  const { notify } = useToastContext()
  const store = useStoreApi()
  const { nodesMap: nodesExtraData } = useNodesMetaData()
  const { data: strategyProviders } = useStrategyProviders()
  const updateDatasetsDetail = useDatasetsDetailStore(s => s.updateDatasetsDetail)
  const updateTime = useRef(0)
  const { getStartNodes } = useWorkflow()
  const workflowStore = useWorkflowStore()
  const { getNodesAvailableVarList } = useGetNodesAvailableVarList()

  const getCheckData = useCallback((data: CommonNodeType<{}>, datasets: DataSet[]) => {
    let checkData = data
    if (data.type === BlockEnum.KnowledgeRetrieval) {
      const datasetIds = (data as CommonNodeType<KnowledgeRetrievalNodeType>).dataset_ids
      const datasetsDetail = datasets.reduce<Record<string, DataSet>>((acc, dataset) => {
        acc[dataset.id] = dataset
        return acc
      }, {})
      const _datasets = datasetIds.reduce<DataSet[]>((acc, id) => {
        if (datasetsDetail[id])
          acc.push(datasetsDetail[id])
        return acc
      }, [])
      checkData = {
        ...data,
        _datasets,
      } as CommonNodeType<KnowledgeRetrievalNodeType>
    }
    return checkData
  }, [])

  const handleCheckBeforePublish = useCallback(async () => {
    const {
      getNodes,
      edges,
    } = store.getState()
    const {
      dataSourceList,
      buildInTools,
      customTools,
      workflowTools,
    } = workflowStore.getState()
    const nodes = getNodes()
    const filteredNodes = nodes.filter(node => node.type === CUSTOM_NODE)
    const startNodes = getStartNodes(filteredNodes)
    const validNodesFlattened = startNodes.map(startNode => getValidTreeNodes(startNode, filteredNodes, edges))
    const validNodes = validNodesFlattened.reduce((acc, curr) => {
      if (curr.validNodes)
        acc.push(...curr.validNodes)
      return acc
    }, [] as Node[])
    const maxDepthArr = validNodesFlattened.map(item => item.maxDepth)

    for (let i = 0; i < maxDepthArr.length; i++) {
      if (maxDepthArr[i] > MAX_TREE_DEPTH) {
        notify({ type: 'error', message: t('workflow.common.maxTreeDepth', { depth: MAX_TREE_DEPTH }) })
        return false
      }
    }
    // Before publish, we need to fetch datasets detail, in case of the settings of datasets have been changed
    const knowledgeRetrievalNodes = filteredNodes.filter(node => node.data.type === BlockEnum.KnowledgeRetrieval)
    const allDatasetIds = knowledgeRetrievalNodes.reduce<string[]>((acc, node) => {
      return Array.from(new Set([...acc, ...(node.data as CommonNodeType<KnowledgeRetrievalNodeType>).dataset_ids]))
    }, [])
    let datasets: DataSet[] = []
    if (allDatasetIds.length > 0) {
      updateTime.current = updateTime.current + 1
      const currUpdateTime = updateTime.current
      const { data: datasetsDetail } = await fetchDatasets({ url: '/datasets', params: { page: 1, ids: allDatasetIds } })
      if (datasetsDetail && datasetsDetail.length > 0) {
        // avoid old data to overwrite the new data
        if (currUpdateTime < updateTime.current)
          return false
        datasets = datasetsDetail
        updateDatasetsDetail(datasetsDetail)
      }
    }
    const map = getNodesAvailableVarList(nodes)
    for (let i = 0; i < filteredNodes.length; i++) {
      const node = filteredNodes[i]
      let moreDataForCheckValid
      let usedVars: ValueSelector[] = []
      if (node.data.type === BlockEnum.Tool)
        moreDataForCheckValid = getToolCheckParams(node.data as ToolNodeType, buildInTools, customTools, workflowTools, language)

      if (node.data.type === BlockEnum.DataSource)
        moreDataForCheckValid = getDataSourceCheckParams(node.data as DataSourceNodeType, dataSourceList || [], language)

      if (node.data.type === BlockEnum.Agent) {
        const data = node.data as AgentNodeType
        const isReadyForCheckValid = !!strategyProviders
        const provider = strategyProviders?.find(provider => provider.declaration.identity.name === data.agent_strategy_provider_name)
        const strategy = provider?.declaration.strategies?.find(s => s.identity.name === data.agent_strategy_name)
        moreDataForCheckValid = {
          provider,
          strategy,
          language,
          isReadyForCheckValid,
        }
      }
      else {
        usedVars = getNodeUsedVars(node).filter(v => v.length > 0)
      }
      const checkData = getCheckData(node.data, datasets)
      const { errorMessage } = nodesExtraData![node.data.type as BlockEnum].checkValid(checkData, t, moreDataForCheckValid)

      if (errorMessage) {
        notify({ type: 'error', message: `[${node.data.title}] ${errorMessage}` })
        return false
      }

      const availableVars = map[node.id].availableVars

      for (const variable of usedVars) {
        const isSpecialVars = isSpecialVar(variable[0])
        if (!isSpecialVars) {
          const usedNode = availableVars.find(v => v.nodeId === variable?.[0])
          if (usedNode) {
            const usedVar = usedNode.vars.find(v => v.variable === variable?.[1])
            if (!usedVar) {
              notify({ type: 'error', message: `[${node.data.title}] ${t('workflow.errorMsg.invalidVariable')}` })
              return false
            }
          }
          else {
            notify({ type: 'error', message: `[${node.data.title}] ${t('workflow.errorMsg.invalidVariable')}` })
            return false
          }
        }
      }

      if (!validNodes.find(n => n.id === node.id)) {
        notify({ type: 'error', message: `[${node.data.title}] ${t('workflow.common.needConnectTip')}` })
        return false
      }
    }

<<<<<<< HEAD
    const startNodes = nodes.filter(node =>
      node.data.type === BlockEnum.Start
      || node.data.type === BlockEnum.TriggerSchedule
      || node.data.type === BlockEnum.TriggerWebhook
      || node.data.type === BlockEnum.TriggerPlugin,
    )

    if (startNodes.length === 0) {
      notify({ type: 'error', message: t('workflow.common.needStartNode') })
      return false
    }

    if (isChatMode && !nodes.find(node => node.data.type === BlockEnum.Answer)) {
      notify({ type: 'error', message: t('workflow.common.needAnswerNode') })
      return false
    }
=======
    const isRequiredNodesType = Object.keys(nodesExtraData!).filter((key: any) => (nodesExtraData as any)[key].metaData.isRequired)
>>>>>>> 407323f8

    for (let i = 0; i < isRequiredNodesType.length; i++) {
      const type = isRequiredNodesType[i]
      if (!filteredNodes.find(node => node.data.type === type)) {
        notify({ type: 'error', message: t('workflow.common.needAdd', { node: t(`workflow.blocks.${type}`) }) })
        return false
      }
    }

    return true
  }, [store, notify, t, language, nodesExtraData, strategyProviders, updateDatasetsDetail, getCheckData, getStartNodes, workflowStore])

  return {
    handleCheckBeforePublish,
  }
}

export const useWorkflowRunValidation = () => {
  const { t } = useTranslation()
  const nodes = useNodes<CommonNodeType>()
  const edges = useEdges<CommonEdgeType>()
  const needWarningNodes = useChecklist(nodes, edges)
  const { notify } = useToastContext()

  const validateBeforeRun = useCallback(() => {
    if (needWarningNodes.length > 0) {
      notify({ type: 'error', message: t('workflow.panel.checklistTip') })
      return false
    }
    return true
  }, [needWarningNodes, notify, t])

  return {
    validateBeforeRun,
    hasValidationErrors: needWarningNodes.length > 0,
  }
}<|MERGE_RESOLUTION|>--- conflicted
+++ resolved
@@ -137,7 +137,6 @@
             }
           }
         }
-<<<<<<< HEAD
 
         // Start nodes and Trigger nodes should not show unConnected error if they have validation errors
         // or if they are valid start nodes (even without incoming connections)
@@ -150,9 +149,6 @@
         const shouldShowError = errorMessage || (isUnconnected && !isStartNode)
 
         if (shouldShowError) {
-=======
-        if (errorMessage || !validNodes.find(n => n.id === node.id)) {
->>>>>>> 407323f8
           list.push({
             id: node.id,
             type: node.data.type,
@@ -165,16 +161,15 @@
       }
     }
 
-<<<<<<< HEAD
     // Check for start nodes (including triggers)
-    const startNodes = nodes.filter(node =>
+    const startNodesFiltered = nodes.filter(node =>
       node.data.type === BlockEnum.Start
       || node.data.type === BlockEnum.TriggerSchedule
       || node.data.type === BlockEnum.TriggerWebhook
       || node.data.type === BlockEnum.TriggerPlugin,
     )
 
-    if (startNodes.length === 0) {
+    if (startNodesFiltered.length === 0) {
       list.push({
         id: 'start-node-required',
         type: BlockEnum.Start,
@@ -183,17 +178,7 @@
       })
     }
 
-    if (isChatMode && !nodes.find(node => node.data.type === BlockEnum.Answer)) {
-      list.push({
-        id: 'answer-need-added',
-        type: BlockEnum.Answer,
-        title: t('workflow.blocks.answer'),
-        errorMessage: t('workflow.common.needAnswerNode'),
-      })
-    }
-=======
     const isRequiredNodesType = Object.keys(nodesExtraData!).filter((key: any) => (nodesExtraData as any)[key].metaData.isRequired)
->>>>>>> 407323f8
 
     isRequiredNodesType.forEach((type: string) => {
       if (!filteredNodes.find(node => node.data.type === type)) {
@@ -352,26 +337,19 @@
       }
     }
 
-<<<<<<< HEAD
-    const startNodes = nodes.filter(node =>
+    const startNodesFiltered = nodes.filter(node =>
       node.data.type === BlockEnum.Start
       || node.data.type === BlockEnum.TriggerSchedule
       || node.data.type === BlockEnum.TriggerWebhook
       || node.data.type === BlockEnum.TriggerPlugin,
     )
 
-    if (startNodes.length === 0) {
+    if (startNodesFiltered.length === 0) {
       notify({ type: 'error', message: t('workflow.common.needStartNode') })
       return false
     }
 
-    if (isChatMode && !nodes.find(node => node.data.type === BlockEnum.Answer)) {
-      notify({ type: 'error', message: t('workflow.common.needAnswerNode') })
-      return false
-    }
-=======
     const isRequiredNodesType = Object.keys(nodesExtraData!).filter((key: any) => (nodesExtraData as any)[key].metaData.isRequired)
->>>>>>> 407323f8
 
     for (let i = 0; i < isRequiredNodesType.length; i++) {
       const type = isRequiredNodesType[i]
