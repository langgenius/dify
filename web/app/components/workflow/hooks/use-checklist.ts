import {
  useCallback,
  useMemo,
  useRef,
} from 'react'
import { useTranslation } from 'react-i18next'
import { useEdges, useNodes, useStoreApi } from 'reactflow'
import type {
  CommonEdgeType,
  CommonNodeType,
  Edge,
  Node,
  ValueSelector,
} from '../types'
import { BlockEnum } from '../types'
import {
  useStore,
  useWorkflowStore,
} from '../store'
import {
  getDataSourceCheckParams,
  getToolCheckParams,
  getValidTreeNodes,
} from '../utils'
import { getTriggerCheckParams } from '../utils/trigger'
import {
  CUSTOM_NODE,
} from '../constants'
import {
  useGetToolIcon,
  useNodesMetaData,
} from '../hooks'
import type { ToolNodeType } from '../nodes/tool/types'
import type { DataSourceNodeType } from '../nodes/data-source/types'
import type { PluginTriggerNodeType } from '../nodes/trigger-plugin/types'
import { useToastContext } from '@/app/components/base/toast'
import { useGetLanguage } from '@/context/i18n'
import type { AgentNodeType } from '../nodes/agent/types'
import { useStrategyProviders } from '@/service/use-strategy'
import { useAllTriggerPlugins } from '@/service/use-triggers'
import { useDatasetsDetailStore } from '../datasets-detail-store/store'
import type { KnowledgeRetrievalNodeType } from '../nodes/knowledge-retrieval/types'
import type { DataSet } from '@/models/datasets'
import { fetchDatasets } from '@/service/datasets'
import { MAX_TREE_DEPTH } from '@/config'
import useNodesAvailableVarList, { useGetNodesAvailableVarList } from './use-nodes-available-var-list'
import { getNodeUsedVars, isSpecialVar } from '../nodes/_base/components/variable/utils'
import type { Emoji } from '@/app/components/tools/types'
import { useModelList } from '@/app/components/header/account-setting/model-provider-page/hooks'
import { ModelTypeEnum } from '@/app/components/header/account-setting/model-provider-page/declarations'
import type { KnowledgeBaseNodeType } from '../nodes/knowledge-base/types'
import {
  useAllBuiltInTools,
  useAllCustomTools,
  useAllWorkflowTools,
} from '@/service/use-tools'
import { useStore as useAppStore } from '@/app/components/app/store'
import { AppModeEnum } from '@/types/app'

export type ChecklistItem = {
  id: string
  type: BlockEnum | string
  title: string
  toolIcon?: string | Emoji
  unConnected?: boolean
  errorMessage?: string
  canNavigate: boolean
}

const START_NODE_TYPES: BlockEnum[] = [
  BlockEnum.Start,
  BlockEnum.TriggerSchedule,
  BlockEnum.TriggerWebhook,
  BlockEnum.TriggerPlugin,
]

export const useChecklist = (nodes: Node[], edges: Edge[]) => {
  const { t } = useTranslation()
  const language = useGetLanguage()
  const { nodesMap: nodesExtraData } = useNodesMetaData()
  const { data: buildInTools } = useAllBuiltInTools()
  const { data: customTools } = useAllCustomTools()
  const { data: workflowTools } = useAllWorkflowTools()
  const dataSourceList = useStore(s => s.dataSourceList)
  const { data: strategyProviders } = useStrategyProviders()
  const { data: triggerPlugins } = useAllTriggerPlugins()
  const datasetsDetail = useDatasetsDetailStore(s => s.datasetsDetail)
  const getToolIcon = useGetToolIcon()
  const appMode = useAppStore.getState().appDetail?.mode
  const shouldCheckStartNode = appMode === AppModeEnum.WORKFLOW || appMode === AppModeEnum.ADVANCED_CHAT

  const map = useNodesAvailableVarList(nodes)
  const { data: embeddingModelList } = useModelList(ModelTypeEnum.textEmbedding)
  const { data: rerankModelList } = useModelList(ModelTypeEnum.rerank)

  const getCheckData = useCallback((data: CommonNodeType<{}>) => {
    let checkData = data
    if (data.type === BlockEnum.KnowledgeRetrieval) {
      const datasetIds = (data as CommonNodeType<KnowledgeRetrievalNodeType>).dataset_ids
      const _datasets = datasetIds.reduce<DataSet[]>((acc, id) => {
        if (datasetsDetail[id])
          acc.push(datasetsDetail[id])
        return acc
      }, [])
      checkData = {
        ...data,
        _datasets,
      } as CommonNodeType<KnowledgeRetrievalNodeType>
    }
    else if (data.type === BlockEnum.KnowledgeBase) {
      checkData = {
        ...data,
        _embeddingModelList: embeddingModelList,
        _rerankModelList: rerankModelList,
      } as CommonNodeType<KnowledgeBaseNodeType>
    }
    return checkData
  }, [datasetsDetail, embeddingModelList, rerankModelList])

  const needWarningNodes = useMemo<ChecklistItem[]>(() => {
    const list: ChecklistItem[] = []
    const filteredNodes = nodes.filter(node => node.type === CUSTOM_NODE)
    const { validNodes } = getValidTreeNodes(filteredNodes, edges)

    for (let i = 0; i < filteredNodes.length; i++) {
      const node = filteredNodes[i]
      let moreDataForCheckValid
      let usedVars: ValueSelector[] = []

      if (node.data.type === BlockEnum.Tool)
        moreDataForCheckValid = getToolCheckParams(node.data as ToolNodeType, buildInTools || [], customTools || [], workflowTools || [], language)

      if (node.data.type === BlockEnum.DataSource)
        moreDataForCheckValid = getDataSourceCheckParams(node.data as DataSourceNodeType, dataSourceList || [], language)

      if (node.data.type === BlockEnum.TriggerPlugin)
        moreDataForCheckValid = getTriggerCheckParams(node.data as PluginTriggerNodeType, triggerPlugins, language)

      const toolIcon = getToolIcon(node.data)
      if (node.data.type === BlockEnum.Agent) {
        const data = node.data as AgentNodeType
        const isReadyForCheckValid = !!strategyProviders
        const provider = strategyProviders?.find(provider => provider.declaration.identity.name === data.agent_strategy_provider_name)
        const strategy = provider?.declaration.strategies?.find(s => s.identity.name === data.agent_strategy_name)
        moreDataForCheckValid = {
          provider,
          strategy,
          language,
          isReadyForCheckValid,
        }
      }
      else {
        usedVars = getNodeUsedVars(node).filter(v => v.length > 0)
      }

      if (node.type === CUSTOM_NODE) {
        const checkData = getCheckData(node.data)
<<<<<<< HEAD
        const validator = nodesExtraData?.[node.data.type as BlockEnum]?.checkValid
        let errorMessage = validator ? validator(checkData, t, moreDataForCheckValid).errorMessage : undefined
=======
        // temp fix nodeMetaData is undefined
        const nodeMetaData = nodesExtraData?.[node.data.type]
        let { errorMessage } = nodeMetaData?.checkValid ? nodeMetaData.checkValid(checkData, t, moreDataForCheckValid) : { errorMessage: undefined }
>>>>>>> 2fa13cdf

        if (!errorMessage) {
          const availableVars = map[node.id].availableVars

          for (const variable of usedVars) {
            const isSpecialVars = isSpecialVar(variable[0])
            if (!isSpecialVars) {
              const usedNode = availableVars.find(v => v.nodeId === variable?.[0])
              if (usedNode) {
                const usedVar = usedNode.vars.find(v => v.variable === variable?.[1])
                if (!usedVar)
                  errorMessage = t('workflow.errorMsg.invalidVariable')
              }
              else {
                errorMessage = t('workflow.errorMsg.invalidVariable')
              }
            }
          }
        }

        // Start nodes and Trigger nodes should not show unConnected error if they have validation errors
        // or if they are valid start nodes (even without incoming connections)
        const isStartNodeMeta = nodesExtraData?.[node.data.type as BlockEnum]?.metaData.isStart ?? false
        const canSkipConnectionCheck = shouldCheckStartNode ? isStartNodeMeta : true

        const isUnconnected = !validNodes.find(n => n.id === node.id)
        const shouldShowError = errorMessage || (isUnconnected && !canSkipConnectionCheck)

        if (shouldShowError) {
          list.push({
            id: node.id,
            type: node.data.type,
            title: node.data.title,
            toolIcon,
            unConnected: isUnconnected && !canSkipConnectionCheck,
            errorMessage,
            canNavigate: true,
          })
        }
      }
    }

    // Check for start nodes (including triggers)
    if (shouldCheckStartNode) {
      const startNodesFiltered = nodes.filter(node => START_NODE_TYPES.includes(node.data.type as BlockEnum))
      if (startNodesFiltered.length === 0) {
        list.push({
          id: 'start-node-required',
          type: BlockEnum.Start,
          title: t('workflow.panel.startNode'),
          errorMessage: t('workflow.common.needStartNode'),
          canNavigate: false,
        })
      }
    }

    const isRequiredNodesType = Object.keys(nodesExtraData!).filter((key: any) => (nodesExtraData as any)[key].metaData.isRequired)

    isRequiredNodesType.forEach((type: string) => {
      if (!filteredNodes.find(node => node.data.type === type)) {
        list.push({
          id: `${type}-need-added`,
          type,
          title: t(`workflow.blocks.${type}`),
          errorMessage: t('workflow.common.needAdd', { node: t(`workflow.blocks.${type}`) }),
          canNavigate: false,
        })
      }
    })

    return list
  }, [nodes, nodesExtraData, edges, buildInTools, customTools, workflowTools, language, dataSourceList, getToolIcon, strategyProviders, getCheckData, t, map, shouldCheckStartNode])

  return needWarningNodes
}

export const useChecklistBeforePublish = () => {
  const { t } = useTranslation()
  const language = useGetLanguage()
  const { notify } = useToastContext()
  const store = useStoreApi()
  const { nodesMap: nodesExtraData } = useNodesMetaData()
  const { data: strategyProviders } = useStrategyProviders()
  const updateDatasetsDetail = useDatasetsDetailStore(s => s.updateDatasetsDetail)
  const updateTime = useRef(0)
  const workflowStore = useWorkflowStore()
  const { getNodesAvailableVarList } = useGetNodesAvailableVarList()
  const { data: embeddingModelList } = useModelList(ModelTypeEnum.textEmbedding)
  const { data: rerankModelList } = useModelList(ModelTypeEnum.rerank)
  const { data: buildInTools } = useAllBuiltInTools()
  const { data: customTools } = useAllCustomTools()
  const { data: workflowTools } = useAllWorkflowTools()

  const getCheckData = useCallback((data: CommonNodeType<{}>, datasets: DataSet[]) => {
    let checkData = data
    if (data.type === BlockEnum.KnowledgeRetrieval) {
      const datasetIds = (data as CommonNodeType<KnowledgeRetrievalNodeType>).dataset_ids
      const datasetsDetail = datasets.reduce<Record<string, DataSet>>((acc, dataset) => {
        acc[dataset.id] = dataset
        return acc
      }, {})
      const _datasets = datasetIds.reduce<DataSet[]>((acc, id) => {
        if (datasetsDetail[id])
          acc.push(datasetsDetail[id])
        return acc
      }, [])
      checkData = {
        ...data,
        _datasets,
      } as CommonNodeType<KnowledgeRetrievalNodeType>
    }
    else if (data.type === BlockEnum.KnowledgeBase) {
      checkData = {
        ...data,
        _embeddingModelList: embeddingModelList,
        _rerankModelList: rerankModelList,
      } as CommonNodeType<KnowledgeBaseNodeType>
    }
    return checkData
  }, [embeddingModelList, rerankModelList])

  const handleCheckBeforePublish = useCallback(async () => {
    const {
      getNodes,
      edges,
    } = store.getState()
    const {
      dataSourceList,
    } = workflowStore.getState()
    const nodes = getNodes()
    const filteredNodes = nodes.filter(node => node.type === CUSTOM_NODE)
    const { validNodes, maxDepth } = getValidTreeNodes(filteredNodes, edges)

    if (maxDepth > MAX_TREE_DEPTH) {
      notify({ type: 'error', message: t('workflow.common.maxTreeDepth', { depth: MAX_TREE_DEPTH }) })
      return false
    }
    // Before publish, we need to fetch datasets detail, in case of the settings of datasets have been changed
    const knowledgeRetrievalNodes = filteredNodes.filter(node => node.data.type === BlockEnum.KnowledgeRetrieval)
    const allDatasetIds = knowledgeRetrievalNodes.reduce<string[]>((acc, node) => {
      return Array.from(new Set([...acc, ...(node.data as CommonNodeType<KnowledgeRetrievalNodeType>).dataset_ids]))
    }, [])
    let datasets: DataSet[] = []
    if (allDatasetIds.length > 0) {
      updateTime.current = updateTime.current + 1
      const currUpdateTime = updateTime.current
      const { data: datasetsDetail } = await fetchDatasets({ url: '/datasets', params: { page: 1, ids: allDatasetIds } })
      if (datasetsDetail && datasetsDetail.length > 0) {
        // avoid old data to overwrite the new data
        if (currUpdateTime < updateTime.current)
          return false
        datasets = datasetsDetail
        updateDatasetsDetail(datasetsDetail)
      }
    }
    const map = getNodesAvailableVarList(nodes)
    for (let i = 0; i < filteredNodes.length; i++) {
      const node = filteredNodes[i]
      let moreDataForCheckValid
      let usedVars: ValueSelector[] = []
      if (node.data.type === BlockEnum.Tool)
        moreDataForCheckValid = getToolCheckParams(node.data as ToolNodeType, buildInTools || [], customTools || [], workflowTools || [], language)

      if (node.data.type === BlockEnum.DataSource)
        moreDataForCheckValid = getDataSourceCheckParams(node.data as DataSourceNodeType, dataSourceList || [], language)

      if (node.data.type === BlockEnum.Agent) {
        const data = node.data as AgentNodeType
        const isReadyForCheckValid = !!strategyProviders
        const provider = strategyProviders?.find(provider => provider.declaration.identity.name === data.agent_strategy_provider_name)
        const strategy = provider?.declaration.strategies?.find(s => s.identity.name === data.agent_strategy_name)
        moreDataForCheckValid = {
          provider,
          strategy,
          language,
          isReadyForCheckValid,
        }
      }
      else {
        usedVars = getNodeUsedVars(node).filter(v => v.length > 0)
      }
      const checkData = getCheckData(node.data, datasets)
      const { errorMessage } = nodesExtraData![node.data.type as BlockEnum].checkValid(checkData, t, moreDataForCheckValid)

      if (errorMessage) {
        notify({ type: 'error', message: `[${node.data.title}] ${errorMessage}` })
        return false
      }

      const availableVars = map[node.id].availableVars

      for (const variable of usedVars) {
        const isSpecialVars = isSpecialVar(variable[0])
        if (!isSpecialVars) {
          const usedNode = availableVars.find(v => v.nodeId === variable?.[0])
          if (usedNode) {
            const usedVar = usedNode.vars.find(v => v.variable === variable?.[1])
            if (!usedVar) {
              notify({ type: 'error', message: `[${node.data.title}] ${t('workflow.errorMsg.invalidVariable')}` })
              return false
            }
          }
          else {
            notify({ type: 'error', message: `[${node.data.title}] ${t('workflow.errorMsg.invalidVariable')}` })
            return false
          }
        }
      }

      if (!validNodes.find(n => n.id === node.id)) {
        notify({ type: 'error', message: `[${node.data.title}] ${t('workflow.common.needConnectTip')}` })
        return false
      }
    }

    const startNodesFiltered = nodes.filter(node => START_NODE_TYPES.includes(node.data.type as BlockEnum))

    if (startNodesFiltered.length === 0) {
      notify({ type: 'error', message: t('workflow.common.needStartNode') })
      return false
    }

    const isRequiredNodesType = Object.keys(nodesExtraData!).filter((key: any) => (nodesExtraData as any)[key].metaData.isRequired)

    for (let i = 0; i < isRequiredNodesType.length; i++) {
      const type = isRequiredNodesType[i]

      if (!filteredNodes.find(node => node.data.type === type)) {
        notify({ type: 'error', message: t('workflow.common.needAdd', { node: t(`workflow.blocks.${type}`) }) })
        return false
      }
    }

    return true
  }, [store, notify, t, language, nodesExtraData, strategyProviders, updateDatasetsDetail, getCheckData, workflowStore, buildInTools, customTools, workflowTools])

  return {
    handleCheckBeforePublish,
  }
}

export const useWorkflowRunValidation = () => {
  const { t } = useTranslation()
  const nodes = useNodes<CommonNodeType>()
  const edges = useEdges<CommonEdgeType>()
  const needWarningNodes = useChecklist(nodes, edges)
  const { notify } = useToastContext()

  const validateBeforeRun = useCallback(() => {
    if (needWarningNodes.length > 0) {
      notify({ type: 'error', message: t('workflow.panel.checklistTip') })
      return false
    }
    return true
  }, [needWarningNodes, notify, t])

  return {
    validateBeforeRun,
    hasValidationErrors: needWarningNodes.length > 0,
    warningNodes: needWarningNodes,
  }
}<|MERGE_RESOLUTION|>--- conflicted
+++ resolved
@@ -155,14 +155,11 @@
 
       if (node.type === CUSTOM_NODE) {
         const checkData = getCheckData(node.data)
-<<<<<<< HEAD
         const validator = nodesExtraData?.[node.data.type as BlockEnum]?.checkValid
         let errorMessage = validator ? validator(checkData, t, moreDataForCheckValid).errorMessage : undefined
-=======
         // temp fix nodeMetaData is undefined
-        const nodeMetaData = nodesExtraData?.[node.data.type]
-        let { errorMessage } = nodeMetaData?.checkValid ? nodeMetaData.checkValid(checkData, t, moreDataForCheckValid) : { errorMessage: undefined }
->>>>>>> 2fa13cdf
+        // const nodeMetaData = nodesExtraData?.[node.data.type]
+        // let { errorMessage } = nodeMetaData?.checkValid ? nodeMetaData.checkValid(checkData, t, moreDataForCheckValid) : { errorMessage: undefined }
 
         if (!errorMessage) {
           const availableVars = map[node.id].availableVars
