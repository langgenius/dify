--- conflicted
+++ resolved
@@ -179,11 +179,8 @@
             setWorkflowRunningData,
           } = workflowStore.getState()
 
-<<<<<<< HEAD
-=======
           const isStringOutput = data.outputs && Object.keys(data.outputs).length === 1 && typeof data.outputs[Object.keys(data.outputs)[0]] === 'string'
 
->>>>>>> 91d38a53
           setWorkflowRunningData(produce(workflowRunningData!, (draft) => {
             draft.result = {
               ...draft.result,
