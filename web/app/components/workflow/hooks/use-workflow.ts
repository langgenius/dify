--- conflicted
+++ resolved
@@ -35,17 +35,9 @@
 import { findUsedVarNodes, getNodeOutputVars, updateNodeVars } from '../nodes/_base/components/variable/utils'
 import { useAvailableBlocks } from './use-available-blocks'
 import { useStore as useAppStore } from '@/app/components/app/store'
-<<<<<<< HEAD
-
-=======
+
 import { useCollaborativeWorkflow } from '@/app/components/workflow/hooks/use-collaborative-workflow'
-import {
-  fetchAllBuiltInTools,
-  fetchAllCustomTools,
-  fetchAllMCPTools,
-  fetchAllWorkflowTools,
-} from '@/service/tools'
->>>>>>> 2fa13cdf
+
 import { CUSTOM_ITERATION_START_NODE } from '@/app/components/workflow/nodes/iteration-start/constants'
 import { CUSTOM_LOOP_START_NODE } from '@/app/components/workflow/nodes/loop-start/constants'
 import { useNodesMetaData } from '.'
@@ -69,16 +61,7 @@
   }, [collaborativeWorkflow])
 
   const getTreeLeafNodes = useCallback((nodeId: string) => {
-<<<<<<< HEAD
-    const {
-      getNodes,
-      edges,
-    } = store.getState()
-    const nodes = getNodes()
-    // let startNode = getWorkflowEntryNode(nodes)
-=======
     const { nodes, edges } = collaborativeWorkflow.getState()
->>>>>>> 2fa13cdf
     const currentNode = nodes.find(node => node.id === nodeId)
 
     let startNodes = nodes.filter(node => nodesMap?.[node.data.type as BlockEnum]?.metaData.isStart) || []
@@ -229,8 +212,7 @@
   }, [collaborativeWorkflow])
 
   const isFromStartNode = useCallback((nodeId: string) => {
-    const { getNodes } = store.getState()
-    const nodes = getNodes()
+    const { nodes } = collaborativeWorkflow.getState()
     const currentNode = nodes.find(node => node.id === nodeId)
 
     if (!currentNode)
@@ -253,7 +235,7 @@
     }
 
     return checkPreviousNodes(currentNode)
-  }, [store, getBeforeNodeById])
+  }, [collaborativeWorkflow, getBeforeNodeById])
 
   const handleOutVarRenameChange = useCallback((nodeId: string, oldValeSelector: ValueSelector, newVarSelector: ValueSelector) => {
     const { nodes: allNodes, setNodes } = collaborativeWorkflow.getState()
@@ -406,11 +388,10 @@
   }, [collaborativeWorkflow, getAvailableBlocks])
 
   const getNode = useCallback((nodeId?: string) => {
-    const { getNodes } = store.getState()
-    const nodes = getNodes()
+    const { nodes } = collaborativeWorkflow.getState()
 
     return nodes.find(node => node.id === nodeId) || getWorkflowEntryNode(nodes)
-  }, [store])
+  }, [collaborativeWorkflow])
 
   return {
     getNodeById,
