--- conflicted
+++ resolved
@@ -45,11 +45,7 @@
 import { CollectionType } from '@/app/components/tools/types'
 import { CUSTOM_ITERATION_START_NODE } from '@/app/components/workflow/nodes/iteration-start/constants'
 import { CUSTOM_LOOP_START_NODE } from '@/app/components/workflow/nodes/loop-start/constants'
-<<<<<<< HEAD
-=======
-import { useWorkflowConfig } from '@/service/use-workflow'
 import { basePath } from '@/utils/var'
->>>>>>> 523efbfe
 import { canFindTool } from '@/utils'
 
 export const useIsChatMode = () => {
@@ -107,7 +103,7 @@
 
     list.push(...incomers)
 
-    return uniqBy(list, 'id').filter((item) => {
+    return uniqBy(list, 'id').filter((item: Node) => {
       return SUPPORT_OUTPUT_VARS_NODE.includes(item.data.type)
     })
   }, [store])
@@ -154,7 +150,7 @@
 
     const length = list.length
     if (length) {
-      return uniqBy(list, 'id').reverse().filter((item) => {
+      return uniqBy(list, 'id').reverse().filter((item: Node) => {
         return SUPPORT_OUTPUT_VARS_NODE.includes(item.data.type)
       })
     }
