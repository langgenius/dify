import {
  useCallback,
} from 'react'
import { uniqBy } from 'lodash-es'
import {
  getIncomers,
  getOutgoers,
} from 'reactflow'
import type {
  Connection,
} from 'reactflow'
import type {
  BlockEnum,
  Edge,
  Node,
  ValueSelector,
} from '../types'
import {
  WorkflowRunningStatus,
} from '../types'
import {
  useStore,
  useWorkflowStore,
} from '../store'
import {
  SUPPORT_OUTPUT_VARS_NODE,
} from '../constants'
import type { IterationNodeType } from '../nodes/iteration/types'
import type { LoopNodeType } from '../nodes/loop/types'
import { CUSTOM_NOTE_NODE } from '../note-node/constants'
import { findUsedVarNodes, getNodeOutputVars, updateNodeVars } from '../nodes/_base/components/variable/utils'
import { useAvailableBlocks } from './use-available-blocks'
import { useStore as useAppStore } from '@/app/components/app/store'
import { useCollaborativeWorkflow } from '@/app/components/workflow/hooks/use-collaborative-workflow'
import {
  fetchAllBuiltInTools,
  fetchAllCustomTools,
  fetchAllMCPTools,
  fetchAllWorkflowTools,
} from '@/service/tools'
import { CUSTOM_ITERATION_START_NODE } from '@/app/components/workflow/nodes/iteration-start/constants'
import { CUSTOM_LOOP_START_NODE } from '@/app/components/workflow/nodes/loop-start/constants'
import { basePath } from '@/utils/var'
import { useNodesMetaData } from '.'

export const useIsChatMode = () => {
  const appDetail = useAppStore(s => s.appDetail)

  return appDetail?.mode === 'advanced-chat'
}

export const useWorkflow = () => {
<<<<<<< HEAD
  const { t } = useTranslation()
  const collaborativeWorkflow = useCollaborativeWorkflow()
  const workflowStore = useWorkflowStore()
=======
  const store = useStoreApi()
>>>>>>> f5161d9a
  const { getAvailableBlocks } = useAvailableBlocks()
  const { nodesMap } = useNodesMetaData()

  const getNodeById = useCallback((nodeId: string) => {
    const { nodes } = collaborativeWorkflow.getState()
    const currentNode = nodes.find(node => node.id === nodeId)
    return currentNode
  }, [collaborativeWorkflow])

  const getTreeLeafNodes = useCallback((nodeId: string) => {
    const { nodes, edges } = collaborativeWorkflow.getState()
    const currentNode = nodes.find(node => node.id === nodeId)

    let startNodes = nodes.filter(node => nodesMap?.[node.data.type as BlockEnum]?.metaData.isStart) || []

    if (currentNode?.parentId) {
      const startNode = nodes.find(node => node.parentId === currentNode.parentId && (node.type === CUSTOM_ITERATION_START_NODE || node.type === CUSTOM_LOOP_START_NODE))
      if (startNode)
        startNodes = [startNode]
    }

    if (!startNodes.length)
      return []

    const list: Node[] = []
    const preOrder = (root: Node, callback: (node: Node) => void) => {
      if (root.id === nodeId)
        return
      const outgoers = getOutgoers(root, nodes, edges)

      if (outgoers.length) {
        outgoers.forEach((outgoer) => {
          preOrder(outgoer, callback)
        })
      }
      else {
        if (root.id !== nodeId)
          callback(root)
      }
    }
    startNodes.forEach((startNode) => {
      preOrder(startNode, (node) => {
        list.push(node)
      })
    })

    const incomers = getIncomers({ id: nodeId } as Node, nodes, edges)

    list.push(...incomers)

    return uniqBy(list, 'id').filter((item: Node) => {
      return SUPPORT_OUTPUT_VARS_NODE.includes(item.data.type)
    })
  }, [collaborativeWorkflow, nodesMap])

  const getBeforeNodesInSameBranch = useCallback((nodeId: string, newNodes?: Node[], newEdges?: Edge[]) => {
    const { nodes: oldNodes, edges } = collaborativeWorkflow.getState()
    const nodes = newNodes || oldNodes
    const currentNode = nodes.find(node => node.id === nodeId)

    const list: Node[] = []

    if (!currentNode)
      return list

    if (currentNode.parentId) {
      const parentNode = nodes.find(node => node.id === currentNode.parentId)
      if (parentNode) {
        const parentList = getBeforeNodesInSameBranch(parentNode.id)

        list.push(...parentList)
      }
    }

    const traverse = (root: Node, callback: (node: Node) => void) => {
      if (root) {
        const incomers = getIncomers(root, nodes, newEdges || edges)

        if (incomers.length) {
          incomers.forEach((node) => {
            if (!list.find(n => node.id === n.id)) {
              callback(node)
              traverse(node, callback)
            }
          })
        }
      }
    }
    traverse(currentNode, (node) => {
      list.push(node)
    })

    const length = list.length
    if (length) {
      return uniqBy(list, 'id').reverse().filter((item: Node) => {
        return SUPPORT_OUTPUT_VARS_NODE.includes(item.data.type)
      })
    }

    return []
  }, [collaborativeWorkflow])

  const getBeforeNodesInSameBranchIncludeParent = useCallback((nodeId: string, newNodes?: Node[], newEdges?: Edge[]) => {
    const nodes = getBeforeNodesInSameBranch(nodeId, newNodes, newEdges)
    const { nodes: allNodes } = collaborativeWorkflow.getState()
    const node = allNodes.find(n => n.id === nodeId)
    const parentNodeId = node?.parentId
    const parentNode = allNodes.find(n => n.id === parentNodeId)
    if (parentNode)
      nodes.push(parentNode)

    return nodes
  }, [getBeforeNodesInSameBranch, collaborativeWorkflow])

  const getAfterNodesInSameBranch = useCallback((nodeId: string) => {
    const { nodes, edges } = collaborativeWorkflow.getState()
    const currentNode = nodes.find(node => node.id === nodeId)!

    if (!currentNode)
      return []
    const list: Node[] = [currentNode]

    const traverse = (root: Node, callback: (node: Node) => void) => {
      if (root) {
        const outgoers = getOutgoers(root, nodes, edges)

        if (outgoers.length) {
          outgoers.forEach((node) => {
            callback(node)
            traverse(node, callback)
          })
        }
      }
    }
    traverse(currentNode, (node) => {
      list.push(node)
    })

    return uniqBy(list, 'id')
  }, [collaborativeWorkflow])

  const getBeforeNodeById = useCallback((nodeId: string) => {
    const { nodes, edges } = collaborativeWorkflow.getState()
    const node = nodes.find(node => node.id === nodeId)!

    return getIncomers(node, nodes, edges)
  }, [collaborativeWorkflow])

  const getIterationNodeChildren = useCallback((nodeId: string) => {
    const { nodes } = collaborativeWorkflow.getState()

    return nodes.filter(node => node.parentId === nodeId)
  }, [collaborativeWorkflow])

  const getLoopNodeChildren = useCallback((nodeId: string) => {
    const { nodes } = collaborativeWorkflow.getState()

    return nodes.filter(node => node.parentId === nodeId)
  }, [collaborativeWorkflow])

  const handleOutVarRenameChange = useCallback((nodeId: string, oldValeSelector: ValueSelector, newVarSelector: ValueSelector) => {
    const { nodes: allNodes, setNodes } = collaborativeWorkflow.getState()
    const affectedNodes = findUsedVarNodes(oldValeSelector, allNodes)
    if (affectedNodes.length > 0) {
      const newNodes = allNodes.map((node) => {
        if (affectedNodes.find(n => n.id === node.id))
          return updateNodeVars(node, oldValeSelector, newVarSelector)

        return node
      })
      setNodes(newNodes)
    }
  }, [collaborativeWorkflow])

  const isVarUsedInNodes = useCallback((varSelector: ValueSelector) => {
    const nodeId = varSelector[0]
    const afterNodes = getAfterNodesInSameBranch(nodeId)
    const effectNodes = findUsedVarNodes(varSelector, afterNodes)
    return effectNodes.length > 0
  }, [getAfterNodesInSameBranch])

  const removeUsedVarInNodes = useCallback((varSelector: ValueSelector) => {
    const nodeId = varSelector[0]
    const { nodes, setNodes } = collaborativeWorkflow.getState()
    const afterNodes = getAfterNodesInSameBranch(nodeId)
    const effectNodes = findUsedVarNodes(varSelector, afterNodes)
    if (effectNodes.length > 0) {
      const newNodes = nodes.map((node) => {
        if (effectNodes.find(n => n.id === node.id))
          return updateNodeVars(node, varSelector, [])

        return node
      })
      setNodes(newNodes)
    }
  }, [getAfterNodesInSameBranch, collaborativeWorkflow])

  const isNodeVarsUsedInNodes = useCallback((node: Node, isChatMode: boolean) => {
    const outputVars = getNodeOutputVars(node, isChatMode)
    const isUsed = outputVars.some((varSelector) => {
      return isVarUsedInNodes(varSelector)
    })
    return isUsed
  }, [isVarUsedInNodes])

<<<<<<< HEAD
  const checkParallelLimit = useCallback((nodeId: string, nodeHandle = 'source') => {
    const { edges } = collaborativeWorkflow.getState()
    const connectedEdges = edges.filter(edge => edge.source === nodeId && edge.sourceHandle === nodeHandle)
    if (connectedEdges.length > MAX_PARALLEL_LIMIT - 1) {
      const { setShowTips } = workflowStore.getState()
      setShowTips(t('workflow.common.parallelTip.limit', { num: MAX_PARALLEL_LIMIT }))
      return false
    }

    return true
  }, [collaborativeWorkflow, workflowStore, t])

=======
>>>>>>> f5161d9a
  const getRootNodesById = useCallback((nodeId: string) => {
    const { nodes, edges } = collaborativeWorkflow.getState()
    const currentNode = nodes.find(node => node.id === nodeId)

    const rootNodes: Node[] = []

    if (!currentNode)
      return rootNodes

    if (currentNode.parentId) {
      const parentNode = nodes.find(node => node.id === currentNode.parentId)
      if (parentNode) {
        const parentList = getRootNodesById(parentNode.id)

        rootNodes.push(...parentList)
      }
    }

    const traverse = (root: Node, callback: (node: Node) => void) => {
      if (root) {
        const incomers = getIncomers(root, nodes, edges)

        if (incomers.length) {
          incomers.forEach((node) => {
            traverse(node, callback)
          })
        }
        else {
          callback(root)
        }
      }
    }
    traverse(currentNode, (node) => {
      rootNodes.push(node)
    })

    const length = rootNodes.length
    if (length)
      return uniqBy(rootNodes, 'id')

    return []
  }, [collaborativeWorkflow])

  const getStartNodes = useCallback((nodes: Node[], currentNode?: Node) => {
    const { id, parentId } = currentNode || {}
    let startNodes: Node[] = []

    if (parentId) {
      const parentNode = nodes.find(node => node.id === parentId)
      if (!parentNode)
        throw new Error('Parent node not found')

      const startNode = nodes.find(node => node.id === (parentNode.data as (IterationNodeType | LoopNodeType)).start_node_id)
      if (startNode)
        startNodes = [startNode]
    }
    else {
      startNodes = nodes.filter(node => nodesMap?.[node.data.type as BlockEnum]?.metaData.isStart) || []
    }

    if (!startNodes.length)
      startNodes = getRootNodesById(id || '')

    return startNodes
  }, [nodesMap, getRootNodesById])

  const isValidConnection = useCallback(({ source, sourceHandle, target }: Connection) => {
    const { nodes, edges } = collaborativeWorkflow.getState()
    const sourceNode: Node = nodes.find(node => node.id === source)!
    const targetNode: Node = nodes.find(node => node.id === target)!

    if (sourceNode.type === CUSTOM_NOTE_NODE || targetNode.type === CUSTOM_NOTE_NODE)
      return false

    if (sourceNode.parentId !== targetNode.parentId)
      return false

    if (sourceNode && targetNode) {
      const sourceNodeAvailableNextNodes = getAvailableBlocks(sourceNode.data.type, !!sourceNode.parentId).availableNextBlocks
      const targetNodeAvailablePrevNodes = getAvailableBlocks(targetNode.data.type, !!targetNode.parentId).availablePrevBlocks

      if (!sourceNodeAvailableNextNodes.includes(targetNode.data.type))
        return false

      if (!targetNodeAvailablePrevNodes.includes(sourceNode.data.type))
        return false
    }

    const hasCycle = (node: Node, visited = new Set()) => {
      if (visited.has(node.id))
        return false

      visited.add(node.id)

      for (const outgoer of getOutgoers(node, nodes, edges)) {
        if (outgoer.id === source)
          return true
        if (hasCycle(outgoer, visited))
          return true
      }
    }

    return !hasCycle(targetNode)
<<<<<<< HEAD
  }, [collaborativeWorkflow, checkParallelLimit, getAvailableBlocks])
=======
  }, [store, getAvailableBlocks])
>>>>>>> f5161d9a

  return {
    getNodeById,
    getTreeLeafNodes,
    getBeforeNodesInSameBranch,
    getBeforeNodesInSameBranchIncludeParent,
    getAfterNodesInSameBranch,
    handleOutVarRenameChange,
    isVarUsedInNodes,
    removeUsedVarInNodes,
    isNodeVarsUsedInNodes,
    isValidConnection,
    getBeforeNodeById,
    getIterationNodeChildren,
    getLoopNodeChildren,
    getRootNodesById,
    getStartNodes,
  }
}

export const useFetchToolsData = () => {
  const workflowStore = useWorkflowStore()

  const handleFetchAllTools = useCallback(async (type: string) => {
    if (type === 'builtin') {
      const buildInTools = await fetchAllBuiltInTools()

      if (basePath) {
        buildInTools.forEach((item) => {
          if (typeof item.icon == 'string' && !item.icon.includes(basePath))
            item.icon = `${basePath}${item.icon}`
        })
      }
      workflowStore.setState({
        buildInTools: buildInTools || [],
      })
    }
    if (type === 'custom') {
      const customTools = await fetchAllCustomTools()

      workflowStore.setState({
        customTools: customTools || [],
      })
    }
    if (type === 'workflow') {
      const workflowTools = await fetchAllWorkflowTools()

      workflowStore.setState({
        workflowTools: workflowTools || [],
      })
    }
    if (type === 'mcp') {
      const mcpTools = await fetchAllMCPTools()

      workflowStore.setState({
        mcpTools: mcpTools || [],
      })
    }
  }, [workflowStore])

  return {
    handleFetchAllTools,
  }
}

export const useWorkflowReadOnly = () => {
  const workflowStore = useWorkflowStore()
  const workflowRunningData = useStore(s => s.workflowRunningData)

  const getWorkflowReadOnly = useCallback(() => {
    return workflowStore.getState().workflowRunningData?.result.status === WorkflowRunningStatus.Running
  }, [workflowStore])

  return {
    workflowReadOnly: workflowRunningData?.result.status === WorkflowRunningStatus.Running,
    getWorkflowReadOnly,
  }
}

export const useNodesReadOnly = () => {
  const workflowStore = useWorkflowStore()
  const workflowRunningData = useStore(s => s.workflowRunningData)
  const historyWorkflowData = useStore(s => s.historyWorkflowData)
  const isRestoring = useStore(s => s.isRestoring)

  const getNodesReadOnly = useCallback(() => {
    const {
      workflowRunningData,
      historyWorkflowData,
      isRestoring,
    } = workflowStore.getState()

    return workflowRunningData?.result.status === WorkflowRunningStatus.Running || historyWorkflowData || isRestoring
  }, [workflowStore])

  return {
    nodesReadOnly: !!(workflowRunningData?.result.status === WorkflowRunningStatus.Running || historyWorkflowData || isRestoring),
    getNodesReadOnly,
  }
}

export const useIsNodeInIteration = (iterationId: string) => {
  const collaborativeWorkflow = useCollaborativeWorkflow()

  const isNodeInIteration = useCallback((nodeId: string) => {
    const { nodes } = collaborativeWorkflow.getState()
    const node = nodes.find(node => node.id === nodeId)

    if (!node)
      return false

    if (node.parentId === iterationId)
      return true

    return false
  }, [iterationId, collaborativeWorkflow])
  return {
    isNodeInIteration,
  }
}

export const useIsNodeInLoop = (loopId: string) => {
  const collaborativeWorkflow = useCollaborativeWorkflow()

  const isNodeInLoop = useCallback((nodeId: string) => {
    const { nodes } = collaborativeWorkflow.getState()
    const node = nodes.find(node => node.id === nodeId)

    if (!node)
      return false

    if (node.parentId === loopId)
      return true

    return false
  }, [loopId, collaborativeWorkflow])
  return {
    isNodeInLoop,
  }
}<|MERGE_RESOLUTION|>--- conflicted
+++ resolved
@@ -50,13 +50,9 @@
 }
 
 export const useWorkflow = () => {
-<<<<<<< HEAD
   const { t } = useTranslation()
   const collaborativeWorkflow = useCollaborativeWorkflow()
   const workflowStore = useWorkflowStore()
-=======
-  const store = useStoreApi()
->>>>>>> f5161d9a
   const { getAvailableBlocks } = useAvailableBlocks()
   const { nodesMap } = useNodesMetaData()
 
@@ -262,7 +258,6 @@
     return isUsed
   }, [isVarUsedInNodes])
 
-<<<<<<< HEAD
   const checkParallelLimit = useCallback((nodeId: string, nodeHandle = 'source') => {
     const { edges } = collaborativeWorkflow.getState()
     const connectedEdges = edges.filter(edge => edge.source === nodeId && edge.sourceHandle === nodeHandle)
@@ -275,8 +270,6 @@
     return true
   }, [collaborativeWorkflow, workflowStore, t])
 
-=======
->>>>>>> f5161d9a
   const getRootNodesById = useCallback((nodeId: string) => {
     const { nodes, edges } = collaborativeWorkflow.getState()
     const currentNode = nodes.find(node => node.id === nodeId)
@@ -380,11 +373,7 @@
     }
 
     return !hasCycle(targetNode)
-<<<<<<< HEAD
   }, [collaborativeWorkflow, checkParallelLimit, getAvailableBlocks])
-=======
-  }, [store, getAvailableBlocks])
->>>>>>> f5161d9a
 
   return {
     getNodeById,
