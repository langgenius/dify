--- conflicted
+++ resolved
@@ -24,14 +24,10 @@
   useWorkflowStore,
 } from '../store'
 import {
-<<<<<<< HEAD
   getWorkflowEntryNode,
   isWorkflowEntryNode,
 } from '../utils/workflow-entry'
 import {
-  PARALLEL_DEPTH_LIMIT,
-=======
->>>>>>> e682749d
   SUPPORT_OUTPUT_VARS_NODE,
 } from '../constants'
 import type { IterationNodeType } from '../nodes/iteration/types'
