--- conflicted
+++ resolved
@@ -322,17 +322,8 @@
     return startNodes
   }, [nodesMap, getRootNodesById])
 
-<<<<<<< HEAD
-  const isValidConnection = useCallback(({ source, sourceHandle, target }: Connection) => {
+  const isValidConnection = useCallback(({ source, sourceHandle: _sourceHandle, target }: Connection) => {
     const { nodes, edges } = collaborativeWorkflow.getState()
-=======
-  const isValidConnection = useCallback(({ source, sourceHandle: _sourceHandle, target }: Connection) => {
-    const {
-      edges,
-      getNodes,
-    } = store.getState()
-    const nodes = getNodes()
->>>>>>> 456dbfe7
     const sourceNode: Node = nodes.find(node => node.id === source)!
     const targetNode: Node = nodes.find(node => node.id === target)!
 
