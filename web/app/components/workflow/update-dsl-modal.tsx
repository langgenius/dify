--- conflicted
+++ resolved
@@ -38,7 +38,6 @@
 import { useEventEmitterContextContext } from '@/context/event-emitter'
 import { useStore as useAppStore } from '@/app/components/app/store'
 import { FILE_EXTS } from '@/app/components/base/prompt-editor/constants'
-import { useMutationCheckDependenciesBeforeImportDSL } from '@/service/use-plugins'
 
 type UpdateDSLModalProps = {
   onCancel: () => void
@@ -58,14 +57,10 @@
   const [fileContent, setFileContent] = useState<string>()
   const [loading, setLoading] = useState(false)
   const { eventEmitter } = useEventEmitterContextContext()
-<<<<<<< HEAD
-  const { mutateAsync, mutate } = useMutationCheckDependenciesBeforeImportDSL()
-=======
   const [show, setShow] = useState(true)
   const [showErrorModal, setShowErrorModal] = useState(false)
   const [versions, setVersions] = useState<{ importedVersion: string; systemVersion: string }>()
   const [importId, setImportId] = useState<string>()
->>>>>>> 17ee7315
 
   const readFile = (file: File) => {
     const reader = new FileReader()
@@ -84,7 +79,7 @@
       setFileContent('')
   }
 
-  const handleWorkflowUpdate = async (app_id: string) => {
+  const handleWorkflowUpdate = useCallback(async (app_id: string) => {
     const {
       graph,
       features,
@@ -127,7 +122,7 @@
         hash,
       },
     } as any)
-  }
+  }, [eventEmitter])
 
   const isCreatingRef = useRef(false)
   const handleImport: MouseEventHandler = useCallback(async () => {
@@ -139,38 +134,6 @@
     try {
       if (appDetail && fileContent) {
         setLoading(true)
-<<<<<<< HEAD
-        const {
-          graph,
-          features,
-          hash,
-        } = await updateWorkflowDraftFromDSL(appDetail.id, fileContent)
-        await mutateAsync({ dslString: fileContent })
-        const { nodes, edges, viewport } = graph
-        const newFeatures = {
-          file: {
-            image: {
-              enabled: !!features.file_upload?.image?.enabled,
-              number_limits: features.file_upload?.image?.number_limits || 3,
-              transfer_methods: features.file_upload?.image?.transfer_methods || ['local_file', 'remote_url'],
-            },
-            enabled: !!(features.file_upload?.enabled || features.file_upload?.image?.enabled),
-            allowed_file_types: features.file_upload?.allowed_file_types || [SupportUploadFileTypes.image],
-            allowed_file_extensions: features.file_upload?.allowed_file_extensions || FILE_EXTS[SupportUploadFileTypes.image].map(ext => `.${ext}`),
-            allowed_file_upload_methods: features.file_upload?.allowed_file_upload_methods || features.file_upload?.image?.transfer_methods || ['local_file', 'remote_url'],
-            number_limits: features.file_upload?.number_limits || features.file_upload?.image?.number_limits || 3,
-          },
-          opening: {
-            enabled: !!features.opening_statement,
-            opening_statement: features.opening_statement,
-            suggested_questions: features.suggested_questions,
-          },
-          suggested: features.suggested_questions_after_answer || { enabled: false },
-          speech2text: features.speech_to_text || { enabled: false },
-          text2speech: features.text_to_speech || { enabled: false },
-          citation: features.retriever_resource || { enabled: false },
-          moderation: features.sensitive_word_avoidance || { enabled: false },
-=======
         const response = await importDSL({ mode: DSLImportMode.YAML_CONTENT, yaml_content: fileContent, app_id: appDetail.id })
         const { id, status, app_id, imported_dsl_version, current_dsl_version } = response
         if (status === DSLImportStatus.COMPLETED || status === DSLImportStatus.COMPLETED_WITH_WARNINGS) {
@@ -211,7 +174,7 @@
       notify({ type: 'error', message: t('workflow.common.importFailure') })
     }
     isCreatingRef.current = false
-  }, [currentFile, fileContent, onCancel, notify, t, eventEmitter, appDetail, onImport])
+  }, [currentFile, fileContent, onCancel, notify, t, appDetail, onImport, handleWorkflowUpdate])
 
   const onUpdateDSLConfirm: MouseEventHandler = async () => {
     try {
@@ -227,7 +190,6 @@
         if (!app_id) {
           notify({ type: 'error', message: t('workflow.common.importFailure') })
           return
->>>>>>> 17ee7315
         }
         handleWorkflowUpdate(app_id)
         if (onImport)
@@ -245,12 +207,7 @@
       setLoading(false)
       notify({ type: 'error', message: t('workflow.common.importFailure') })
     }
-<<<<<<< HEAD
-    isCreatingRef.current = false
-  }, [currentFile, fileContent, onCancel, notify, t, eventEmitter, appDetail, onImport, mutateAsync])
-=======
   }
->>>>>>> 17ee7315
 
   return (
     <>
@@ -265,12 +222,12 @@
             <RiCloseLine className='w-[18px] h-[18px] text-text-tertiary' />
           </div>
         </div>
-        <div className='flex relative p-2 mb-2 gap-0.5 flex-grow rounded-xl border-[0.5px] border-components-panel-border bg-components-panel-bg-blur shadow-xs overflow-hidden'>
+        <div className='flex relative p-2 mb-2 gap-0.5 grow rounded-xl border-[0.5px] border-components-panel-border bg-components-panel-bg-blur shadow-xs overflow-hidden'>
           <div className='absolute top-0 left-0 w-full h-full opacity-40 bg-[linear-gradient(92deg,rgba(247,144,9,0.25)_0%,rgba(255,255,255,0.00)_100%)]' />
           <div className='flex p-1 justify-center items-start'>
-            <RiAlertFill className='w-4 h-4 flex-shrink-0 text-text-warning-secondary' />
-          </div>
-          <div className='flex py-1 flex-col items-start gap-0.5 flex-grow'>
+            <RiAlertFill className='w-4 h-4 shrink-0 text-text-warning-secondary' />
+          </div>
+          <div className='flex py-1 flex-col items-start gap-0.5 grow'>
             <div className='text-text-primary system-xs-medium whitespace-pre-line'>{t('workflow.common.importDSLTip')}</div>
             <div className='flex pt-1 pb-0.5 items-start gap-1 self-stretch'>
               <Button
@@ -318,7 +275,7 @@
       >
         <div className='flex pb-4 flex-col items-start gap-2 self-stretch'>
           <div className='text-text-primary title-2xl-semi-bold'>{t('app.newApp.appCreateDSLErrorTitle')}</div>
-          <div className='flex flex-grow flex-col text-text-secondary system-md-regular'>
+          <div className='flex grow flex-col text-text-secondary system-md-regular'>
             <div>{t('app.newApp.appCreateDSLErrorPart1')}</div>
             <div>{t('app.newApp.appCreateDSLErrorPart2')}</div>
             <br />
