--- conflicted
+++ resolved
@@ -72,46 +72,15 @@
   [BlockEnum.TriggerSchedule]: Schedule,
   [BlockEnum.TriggerWebhook]: WebhookLine,
   [BlockEnum.TriggerPlugin]: VariableX,
+  [BlockEnum.HumanInput]: HumanInLoop,
 }
 
 const getIcon = (type: BlockEnum, className: string) => {
-<<<<<<< HEAD
-  return {
-    [BlockEnum.Start]: <Home className={className} />,
-    [BlockEnum.LLM]: <Llm className={className} />,
-    [BlockEnum.Code]: <Code className={className} />,
-    [BlockEnum.End]: <End className={className} />,
-    [BlockEnum.IfElse]: <IfElse className={className} />,
-    [BlockEnum.HttpRequest]: <Http className={className} />,
-    [BlockEnum.Answer]: <Answer className={className} />,
-    [BlockEnum.KnowledgeRetrieval]: <KnowledgeRetrieval className={className} />,
-    [BlockEnum.QuestionClassifier]: <QuestionClassifier className={className} />,
-    [BlockEnum.TemplateTransform]: <TemplatingTransform className={className} />,
-    [BlockEnum.VariableAssigner]: <VariableX className={className} />,
-    [BlockEnum.VariableAggregator]: <VariableX className={className} />,
-    [BlockEnum.Assigner]: <Assigner className={className} />,
-    [BlockEnum.Tool]: <VariableX className={className} />,
-    [BlockEnum.IterationStart]: <VariableX className={className} />,
-    [BlockEnum.Iteration]: <Iteration className={className} />,
-    [BlockEnum.LoopStart]: <VariableX className={className} />,
-    [BlockEnum.Loop]: <Loop className={className} />,
-    [BlockEnum.LoopEnd]: <LoopEnd className={className} />,
-    [BlockEnum.ParameterExtractor]: <ParameterExtractor className={className} />,
-    [BlockEnum.DocExtractor]: <DocsExtractor className={className} />,
-    [BlockEnum.ListFilter]: <ListFilter className={className} />,
-    [BlockEnum.Agent]: <Agent className={className} />,
-    [BlockEnum.HumanInput]: <HumanInLoop className={className} />,
-    [BlockEnum.KnowledgeBase]: <KnowledgeBase className={className} />,
-    [BlockEnum.DataSource]: <Datasource className={className} />,
-    [BlockEnum.DataSourceEmpty]: <></>,
-  }[type]
-=======
   const DefaultIcon = DEFAULT_ICON_MAP[type]
   if (!DefaultIcon)
     return null
 
   return <DefaultIcon className={className} />
->>>>>>> 1e6d0de4
 }
 const ICON_CONTAINER_BG_COLOR_MAP: Record<string, string> = {
   [BlockEnum.Start]: 'bg-util-colors-blue-brand-blue-brand-500',
