import type { FC } from 'react'
import { memo } from 'react'
import { BlockEnum } from './types'
import {
  Agent,
  Answer,
  Assigner,
  Code,
  Datasource,
  DocsExtractor,
  End,
  Home,
  Http,
  IfElse,
  Iteration,
  KnowledgeBase,
  KnowledgeRetrieval,
  ListFilter,
  Llm,
  Loop,
  LoopEnd,
  ParameterExtractor,
  QuestionClassifier,
  Schedule,
  TemplatingTransform,
  VariableX,
  WebhookLine,
} from '@/app/components/base/icons/src/vender/workflow'
import AppIcon from '@/app/components/base/app-icon'
import cn from '@/utils/classnames'

type BlockIconProps = {
  type: BlockEnum
  size?: string
  className?: string
  toolIcon?: string | { content: string; background: string }
}
const ICON_CONTAINER_CLASSNAME_SIZE_MAP: Record<string, string> = {
  xs: 'w-4 h-4 rounded-[5px] shadow-xs',
  sm: 'w-5 h-5 rounded-md shadow-xs',
  md: 'w-6 h-6 rounded-lg shadow-md',
}
const getIcon = (type: BlockEnum, className: string) => {
  return {
    [BlockEnum.Start]: <Home className={className} />,
    [BlockEnum.LLM]: <Llm className={className} />,
    [BlockEnum.Code]: <Code className={className} />,
    [BlockEnum.End]: <End className={className} />,
    [BlockEnum.IfElse]: <IfElse className={className} />,
    [BlockEnum.HttpRequest]: <Http className={className} />,
    [BlockEnum.Answer]: <Answer className={className} />,
    [BlockEnum.KnowledgeRetrieval]: <KnowledgeRetrieval className={className} />,
    [BlockEnum.QuestionClassifier]: <QuestionClassifier className={className} />,
    [BlockEnum.TemplateTransform]: <TemplatingTransform className={className} />,
    [BlockEnum.VariableAssigner]: <VariableX className={className} />,
    [BlockEnum.VariableAggregator]: <VariableX className={className} />,
    [BlockEnum.Assigner]: <Assigner className={className} />,
    [BlockEnum.Tool]: <VariableX className={className} />,
    [BlockEnum.IterationStart]: <VariableX className={className} />,
    [BlockEnum.Iteration]: <Iteration className={className} />,
    [BlockEnum.LoopStart]: <VariableX className={className} />,
    [BlockEnum.Loop]: <Loop className={className} />,
    [BlockEnum.LoopEnd]: <LoopEnd className={className} />,
    [BlockEnum.ParameterExtractor]: <ParameterExtractor className={className} />,
    [BlockEnum.DocExtractor]: <DocsExtractor className={className} />,
    [BlockEnum.ListFilter]: <ListFilter className={className} />,
    [BlockEnum.Agent]: <Agent className={className} />,
<<<<<<< HEAD
    [BlockEnum.KnowledgeBase]: <KnowledgeBase className={className} />,
    [BlockEnum.DataSource]: <Datasource className={className} />,
    [BlockEnum.DataSourceEmpty]: <></>,
=======
    [BlockEnum.TriggerSchedule]: <Schedule className={className} />,
    [BlockEnum.TriggerWebhook]: <WebhookLine className={className} />,
    [BlockEnum.TriggerPlugin]: null,
>>>>>>> c5de91ba
  }[type]
}
const ICON_CONTAINER_BG_COLOR_MAP: Record<string, string> = {
  [BlockEnum.Start]: 'bg-util-colors-blue-brand-blue-brand-500',
  [BlockEnum.LLM]: 'bg-util-colors-indigo-indigo-500',
  [BlockEnum.Code]: 'bg-util-colors-blue-blue-500',
  [BlockEnum.End]: 'bg-util-colors-warning-warning-500',
  [BlockEnum.IfElse]: 'bg-util-colors-cyan-cyan-500',
  [BlockEnum.Iteration]: 'bg-util-colors-cyan-cyan-500',
  [BlockEnum.Loop]: 'bg-util-colors-cyan-cyan-500',
  [BlockEnum.LoopEnd]: 'bg-util-colors-warning-warning-500',
  [BlockEnum.HttpRequest]: 'bg-util-colors-violet-violet-500',
  [BlockEnum.Answer]: 'bg-util-colors-warning-warning-500',
  [BlockEnum.KnowledgeRetrieval]: 'bg-util-colors-green-green-500',
  [BlockEnum.QuestionClassifier]: 'bg-util-colors-green-green-500',
  [BlockEnum.TemplateTransform]: 'bg-util-colors-blue-blue-500',
  [BlockEnum.VariableAssigner]: 'bg-util-colors-blue-blue-500',
  [BlockEnum.VariableAggregator]: 'bg-util-colors-blue-blue-500',
  [BlockEnum.Tool]: 'bg-util-colors-blue-blue-500',
  [BlockEnum.Assigner]: 'bg-util-colors-blue-blue-500',
  [BlockEnum.ParameterExtractor]: 'bg-util-colors-blue-blue-500',
  [BlockEnum.DocExtractor]: 'bg-util-colors-green-green-500',
  [BlockEnum.ListFilter]: 'bg-util-colors-cyan-cyan-500',
  [BlockEnum.Agent]: 'bg-util-colors-indigo-indigo-500',
<<<<<<< HEAD
  [BlockEnum.KnowledgeBase]: 'bg-util-colors-warning-warning-500',
  [BlockEnum.DataSource]: 'bg-components-icon-bg-midnight-solid',
=======
  [BlockEnum.TriggerSchedule]: 'bg-util-colors-violet-violet-500',
  [BlockEnum.TriggerWebhook]: 'bg-util-colors-blue-blue-500',
  [BlockEnum.TriggerPlugin]: 'bg-util-colors-white-white-500',
>>>>>>> c5de91ba
}
const BlockIcon: FC<BlockIconProps> = ({
  type,
  size = 'sm',
  className,
  toolIcon,
}) => {
  const isToolOrDataSource = type === BlockEnum.Tool || type === BlockEnum.DataSource
  const showDefaultIcon = !isToolOrDataSource || !toolIcon

  return (
    <div className={
      cn(
        'flex items-center justify-center border-[0.5px] border-white/2 text-white',
        ICON_CONTAINER_CLASSNAME_SIZE_MAP[size],
        showDefaultIcon && ICON_CONTAINER_BG_COLOR_MAP[type],
        toolIcon && '!shadow-none',
        className,
      )}
    >
      {
<<<<<<< HEAD
        showDefaultIcon && (
          getIcon(type, size === 'xs' ? 'w-3 h-3' : 'w-3.5 h-3.5')
        )
      }
      {
        isToolOrDataSource && toolIcon && (
=======
        type !== BlockEnum.Tool && type !== BlockEnum.TriggerPlugin && (
          getIcon(type,
            (type === BlockEnum.TriggerSchedule || type === BlockEnum.TriggerWebhook)
              ? (size === 'xs' ? 'w-4 h-4' : 'w-4.5 h-4.5')
              : (size === 'xs' ? 'w-3 h-3' : 'w-3.5 h-3.5'),
          )
        )
      }
      {
        (type === BlockEnum.Tool || type === BlockEnum.TriggerPlugin) && toolIcon && (
>>>>>>> c5de91ba
          <>
            {
              typeof toolIcon === 'string'
                ? (
                  <div
                    className='h-full w-full shrink-0 rounded-md bg-cover bg-center'
                    style={{
                      backgroundImage: `url(${toolIcon})`,
                    }}
                  ></div>
                )
                : (
                  <AppIcon
                    className='!h-full !w-full shrink-0'
                    size='tiny'
                    icon={toolIcon?.content}
                    background={toolIcon?.background}
                  />
                )
            }
          </>
        )
      }
    </div>
  )
}

export const VarBlockIcon: FC<BlockIconProps> = ({
  type,
  className,
}) => {
  return (
    <>
      {getIcon(type, `w-3 h-3 ${className}`)}
    </>
  )
}

export default memo(BlockIcon)<|MERGE_RESOLUTION|>--- conflicted
+++ resolved
@@ -65,15 +65,12 @@
     [BlockEnum.DocExtractor]: <DocsExtractor className={className} />,
     [BlockEnum.ListFilter]: <ListFilter className={className} />,
     [BlockEnum.Agent]: <Agent className={className} />,
-<<<<<<< HEAD
     [BlockEnum.KnowledgeBase]: <KnowledgeBase className={className} />,
     [BlockEnum.DataSource]: <Datasource className={className} />,
     [BlockEnum.DataSourceEmpty]: <></>,
-=======
     [BlockEnum.TriggerSchedule]: <Schedule className={className} />,
     [BlockEnum.TriggerWebhook]: <WebhookLine className={className} />,
     [BlockEnum.TriggerPlugin]: null,
->>>>>>> c5de91ba
   }[type]
 }
 const ICON_CONTAINER_BG_COLOR_MAP: Record<string, string> = {
@@ -98,14 +95,11 @@
   [BlockEnum.DocExtractor]: 'bg-util-colors-green-green-500',
   [BlockEnum.ListFilter]: 'bg-util-colors-cyan-cyan-500',
   [BlockEnum.Agent]: 'bg-util-colors-indigo-indigo-500',
-<<<<<<< HEAD
   [BlockEnum.KnowledgeBase]: 'bg-util-colors-warning-warning-500',
   [BlockEnum.DataSource]: 'bg-components-icon-bg-midnight-solid',
-=======
   [BlockEnum.TriggerSchedule]: 'bg-util-colors-violet-violet-500',
   [BlockEnum.TriggerWebhook]: 'bg-util-colors-blue-blue-500',
   [BlockEnum.TriggerPlugin]: 'bg-util-colors-white-white-500',
->>>>>>> c5de91ba
 }
 const BlockIcon: FC<BlockIconProps> = ({
   type,
@@ -127,14 +121,11 @@
       )}
     >
       {
-<<<<<<< HEAD
         showDefaultIcon && (
           getIcon(type, size === 'xs' ? 'w-3 h-3' : 'w-3.5 h-3.5')
         )
       }
       {
-        isToolOrDataSource && toolIcon && (
-=======
         type !== BlockEnum.Tool && type !== BlockEnum.TriggerPlugin && (
           getIcon(type,
             (type === BlockEnum.TriggerSchedule || type === BlockEnum.TriggerWebhook)
@@ -144,8 +135,7 @@
         )
       }
       {
-        (type === BlockEnum.Tool || type === BlockEnum.TriggerPlugin) && toolIcon && (
->>>>>>> c5de91ba
+        (type === BlockEnum.Tool || type === BlockEnum.DataSource || type === BlockEnum.TriggerPlugin) && toolIcon && (
           <>
             {
               typeof toolIcon === 'string'
