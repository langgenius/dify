--- conflicted
+++ resolved
@@ -12,27 +12,18 @@
 import type { StartNodeType } from './nodes/start/types'
 import type { PromptVariable } from '@/models/debug'
 import NewFeaturePanel from '@/app/components/base/features/new-feature-panel'
-<<<<<<< HEAD
 import { webSocketClient } from '@/app/components/workflow/collaboration/core/websocket-manager'
 import { useFeaturesStore } from '@/app/components/base/features/hooks'
 import { updateFeatures } from '@/service/workflow'
-=======
 import { useFindNode } from '@/app/components/workflow/hooks/use-find-node'
->>>>>>> bf20f3aa
 
 const Features = () => {
   const setShowFeaturesPanel = useStore(s => s.setShowFeaturesPanel)
   const appId = useStore(s => s.appId)
   const isChatMode = useIsChatMode()
   const { nodesReadOnly } = useNodesReadOnly()
-<<<<<<< HEAD
   const featuresStore = useFeaturesStore()
-  const nodes = useNodes<CommonNodeType>()
-  const startNode = nodes.find(node => node.data.type === 'start')
-=======
-  const { handleSyncWorkflowDraft } = useNodesSyncDraft()
   const startNode = useFindNode(['sys'])
->>>>>>> bf20f3aa
   const { id, data } = startNode as Node<StartNodeType>
   const { handleAddVariable } = useConfig(id, data)
 
@@ -71,7 +62,7 @@
 
       await updateFeatures({
         appId,
-        features: transformedFeatures,
+        features: transformedFeatures as any,
       })
 
       // Emit update event to other connected clients
