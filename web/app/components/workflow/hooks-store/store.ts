import { useContext } from 'react'
import {
  noop,
} from 'lodash-es'
import {
  useStore as useZustandStore,
} from 'zustand'
import { createStore } from 'zustand/vanilla'
import { HooksStoreContext } from './provider'
import type {
  BlockEnum,
  NodeDefault,
  ToolWithProvider,
} from '@/app/components/workflow/types'
import type { IOtherOptions } from '@/service/base'
import type { VarInInspect } from '@/types/workflow'
import type {
  Node,
  ValueSelector,
} from '@/app/components/workflow/types'
import type { FlowType } from '@/types/common'
import type { FileUpload } from '../../base/features/types'
import type { SchemaTypeDefinition } from '@/service/use-common'

export type AvailableNodesMetaData = {
  nodes: NodeDefault[]
  nodesMap?: Record<BlockEnum, NodeDefault<any>>
}
export type CommonHooksFnMap = {
  doSyncWorkflowDraft: (
    notRefreshWhenSyncError?: boolean,
    callback?: {
      onSuccess?: () => void
      onError?: () => void
<<<<<<< HEAD
      onSettled?: () => void
    },
    forceUpload?: boolean
=======
      onSettled?: () => void,
    },
>>>>>>> e7a575a3
  ) => Promise<void>
  syncWorkflowDraftWhenPageClose: () => void
  handleRefreshWorkflowDraft: () => void
  handleBackupDraft: () => void
  handleLoadBackupDraft: () => void
  handleRestoreFromPublishedWorkflow: (...args: any[]) => void
  handleRun: (params: any, callback?: IOtherOptions) => void
  handleStopRun: (...args: any[]) => void
  handleStartWorkflowRun: () => void
  handleWorkflowStartRunInWorkflow: () => void
  handleWorkflowStartRunInChatflow: () => void
  availableNodesMetaData?: AvailableNodesMetaData
  getWorkflowRunAndTraceUrl: (runId?: string) => { runUrl: string; traceUrl: string }
  exportCheck?: () => Promise<void>
  handleExportDSL?: (include?: boolean, flowId?: string) => Promise<void>
  fetchInspectVars: (params: { passInVars?: boolean, vars?: VarInInspect[], passedInAllPluginInfoList?: Record<string, ToolWithProvider[]>, passedInSchemaTypeDefinitions?: SchemaTypeDefinition[] }) => Promise<void>
  hasNodeInspectVars: (nodeId: string) => boolean
  hasSetInspectVar: (nodeId: string, name: string, sysVars: VarInInspect[], conversationVars: VarInInspect[]) => boolean
  fetchInspectVarValue: (selector: ValueSelector, schemaTypeDefinitions: SchemaTypeDefinition[]) => Promise<void>
  editInspectVarValue: (nodeId: string, varId: string, value: any) => Promise<void>
  renameInspectVarName: (nodeId: string, oldName: string, newName: string) => Promise<void>
  appendNodeInspectVars: (nodeId: string, payload: VarInInspect[], allNodes: Node[]) => void
  deleteInspectVar: (nodeId: string, varId: string) => Promise<void>
  deleteNodeInspectorVars: (nodeId: string) => Promise<void>
  deleteAllInspectorVars: () => Promise<void>
  isInspectVarEdited: (nodeId: string, name: string) => boolean
  resetToLastRunVar: (nodeId: string, varId: string) => Promise<void>
  invalidateSysVarValues: () => void
  resetConversationVar: (varId: string) => Promise<void>
  invalidateConversationVarValues: () => void
  configsMap?: {
    flowId: string
    flowType: FlowType
    fileSettings: FileUpload
  }
}

export type Shape = {
  refreshAll: (props: Partial<CommonHooksFnMap>) => void
} & CommonHooksFnMap

export const createHooksStore = ({
  doSyncWorkflowDraft = async () => noop(),
  syncWorkflowDraftWhenPageClose = noop,
  handleRefreshWorkflowDraft = noop,
  handleBackupDraft = noop,
  handleLoadBackupDraft = noop,
  handleRestoreFromPublishedWorkflow = noop,
  handleRun = noop,
  handleStopRun = noop,
  handleStartWorkflowRun = noop,
  handleWorkflowStartRunInWorkflow = noop,
  handleWorkflowStartRunInChatflow = noop,
  availableNodesMetaData = {
    nodes: [],
  },
  getWorkflowRunAndTraceUrl = () => ({
    runUrl: '',
    traceUrl: '',
  }),
  exportCheck = async () => noop(),
  handleExportDSL = async () => noop(),
  fetchInspectVars = async () => noop(),
  hasNodeInspectVars = () => false,
  hasSetInspectVar = () => false,
  fetchInspectVarValue = async () => noop(),
  editInspectVarValue = async () => noop(),
  renameInspectVarName = async () => noop(),
  appendNodeInspectVars = () => noop(),
  deleteInspectVar = async () => noop(),
  deleteNodeInspectorVars = async () => noop(),
  deleteAllInspectorVars = async () => noop(),
  isInspectVarEdited = () => false,
  resetToLastRunVar = async () => noop(),
  invalidateSysVarValues = noop,
  resetConversationVar = async () => noop(),
  invalidateConversationVarValues = noop,
}: Partial<Shape>) => {
  return createStore<Shape>(set => ({
    refreshAll: props => set(state => ({ ...state, ...props })),
    doSyncWorkflowDraft,
    syncWorkflowDraftWhenPageClose,
    handleRefreshWorkflowDraft,
    handleBackupDraft,
    handleLoadBackupDraft,
    handleRestoreFromPublishedWorkflow,
    handleRun,
    handleStopRun,
    handleStartWorkflowRun,
    handleWorkflowStartRunInWorkflow,
    handleWorkflowStartRunInChatflow,
    availableNodesMetaData,
    getWorkflowRunAndTraceUrl,
    exportCheck,
    handleExportDSL,
    fetchInspectVars,
    hasNodeInspectVars,
    hasSetInspectVar,
    fetchInspectVarValue,
    editInspectVarValue,
    renameInspectVarName,
    appendNodeInspectVars,
    deleteInspectVar,
    deleteNodeInspectorVars,
    deleteAllInspectorVars,
    isInspectVarEdited,
    resetToLastRunVar,
    invalidateSysVarValues,
    resetConversationVar,
    invalidateConversationVarValues,
  }))
}

export function useHooksStore<T>(selector: (state: Shape) => T): T {
  const store = useContext(HooksStoreContext)
  if (!store)
    throw new Error('Missing HooksStoreContext.Provider in the tree')

  return useZustandStore(store, selector)
}

export const useHooksStoreApi = () => {
  return useContext(HooksStoreContext)!
}<|MERGE_RESOLUTION|>--- conflicted
+++ resolved
@@ -32,14 +32,9 @@
     callback?: {
       onSuccess?: () => void
       onError?: () => void
-<<<<<<< HEAD
       onSettled?: () => void
     },
-    forceUpload?: boolean
-=======
-      onSettled?: () => void,
-    },
->>>>>>> e7a575a3
+    forceUpload?: boolean,
   ) => Promise<void>
   syncWorkflowDraftWhenPageClose: () => void
   handleRefreshWorkflowDraft: () => void
