import { useContext } from 'react'
import {
  noop,
} from 'lodash-es'
import {
  useStore as useZustandStore,
} from 'zustand'
import { createStore } from 'zustand/vanilla'
import { HooksStoreContext } from './provider'
import type { IOtherOptions } from '@/service/base'
<<<<<<< HEAD
=======
import type { VarInInspect } from '@/types/workflow'
import type {
  Node,
  ValueSelector,
} from '@/app/components/workflow/types'
>>>>>>> f956ffa3

type CommonHooksFnMap = {
  doSyncWorkflowDraft: (
    notRefreshWhenSyncError?: boolean,
    callback?: {
      onSuccess?: () => void
      onError?: () => void
      onSettled?: () => void
    }
  ) => Promise<void>
  syncWorkflowDraftWhenPageClose: () => void
  handleRefreshWorkflowDraft: () => void
  handleBackupDraft: () => void
  handleLoadBackupDraft: () => void
  handleRestoreFromPublishedWorkflow: (...args: any[]) => void
  handleRun: (params: any, callback?: IOtherOptions,) => void
  handleStopRun: (...args: any[]) => void
  handleStartWorkflowRun: () => void
  handleWorkflowStartRunInWorkflow: () => void
  handleWorkflowStartRunInChatflow: () => void
  fetchInspectVars: () => Promise<void>
<<<<<<< HEAD
=======
  conversationVars: VarInInspect[]
  systemVars: VarInInspect[]
  hasNodeInspectVars: (nodeId: string) => boolean
  hasSetInspectVar: (nodeId: string, name: string, sysVars: VarInInspect[], conversationVars: VarInInspect[]) => boolean
  fetchInspectVarValue: (selector: ValueSelector) => Promise<void>
  editInspectVarValue: (nodeId: string, varId: string, value: any) => Promise<void>
  renameInspectVarName: (nodeId: string, oldName: string, newName: string) => Promise<void>
  appendNodeInspectVars: (nodeId: string, payload: VarInInspect[], allNodes: Node[]) => void
  deleteInspectVar: (nodeId: string, varId: string) => Promise<void>
  deleteNodeInspectorVars: (nodeId: string) => Promise<void>
  deleteAllInspectorVars: () => Promise<void>
  isInspectVarEdited: (nodeId: string, name: string) => boolean
  resetToLastRunVar: (nodeId: string, varId: string) => Promise<void>
  invalidateSysVarValues: () => void
  resetConversationVar: (varId: string) => Promise<void>
  invalidateConversationVarValues: () => void
>>>>>>> f956ffa3
}

export type Shape = {
  refreshAll: (props: Partial<CommonHooksFnMap>) => void
} & CommonHooksFnMap

export const createHooksStore = ({
  doSyncWorkflowDraft = async () => noop(),
  syncWorkflowDraftWhenPageClose = noop,
  handleRefreshWorkflowDraft = noop,
  handleBackupDraft = noop,
  handleLoadBackupDraft = noop,
  handleRestoreFromPublishedWorkflow = noop,
  handleRun = noop,
  handleStopRun = noop,
  handleStartWorkflowRun = noop,
  handleWorkflowStartRunInWorkflow = noop,
  handleWorkflowStartRunInChatflow = noop,
  fetchInspectVars = async () => noop(),
<<<<<<< HEAD
=======
  conversationVars = [],
  systemVars = [],
  hasNodeInspectVars = () => false,
  hasSetInspectVar = () => false,
  fetchInspectVarValue = async () => noop(),
  editInspectVarValue = async () => noop(),
  renameInspectVarName = async () => noop(),
  appendNodeInspectVars = () => noop(),
  deleteInspectVar = async () => noop(),
  deleteNodeInspectorVars = async () => noop(),
  deleteAllInspectorVars = async () => noop(),
  isInspectVarEdited = () => false,
  resetToLastRunVar = async () => noop(),
  invalidateSysVarValues = noop,
  resetConversationVar = async () => noop(),
  invalidateConversationVarValues = noop,
>>>>>>> f956ffa3
}: Partial<Shape>) => {
  return createStore<Shape>(set => ({
    refreshAll: props => set(state => ({ ...state, ...props })),
    doSyncWorkflowDraft,
    syncWorkflowDraftWhenPageClose,
    handleRefreshWorkflowDraft,
    handleBackupDraft,
    handleLoadBackupDraft,
    handleRestoreFromPublishedWorkflow,
    handleRun,
    handleStopRun,
    handleStartWorkflowRun,
    handleWorkflowStartRunInWorkflow,
    handleWorkflowStartRunInChatflow,
    fetchInspectVars,
<<<<<<< HEAD
=======
    conversationVars,
    systemVars,
    hasNodeInspectVars,
    hasSetInspectVar,
    fetchInspectVarValue,
    editInspectVarValue,
    renameInspectVarName,
    appendNodeInspectVars,
    deleteInspectVar,
    deleteNodeInspectorVars,
    deleteAllInspectorVars,
    isInspectVarEdited,
    resetToLastRunVar,
    invalidateSysVarValues,
    resetConversationVar,
    invalidateConversationVarValues,
>>>>>>> f956ffa3
  }))
}

export function useHooksStore<T>(selector: (state: Shape) => T): T {
  const store = useContext(HooksStoreContext)
  if (!store)
    throw new Error('Missing HooksStoreContext.Provider in the tree')

  return useZustandStore(store, selector)
}

export const useHooksStoreApi = () => {
  return useContext(HooksStoreContext)!
}<|MERGE_RESOLUTION|>--- conflicted
+++ resolved
@@ -8,14 +8,11 @@
 import { createStore } from 'zustand/vanilla'
 import { HooksStoreContext } from './provider'
 import type { IOtherOptions } from '@/service/base'
-<<<<<<< HEAD
-=======
 import type { VarInInspect } from '@/types/workflow'
 import type {
   Node,
   ValueSelector,
 } from '@/app/components/workflow/types'
->>>>>>> f956ffa3
 
 type CommonHooksFnMap = {
   doSyncWorkflowDraft: (
@@ -37,8 +34,6 @@
   handleWorkflowStartRunInWorkflow: () => void
   handleWorkflowStartRunInChatflow: () => void
   fetchInspectVars: () => Promise<void>
-<<<<<<< HEAD
-=======
   conversationVars: VarInInspect[]
   systemVars: VarInInspect[]
   hasNodeInspectVars: (nodeId: string) => boolean
@@ -55,7 +50,6 @@
   invalidateSysVarValues: () => void
   resetConversationVar: (varId: string) => Promise<void>
   invalidateConversationVarValues: () => void
->>>>>>> f956ffa3
 }
 
 export type Shape = {
@@ -75,8 +69,6 @@
   handleWorkflowStartRunInWorkflow = noop,
   handleWorkflowStartRunInChatflow = noop,
   fetchInspectVars = async () => noop(),
-<<<<<<< HEAD
-=======
   conversationVars = [],
   systemVars = [],
   hasNodeInspectVars = () => false,
@@ -93,7 +85,6 @@
   invalidateSysVarValues = noop,
   resetConversationVar = async () => noop(),
   invalidateConversationVarValues = noop,
->>>>>>> f956ffa3
 }: Partial<Shape>) => {
   return createStore<Shape>(set => ({
     refreshAll: props => set(state => ({ ...state, ...props })),
@@ -109,8 +100,6 @@
     handleWorkflowStartRunInWorkflow,
     handleWorkflowStartRunInChatflow,
     fetchInspectVars,
-<<<<<<< HEAD
-=======
     conversationVars,
     systemVars,
     hasNodeInspectVars,
@@ -127,7 +116,6 @@
     invalidateSysVarValues,
     resetConversationVar,
     invalidateConversationVarValues,
->>>>>>> f956ffa3
   }))
 }
 
