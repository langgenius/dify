--- conflicted
+++ resolved
@@ -1,12 +1,7 @@
 import { BlockEnum } from '../../types'
 import type { NodeDefault } from '../../types'
-<<<<<<< HEAD
 import type { EndNodeType } from './types'
-import { ALL_CHAT_AVAILABLE_BLOCKS, ALL_COMPLETION_AVAILABLE_BLOCKS } from '@/app/components/workflow/constants'
-=======
-import { type EndNodeType } from './types'
 import { ALL_CHAT_AVAILABLE_BLOCKS, ALL_COMPLETION_AVAILABLE_BLOCKS } from '@/app/components/workflow/blocks'
->>>>>>> 286cdc41
 
 const nodeDefault: NodeDefault<EndNodeType> = {
   defaultValue: {
