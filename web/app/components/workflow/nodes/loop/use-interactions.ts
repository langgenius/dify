import { useCallback } from 'react'
<<<<<<< HEAD
import produce from 'immer'
=======
import { produce } from 'immer'
import { useStoreApi } from 'reactflow'
>>>>>>> c11cdf74
import type {
  BlockEnum,
  Node,
} from '../../types'
import {
  generateNewNode,
  getNodeCustomTypeByNodeDataType,
} from '../../utils'
import {
  LOOP_PADDING,
} from '../../constants'
import { CUSTOM_LOOP_START_NODE } from '../loop-start/constants'
import { useNodesMetaData } from '@/app/components/workflow/hooks'
import { useCollaborativeWorkflow } from '@/app/components/workflow/hooks/use-collaborative-workflow'

export const useNodeLoopInteractions = () => {
  const collaborativeWorkflow = useCollaborativeWorkflow()
  const { nodesMap: nodesMetaDataMap } = useNodesMetaData()

  const handleNodeLoopRerender = useCallback((nodeId: string) => {
    const { nodes, setNodes } = collaborativeWorkflow.getState()
    const currentNode = nodes.find(n => n.id === nodeId)!
    const childrenNodes = nodes.filter(n => n.parentId === nodeId && n.type !== CUSTOM_LOOP_START_NODE)
    if (!childrenNodes.length)
      return
    let rightNode: Node
    let bottomNode: Node

    childrenNodes.forEach((n) => {
      if (rightNode) {
        if (n.position.x + n.width! > rightNode.position.x + rightNode.width!)
          rightNode = n
      }
      else {
        rightNode = n
      }
      if (bottomNode) {
        if (n.position.y + n.height! > bottomNode.position.y + bottomNode.height!)
          bottomNode = n
      }
      else {
        bottomNode = n
      }
    })

    const widthShouldExtend = rightNode! && currentNode.width! < rightNode.position.x + rightNode.width!
    const heightShouldExtend = bottomNode! && currentNode.height! < bottomNode.position.y + bottomNode.height!

    if (widthShouldExtend || heightShouldExtend) {
      const newNodes = produce(nodes, (draft) => {
        draft.forEach((n) => {
          if (n.id === nodeId) {
            if (widthShouldExtend) {
              n.data.width = rightNode.position.x + rightNode.width! + LOOP_PADDING.right
              n.width = rightNode.position.x + rightNode.width! + LOOP_PADDING.right
            }
            if (heightShouldExtend) {
              n.data.height = bottomNode.position.y + bottomNode.height! + LOOP_PADDING.bottom
              n.height = bottomNode.position.y + bottomNode.height! + LOOP_PADDING.bottom
            }
          }
        })
      })

      setNodes(newNodes)
    }
  }, [collaborativeWorkflow])

  const handleNodeLoopChildDrag = useCallback((node: Node) => {
    const { nodes } = collaborativeWorkflow.getState()

    const restrictPosition: { x?: number; y?: number } = { x: undefined, y: undefined }

    if (node.data.isInLoop) {
      const parentNode = nodes.find(n => n.id === node.parentId)

      if (parentNode) {
        if (node.position.y < LOOP_PADDING.top)
          restrictPosition.y = LOOP_PADDING.top
        if (node.position.x < LOOP_PADDING.left)
          restrictPosition.x = LOOP_PADDING.left
        if (node.position.x + node.width! > parentNode!.width! - LOOP_PADDING.right)
          restrictPosition.x = parentNode!.width! - LOOP_PADDING.right - node.width!
        if (node.position.y + node.height! > parentNode!.height! - LOOP_PADDING.bottom)
          restrictPosition.y = parentNode!.height! - LOOP_PADDING.bottom - node.height!
      }
    }

    return {
      restrictPosition,
    }
  }, [collaborativeWorkflow])

  const handleNodeLoopChildSizeChange = useCallback((nodeId: string) => {
    const { nodes } = collaborativeWorkflow.getState()
    const currentNode = nodes.find(n => n.id === nodeId)!
    const parentId = currentNode.parentId

    if (parentId)
      handleNodeLoopRerender(parentId)
  }, [collaborativeWorkflow, handleNodeLoopRerender])

  const handleNodeLoopChildrenCopy = useCallback((nodeId: string, newNodeId: string) => {
    const { nodes } = collaborativeWorkflow.getState()
    const childrenNodes = nodes.filter(n => n.parentId === nodeId && n.type !== CUSTOM_LOOP_START_NODE)

    return childrenNodes.map((child, index) => {
      const childNodeType = child.data.type as BlockEnum
      const {
        defaultValue,
      } = nodesMetaDataMap![childNodeType]
      const nodesWithSameType = nodes.filter(node => node.data.type === childNodeType)
      const { newNode } = generateNewNode({
        type: getNodeCustomTypeByNodeDataType(childNodeType),
        data: {
          ...defaultValue,
          ...child.data,
          selected: false,
          _isBundled: false,
          _connectedSourceHandleIds: [],
          _connectedTargetHandleIds: [],
          title: nodesWithSameType.length > 0 ? `${defaultValue.title} ${nodesWithSameType.length + 1}` : defaultValue.title,
          loop_id: newNodeId,

        },
        position: child.position,
        positionAbsolute: child.positionAbsolute,
        parentId: newNodeId,
        extent: child.extent,
        zIndex: child.zIndex,
      })
      newNode.id = `${newNodeId}${newNode.id + index}`
      return newNode
    })
  }, [collaborativeWorkflow, nodesMetaDataMap])

  return {
    handleNodeLoopRerender,
    handleNodeLoopChildDrag,
    handleNodeLoopChildSizeChange,
    handleNodeLoopChildrenCopy,
  }
}<|MERGE_RESOLUTION|>--- conflicted
+++ resolved
@@ -1,10 +1,5 @@
 import { useCallback } from 'react'
-<<<<<<< HEAD
-import produce from 'immer'
-=======
 import { produce } from 'immer'
-import { useStoreApi } from 'reactflow'
->>>>>>> c11cdf74
 import type {
   BlockEnum,
   Node,
