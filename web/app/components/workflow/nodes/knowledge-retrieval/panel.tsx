import type { FC } from 'react'
import {
  memo,
  useCallback,
  useMemo,
} from 'react'
import { useTranslation } from 'react-i18next'
import VarReferencePicker from '../_base/components/variable/var-reference-picker'
import useConfig from './use-config'
import RetrievalConfig from './components/retrieval-config'
import AddKnowledge from './components/add-dataset'
import DatasetList from './components/dataset-list'
import MetadataFilter from './components/metadata/metadata-filter'
import type { KnowledgeRetrievalNodeType } from './types'
import Field from '@/app/components/workflow/nodes/_base/components/field'
import Split from '@/app/components/workflow/nodes/_base/components/split'
import OutputVars, { VarItem } from '@/app/components/workflow/nodes/_base/components/output-vars'
import { InputVarType, type NodePanelProps } from '@/app/components/workflow/types'
import BeforeRunForm from '@/app/components/workflow/nodes/_base/components/before-run-form'
import ResultPanel from '@/app/components/workflow/run/result-panel'

const i18nPrefix = 'workflow.nodes.knowledgeRetrieval'

const Panel: FC<NodePanelProps<KnowledgeRetrievalNodeType>> = ({
  id,
  data,
}) => {
  const { t } = useTranslation()

  const {
    readOnly,
    inputs,
    handleQueryVarChange,
    filterVar,
    handleModelChanged,
    handleCompletionParamsChange,
    handleRetrievalModeChange,
    handleMultipleRetrievalConfigChange,
    selectedDatasets,
    selectedDatasetsLoaded,
    handleOnDatasetsChange,
    isShowSingleRun,
    hideSingleRun,
    runningStatus,
    handleRun,
    handleStop,
    query,
    setQuery,
    runResult,
    rerankModelOpen,
    setRerankModelOpen,
    handleAddCondition,
    handleMetadataFilterModeChange,
    handleRemoveCondition,
    handleToggleConditionLogicalOperator,
    handleUpdateCondition,
    handleMetadataModelChange,
    handleMetadataCompletionParamsChange,
    availableStringVars,
    availableStringNodesWithParent,
    availableNumberVars,
    availableNumberNodesWithParent,
  } = useConfig(id, data)

  const handleOpenFromPropsChange = useCallback((openFromProps: boolean) => {
    setRerankModelOpen(openFromProps)
  }, [setRerankModelOpen])

  const metadataList = useMemo(() => {
    return selectedDatasets.filter((dataset) => {
      return !!dataset.doc_metadata
    }).map((dataset) => {
      return dataset.doc_metadata!
    }).flat()
  }, [selectedDatasets])

  return (
    <div className='pt-2'>
      <div className='px-4 pb-2 space-y-4'>
        {/* {JSON.stringify(inputs, null, 2)} */}
        <Field
          title={t(`${i18nPrefix}.queryVariable`)}
        >
          <VarReferencePicker
            nodeId={id}
            readonly={readOnly}
            isShowNodeName
            value={inputs.query_variable_selector}
            onChange={handleQueryVarChange}
            filterVar={filterVar}
          />
        </Field>

        <Field
          title={t(`${i18nPrefix}.knowledge`)}
          operations={
            <div className='flex items-center space-x-1'>
              <RetrievalConfig
                payload={{
                  retrieval_mode: inputs.retrieval_mode,
                  multiple_retrieval_config: inputs.multiple_retrieval_config,
                  single_retrieval_config: inputs.single_retrieval_config,
                }}
                onRetrievalModeChange={handleRetrievalModeChange}
                onMultipleRetrievalConfigChange={handleMultipleRetrievalConfigChange}
                singleRetrievalModelConfig={inputs.single_retrieval_config?.model}
                onSingleRetrievalModelChange={handleModelChanged as any}
                onSingleRetrievalModelParamsChange={handleCompletionParamsChange}
                readonly={readOnly || !selectedDatasets.length}
                openFromProps={rerankModelOpen}
                onOpenFromPropsChange={handleOpenFromPropsChange}
                selectedDatasets={selectedDatasets}
              />
              {!readOnly && (<div className='w-px h-3 bg-gray-200'></div>)}
              {!readOnly && (
                <AddKnowledge
                  selectedIds={inputs.dataset_ids}
                  onChange={handleOnDatasetsChange}
                />
              )}
            </div>
          }
        >
          <DatasetList
            list={selectedDatasets}
            onChange={handleOnDatasetsChange}
            readonly={readOnly}
          />
        </Field>
      </div>
      <div className='mb-2 py-2'>
        <MetadataFilter
          metadataList={metadataList}
<<<<<<< HEAD
=======
          selectedDatasetsLoaded={selectedDatasetsLoaded}
>>>>>>> e9ef6213
          metadataFilterMode={inputs.metadata_filtering_mode}
          metadataFilteringConditions={inputs.metadata_filtering_conditions}
          handleAddCondition={handleAddCondition}
          handleMetadataFilterModeChange={handleMetadataFilterModeChange}
          handleRemoveCondition={handleRemoveCondition}
          handleToggleConditionLogicalOperator={handleToggleConditionLogicalOperator}
          handleUpdateCondition={handleUpdateCondition}
          metadataModelConfig={inputs.metadata_model_config}
          handleMetadataModelChange={handleMetadataModelChange}
          handleMetadataCompletionParamsChange={handleMetadataCompletionParamsChange}
          availableStringVars={availableStringVars}
          availableStringNodesWithParent={availableStringNodesWithParent}
          availableNumberVars={availableNumberVars}
          availableNumberNodesWithParent={availableNumberNodesWithParent}
        />
      </div>
      <Split />
      <div>
        <OutputVars>
          <>
            <VarItem
              name='result'
              type='Array[Object]'
              description={t(`${i18nPrefix}.outputVars.output`)}
              subItems={[
                {
                  name: 'content',
                  type: 'string',
                  description: t(`${i18nPrefix}.outputVars.content`),
                },
                // url, title, link like bing search reference result: link, link page title, link page icon
                {
                  name: 'title',
                  type: 'string',
                  description: t(`${i18nPrefix}.outputVars.title`),
                },
                {
                  name: 'url',
                  type: 'string',
                  description: t(`${i18nPrefix}.outputVars.url`),
                },
                {
                  name: 'icon',
                  type: 'string',
                  description: t(`${i18nPrefix}.outputVars.icon`),
                },
                {
                  name: 'metadata',
                  type: 'object',
                  description: t(`${i18nPrefix}.outputVars.metadata`),
                },
              ]}
            />

          </>
        </OutputVars>
        {isShowSingleRun && (
          <BeforeRunForm
            nodeName={inputs.title}
            onHide={hideSingleRun}
            forms={[
              {
                inputs: [{
                  label: t(`${i18nPrefix}.queryVariable`)!,
                  variable: 'query',
                  type: InputVarType.paragraph,
                  required: true,
                }],
                values: { query },
                onChange: keyValue => setQuery((keyValue as any).query),
              },
            ]}
            runningStatus={runningStatus}
            onRun={handleRun}
            onStop={handleStop}
            result={<ResultPanel {...runResult} showSteps={false} />}
          />
        )}
      </div>
    </div>
  )
}

export default memo(Panel)<|MERGE_RESOLUTION|>--- conflicted
+++ resolved
@@ -131,10 +131,7 @@
       <div className='mb-2 py-2'>
         <MetadataFilter
           metadataList={metadataList}
-<<<<<<< HEAD
-=======
           selectedDatasetsLoaded={selectedDatasetsLoaded}
->>>>>>> e9ef6213
           metadataFilterMode={inputs.metadata_filtering_mode}
           metadataFilteringConditions={inputs.metadata_filtering_conditions}
           handleAddCondition={handleAddCondition}
