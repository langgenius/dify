--- conflicted
+++ resolved
@@ -18,11 +18,8 @@
   onRemove?: () => void
   placeholder?: string
   readOnly?: boolean
-<<<<<<< HEAD
   isSupportFile?: boolean
-=======
   insertVarTipToLeft?: boolean
->>>>>>> b3743a9a
 }
 
 const InputItem: FC<Props> = ({
@@ -35,11 +32,8 @@
   onRemove,
   placeholder,
   readOnly,
-<<<<<<< HEAD
   isSupportFile,
-=======
   insertVarTipToLeft,
->>>>>>> b3743a9a
 }) => {
   const { t } = useTranslation()
 
