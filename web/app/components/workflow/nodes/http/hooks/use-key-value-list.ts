--- conflicted
+++ resolved
@@ -15,26 +15,7 @@
   })
 }
 
-const normalizeList = (items: KeyValue[]) => {
-  return items.map(item => ({
-    ...item,
-    id: item.id || uniqueId(UNIQUE_ID_PREFIX),
-  }))
-}
-
-const stringifyList = (items: KeyValue[], noFilter?: boolean) => {
-  const source = noFilter ? items : items.filter(item => item.key && item.value)
-  return source.map(item => `${item.key}:${item.value}`).join('\n')
-}
-
 const useKeyValueList = (value: string, onChange: (value: string) => void, noFilter?: boolean) => {
-<<<<<<< HEAD
-  const [list, doSetList] = useState<KeyValue[]>(value ? normalizeList(strToKeyValueList(value)) : [])
-  const setList = useCallback((nextList: KeyValue[]) => {
-    const normalized = normalizeList(nextList)
-    doSetList(normalized)
-
-=======
   const [list, doSetList] = useState<KeyValue[]>(() => value ? strToKeyValueList(value) : [])
   const setList = (l: KeyValue[]) => {
     doSetList(l.map((item) => {
@@ -45,7 +26,6 @@
     }))
   }
   useEffect(() => {
->>>>>>> f5161d9a
     if (noFilter)
       return
 
