import { useCallback, useEffect, useState } from 'react'
import { useBoolean } from 'ahooks'
import { uniqueId } from 'lodash-es'
import type { KeyValue } from '../types'

const UNIQUE_ID_PREFIX = 'key-value-'
const strToKeyValueList = (value: string) => {
  return value.split('\n').map((item) => {
    const [key, ...others] = item.split(':')
    return {
      id: uniqueId(UNIQUE_ID_PREFIX),
      key: key.trim(),
      value: others.join(':').trim(),
    }
  })
}

const normalizeList = (items: KeyValue[]) => {
  return items.map(item => ({
    ...item,
    id: item.id || uniqueId(UNIQUE_ID_PREFIX),
  }))
}

const stringifyList = (items: KeyValue[], noFilter?: boolean) => {
  const source = noFilter ? items : items.filter(item => item.key && item.value)
  return source.map(item => `${item.key}:${item.value}`).join('\n')
}

const useKeyValueList = (value: string, onChange: (value: string) => void, noFilter?: boolean) => {
<<<<<<< HEAD
  const [list, doSetList] = useState<KeyValue[]>(value ? normalizeList(strToKeyValueList(value)) : [])
  const setList = useCallback((nextList: KeyValue[]) => {
    const normalized = normalizeList(nextList)
    doSetList(normalized)

=======
  const [list, doSetList] = useState<KeyValue[]>(() => value ? strToKeyValueList(value) : [])
  const setList = (l: KeyValue[]) => {
    doSetList(l.map((item) => {
      return {
        ...item,
        id: item.id || uniqueId(UNIQUE_ID_PREFIX),
      }
    }))
  }
  useEffect(() => {
>>>>>>> 33d4c954
    if (noFilter)
      return

    const newValue = stringifyList(normalized, noFilter)
    if (newValue !== value)
      onChange(newValue)
  }, [noFilter, onChange, value])
  useEffect(() => {
    doSetList((prev) => {
      const targetItems = value ? strToKeyValueList(value) : []
      const currentValue = stringifyList(prev, noFilter)
      const targetValue = stringifyList(targetItems, noFilter)
      if (currentValue === targetValue)
        return prev
      return normalizeList(targetItems)
    })
  }, [value, noFilter])
  const addItem = useCallback(() => {
    setList([...list, {
      id: uniqueId(UNIQUE_ID_PREFIX),
      key: '',
      value: '',
    }])
  }, [list, setList])

  const [isKeyValueEdit, {
    toggle: toggleIsKeyValueEdit,
  }] = useBoolean(true)

  return {
    list: list.length === 0 ? [{ id: uniqueId(UNIQUE_ID_PREFIX), key: '', value: '' }] : list, // no item can not add new item
    setList,
    addItem,
    isKeyValueEdit,
    toggleIsKeyValueEdit,
  }
}

export default useKeyValueList<|MERGE_RESOLUTION|>--- conflicted
+++ resolved
@@ -28,24 +28,11 @@
 }
 
 const useKeyValueList = (value: string, onChange: (value: string) => void, noFilter?: boolean) => {
-<<<<<<< HEAD
   const [list, doSetList] = useState<KeyValue[]>(value ? normalizeList(strToKeyValueList(value)) : [])
   const setList = useCallback((nextList: KeyValue[]) => {
     const normalized = normalizeList(nextList)
     doSetList(normalized)
 
-=======
-  const [list, doSetList] = useState<KeyValue[]>(() => value ? strToKeyValueList(value) : [])
-  const setList = (l: KeyValue[]) => {
-    doSetList(l.map((item) => {
-      return {
-        ...item,
-        id: item.id || uniqueId(UNIQUE_ID_PREFIX),
-      }
-    }))
-  }
-  useEffect(() => {
->>>>>>> 33d4c954
     if (noFilter)
       return
 
@@ -62,7 +49,8 @@
         return prev
       return normalizeList(targetItems)
     })
-  }, [value, noFilter])
+  }, [noFilter, onChange, value])
+
   const addItem = useCallback(() => {
     setList([...list, {
       id: uniqueId(UNIQUE_ID_PREFIX),
