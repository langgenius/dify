--- conflicted
+++ resolved
@@ -43,11 +43,7 @@
 
   return (
     <div className={cn(
-<<<<<<< HEAD
-      'relative min-w-[240px] min-h-[90px] w-full h-full rounded-2xl',
-=======
       'relative min-w-[240px] min-h-[90px] w-full h-full rounded-2xl bg-workflow-canvas-workflow-bg',
->>>>>>> 035e54ba
     )}>
       <Background
         id={`iteration-background-${id}`}
