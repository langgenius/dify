import type { CommonNodeType, InputVar } from '@/app/components/workflow/types'
import type { DefaultValueForm } from '@/app/components/workflow/nodes/_base/components/error-handle/types'
import type { ErrorHandleTypeEnum } from '@/app/components/workflow/nodes/_base/components/error-handle/types'

export type HttpMethod = 'GET' | 'POST' | 'PUT' | 'DELETE' | 'PATCH' | 'HEAD'

export type ParameterType = 'string' | 'number' | 'boolean' | 'array' | 'object' | 'file'

export type WebhookParameter = {
  name: string
  type: ParameterType
  required: boolean
}

export type WebhookHeader = {
  name: string
  required: boolean
}

export type WebhookTriggerNodeType = CommonNodeType & {
<<<<<<< HEAD
  'webhook_url'?: string
  'webhook_debug_url'?: string
  'method': HttpMethod
  'content-type': string
  'headers': WebhookHeader[]
  'params': WebhookParameter[]
  'body': WebhookParameter[]
  'async_mode': boolean
  'status_code': number
  'response_body': string
  'http_methods'?: HttpMethod[]
  'error_strategy'?: ErrorHandleTypeEnum
  'default_value'?: DefaultValueForm[]
  'variables': InputVar[]
=======
  webhook_url?: string
  webhook_debug_url?: string
  method: HttpMethod
  content_type: string
  headers: WebhookHeader[]
  params: WebhookParameter[]
  body: WebhookParameter[]
  async_mode: boolean
  status_code: number
  response_body: string
  http_methods?: HttpMethod[]
  error_strategy?: ErrorHandleTypeEnum
  default_value?: DefaultValueForm[]
  variables: InputVar[]
>>>>>>> 327b354c
}<|MERGE_RESOLUTION|>--- conflicted
+++ resolved
@@ -18,22 +18,6 @@
 }
 
 export type WebhookTriggerNodeType = CommonNodeType & {
-<<<<<<< HEAD
-  'webhook_url'?: string
-  'webhook_debug_url'?: string
-  'method': HttpMethod
-  'content-type': string
-  'headers': WebhookHeader[]
-  'params': WebhookParameter[]
-  'body': WebhookParameter[]
-  'async_mode': boolean
-  'status_code': number
-  'response_body': string
-  'http_methods'?: HttpMethod[]
-  'error_strategy'?: ErrorHandleTypeEnum
-  'default_value'?: DefaultValueForm[]
-  'variables': InputVar[]
-=======
   webhook_url?: string
   webhook_debug_url?: string
   method: HttpMethod
@@ -48,5 +32,4 @@
   error_strategy?: ErrorHandleTypeEnum
   default_value?: DefaultValueForm[]
   variables: InputVar[]
->>>>>>> 327b354c
 }