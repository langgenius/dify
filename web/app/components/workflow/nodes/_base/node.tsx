--- conflicted
+++ resolved
@@ -73,10 +73,7 @@
   const { userProfile } = useAppContext()
   const appId = useStore(s => s.appId)
   const { nodePanelPresence } = useCollaboration(appId as string)
-<<<<<<< HEAD
-=======
   const controlMode = useStore(s => s.controlMode)
->>>>>>> d14413f3
 
   const currentUserPresence = useMemo(() => {
     const userId = userProfile?.id || ''
