--- conflicted
+++ resolved
@@ -63,17 +63,13 @@
               <Line3 className='mr-0.5'></Line3>
             </div>
           )}
-<<<<<<< HEAD
           {isShowAPart && (
             <div className='flex items-center'>
               <RiMoreLine className='h-3 w-3 text-text-secondary' />
               <Line3 className='mr-0.5 text-divider-deep'></Line3>
             </div>
           )}
-          <div className='flex items-center text-primary-600'>
-=======
           <div className='flex items-center text-text-accent'>
->>>>>>> cd7fd100
             {!isEnv && !isChatVar && <Variable02 className='h-3.5 w-3.5 shrink-0' />}
             {isEnv && <Env className='h-3.5 w-3.5 shrink-0 text-util-colors-violet-violet-600' />}
             {isChatVar && <BubbleX className='h-3.5 w-3.5 text-util-colors-teal-teal-700' />}
