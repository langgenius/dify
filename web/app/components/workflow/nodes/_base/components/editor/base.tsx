--- conflicted
+++ resolved
@@ -25,13 +25,10 @@
   value: string
   isFocus: boolean
   isInNode?: boolean
-<<<<<<< HEAD
   onGenerated?: (prompt: string) => void
   codeLanguages: CodeLanguage
-=======
   fileList?: FileEntity[]
   showFileList?: boolean
->>>>>>> a9db06f5
 }
 
 const Base: FC<Props> = ({
@@ -43,13 +40,10 @@
   value,
   isFocus,
   isInNode,
-<<<<<<< HEAD
   onGenerated,
   codeLanguages,
-=======
   fileList = [],
   showFileList,
->>>>>>> a9db06f5
 }) => {
   const ref = useRef<HTMLDivElement>(null)
   const {
