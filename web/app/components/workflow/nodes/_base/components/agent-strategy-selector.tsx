import { PortalToFollowElem, PortalToFollowElemContent, PortalToFollowElemTrigger } from '@/app/components/base/portal-to-follow-elem'
import type { ReactNode } from 'react'
import { memo, useEffect, useMemo, useRef, useState } from 'react'
import type { Strategy } from './agent-strategy'
import classNames from '@/utils/classnames'
import { RiArrowDownSLine, RiErrorWarningFill } from '@remixicon/react'
import Tooltip from '@/app/components/base/tooltip'
import Link from 'next/link'
import { InstallPluginButton } from './install-plugin-button'
import ViewTypeSelect, { ViewType } from '../../../block-selector/view-type-select'
import SearchInput from '@/app/components/base/search-input'
import Tools from '../../../block-selector/tools'
import { useTranslation } from 'react-i18next'
import { useStrategyProviders } from '@/service/use-strategy'
import { PluginType, type StrategyPluginDetail } from '@/app/components/plugins/types'
import type { ToolWithProvider } from '../../../types'
import { CollectionType } from '@/app/components/tools/types'
import useGetIcon from '@/app/components/plugins/install-plugin/base/use-get-icon'
import { useStrategyInfo } from '../../agent/use-config'
import { SwitchPluginVersion } from './switch-plugin-version'
import type { ListRef } from '@/app/components/workflow/block-selector/market-place-plugin/list'
import PluginList, { type ListProps } from '@/app/components/workflow/block-selector/market-place-plugin/list'
import { useMarketplacePlugins } from '@/app/components/plugins/marketplace/hooks'
import { ToolTipContent } from '@/app/components/base/tooltip/content'
import { useGlobalPublicStore } from '@/context/global-public-context'

const DEFAULT_TAGS: ListProps['tags'] = []

const NotFoundWarn = (props: {
  title: ReactNode,
  description: ReactNode
}) => {
  const { title, description } = props

  const { t } = useTranslation()
  return <Tooltip
    popupContent={
      <div className='space-y-1 text-xs'>
        <h3 className='font-semibold text-text-primary'>
          {title}
        </h3>
        <p className='tracking-tight text-text-secondary'>
          {description}
        </p>
        <p>
          <Link href={'/plugins'} className='tracking-tight text-text-accent'>
            {t('workflow.nodes.agent.linkToPlugin')}
          </Link>
        </p>
      </div>
    }
    needsDelay
  >
    <div>
      <RiErrorWarningFill className='size-4 text-text-destructive' />
    </div>
  </Tooltip>
}

function formatStrategy(input: StrategyPluginDetail[], getIcon: (i: string) => string): ToolWithProvider[] {
  return input.map((item) => {
    const res: ToolWithProvider = {
      id: item.plugin_unique_identifier,
      author: item.declaration.identity.author,
      name: item.declaration.identity.name,
      description: item.declaration.identity.description as any,
      plugin_id: item.plugin_id,
      icon: getIcon(item.declaration.identity.icon),
      label: item.declaration.identity.label as any,
      type: CollectionType.all,
      meta: item.meta,
      tools: item.declaration.strategies.map(strategy => ({
        name: strategy.identity.name,
        author: strategy.identity.author,
        label: strategy.identity.label as any,
        description: strategy.description,
        parameters: strategy.parameters as any,
        output_schema: strategy.output_schema,
        labels: [],
      })),
      team_credentials: {},
      is_team_authorization: true,
      allow_delete: false,
      labels: [],
    }
    return res
  })
}

export type AgentStrategySelectorProps = {
  value?: Strategy,
  onChange: (value?: Strategy) => void,
  canChooseMCPTool: boolean,
}

export const AgentStrategySelector = memo((props: AgentStrategySelectorProps) => {
    const { enable_marketplace } = useGlobalPublicStore(s => s.systemFeatures)

  const { value, onChange, canChooseMCPTool } = props
  const [open, setOpen] = useState(false)
  const [viewType, setViewType] = useState<ViewType>(ViewType.flat)
  const [query, setQuery] = useState('')
  const stra = useStrategyProviders()
  const { getIconUrl } = useGetIcon()
  const list = stra.data ? formatStrategy(stra.data, getIconUrl) : undefined
  const filteredTools = useMemo(() => {
    if (!list) return []
    return list.filter(tool => tool.name.toLowerCase().includes(query.toLowerCase()))
  }, [query, list])
  const { strategyStatus, refetch: refetchStrategyInfo } = useStrategyInfo(
    value?.agent_strategy_provider_name,
    value?.agent_strategy_name,
  )

  const showPluginNotInstalledWarn = strategyStatus?.plugin?.source === 'external'
    && !strategyStatus.plugin.installed && !!value

  const showUnsupportedStrategy = strategyStatus?.plugin.source === 'external'
    && !strategyStatus?.isExistInPlugin && !!value

  const showSwitchVersion = !strategyStatus?.isExistInPlugin
    && strategyStatus?.plugin.source === 'marketplace' && strategyStatus.plugin.installed && !!value

  const showInstallButton = !strategyStatus?.isExistInPlugin
    && strategyStatus?.plugin.source === 'marketplace' && !strategyStatus.plugin.installed && !!value

  const icon = list?.find(
    coll => coll.tools?.find(tool => tool.name === value?.agent_strategy_name),
  )?.icon as string | undefined
  const { t } = useTranslation()

  const wrapElemRef = useRef<HTMLDivElement>(null)

  const {
    queryPluginsWithDebounced: fetchPlugins,
    plugins: notInstalledPlugins = [],
  } = useMarketplacePlugins()

  const { enable_marketplace } = useGlobalPublicStore(s => s.systemFeatures)

  useEffect(() => {
    if (!enable_marketplace) return
    if (query) {
      fetchPlugins({
        query,
        category: PluginType.agent,
      })
    }
    // eslint-disable-next-line react-hooks/exhaustive-deps
  }, [query])

  const pluginRef = useRef<ListRef>(null)

  return <PortalToFollowElem open={open} onOpenChange={setOpen} placement='bottom'>
    <PortalToFollowElemTrigger className='w-full'>
      <div
        className='flex h-8 w-full select-none items-center gap-0.5 rounded-lg bg-components-input-bg-normal p-1 hover:bg-state-base-hover-alt'
        onClick={() => setOpen(o => !o)}
      >
        { }
        {icon && <div className='flex h-6 w-6 items-center justify-center'><img
          src={icon}
          width={20}
          height={20}
          className='rounded-md border-[0.5px] border-components-panel-border-subtle bg-background-default-dodge'
          alt='icon'
        /></div>}
        <p
          className={classNames(value ? 'text-components-input-text-filled' : 'text-components-input-text-placeholder', 'px-1 text-xs')}
        >
          {value?.agent_strategy_label || t('workflow.nodes.agent.strategy.selectTip')}
        </p>
        <div className='ml-auto flex items-center gap-1'>
          {showInstallButton && value && <InstallPluginButton
            onClick={e => e.stopPropagation()}
            size={'small'}
            uniqueIdentifier={value.plugin_unique_identifier}
          />}
          {showPluginNotInstalledWarn
            ? <NotFoundWarn
              title={t('workflow.nodes.agent.pluginNotInstalled')}
              description={t('workflow.nodes.agent.pluginNotInstalledDesc')}
            />
            : showUnsupportedStrategy
              ? <NotFoundWarn
                title={t('workflow.nodes.agent.unsupportedStrategy')}
                description={t('workflow.nodes.agent.strategyNotFoundDesc')}
              />
              : <RiArrowDownSLine className='size-4 text-text-tertiary' />
          }
          {showSwitchVersion && <SwitchPluginVersion
            uniqueIdentifier={value.plugin_unique_identifier}
            tooltip={<ToolTipContent
              title={t('workflow.nodes.agent.unsupportedStrategy')}>
              {t('workflow.nodes.agent.strategyNotFoundDescAndSwitchVersion')}
            </ToolTipContent>}
            onChange={() => {
              refetchStrategyInfo()
            }}
          />}
        </div>
      </div>
    </PortalToFollowElemTrigger>
    <PortalToFollowElemContent className='z-10'>
      <div className='w-[388px] overflow-hidden rounded-md border-[0.5px] border-components-panel-border bg-components-panel-bg-blur shadow'>
        <header className='flex gap-1 p-2'>
          <SearchInput placeholder={t('workflow.nodes.agent.strategy.searchPlaceholder')} value={query} onChange={setQuery} className={'w-full'} />
          <ViewTypeSelect viewType={viewType} onChange={setViewType} />
        </header>
        <main className="relative flex w-full flex-col overflow-hidden md:max-h-[300px] xl:max-h-[400px] 2xl:max-h-[564px]" ref={wrapElemRef}>
          <Tools
            tools={filteredTools}
            viewType={viewType}
            onSelect={(_, tool) => {
              onChange({
                agent_strategy_name: tool!.tool_name,
                agent_strategy_provider_name: tool!.provider_name,
                agent_strategy_label: tool!.tool_label,
                agent_output_schema: tool!.output_schema,
                plugin_unique_identifier: tool!.provider_id,
                meta: tool!.meta,
              })
              setOpen(false)
            }}
            className='h-full max-h-full max-w-none overflow-y-auto'
<<<<<<< HEAD
            indexBarClassName='top-0 xl:top-36'
            hasSearchText={false}
            canNotSelectMultiple
            canChooseMCPTool={canChooseMCPTool}
            isAgent
          />
          {enable_marketplace && <PluginList
=======
            indexBarClassName='top-0 xl:top-36' showWorkflowEmpty={false} hasSearchText={false} />
          {enable_marketplace
          && <PluginList
>>>>>>> 18b58424
            ref={pluginRef}
            wrapElemRef={wrapElemRef}
            list={notInstalledPlugins}
            searchText={query}
            tags={DEFAULT_TAGS}
            disableMaxWidth
<<<<<<< HEAD
          />}
=======
          />
          }
>>>>>>> 18b58424
        </main>
      </div>
    </PortalToFollowElemContent>
  </PortalToFollowElem>
})

AgentStrategySelector.displayName = 'AgentStrategySelector'<|MERGE_RESOLUTION|>--- conflicted
+++ resolved
@@ -135,8 +135,6 @@
     queryPluginsWithDebounced: fetchPlugins,
     plugins: notInstalledPlugins = [],
   } = useMarketplacePlugins()
-
-  const { enable_marketplace } = useGlobalPublicStore(s => s.systemFeatures)
 
   useEffect(() => {
     if (!enable_marketplace) return
@@ -223,7 +221,6 @@
               setOpen(false)
             }}
             className='h-full max-h-full max-w-none overflow-y-auto'
-<<<<<<< HEAD
             indexBarClassName='top-0 xl:top-36'
             hasSearchText={false}
             canNotSelectMultiple
@@ -231,23 +228,13 @@
             isAgent
           />
           {enable_marketplace && <PluginList
-=======
-            indexBarClassName='top-0 xl:top-36' showWorkflowEmpty={false} hasSearchText={false} />
-          {enable_marketplace
-          && <PluginList
->>>>>>> 18b58424
             ref={pluginRef}
             wrapElemRef={wrapElemRef}
             list={notInstalledPlugins}
             searchText={query}
             tags={DEFAULT_TAGS}
             disableMaxWidth
-<<<<<<< HEAD
           />}
-=======
-          />
-          }
->>>>>>> 18b58424
         </main>
       </div>
     </PortalToFollowElemContent>
