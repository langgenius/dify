--- conflicted
+++ resolved
@@ -223,7 +223,6 @@
               setOpen(false)
             }}
             className='h-full max-h-full max-w-none overflow-y-auto'
-<<<<<<< HEAD
             indexBarClassName='top-0 xl:top-36'
             hasSearchText={false}
             canNotSelectMultiple
@@ -231,23 +230,13 @@
             isAgent
           />
           {enable_marketplace && <PluginList
-=======
-            indexBarClassName='top-0 xl:top-36' showWorkflowEmpty={false} hasSearchText={false} />
-          {enable_marketplace
-          && <PluginList
->>>>>>> 784a2362
             ref={pluginRef}
             wrapElemRef={wrapElemRef}
             list={notInstalledPlugins}
             searchText={query}
             tags={DEFAULT_TAGS}
             disableMaxWidth
-<<<<<<< HEAD
           />}
-=======
-          />
-          }
->>>>>>> 784a2362
         </main>
       </div>
     </PortalToFollowElemContent>
