--- conflicted
+++ resolved
@@ -16,11 +16,7 @@
 } from '../../../types'
 import type { Node } from '../../../types'
 import BlockSelector from '../../../block-selector'
-<<<<<<< HEAD
 import type { PluginDefaultValue } from '../../../block-selector/types'
-=======
-import type { DataSourceDefaultValue, ToolDefaultValue } from '../../../block-selector/types'
->>>>>>> 6217c965
 import {
   useAvailableBlocks,
   useIsChatMode,
@@ -61,11 +57,7 @@
     if (!connected)
       setOpen(v => !v)
   }, [connected])
-<<<<<<< HEAD
   const handleSelect = useCallback((type: BlockEnum, pluginDefaultValue?: PluginDefaultValue) => {
-=======
-  const handleSelect = useCallback((type: BlockEnum, toolDefaultValue?: ToolDefaultValue | DataSourceDefaultValue) => {
->>>>>>> 6217c965
     handleNodeAdd(
       {
         nodeType: type,
@@ -93,9 +85,9 @@
           data._runningStatus === NodeRunningStatus.Exception && 'after:bg-workflow-link-line-failure-handle',
           !connected && 'after:opacity-0',
           (data.type === BlockEnum.Start
-           || data.type === BlockEnum.TriggerWebhook
-           || data.type === BlockEnum.TriggerSchedule
-           || data.type === BlockEnum.TriggerPlugin) && 'opacity-0',
+            || data.type === BlockEnum.TriggerWebhook
+            || data.type === BlockEnum.TriggerSchedule
+            || data.type === BlockEnum.TriggerPlugin) && 'opacity-0',
           handleClassName,
         )}
         isConnectable={isConnectable}
@@ -151,11 +143,7 @@
     e.stopPropagation()
     setOpen(v => !v)
   }, [])
-<<<<<<< HEAD
   const handleSelect = useCallback((type: BlockEnum, pluginDefaultValue?: PluginDefaultValue) => {
-=======
-  const handleSelect = useCallback((type: BlockEnum, toolDefaultValue?: ToolDefaultValue | DataSourceDefaultValue) => {
->>>>>>> 6217c965
     handleNodeAdd(
       {
         nodeType: type,
