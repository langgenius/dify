--- conflicted
+++ resolved
@@ -45,17 +45,11 @@
 }) => {
   return (
     <div className='py-1'>
-<<<<<<< HEAD
       <div className='flex justify-between'>
         <div className='flex leading-[18px] items-center'>
           <div className='code-sm-semibold text-text-secondary'>{name}</div>
           <div className='ml-2 system-xs-regular text-text-tertiary'>{type}</div>
         </div>
-=======
-      <div className='flex items-center leading-[18px]'>
-        <div className='code-sm-semibold text-text-secondary'>{name}</div>
-        <div className='system-xs-regular ml-2 capitalize text-text-tertiary'>{type}</div>
->>>>>>> cea4669b
       </div>
       <div className='system-xs-regular mt-0.5 text-text-tertiary'>
         {description}
