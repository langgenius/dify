--- conflicted
+++ resolved
@@ -221,11 +221,7 @@
     variable: obj.variable,
     type: isFile ? VarType.file : VarType.object,
     children: childrenResult,
-<<<<<<< HEAD
-    alias: obj.alias,
-=======
     schemaType: obj.schemaType,
->>>>>>> 19d3ba42
   }
 
   return res
@@ -237,10 +233,7 @@
   filterVar: (payload: Var, selector: ValueSelector) => boolean,
   allPluginInfoList: Record<string, ToolWithProvider[]>,
   ragVars?: Var[],
-<<<<<<< HEAD
-=======
   getMatchedSchemaType = (_obj: any) => '',
->>>>>>> 19d3ba42
 ): NodeOutPutVar => {
   const { id, data } = item
 
@@ -422,11 +415,7 @@
     }
 
     case BlockEnum.Tool: {
-<<<<<<< HEAD
-      const toolOutputVars = ToolNodeDefault.getOutputVars?.(data as ToolNodeType, allPluginInfoList) || []
-=======
       const toolOutputVars = ToolNodeDefault.getOutputVars?.(data as ToolNodeType, allPluginInfoList, [], { getMatchedSchemaType }) || []
->>>>>>> 19d3ba42
       res.vars = toolOutputVars
       break
     }
@@ -522,11 +511,7 @@
 
     case BlockEnum.DataSource: {
       const payload = data as DataSourceNodeType
-<<<<<<< HEAD
-      const dataSourceVars = DataSourceNodeDefault.getOutputVars?.(payload, allPluginInfoList, ragVars) || []
-=======
       const dataSourceVars = DataSourceNodeDefault.getOutputVars?.(payload, allPluginInfoList, ragVars, { getMatchedSchemaType }) || []
->>>>>>> 19d3ba42
       res.vars = dataSourceVars
       break
     }
@@ -656,10 +641,7 @@
   conversationVariables: ConversationVariable[] = [],
   ragVariables: RAGPipelineVariable[] = [],
   allPluginInfoList: Record<string, ToolWithProvider[]>,
-<<<<<<< HEAD
-=======
   getMatchedSchemaType = (_obj: any) => '',
->>>>>>> 19d3ba42
 ): NodeOutPutVar[] => {
   // ENV_NODE data format
   const ENV_NODE = {
@@ -717,11 +699,7 @@
           description: ragVariable.label,
           isRagVariable: true,
         } as Var),
-<<<<<<< HEAD
-      )),
-=======
       ), getMatchedSchemaType),
->>>>>>> 19d3ba42
       isStartNode: node.data.type === BlockEnum.Start,
     }
   }).filter(item => item.vars.length > 0)
@@ -846,10 +824,7 @@
   conversationVariables = [],
   ragVariables = [],
   allPluginInfoList,
-<<<<<<< HEAD
-=======
   getMatchedSchemaType,
->>>>>>> 19d3ba42
 }: {
   valueSelector: ValueSelector
   parentNode?: Node | null
@@ -862,10 +837,7 @@
   conversationVariables?: ConversationVariable[]
   ragVariables?: RAGPipelineVariable[]
   allPluginInfoList: Record<string, ToolWithProvider[]>
-<<<<<<< HEAD
-=======
   getMatchedSchemaType: (obj: any) => string
->>>>>>> 19d3ba42
 }): VarType => {
   if (isConstant)
     return VarType.string
@@ -878,10 +850,7 @@
     conversationVariables,
     ragVariables,
     allPluginInfoList,
-<<<<<<< HEAD
-=======
     getMatchedSchemaType,
->>>>>>> 19d3ba42
   )
 
   const isIterationInnerVar = parentNode?.data.type === BlockEnum.Iteration
@@ -1008,10 +977,7 @@
   ragVariables,
   filterVar,
   allPluginInfoList,
-<<<<<<< HEAD
-=======
   getMatchedSchemaType,
->>>>>>> 19d3ba42
 }: {
   parentNode?: Node | null
   t?: any
@@ -1026,10 +992,7 @@
   ragVariables?: RAGPipelineVariable[]
   filterVar: (payload: Var, selector: ValueSelector) => boolean
   allPluginInfoList: Record<string, ToolWithProvider[]>
-<<<<<<< HEAD
-=======
   getMatchedSchemaType: (obj: any) => string
->>>>>>> 19d3ba42
 }): NodeOutPutVar[] => {
   const beforeNodesOutputVars = toNodeOutputVars(
     beforeNodes,
@@ -1039,10 +1002,7 @@
     conversationVariables,
     ragVariables,
     allPluginInfoList,
-<<<<<<< HEAD
-=======
     getMatchedSchemaType,
->>>>>>> 19d3ba42
   )
   const isInIteration = parentNode?.data.type === BlockEnum.Iteration
   if (isInIteration) {
@@ -1056,10 +1016,7 @@
       environmentVariables,
       conversationVariables,
       allPluginInfoList,
-<<<<<<< HEAD
-=======
       getMatchedSchemaType,
->>>>>>> 19d3ba42
     })
     const itemChildren = itemType === VarType.file
       ? {
