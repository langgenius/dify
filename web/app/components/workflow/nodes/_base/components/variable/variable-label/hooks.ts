import { useMemo } from 'react'
import { Variable02 } from '@/app/components/base/icons/src/vender/solid/development'
import { BubbleX, Env, GlobalVariable } from '@/app/components/base/icons/src/vender/line/others'
import { Loop } from '@/app/components/base/icons/src/vender/workflow'
import { InputField } from '@/app/components/base/icons/src/vender/pipeline'
import {
  isConversationVar,
  isENV,
  isGlobalVar,
  isRagVariableVar,
  isSystemVar,
} from '../utils'
import { VarInInspectType } from '@/types/workflow'
import { VAR_SHOW_NAME_MAP } from '@/app/components/workflow/constants'

export const useVarIcon = (variables: string[], variableCategory?: VarInInspectType | string) => {
  if (variableCategory === 'loop')
    return Loop

  if (variableCategory === 'rag' || isRagVariableVar(variables))
    return InputField

  if (isENV(variables) || variableCategory === VarInInspectType.environment || variableCategory === 'environment')
    return Env

  if (isConversationVar(variables) || variableCategory === VarInInspectType.conversation || variableCategory === 'conversation')
    return BubbleX

  if(isGlobalVar(variables))
    return GlobalVariable

  return Variable02
}

export const useVarColor = (variables: string[], isExceptionVariable?: boolean, variableCategory?: VarInInspectType | string) => {
  return useMemo(() => {
    if (isExceptionVariable)
      return 'text-text-warning'

    if (variableCategory === 'loop')
      return 'text-util-colors-cyan-cyan-500'

    if (isENV(variables) || variableCategory === VarInInspectType.environment || variableCategory === 'environment')
      return 'text-util-colors-violet-violet-600'

    if (isConversationVar(variables) || variableCategory === VarInInspectType.conversation || variableCategory === 'conversation')
      return 'text-util-colors-teal-teal-700'

    if (isGlobalVar(variables))
      return 'text-util-colors-orange-orange-600'

    return 'text-text-accent'
  }, [variables, isExceptionVariable, variableCategory])
}

export const useVarName = (variables: string[], notShowFullPath?: boolean) => {
<<<<<<< HEAD
  const showName = VAR_SHOW_NAME_MAP[variables.join('.')]
  let variableFullPathName = variables.slice(1).join('.')
=======
  const varName = useMemo(() => {
    let variableFullPathName = variables.slice(1).join('.')
>>>>>>> 6217c965

    if (isRagVariableVar(variables))
      variableFullPathName = variables.slice(2).join('.')

    const variablesLength = variables.length
    const isSystem = isSystemVar(variables)
    const varName = notShowFullPath ? variables[variablesLength - 1] : variableFullPathName
    return `${isSystem ? 'sys.' : ''}${varName}`
  }, [variables, notShowFullPath])

  if(showName)
    return showName
  return varName
}

export const useVarBgColorInEditor = (variables: string[], hasError?: boolean) => {
  if (hasError) {
    return {
      hoverBorderColor: 'hover:border-state-destructive-active',
      hoverBgColor: 'hover:bg-state-destructive-hover',
      selectedBorderColor: '!border-state-destructive-solid',
      selectedBgColor: '!bg-state-destructive-hover',
    }
  }

  if (isENV(variables)) {
    return {
      hoverBorderColor: 'hover:border-util-colors-violet-violet-100',
      hoverBgColor: 'hover:bg-util-colors-violet-violet-50',
      selectedBorderColor: 'border-util-colors-violet-violet-600',
      selectedBgColor: 'bg-util-colors-violet-violet-50',
    }
  }

  if (isConversationVar(variables)) {
    return {
      hoverBorderColor: 'hover:border-util-colors-teal-teal-100',
      hoverBgColor: 'hover:bg-util-colors-teal-teal-50',
      selectedBorderColor: 'border-util-colors-teal-teal-600',
      selectedBgColor: 'bg-util-colors-teal-teal-50',
    }
  }

  return {
    hoverBorderColor: 'hover:border-state-accent-alt',
    hoverBgColor: 'hover:bg-state-accent-hover',
    selectedBorderColor: 'border-state-accent-solid',
    selectedBgColor: 'bg-state-accent-hover',
  }
}<|MERGE_RESOLUTION|>--- conflicted
+++ resolved
@@ -26,7 +26,7 @@
   if (isConversationVar(variables) || variableCategory === VarInInspectType.conversation || variableCategory === 'conversation')
     return BubbleX
 
-  if(isGlobalVar(variables))
+  if (isGlobalVar(variables))
     return GlobalVariable
 
   return Variable02
@@ -54,13 +54,14 @@
 }
 
 export const useVarName = (variables: string[], notShowFullPath?: boolean) => {
-<<<<<<< HEAD
   const showName = VAR_SHOW_NAME_MAP[variables.join('.')]
   let variableFullPathName = variables.slice(1).join('.')
-=======
+
+  if (isRagVariableVar(variables))
+    variableFullPathName = variables.slice(2).join('.')
+
   const varName = useMemo(() => {
-    let variableFullPathName = variables.slice(1).join('.')
->>>>>>> 6217c965
+    variableFullPathName = variables.slice(1).join('.')
 
     if (isRagVariableVar(variables))
       variableFullPathName = variables.slice(2).join('.')
@@ -71,7 +72,7 @@
     return `${isSystem ? 'sys.' : ''}${varName}`
   }, [variables, notShowFullPath])
 
-  if(showName)
+  if (showName)
     return showName
   return varName
 }
