--- conflicted
+++ resolved
@@ -1,20 +1,13 @@
 import { useMemo } from 'react'
 import { Variable02 } from '@/app/components/base/icons/src/vender/solid/development'
-<<<<<<< HEAD
-import { BubbleX, Env, Memory } from '@/app/components/base/icons/src/vender/line/others'
-=======
-import { BubbleX, Env, GlobalVariable } from '@/app/components/base/icons/src/vender/line/others'
->>>>>>> fe6538b0
+import { BubbleX, Env, GlobalVariable, Memory } from '@/app/components/base/icons/src/vender/line/others'
 import { Loop } from '@/app/components/base/icons/src/vender/workflow'
 import { InputField } from '@/app/components/base/icons/src/vender/pipeline'
 import {
   isConversationVar,
   isENV,
-<<<<<<< HEAD
+  isGlobalVar,
   isMemoryVariable,
-=======
-  isGlobalVar,
->>>>>>> fe6538b0
   isRagVariableVar,
   isSystemVar,
 } from '../utils'
@@ -57,13 +50,11 @@
     if (isConversationVar(variables) || variableCategory === VarInInspectType.conversation || variableCategory === 'conversation')
       return 'text-util-colors-teal-teal-700'
 
-<<<<<<< HEAD
     if (isMemoryVariable(variables) || variableCategory === VarInInspectType.memory || variableCategory === 'memory_block')
       return 'text-util-colors-teal-teal-700'
-=======
+
     if (isGlobalVar(variables) || variableCategory === VarInInspectType.system)
       return 'text-util-colors-orange-orange-600'
->>>>>>> fe6538b0
 
     return 'text-text-accent'
   }, [variables, isExceptionVariable, variableCategory])
