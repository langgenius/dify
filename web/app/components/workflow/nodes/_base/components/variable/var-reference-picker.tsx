'use client'
import type { FC } from 'react'
import React, { useCallback, useEffect, useMemo, useRef, useState } from 'react'
import { useTranslation } from 'react-i18next'
import {
  RiArrowDownSLine,
  RiCloseLine,
  RiErrorWarningFill,
  RiMoreLine,
} from '@remixicon/react'
import produce from 'immer'
import { useStoreApi } from 'reactflow'
import RemoveButton from '../remove-button'
import useAvailableVarList from '../../hooks/use-available-var-list'
import VarReferencePopup from './var-reference-popup'
import { getNodeInfoById, isConversationVar, isENV, isSystemVar, varTypeToStructType } from './utils'
import ConstantField from './constant-field'
import cn from '@/utils/classnames'
import type { Node, NodeOutPutVar, ValueSelector, Var } from '@/app/components/workflow/types'
import type { CredentialFormSchema } from '@/app/components/header/account-setting/model-provider-page/declarations'
import { BlockEnum } from '@/app/components/workflow/types'
import { VarBlockIcon } from '@/app/components/workflow/block-icon'
import { Line3 } from '@/app/components/base/icons/src/public/common'
import { BubbleX, Env } from '@/app/components/base/icons/src/vender/line/others'
import { Variable02 } from '@/app/components/base/icons/src/vender/solid/development'
import {
  PortalToFollowElem,
  PortalToFollowElemContent,
  PortalToFollowElemTrigger,
} from '@/app/components/base/portal-to-follow-elem'
import {
  useIsChatMode,
  useWorkflowVariables,
} from '@/app/components/workflow/hooks'
import { VarType as VarKindType } from '@/app/components/workflow/nodes/tool/types'
import TypeSelector from '@/app/components/workflow/nodes/_base/components/selector'
import AddButton from '@/app/components/base/button/add-button'
import Badge from '@/app/components/base/badge'
import Tooltip from '@/app/components/base/tooltip'
import { isExceptionVariable } from '@/app/components/workflow/utils'
import VarFullPathPanel from './var-full-path-panel'
import { noop } from 'lodash-es'

const TRIGGER_DEFAULT_WIDTH = 227

type Props = {
  className?: string
  nodeId: string
  isShowNodeName?: boolean
  readonly: boolean
  value: ValueSelector | string
  onChange: (value: ValueSelector | string, varKindType: VarKindType, varInfo?: Var) => void
  onOpen?: () => void
  isSupportConstantValue?: boolean
  defaultVarKindType?: VarKindType
  onlyLeafNodeVar?: boolean
  filterVar?: (payload: Var, valueSelector: ValueSelector) => boolean
  availableNodes?: Node[]
  availableVars?: NodeOutPutVar[]
  isAddBtnTrigger?: boolean
  schema?: Partial<CredentialFormSchema>
  valueTypePlaceHolder?: string
  isInTable?: boolean
  onRemove?: () => void
  typePlaceHolder?: string
  isSupportFileVar?: boolean
  placeholder?: string
  minWidth?: number
  popupFor?: 'assigned' | 'toAssigned'
  zIndex?: number
}

const DEFAULT_VALUE_SELECTOR: Props['value'] = []

const VarReferencePicker: FC<Props> = ({
  nodeId,
  readonly,
  className,
  isShowNodeName = true,
  value = DEFAULT_VALUE_SELECTOR,
  onOpen = noop,
  onChange,
  isSupportConstantValue,
  defaultVarKindType = VarKindType.constant,
  onlyLeafNodeVar,
  filterVar = () => true,
  availableNodes: passedInAvailableNodes,
  availableVars: passedInAvailableVars,
  isAddBtnTrigger,
  schema,
  valueTypePlaceHolder,
  isInTable,
  onRemove,
  typePlaceHolder,
  isSupportFileVar = true,
  placeholder,
  minWidth,
  popupFor,
  zIndex,
}) => {
  const { t } = useTranslation()
  const store = useStoreApi()
  const {
    getNodes,
  } = store.getState()
  const isChatMode = useIsChatMode()

  const { getCurrentVariableType } = useWorkflowVariables()
  const { availableVars, availableNodesWithParent: availableNodes } = useAvailableVarList(nodeId, {
    onlyLeafNodeVar,
    passedInAvailableNodes,
    filterVar,
  })
  const startNode = availableNodes.find((node: any) => {
    return node.data.type === BlockEnum.Start
  })

  const node = getNodes().find(n => n.id === nodeId)
  const isInIteration = !!node?.data.isInIteration
  const iterationNode = isInIteration ? getNodes().find(n => n.id === node.parentId) : null

  const isInLoop = !!node?.data.isInLoop
  const loopNode = isInLoop ? getNodes().find(n => n.id === node.parentId) : null

  const triggerRef = useRef<HTMLDivElement>(null)
  const [triggerWidth, setTriggerWidth] = useState(TRIGGER_DEFAULT_WIDTH)
  useEffect(() => {
    if (triggerRef.current)
      setTriggerWidth(triggerRef.current.clientWidth)
    // eslint-disable-next-line react-hooks/exhaustive-deps
  }, [triggerRef.current])

  const [varKindType, setVarKindType] = useState<VarKindType>(defaultVarKindType)
  const isConstant = isSupportConstantValue && varKindType === VarKindType.constant

  const outputVars = useMemo(() => (passedInAvailableVars || availableVars), [passedInAvailableVars, availableVars])

  const [open, setOpen] = useState(false)
  useEffect(() => {
    onOpen()
    // eslint-disable-next-line react-hooks/exhaustive-deps
  }, [open])
  const hasValue = !isConstant && value.length > 0

  const isIterationVar = useMemo(() => {
    if (!isInIteration)
      return false
    if (value[0] === node?.parentId && ['item', 'index'].includes(value[1]))
      return true
    return false
  }, [isInIteration, value, node])

  const isLoopVar = useMemo(() => {
    if (!isInLoop)
      return false
    if (value[0] === node?.parentId && ['item', 'index'].includes(value[1]))
      return true
    return false
  }, [isInLoop, value, node])

  const outputVarNodeId = hasValue ? value[0] : ''
  const outputVarNode = useMemo(() => {
    if (!hasValue || isConstant)
      return null

    if (isIterationVar)
      return iterationNode?.data

    if (isLoopVar)
      return loopNode?.data

    if (isSystemVar(value as ValueSelector))
      return startNode?.data

    return getNodeInfoById(availableNodes, outputVarNodeId)?.data
  }, [value, hasValue, isConstant, isIterationVar, iterationNode, availableNodes, outputVarNodeId, startNode, isLoopVar, loopNode])

  const isShowAPart = (value as ValueSelector).length > 2

  const varName = useMemo(() => {
    if (!hasValue)
      return ''

    const isSystem = isSystemVar(value as ValueSelector)
    const varName = Array.isArray(value) ? value[(value as ValueSelector).length - 1] : ''
    return `${isSystem ? 'sys.' : ''}${varName}`
  }, [hasValue, value])

  const varKindTypes = [
    {
      label: 'Variable',
      value: VarKindType.variable,
    },
    {
      label: 'Constant',
      value: VarKindType.constant,
    },
  ]

  const handleVarKindTypeChange = useCallback((value: VarKindType) => {
    setVarKindType(value)
    if (value === VarKindType.constant)
      onChange('', value)
    else
      onChange([], value)
  }, [onChange])

  const inputRef = useRef<HTMLInputElement>(null)
  const [isFocus, setIsFocus] = useState(false)
  const [controlFocus, setControlFocus] = useState(0)
  useEffect(() => {
    if (controlFocus && inputRef.current) {
      inputRef.current.focus()
      setIsFocus(true)
    }
  }, [controlFocus])

  const handleVarReferenceChange = useCallback((value: ValueSelector, varInfo: Var) => {
    // sys var not passed to backend
    const newValue = produce(value, (draft) => {
      if (draft[1] && draft[1].startsWith('sys.')) {
        draft.shift()
        const paths = draft[0].split('.')
        paths.forEach((p, i) => {
          draft[i] = p
        })
      }
    })
    onChange(newValue, varKindType, varInfo)
    setOpen(false)
  }, [onChange, varKindType])

  const handleClearVar = useCallback(() => {
    if (varKindType === VarKindType.constant)
      onChange('', varKindType)
    else
      onChange([], varKindType)
  }, [onChange, varKindType])

  const type = getCurrentVariableType({
    parentNode: isInIteration ? iterationNode : loopNode,
    valueSelector: value as ValueSelector,
    availableNodes,
    isChatMode,
    isConstant: !!isConstant,
  })

  const { isEnv, isChatVar, isValidVar, isException } = useMemo(() => {
    const isEnv = isENV(value as ValueSelector)
    const isChatVar = isConversationVar(value as ValueSelector)
    const isValidVar = Boolean(outputVarNode) || isEnv || isChatVar
    const isException = isExceptionVariable(varName, outputVarNode?.type)
    return {
      isEnv,
      isChatVar,
      isValidVar,
      isException,
    }
  }, [value, outputVarNode, varName])

  // 8(left/right-padding) + 14(icon) + 4 + 14 + 2 = 42 + 17 buff
  const availableWidth = triggerWidth - 56
  const [maxNodeNameWidth, maxVarNameWidth, maxTypeWidth] = (() => {
    const totalTextLength = ((outputVarNode?.title || '') + (varName || '') + (type || '')).length
    const PRIORITY_WIDTH = 15
    const maxNodeNameWidth = PRIORITY_WIDTH + Math.floor((outputVarNode?.title?.length || 0) / totalTextLength * availableWidth)
    const maxVarNameWidth = -PRIORITY_WIDTH + Math.floor((varName?.length || 0) / totalTextLength * availableWidth)
    const maxTypeWidth = Math.floor((type?.length || 0) / totalTextLength * availableWidth)
    return [maxNodeNameWidth, maxVarNameWidth, maxTypeWidth]
  })()

  const WrapElem = isSupportConstantValue ? 'div' : PortalToFollowElemTrigger
  const VarPickerWrap = !isSupportConstantValue ? 'div' : PortalToFollowElemTrigger

  const tooltipPopup = useMemo(() => {
    if (isValidVar && isShowAPart) {
      return (
        <VarFullPathPanel
          nodeName={outputVarNode?.title}
          path={(value as ValueSelector).slice(1)}
          varType={varTypeToStructType(type)}
          nodeType={outputVarNode?.type}
        />)
    }
    if (!isValidVar && hasValue)
      return t('workflow.errorMsg.invalidVariable')

    return null
  }, [isValidVar, isShowAPart, hasValue, t, outputVarNode?.title, outputVarNode?.type, value, type])
  return (
    <div className={cn(className, !readonly && 'cursor-pointer')}>
      <PortalToFollowElem
        open={open}
        onOpenChange={setOpen}
        placement={isAddBtnTrigger ? 'bottom-end' : 'bottom-start'}
      >
        <WrapElem onClick={() => {
          if (readonly)
            return
          !isConstant ? setOpen(!open) : setControlFocus(Date.now())
        }} className='group/picker-trigger-wrap relative !flex'>
          <>
            {isAddBtnTrigger
              ? (
                <div>
                  <AddButton onClick={noop}></AddButton>
                </div>
              )
              : (<div ref={!isSupportConstantValue ? triggerRef : null} className={cn((open || isFocus) ? 'border-gray-300' : 'border-gray-100', 'group/wrap relative flex h-8 w-full items-center', !isSupportConstantValue && 'rounded-lg bg-components-input-bg-normal p-1', isInTable && 'border-none bg-transparent', readonly && 'bg-components-input-bg-disabled')}>
                {isSupportConstantValue
                  ? <div onClick={(e) => {
                    e.stopPropagation()
                    setOpen(false)
                    setControlFocus(Date.now())
                  }} className='mr-1 flex h-full items-center space-x-1'>
                    <TypeSelector
                      noLeft
                      trigger={
                        <div className='radius-md flex h-8 items-center bg-components-input-bg-normal px-2'>
                          <div className='system-sm-regular mr-1 text-components-input-text-filled'>{varKindTypes.find(item => item.value === varKindType)?.label}</div>
                          <RiArrowDownSLine className='h-4 w-4 text-text-quaternary' />
                        </div>
                      }
                      popupClassName='top-8'
                      readonly={readonly}
                      value={varKindType}
                      options={varKindTypes}
                      onChange={handleVarKindTypeChange}
                      showChecked
                    />
                  </div>
                  : (!hasValue && <div className='ml-1.5 mr-1'>
                    <Variable02 className={`h-4 w-4 ${readonly ? 'text-components-input-text-disabled' : 'text-components-input-text-placeholder'}`} />
                  </div>)}
                {isConstant
                  ? (
                    <ConstantField
                      value={value as string}
                      onChange={onChange as ((value: string | number, varKindType: VarKindType, varInfo?: Var) => void)}
                      schema={schema as CredentialFormSchema}
                      readonly={readonly}
                    />
                  )
                  : (
                    <VarPickerWrap
                      onClick={() => {
                        if (readonly)
                          return
                        !isConstant ? setOpen(!open) : setControlFocus(Date.now())
                      }}
                      className='h-full grow'
                    >
<<<<<<< HEAD
                      <div ref={isSupportConstantValue ? triggerRef : null} className={cn('h-full', isSupportConstantValue && 'flex items-center rounded-lg bg-gray-100 py-1 pl-1')}>
                        <Tooltip noDecoration={isShowAPart} popupContent={tooltipPopup}>
                          <div className={cn('h-full items-center rounded-[5px] px-1.5', hasValue ? 'inline-flex bg-white' : 'flex')}>
=======
                      <div ref={isSupportConstantValue ? triggerRef : null} className={cn('h-full', isSupportConstantValue && 'flex items-center rounded-lg bg-components-panel-bg py-1 pl-1')}>
                        <Tooltip popupContent={!isValidVar && hasValue && t('workflow.errorMsg.invalidVariable')}>
                          <div className={cn('h-full items-center rounded-[5px] px-1.5', hasValue ? 'inline-flex bg-components-badge-white-to-dark' : 'flex')}>
>>>>>>> cd7fd100
                            {hasValue
                              ? (
                                <>
                                  {isShowNodeName && !isEnv && !isChatVar && (
                                    <div className='flex items-center'>
                                      <div className='h-3 px-[1px]'>
                                        {outputVarNode?.type && <VarBlockIcon
                                          className='!text-text-primary'
                                          type={outputVarNode.type}
                                        />}
                                      </div>
                                      <div className='mx-0.5 truncate text-xs font-medium text-text-secondary' title={outputVarNode?.title} style={{
                                        maxWidth: maxNodeNameWidth,
                                      }}>{outputVarNode?.title}</div>
                                      <Line3 className='mr-0.5'></Line3>
                                    </div>
                                  )}
<<<<<<< HEAD
                                  {isShowAPart && (
                                    <div className='flex items-center'>
                                      <RiMoreLine className='h-3 w-3 text-text-secondary' />
                                      <Line3 className='mr-0.5 text-divider-deep'></Line3>
                                    </div>
                                  )}
                                  <div className='flex items-center text-primary-600'>
=======
                                  <div className='flex items-center text-text-accent'>
>>>>>>> cd7fd100
                                    {!hasValue && <Variable02 className='h-3.5 w-3.5' />}
                                    {isEnv && <Env className='h-3.5 w-3.5 text-util-colors-violet-violet-600' />}
                                    {isChatVar && <BubbleX className='h-3.5 w-3.5 text-util-colors-teal-teal-700' />}
                                    <div className={cn('ml-0.5 truncate text-xs font-medium', isEnv && '!text-text-secondary', isChatVar && 'text-util-colors-teal-teal-700', isException && 'text-text-warning')} title={varName} style={{
                                      maxWidth: maxVarNameWidth,
                                    }}>{varName}</div>
                                  </div>
                                  <div className='system-xs-regular ml-0.5 truncate text-center capitalize text-text-tertiary' title={type} style={{
                                    maxWidth: maxTypeWidth,
                                  }}>{type}</div>
                                  {!isValidVar && <RiErrorWarningFill className='ml-0.5 h-3 w-3 text-text-destructive' />}
                                </>
                              )
                              : <div className={`overflow-hidden ${readonly ? 'text-components-input-text-disabled' : 'text-components-input-text-placeholder'} system-sm-regular text-ellipsis`}>{placeholder ?? t('workflow.common.setVarValuePlaceholder')}</div>}
                          </div>
                        </Tooltip>
                      </div>

                    </VarPickerWrap>
                  )}
                {(hasValue && !readonly && !isInTable) && (<div
                  className='group invisible absolute right-1 top-[50%] h-5 translate-y-[-50%] cursor-pointer rounded-md p-1 hover:bg-state-base-hover group-hover/wrap:visible'
                  onClick={handleClearVar}
                >
                  <RiCloseLine className='h-3.5 w-3.5 text-text-tertiary group-hover:text-text-secondary' />
                </div>)}
                {!hasValue && valueTypePlaceHolder && (
                  <Badge
                    className=' absolute right-1 top-[50%] translate-y-[-50%] capitalize'
                    text={valueTypePlaceHolder}
                    uppercase={false}
                  />
                )}
              </div>)}
            {!readonly && isInTable && (
              <RemoveButton
                className='absolute right-1 top-0.5 hidden group-hover/picker-trigger-wrap:block'
                onClick={() => onRemove?.()}
              />
            )}

            {!hasValue && typePlaceHolder && (
              <Badge
                className='absolute right-2 top-1.5'
                text={typePlaceHolder}
                uppercase={false}
              />
            )}
          </>
        </WrapElem>
        <PortalToFollowElemContent style={{
          zIndex: zIndex || 100,
        }} className='mt-1'>
          {!isConstant && (
            <VarReferencePopup
              vars={outputVars}
              popupFor={popupFor}
              onChange={handleVarReferenceChange}
              itemWidth={isAddBtnTrigger ? 260 : (minWidth || triggerWidth)}
              isSupportFileVar={isSupportFileVar}
            />
          )}
        </PortalToFollowElemContent>
      </PortalToFollowElem>
    </div >
  )
}
export default React.memo(VarReferencePicker)<|MERGE_RESOLUTION|>--- conflicted
+++ resolved
@@ -350,15 +350,9 @@
                       }}
                       className='h-full grow'
                     >
-<<<<<<< HEAD
-                      <div ref={isSupportConstantValue ? triggerRef : null} className={cn('h-full', isSupportConstantValue && 'flex items-center rounded-lg bg-gray-100 py-1 pl-1')}>
+                      <div ref={isSupportConstantValue ? triggerRef : null} className={cn('h-full', isSupportConstantValue && 'flex items-center rounded-lg bg-components-panel-bg py-1 pl-1')}>
                         <Tooltip noDecoration={isShowAPart} popupContent={tooltipPopup}>
-                          <div className={cn('h-full items-center rounded-[5px] px-1.5', hasValue ? 'inline-flex bg-white' : 'flex')}>
-=======
-                      <div ref={isSupportConstantValue ? triggerRef : null} className={cn('h-full', isSupportConstantValue && 'flex items-center rounded-lg bg-components-panel-bg py-1 pl-1')}>
-                        <Tooltip popupContent={!isValidVar && hasValue && t('workflow.errorMsg.invalidVariable')}>
                           <div className={cn('h-full items-center rounded-[5px] px-1.5', hasValue ? 'inline-flex bg-components-badge-white-to-dark' : 'flex')}>
->>>>>>> cd7fd100
                             {hasValue
                               ? (
                                 <>
@@ -376,17 +370,13 @@
                                       <Line3 className='mr-0.5'></Line3>
                                     </div>
                                   )}
-<<<<<<< HEAD
                                   {isShowAPart && (
                                     <div className='flex items-center'>
                                       <RiMoreLine className='h-3 w-3 text-text-secondary' />
                                       <Line3 className='mr-0.5 text-divider-deep'></Line3>
                                     </div>
                                   )}
-                                  <div className='flex items-center text-primary-600'>
-=======
                                   <div className='flex items-center text-text-accent'>
->>>>>>> cd7fd100
                                     {!hasValue && <Variable02 className='h-3.5 w-3.5' />}
                                     {isEnv && <Env className='h-3.5 w-3.5 text-util-colors-violet-violet-600' />}
                                     {isChatVar && <BubbleX className='h-3.5 w-3.5 text-util-colors-teal-teal-700' />}
