'use client'
import type { FC } from 'react'
import React, { useCallback, useEffect, useMemo, useRef, useState } from 'react'
import { useTranslation } from 'react-i18next'
import {
  RiArrowDownSLine,
  RiCloseLine,
  RiErrorWarningFill,
  RiLoader4Line,
  RiMoreLine,
} from '@remixicon/react'
import produce from 'immer'
import {
  useNodes,
  useReactFlow,
  useStoreApi,
} from 'reactflow'
import RemoveButton from '../remove-button'
import useAvailableVarList from '../../hooks/use-available-var-list'
import VarReferencePopup from './var-reference-popup'
import { getNodeInfoById, isConversationVar, isENV, isRagVariableVar, isSystemVar, removeFileVars, varTypeToStructType } from './utils'
import ConstantField from './constant-field'
import cn from '@/utils/classnames'
<<<<<<< HEAD
import type { Node, NodeOutPutVar, ValueSelector, Var } from '@/app/components/workflow/types'
=======
import type { CommonNodeType, Node, NodeOutPutVar, ToolWithProvider, ValueSelector, Var } from '@/app/components/workflow/types'
>>>>>>> 407323f8
import type { CredentialFormSchemaSelect } from '@/app/components/header/account-setting/model-provider-page/declarations'
import { type CredentialFormSchema, type FormOption, FormTypeEnum } from '@/app/components/header/account-setting/model-provider-page/declarations'
import { BlockEnum } from '@/app/components/workflow/types'
import { VarBlockIcon } from '@/app/components/workflow/block-icon'
import { Line3 } from '@/app/components/base/icons/src/public/common'
import { Variable02 } from '@/app/components/base/icons/src/vender/solid/development'
import {
  PortalToFollowElem,
  PortalToFollowElemContent,
  PortalToFollowElemTrigger,
} from '@/app/components/base/portal-to-follow-elem'
import {
  useIsChatMode,
  useWorkflowVariables,
} from '@/app/components/workflow/hooks'
import { VarType as VarKindType } from '@/app/components/workflow/nodes/tool/types'
import type { BaseResource, BaseResourceProvider } from '@/app/components/workflow/nodes/_base/types'
import TypeSelector from '@/app/components/workflow/nodes/_base/components/selector'
import AddButton from '@/app/components/base/button/add-button'
import Badge from '@/app/components/base/badge'
import Tooltip from '@/app/components/base/tooltip'
import { isExceptionVariable } from '@/app/components/workflow/utils'
import VarFullPathPanel from './var-full-path-panel'
import { noop } from 'lodash-es'
import { useFetchDynamicOptions } from '@/service/use-plugins'
import { VariableIconWithColor } from '@/app/components/workflow/nodes/_base/components/variable/variable-label'

const TRIGGER_DEFAULT_WIDTH = 227

type Props = {
  className?: string
  nodeId: string
  isShowNodeName?: boolean
  readonly: boolean
  value: ValueSelector | string
  onChange: (value: ValueSelector | string, varKindType: VarKindType, varInfo?: Var) => void
  onOpen?: () => void
  isSupportConstantValue?: boolean
  defaultVarKindType?: VarKindType
  onlyLeafNodeVar?: boolean
  filterVar?: (payload: Var, valueSelector: ValueSelector) => boolean
  isFilterFileVar?: boolean
  availableNodes?: Node[]
  availableVars?: NodeOutPutVar[]
  isAddBtnTrigger?: boolean
  schema?: Partial<CredentialFormSchema>
  valueTypePlaceHolder?: string
  isInTable?: boolean
  onRemove?: () => void
  typePlaceHolder?: string
  isSupportFileVar?: boolean
  placeholder?: string
  minWidth?: number
  popupFor?: 'assigned' | 'toAssigned'
  zIndex?: number
<<<<<<< HEAD
  currentResource?: BaseResource
  currentProvider?: BaseResourceProvider
=======
  currentTool?: Tool
  currentProvider?: ToolWithProvider
  preferSchemaType?: boolean
>>>>>>> 407323f8
}

const DEFAULT_VALUE_SELECTOR: Props['value'] = []

const VarReferencePicker: FC<Props> = ({
  nodeId,
  readonly,
  className,
  isShowNodeName = true,
  value = DEFAULT_VALUE_SELECTOR,
  onOpen = noop,
  onChange,
  isSupportConstantValue,
  defaultVarKindType = VarKindType.constant,
  onlyLeafNodeVar,
  filterVar = () => true,
  isFilterFileVar,
  availableNodes: passedInAvailableNodes,
  availableVars: passedInAvailableVars,
  isAddBtnTrigger,
  schema,
  valueTypePlaceHolder,
  isInTable,
  onRemove,
  typePlaceHolder,
  isSupportFileVar = true,
  placeholder,
  minWidth,
  popupFor,
  zIndex,
  currentResource,
  currentProvider,
  preferSchemaType,
}) => {
  const { t } = useTranslation()
  const store = useStoreApi()
  const nodes = useNodes<CommonNodeType>()
  const isChatMode = useIsChatMode()
  const { getCurrentVariableType } = useWorkflowVariables()
  const { availableVars, availableNodesWithParent: availableNodes } = useAvailableVarList(nodeId, {
    onlyLeafNodeVar,
    passedInAvailableNodes,
    filterVar,
  })

  const reactflow = useReactFlow()

  const startNode = availableNodes.find((node: any) => {
    return node.data.type === BlockEnum.Start
  })

  const node = nodes.find(n => n.id === nodeId)
  const isInIteration = !!(node?.data as any)?.isInIteration
  const iterationNode = isInIteration ? nodes.find(n => n.id === node?.parentId) : null

  const isInLoop = !!(node?.data as any)?.isInLoop
  const loopNode = isInLoop ? nodes.find(n => n.id === node?.parentId) : null

  const triggerRef = useRef<HTMLDivElement>(null)
  const [triggerWidth, setTriggerWidth] = useState(TRIGGER_DEFAULT_WIDTH)
  useEffect(() => {
    if (triggerRef.current)
      setTriggerWidth(triggerRef.current.clientWidth)
  }, [triggerRef.current])

  const [varKindType, setVarKindType] = useState<VarKindType>(defaultVarKindType)
  const isConstant = isSupportConstantValue && varKindType === VarKindType.constant

  const outputVars = useMemo(() => {
    const results = passedInAvailableVars || availableVars
    return isFilterFileVar ? removeFileVars(results) : results
  }, [passedInAvailableVars, availableVars, isFilterFileVar])

  const [open, setOpen] = useState(false)
  useEffect(() => {
    onOpen()
  }, [open])
  const hasValue = !isConstant && value.length > 0

  const isIterationVar = useMemo(() => {
    if (!isInIteration)
      return false
    if (value[0] === node?.parentId && ['item', 'index'].includes(value[1]))
      return true
    return false
  }, [isInIteration, value, node])

  const isLoopVar = useMemo(() => {
    if (!isInLoop)
      return false
    if (value[0] === node?.parentId && ['item', 'index'].includes(value[1]))
      return true
    return false
  }, [isInLoop, value, node])

  const outputVarNodeId = hasValue ? value[0] : ''
  const outputVarNode = useMemo(() => {
    if (!hasValue || isConstant)
      return null

    if (isIterationVar)
      return iterationNode?.data

    if (isLoopVar)
      return loopNode?.data

    if (isSystemVar(value as ValueSelector))
      return startNode?.data

    const node = getNodeInfoById(availableNodes, outputVarNodeId)?.data
    if (node) {
      return {
        ...node,
        id: outputVarNodeId,
      }
    }
  }, [value, hasValue, isConstant, isIterationVar, iterationNode, availableNodes, outputVarNodeId, startNode, isLoopVar, loopNode])

  const isShowAPart = (value as ValueSelector).length > 2 && !isRagVariableVar((value as ValueSelector))

  const varName = useMemo(() => {
    if (!hasValue)
      return ''

    const isSystem = isSystemVar(value as ValueSelector)
    const varName = Array.isArray(value) ? value[(value as ValueSelector).length - 1] : ''
    return `${isSystem ? 'sys.' : ''}${varName}`
  }, [hasValue, value])

  const varKindTypes = [
    {
      label: 'Variable',
      value: VarKindType.variable,
    },
    {
      label: 'Constant',
      value: VarKindType.constant,
    },
  ]

  const handleVarKindTypeChange = useCallback((value: VarKindType) => {
    setVarKindType(value)
    if (value === VarKindType.constant)
      onChange('', value)
    else
      onChange([], value)
  }, [onChange])

  const inputRef = useRef<HTMLInputElement>(null)
  const [isFocus, setIsFocus] = useState(false)
  const [controlFocus, setControlFocus] = useState(0)
  useEffect(() => {
    if (controlFocus && inputRef.current) {
      inputRef.current.focus()
      setIsFocus(true)
    }
  }, [controlFocus])

  const handleVarReferenceChange = useCallback((value: ValueSelector, varInfo: Var) => {
    // sys var not passed to backend
    const newValue = produce(value, (draft) => {
      if (draft[1] && draft[1].startsWith('sys.')) {
        draft.shift()
        const paths = draft[0].split('.')
        paths.forEach((p, i) => {
          draft[i] = p
        })
      }
    })
    onChange(newValue, varKindType, varInfo)
    setOpen(false)
  }, [onChange, varKindType])

  const handleClearVar = useCallback(() => {
    if (varKindType === VarKindType.constant)
      onChange('', varKindType)
    else
      onChange([], varKindType)
  }, [onChange, varKindType])

  const handleVariableJump = useCallback((nodeId: string) => {
    const currentNodeIndex = availableNodes.findIndex(node => node.id === nodeId)
    const currentNode = availableNodes[currentNodeIndex]

    const workflowContainer = document.getElementById('workflow-container')
    const {
      clientWidth,
      clientHeight,
    } = workflowContainer!
    const {
      setViewport,
    } = reactflow
    const { transform } = store.getState()
    const zoom = transform[2]
    const position = currentNode.position
    setViewport({
      x: (clientWidth - 400 - currentNode.width! * zoom) / 2 - position.x * zoom,
      y: (clientHeight - currentNode.height! * zoom) / 2 - position.y * zoom,
      zoom: transform[2],
    })
  }, [availableNodes, reactflow, store])

  const type = getCurrentVariableType({
    parentNode: (isInIteration ? iterationNode : loopNode) as any,
    valueSelector: value as ValueSelector,
    availableNodes,
    isChatMode,
    isConstant: !!isConstant,
    preferSchemaType,
  })

  const { isEnv, isChatVar, isRagVar, isValidVar, isException } = useMemo(() => {
    const isEnv = isENV(value as ValueSelector)
    const isChatVar = isConversationVar(value as ValueSelector)
    const isRagVar = isRagVariableVar(value as ValueSelector)
    const isValidVar = Boolean(outputVarNode) || isEnv || isChatVar || isRagVar
    const isException = isExceptionVariable(varName, outputVarNode?.type)
    return {
      isEnv,
      isChatVar,
      isRagVar,
      isValidVar,
      isException,
    }
  }, [value, outputVarNode, varName])

  // 8(left/right-padding) + 14(icon) + 4 + 14 + 2 = 42 + 17 buff
  const availableWidth = triggerWidth - 56
  const [maxNodeNameWidth, maxVarNameWidth, maxTypeWidth] = (() => {
    const totalTextLength = ((outputVarNode?.title || '') + (varName || '') + (type || '')).length
    const PRIORITY_WIDTH = 15
    const maxNodeNameWidth = PRIORITY_WIDTH + Math.floor((outputVarNode?.title?.length || 0) / totalTextLength * availableWidth)
    const maxVarNameWidth = -PRIORITY_WIDTH + Math.floor((varName?.length || 0) / totalTextLength * availableWidth)
    const maxTypeWidth = Math.floor((type?.length || 0) / totalTextLength * availableWidth)
    return [maxNodeNameWidth, maxVarNameWidth, maxTypeWidth]
  })()

  const WrapElem = isSupportConstantValue ? 'div' : PortalToFollowElemTrigger
  const VarPickerWrap = !isSupportConstantValue ? 'div' : PortalToFollowElemTrigger

  const tooltipPopup = useMemo(() => {
    if (isValidVar && isShowAPart) {
      return (
        <VarFullPathPanel
          nodeName={outputVarNode?.title}
          path={(value as ValueSelector).slice(1)}
          varType={varTypeToStructType(type)}
          nodeType={outputVarNode?.type}
        />)
    }
    if (!isValidVar && hasValue)
      return t('workflow.errorMsg.invalidVariable')

    return null
  }, [isValidVar, isShowAPart, hasValue, t, outputVarNode?.title, outputVarNode?.type, value, type])

  const [dynamicOptions, setDynamicOptions] = useState<FormOption[] | null>(null)
  const [isLoading, setIsLoading] = useState(false)
  const { mutateAsync: fetchDynamicOptions } = useFetchDynamicOptions(
    currentProvider?.plugin_id || '', currentProvider?.name || '', currentResource?.name || '', (schema as CredentialFormSchemaSelect)?.variable || '',
    'tool',
  )
  const handleFetchDynamicOptions = async () => {
    if (schema?.type !== FormTypeEnum.dynamicSelect || !currentResource || !currentProvider)
      return
    setIsLoading(true)
    try {
      const data = await fetchDynamicOptions()
      setDynamicOptions(data?.options || [])
    }
    finally {
      setIsLoading(false)
    }
  }
  useEffect(() => {
    handleFetchDynamicOptions()
  }, [currentResource, currentProvider, schema])

  const schemaWithDynamicSelect = useMemo(() => {
    if (schema?.type !== FormTypeEnum.dynamicSelect)
      return schema
    // rewrite schema.options with dynamicOptions
    if (dynamicOptions) {
      return {
        ...schema,
        options: dynamicOptions,
      }
    }

    // If we don't have dynamic options but we have a selected value, create a temporary option to preserve the selection during loading
    if (isLoading && value && typeof value === 'string') {
      const preservedOptions = [{
        value,
        label: { en_US: value, zh_Hans: value },
        show_on: [],
      }]
      return {
        ...schema,
        options: preservedOptions,
      }
    }

    // Default case: return schema with empty options
    return {
      ...schema,
      options: [],
    }
  }, [schema, dynamicOptions, isLoading, value])

  const variableCategory = useMemo(() => {
    if (isEnv) return 'environment'
    if (isChatVar) return 'conversation'
    if (isLoopVar) return 'loop'
    if (isRagVar) return 'rag'
    return 'system'
  }, [isEnv, isChatVar, isLoopVar, isRagVar])

  return (
    <div className={cn(className, !readonly && 'cursor-pointer')}>
      <PortalToFollowElem
        open={open}
        onOpenChange={setOpen}
        placement={isAddBtnTrigger ? 'bottom-end' : 'bottom-start'}
      >
        <WrapElem onClick={() => {
          if (readonly)
            return
          !isConstant ? setOpen(!open) : setControlFocus(Date.now())
        }} className='group/picker-trigger-wrap relative !flex'>
          <>
            {isAddBtnTrigger
              ? (
                <div>
                  <AddButton onClick={noop}></AddButton>
                </div>
              )
              : (<div ref={!isSupportConstantValue ? triggerRef : null} className={cn((open || isFocus) ? 'border-gray-300' : 'border-gray-100', 'group/wrap relative flex h-8 w-full items-center', !isSupportConstantValue && 'rounded-lg bg-components-input-bg-normal p-1', isInTable && 'border-none bg-transparent', readonly && 'bg-components-input-bg-disabled')}>
                {isSupportConstantValue
                  ? <div onClick={(e) => {
                    e.stopPropagation()
                    setOpen(false)
                    setControlFocus(Date.now())
                  }} className='mr-1 flex h-full items-center space-x-1'>
                    <TypeSelector
                      noLeft
                      trigger={
                        <div className='radius-md flex h-8 items-center bg-components-input-bg-normal px-2'>
                          <div className='system-sm-regular mr-1 text-components-input-text-filled'>{varKindTypes.find(item => item.value === varKindType)?.label}</div>
                          <RiArrowDownSLine className='h-4 w-4 text-text-quaternary' />
                        </div>
                      }
                      popupClassName='top-8'
                      readonly={readonly}
                      value={varKindType}
                      options={varKindTypes}
                      onChange={handleVarKindTypeChange}
                      showChecked
                    />
                  </div>
                  : (!hasValue && <div className='ml-1.5 mr-1'>
                    <Variable02 className={`h-4 w-4 ${readonly ? 'text-components-input-text-disabled' : 'text-components-input-text-placeholder'}`} />
                  </div>)}
                {isConstant
                  ? (
                    <ConstantField
                      value={value as string}
                      onChange={onChange as ((value: string | number, varKindType: VarKindType, varInfo?: Var) => void)}
                      schema={schemaWithDynamicSelect as CredentialFormSchema}
                      readonly={readonly}
                      isLoading={isLoading}
                    />
                  )
                  : (
                    <VarPickerWrap
                      onClick={() => {
                        if (readonly)
                          return
                        !isConstant ? setOpen(!open) : setControlFocus(Date.now())
                      }}
                      className='h-full grow'
                    >
                      <div ref={isSupportConstantValue ? triggerRef : null} className={cn('h-full', isSupportConstantValue && 'flex items-center rounded-lg bg-components-panel-bg py-1 pl-1')}>
                        <Tooltip noDecoration={isShowAPart} popupContent={tooltipPopup}>
                          <div className={cn('h-full items-center rounded-[5px] px-1.5', hasValue ? 'inline-flex bg-components-badge-white-to-dark' : 'flex')}>
                            {hasValue
                              ? (
                                <>
                                  {isShowNodeName && !isEnv && !isChatVar && !isRagVar && (
                                    <div className='flex items-center' onClick={(e) => {
                                      if (e.metaKey || e.ctrlKey) {
                                        e.stopPropagation()
                                        handleVariableJump(outputVarNode?.id)
                                      }
                                    }}>
                                      <div className='h-3 px-[1px]'>
                                        {outputVarNode?.type && <VarBlockIcon
                                          className='!text-text-primary'
                                          type={outputVarNode.type}
                                        />}
                                      </div>
                                      <div className='mx-0.5 truncate text-xs font-medium text-text-secondary' title={outputVarNode?.title} style={{
                                        maxWidth: maxNodeNameWidth,
                                      }}>{outputVarNode?.title}</div>
                                      <Line3 className='mr-0.5'></Line3>
                                    </div>
                                  )}
                                  {isShowAPart && (
                                    <div className='flex items-center'>
                                      <RiMoreLine className='h-3 w-3 text-text-secondary' />
                                      <Line3 className='mr-0.5 text-divider-deep'></Line3>
                                    </div>
                                  )}
                                  <div className='flex items-center text-text-accent'>
                                    {isLoading && <RiLoader4Line className='h-3.5 w-3.5 animate-spin text-text-secondary' />}
                                    <VariableIconWithColor
                                      variableCategory={variableCategory}
                                      isExceptionVariable={isException}
                                    />
                                    <div className={cn('ml-0.5 truncate text-xs font-medium', isEnv && '!text-text-secondary', isChatVar && 'text-util-colors-teal-teal-700', isException && 'text-text-warning')} title={varName} style={{
                                      maxWidth: maxVarNameWidth,
                                    }}>{varName}</div>
                                  </div>
                                  <div className='system-xs-regular ml-0.5 truncate text-center capitalize text-text-tertiary' title={type} style={{
                                    maxWidth: maxTypeWidth,
                                  }}>{type}</div>
                                  {!isValidVar && <RiErrorWarningFill className='ml-0.5 h-3 w-3 text-text-destructive' />}
                                </>
                              )
                              : <div className={`overflow-hidden ${readonly ? 'text-components-input-text-disabled' : 'text-components-input-text-placeholder'} system-sm-regular text-ellipsis`}>
                                {isLoading ? (
                                  <div className='flex items-center'>
                                    <RiLoader4Line className='mr-1 h-3.5 w-3.5 animate-spin text-text-secondary' />
                                    <span>{placeholder ?? t('workflow.common.setVarValuePlaceholder')}</span>
                                  </div>
                                ) : (
                                  placeholder ?? t('workflow.common.setVarValuePlaceholder')
                                )}
                              </div>}
                          </div>
                        </Tooltip>
                      </div>

                    </VarPickerWrap>
                  )}
                {(hasValue && !readonly && !isInTable) && (<div
                  className='group invisible absolute right-1 top-[50%] h-5 translate-y-[-50%] cursor-pointer rounded-md p-1 hover:bg-state-base-hover group-hover/wrap:visible'
                  onClick={handleClearVar}
                >
                  <RiCloseLine className='h-3.5 w-3.5 text-text-tertiary group-hover:text-text-secondary' />
                </div>)}
                {!hasValue && valueTypePlaceHolder && (
                  <Badge
                    className=' absolute right-1 top-[50%] translate-y-[-50%] capitalize'
                    text={valueTypePlaceHolder}
                    uppercase={false}
                  />
                )}
              </div>)}
            {!readonly && isInTable && (
              <RemoveButton
                className='absolute right-1 top-0.5 hidden group-hover/picker-trigger-wrap:block'
                onClick={() => onRemove?.()}
              />
            )}

            {!hasValue && typePlaceHolder && (
              <Badge
                className='absolute right-2 top-1.5'
                text={typePlaceHolder}
                uppercase={false}
              />
            )}
          </>
        </WrapElem>
        <PortalToFollowElemContent style={{
          zIndex: zIndex || 100,
        }} className='mt-1'>
          {!isConstant && (
            <VarReferencePopup
              vars={outputVars}
              popupFor={popupFor}
              onChange={handleVarReferenceChange}
              itemWidth={isAddBtnTrigger ? 260 : (minWidth || triggerWidth)}
              isSupportFileVar={isSupportFileVar}
              zIndex={zIndex}
              preferSchemaType={preferSchemaType}
            />
          )}
        </PortalToFollowElemContent>
      </PortalToFollowElem>
    </div >
  )
}
export default React.memo(VarReferencePicker)<|MERGE_RESOLUTION|>--- conflicted
+++ resolved
@@ -21,11 +21,7 @@
 import { getNodeInfoById, isConversationVar, isENV, isRagVariableVar, isSystemVar, removeFileVars, varTypeToStructType } from './utils'
 import ConstantField from './constant-field'
 import cn from '@/utils/classnames'
-<<<<<<< HEAD
-import type { Node, NodeOutPutVar, ValueSelector, Var } from '@/app/components/workflow/types'
-=======
 import type { CommonNodeType, Node, NodeOutPutVar, ToolWithProvider, ValueSelector, Var } from '@/app/components/workflow/types'
->>>>>>> 407323f8
 import type { CredentialFormSchemaSelect } from '@/app/components/header/account-setting/model-provider-page/declarations'
 import { type CredentialFormSchema, type FormOption, FormTypeEnum } from '@/app/components/header/account-setting/model-provider-page/declarations'
 import { BlockEnum } from '@/app/components/workflow/types'
@@ -42,7 +38,7 @@
   useWorkflowVariables,
 } from '@/app/components/workflow/hooks'
 import { VarType as VarKindType } from '@/app/components/workflow/nodes/tool/types'
-import type { BaseResource, BaseResourceProvider } from '@/app/components/workflow/nodes/_base/types'
+// import type { BaseResource, BaseResourceProvider } from '@/app/components/workflow/nodes/_base/types'
 import TypeSelector from '@/app/components/workflow/nodes/_base/components/selector'
 import AddButton from '@/app/components/base/button/add-button'
 import Badge from '@/app/components/base/badge'
@@ -50,6 +46,7 @@
 import { isExceptionVariable } from '@/app/components/workflow/utils'
 import VarFullPathPanel from './var-full-path-panel'
 import { noop } from 'lodash-es'
+import type { Tool } from '@/app/components/tools/types'
 import { useFetchDynamicOptions } from '@/service/use-plugins'
 import { VariableIconWithColor } from '@/app/components/workflow/nodes/_base/components/variable/variable-label'
 
@@ -81,14 +78,9 @@
   minWidth?: number
   popupFor?: 'assigned' | 'toAssigned'
   zIndex?: number
-<<<<<<< HEAD
-  currentResource?: BaseResource
-  currentProvider?: BaseResourceProvider
-=======
   currentTool?: Tool
   currentProvider?: ToolWithProvider
   preferSchemaType?: boolean
->>>>>>> 407323f8
 }
 
 const DEFAULT_VALUE_SELECTOR: Props['value'] = []
@@ -119,7 +111,7 @@
   minWidth,
   popupFor,
   zIndex,
-  currentResource,
+  currentTool,
   currentProvider,
   preferSchemaType,
 }) => {
@@ -348,11 +340,11 @@
   const [dynamicOptions, setDynamicOptions] = useState<FormOption[] | null>(null)
   const [isLoading, setIsLoading] = useState(false)
   const { mutateAsync: fetchDynamicOptions } = useFetchDynamicOptions(
-    currentProvider?.plugin_id || '', currentProvider?.name || '', currentResource?.name || '', (schema as CredentialFormSchemaSelect)?.variable || '',
+    currentProvider?.plugin_id || '', currentProvider?.name || '', currentTool?.name || '', (schema as CredentialFormSchemaSelect)?.variable || '',
     'tool',
   )
   const handleFetchDynamicOptions = async () => {
-    if (schema?.type !== FormTypeEnum.dynamicSelect || !currentResource || !currentProvider)
+    if (schema?.type !== FormTypeEnum.dynamicSelect || !currentTool || !currentProvider)
       return
     setIsLoading(true)
     try {
@@ -365,7 +357,7 @@
   }
   useEffect(() => {
     handleFetchDynamicOptions()
-  }, [currentResource, currentProvider, schema])
+  }, [currentTool, currentProvider, schema])
 
   const schemaWithDynamicSelect = useMemo(() => {
     if (schema?.type !== FormTypeEnum.dynamicSelect)
