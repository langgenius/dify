'use client'
import type { FC } from 'react'
import React, { useCallback, useEffect, useMemo, useRef, useState } from 'react'
import { useTranslation } from 'react-i18next'
import {
  RiArrowDownSLine,
  RiCloseLine,
  RiErrorWarningFill,
  RiLoader4Line,
  RiMoreLine,
} from '@remixicon/react'
import { produce } from 'immer'
import {
  useNodes,
  useReactFlow,
  useStoreApi,
} from 'reactflow'
import RemoveButton from '../remove-button'
import useAvailableVarList from '../../hooks/use-available-var-list'
import VarReferencePopup from './var-reference-popup'
import { getNodeInfoById, isConversationVar, isENV, isGlobalVar, isRagVariableVar, isSystemVar, removeFileVars, varTypeToStructType } from './utils'
import ConstantField from './constant-field'
import cn from '@/utils/classnames'
import type { CommonNodeType, Node, NodeOutPutVar, ToolWithProvider, ValueSelector, Var } from '@/app/components/workflow/types'
import type { TriggerWithProvider } from '@/app/components/workflow/block-selector/types'
import type { CredentialFormSchemaSelect } from '@/app/components/header/account-setting/model-provider-page/declarations'
import { type CredentialFormSchema, type FormOption, FormTypeEnum } from '@/app/components/header/account-setting/model-provider-page/declarations'
import { BlockEnum } from '@/app/components/workflow/types'
import { VarBlockIcon } from '@/app/components/workflow/block-icon'
import { Line3 } from '@/app/components/base/icons/src/public/common'
import { Variable02 } from '@/app/components/base/icons/src/vender/solid/development'
import {
  PortalToFollowElem,
  PortalToFollowElemContent,
  PortalToFollowElemTrigger,
} from '@/app/components/base/portal-to-follow-elem'
import {
  useIsChatMode,
  useWorkflowVariables,
} from '@/app/components/workflow/hooks'
import { VarType as VarKindType } from '@/app/components/workflow/nodes/tool/types'
// import type { BaseResource, BaseResourceProvider } from '@/app/components/workflow/nodes/_base/types'
import TypeSelector from '@/app/components/workflow/nodes/_base/components/selector'
import AddButton from '@/app/components/base/button/add-button'
import Badge from '@/app/components/base/badge'
import Tooltip from '@/app/components/base/tooltip'
import { isExceptionVariable } from '@/app/components/workflow/utils'
import VarFullPathPanel from './var-full-path-panel'
import { noop } from 'lodash-es'
import type { Tool } from '@/app/components/tools/types'
import { useFetchDynamicOptions } from '@/service/use-plugins'
import { VariableIconWithColor } from '@/app/components/workflow/nodes/_base/components/variable/variable-label'
import { VAR_SHOW_NAME_MAP } from '@/app/components/workflow/constants'

const TRIGGER_DEFAULT_WIDTH = 227

type Props = {
  className?: string
  nodeId: string
  isShowNodeName?: boolean
  readonly: boolean
  value: ValueSelector | string
  onChange: (value: ValueSelector | string, varKindType: VarKindType, varInfo?: Var) => void
  onOpen?: () => void
  isSupportConstantValue?: boolean
  defaultVarKindType?: VarKindType
  onlyLeafNodeVar?: boolean
  filterVar?: (payload: Var, valueSelector: ValueSelector) => boolean
  isFilterFileVar?: boolean
  availableNodes?: Node[]
  availableVars?: NodeOutPutVar[]
  isAddBtnTrigger?: boolean
  trigger?: React.ReactNode
  schema?: Partial<CredentialFormSchema>
  valueTypePlaceHolder?: string
  isInTable?: boolean
  onRemove?: () => void
  typePlaceHolder?: string
  isSupportFileVar?: boolean
  placeholder?: string
  minWidth?: number
  popupFor?: 'assigned' | 'toAssigned'
  zIndex?: number
  currentTool?: Tool
  currentProvider?: ToolWithProvider | TriggerWithProvider
  preferSchemaType?: boolean
}

const DEFAULT_VALUE_SELECTOR: Props['value'] = []

const VarReferencePicker: FC<Props> = ({
  nodeId,
  readonly,
  className,
  isShowNodeName = true,
  value = DEFAULT_VALUE_SELECTOR,
  onOpen = noop,
  onChange,
  isSupportConstantValue,
  defaultVarKindType = VarKindType.constant,
  onlyLeafNodeVar,
  filterVar = () => true,
  isFilterFileVar,
  availableNodes: passedInAvailableNodes,
  availableVars: passedInAvailableVars,
  trigger,
  isAddBtnTrigger,
  schema,
  valueTypePlaceHolder,
  isInTable,
  onRemove,
  typePlaceHolder,
  isSupportFileVar = true,
  placeholder,
  minWidth,
  popupFor,
  zIndex,
  currentTool,
  currentProvider,
  preferSchemaType,
}) => {
  const { t } = useTranslation()
  const store = useStoreApi()
  const nodes = useNodes<CommonNodeType>()
  const isChatMode = useIsChatMode()
  const { getCurrentVariableType } = useWorkflowVariables()
  const { availableVars, availableNodesWithParent: availableNodes } = useAvailableVarList(nodeId, {
    onlyLeafNodeVar,
    passedInAvailableNodes,
    filterVar,
  })

  const reactflow = useReactFlow()

  const startNode = availableNodes.find((node: Node) => {
    return node.data.type === BlockEnum.Start
  })

  const node = nodes.find(n => n.id === nodeId)
  const isInIteration = !!(node?.data as any)?.isInIteration
  const iterationNode = isInIteration ? nodes.find(n => n.id === node?.parentId) : null

  const isInLoop = !!(node?.data as any)?.isInLoop
  const loopNode = isInLoop ? nodes.find(n => n.id === node?.parentId) : null

  const triggerRef = useRef<HTMLDivElement>(null)
  const [triggerWidth, setTriggerWidth] = useState(TRIGGER_DEFAULT_WIDTH)
  useEffect(() => {
    if (triggerRef.current)
      setTriggerWidth(triggerRef.current.clientWidth)
  }, [triggerRef.current])

  const [varKindType, setVarKindType] = useState<VarKindType>(defaultVarKindType)
  const isConstant = isSupportConstantValue && varKindType === VarKindType.constant

  const outputVars = useMemo(() => {
    const results = passedInAvailableVars || availableVars
    return isFilterFileVar ? removeFileVars(results) : results
  }, [passedInAvailableVars, availableVars, isFilterFileVar])

  const [open, setOpen] = useState(false)
  useEffect(() => {
    onOpen()
  }, [open])
  const hasValue = !isConstant && value.length > 0

  const isIterationVar = useMemo(() => {
    if (!isInIteration)
      return false
    if (value[0] === node?.parentId && ['item', 'index'].includes(value[1]))
      return true
    return false
  }, [isInIteration, value, node])

  const isLoopVar = useMemo(() => {
    if (!isInLoop)
      return false
    if (value[0] === node?.parentId && ['item', 'index'].includes(value[1]))
      return true
    return false
  }, [isInLoop, value, node])

  const outputVarNodeId = hasValue ? value[0] : ''
  const outputVarNode = useMemo(() => {
    if (!hasValue || isConstant)
      return null

    if (isIterationVar)
      return iterationNode?.data

    if (isLoopVar)
      return loopNode?.data

    if (isSystemVar(value as ValueSelector))
      return startNode?.data

    const node = getNodeInfoById(availableNodes, outputVarNodeId)?.data
    if (node) {
      return {
        ...node,
        id: outputVarNodeId,
      }
    }
  }, [value, hasValue, isConstant, isIterationVar, iterationNode, availableNodes, outputVarNodeId, startNode, isLoopVar, loopNode])

  const isShowAPart = (value as ValueSelector).length > 2 && !isRagVariableVar((value as ValueSelector))

  const varName = useMemo(() => {
    if (!hasValue)
      return ''
    const showName = VAR_SHOW_NAME_MAP[(value as ValueSelector).join('.')]
    if(showName)
      return showName

    const isSystem = isSystemVar(value as ValueSelector)
    const varName = Array.isArray(value) ? value[(value as ValueSelector).length - 1] : ''
    return `${isSystem ? 'sys.' : ''}${varName}`
  }, [hasValue, value])

  const varKindTypes = [
    {
      label: 'Variable',
      value: VarKindType.variable,
    },
    {
      label: 'Constant',
      value: VarKindType.constant,
    },
  ]

  const handleVarKindTypeChange = useCallback((value: VarKindType) => {
    setVarKindType(value)
    if (value === VarKindType.constant)
      onChange('', value)
    else
      onChange([], value)
  }, [onChange])

  const inputRef = useRef<HTMLInputElement>(null)
  const [isFocus, setIsFocus] = useState(false)
  const [controlFocus, setControlFocus] = useState(0)
  useEffect(() => {
    if (controlFocus && inputRef.current) {
      inputRef.current.focus()
      setIsFocus(true)
    }
  }, [controlFocus])

  const handleVarReferenceChange = useCallback((value: ValueSelector, varInfo: Var) => {
    // sys var not passed to backend
    const newValue = produce(value, (draft) => {
      if (draft[1] && draft[1].startsWith('sys.')) {
        draft.shift()
        const paths = draft[0].split('.')
        paths.forEach((p, i) => {
          draft[i] = p
        })
      }
    })
    onChange(newValue, varKindType, varInfo)
    setOpen(false)
  }, [onChange, varKindType])

  const handleClearVar = useCallback(() => {
    if (varKindType === VarKindType.constant)
      onChange('', varKindType)
    else
      onChange([], varKindType)
  }, [onChange, varKindType])

  const handleVariableJump = useCallback((nodeId: string) => {
    const currentNodeIndex = availableNodes.findIndex(node => node.id === nodeId)
    const currentNode = availableNodes[currentNodeIndex]

    const workflowContainer = document.getElementById('workflow-container')
    const {
      clientWidth,
      clientHeight,
    } = workflowContainer!
    const {
      setViewport,
    } = reactflow
    const { transform } = store.getState()
    const zoom = transform[2]
    const position = currentNode.position
    setViewport({
      x: (clientWidth - 400 - currentNode.width! * zoom) / 2 - position.x * zoom,
      y: (clientHeight - currentNode.height! * zoom) / 2 - position.y * zoom,
      zoom: transform[2],
    })
  }, [availableNodes, reactflow, store])

  const type = getCurrentVariableType({
    parentNode: (isInIteration ? iterationNode : loopNode) as any,
    valueSelector: value as ValueSelector,
    availableNodes,
    isChatMode,
    isConstant: !!isConstant,
    preferSchemaType,
  })

  const { isEnv, isChatVar, isGlobal, isRagVar, isValidVar, isException } = useMemo(() => {
    const isEnv = isENV(value as ValueSelector)
    const isChatVar = isConversationVar(value as ValueSelector)
    const isGlobal = isGlobalVar(value as ValueSelector)
    const isRagVar = isRagVariableVar(value as ValueSelector)
    const isValidVar = Boolean(outputVarNode) || isEnv || isChatVar || isGlobal || isRagVar
    const isException = isExceptionVariable(varName, outputVarNode?.type)
    return {
      isEnv,
      isChatVar,
      isGlobal,
      isRagVar,
      isValidVar,
      isException,
    }
  }, [value, outputVarNode, varName])

  // 8(left/right-padding) + 14(icon) + 4 + 14 + 2 = 42 + 17 buff
  const availableWidth = triggerWidth - 56
  const [maxNodeNameWidth, maxVarNameWidth, maxTypeWidth] = (() => {
    const totalTextLength = ((outputVarNode?.title || '') + (varName || '') + (type || '')).length
    const PRIORITY_WIDTH = 15
    const maxNodeNameWidth = PRIORITY_WIDTH + Math.floor((outputVarNode?.title?.length || 0) / totalTextLength * availableWidth)
    const maxVarNameWidth = -PRIORITY_WIDTH + Math.floor((varName?.length || 0) / totalTextLength * availableWidth)
    const maxTypeWidth = Math.floor((type?.length || 0) / totalTextLength * availableWidth)
    return [maxNodeNameWidth, maxVarNameWidth, maxTypeWidth]
  })()

  const WrapElem = isSupportConstantValue ? 'div' : PortalToFollowElemTrigger
  const VarPickerWrap = !isSupportConstantValue ? 'div' : PortalToFollowElemTrigger

  const tooltipPopup = useMemo(() => {
    if (isValidVar && isShowAPart) {
      return (
        <VarFullPathPanel
          nodeName={outputVarNode?.title}
          path={(value as ValueSelector).slice(1)}
          varType={varTypeToStructType(type)}
          nodeType={outputVarNode?.type}
        />)
    }
    if (!isValidVar && hasValue)
      return t('workflow.errorMsg.invalidVariable')

    return null
  }, [isValidVar, isShowAPart, hasValue, t, outputVarNode?.title, outputVarNode?.type, value, type])

  const [dynamicOptions, setDynamicOptions] = useState<FormOption[] | null>(null)
  const [isLoading, setIsLoading] = useState(false)
  const { mutateAsync: fetchDynamicOptions } = useFetchDynamicOptions(
    currentProvider?.plugin_id || '', currentProvider?.name || '', currentTool?.name || '', (schema as CredentialFormSchemaSelect)?.variable || '',
    'tool',
  )
  const handleFetchDynamicOptions = async () => {
    if (schema?.type !== FormTypeEnum.dynamicSelect || !currentTool || !currentProvider)
      return
    setIsLoading(true)
    try {
      const data = await fetchDynamicOptions()
      setDynamicOptions(data?.options || [])
    }
    finally {
      setIsLoading(false)
    }
  }
  useEffect(() => {
    handleFetchDynamicOptions()
  }, [currentTool, currentProvider, schema])

  const schemaWithDynamicSelect = useMemo(() => {
    if (schema?.type !== FormTypeEnum.dynamicSelect)
      return schema
    // rewrite schema.options with dynamicOptions
    if (dynamicOptions) {
      return {
        ...schema,
        options: dynamicOptions,
      }
    }

    // If we don't have dynamic options but we have a selected value, create a temporary option to preserve the selection during loading
    if (isLoading && value && typeof value === 'string') {
      const preservedOptions = [{
        value,
        label: { en_US: value, zh_Hans: value },
        show_on: [],
      }]
      return {
        ...schema,
        options: preservedOptions,
      }
    }

    // Default case: return schema with empty options
    return {
      ...schema,
      options: [],
    }
  }, [schema, dynamicOptions, isLoading, value])

  const variableCategory = useMemo(() => {
    if (isEnv) return 'environment'
    if (isChatVar) return 'conversation'
    if (isGlobal) return 'global'
    if (isLoopVar) return 'loop'
    if (isRagVar) return 'rag'
    return 'system'
  }, [isEnv, isChatVar, isGlobal, isLoopVar, isRagVar])

  return (
    <div className={cn(className, !readonly && 'cursor-pointer')}>
      <PortalToFollowElem
        open={open}
        onOpenChange={setOpen}
        placement={isAddBtnTrigger ? 'bottom-end' : 'bottom-start'}
      >
        {trigger && <PortalToFollowElemTrigger onClick={() => setOpen(!open)}>{trigger}</PortalToFollowElemTrigger>}
        {!trigger && (
          <WrapElem onClick={() => {
            if (readonly)
              return
            if (!isConstant)
              setOpen(!open)
            else
              setControlFocus(Date.now())
          }} className='group/picker-trigger-wrap relative !flex'>
            <>
              {isAddBtnTrigger
                ? (
                  <div>
                    <AddButton onClick={noop}></AddButton>
                  </div>
<<<<<<< HEAD
                )
                : (<div ref={!isSupportConstantValue ? triggerRef : null} className={cn((open || isFocus) ? 'border-gray-300' : 'border-gray-100', 'group/wrap relative flex h-8 w-full items-center', !isSupportConstantValue && 'rounded-lg bg-components-input-bg-normal p-1', isInTable && 'border-none bg-transparent', readonly && 'bg-components-input-bg-disabled')}>
                  {isSupportConstantValue
                    ? <div onClick={(e) => {
                      e.stopPropagation()
                      setOpen(false)
                      setControlFocus(Date.now())
                    }} className='mr-1 flex h-full items-center space-x-1'>
                      <TypeSelector
                        noLeft
                        trigger={
                          <div className='radius-md flex h-8 items-center bg-components-input-bg-normal px-2'>
                            <div className='system-sm-regular mr-1 text-components-input-text-filled'>{varKindTypes.find(item => item.value === varKindType)?.label}</div>
                            <RiArrowDownSLine className='h-4 w-4 text-text-quaternary' />
                          </div>
                        }
                        popupClassName='top-8'
                        readonly={readonly}
                        value={varKindType}
                        options={varKindTypes}
                        onChange={handleVarKindTypeChange}
                        showChecked
                      />
                    </div>
                    : (!hasValue && <div className='ml-1.5 mr-1'>
                      <Variable02 className={`h-4 w-4 ${readonly ? 'text-components-input-text-disabled' : 'text-components-input-text-placeholder'}`} />
                    </div>)}
                  {isConstant
                    ? (
                      <ConstantField
                        value={value as string}
                        onChange={onChange as ((value: string | number, varKindType: VarKindType, varInfo?: Var) => void)}
                        schema={schemaWithDynamicSelect as CredentialFormSchema}
                        readonly={readonly}
                        isLoading={isLoading}
                      />
                    )
                    : (
                      <VarPickerWrap
                        onClick={() => {
                          if (readonly)
                            return
                          if (!isConstant)
                            setOpen(!open)
                          else
                            setControlFocus(Date.now())
                        }}
                        className='h-full grow'
                      >
                        <div ref={isSupportConstantValue ? triggerRef : null} className={cn('h-full', isSupportConstantValue && 'flex items-center rounded-lg bg-components-panel-bg py-1 pl-1')}>
                          <Tooltip noDecoration={isShowAPart} popupContent={tooltipPopup}>
                            <div className={cn('h-full items-center rounded-[5px] px-1.5', hasValue ? 'inline-flex bg-components-badge-white-to-dark' : 'flex')}>
                              {hasValue
                                ? (
                                  <>
                                    {isShowNodeName && !isEnv && !isChatVar && !isRagVar && (
                                      <div className='flex items-center' onClick={(e) => {
                                        if (e.metaKey || e.ctrlKey) {
                                          e.stopPropagation()
                                          handleVariableJump(outputVarNode?.id)
                                        }
                                      }}>
                                        <div className='h-3 px-[1px]'>
                                          {outputVarNode?.type && <VarBlockIcon
                                            className='!text-text-primary'
                                            type={outputVarNode.type}
                                          />}
                                        </div>
                                        <div className='mx-0.5 truncate text-xs font-medium text-text-secondary' title={outputVarNode?.title} style={{
                                          maxWidth: maxNodeNameWidth,
                                        }}>{outputVarNode?.title}</div>
                                        <Line3 className='mr-0.5'></Line3>
                                      </div>
                                    )}
                                    {isShowAPart && (
                                      <div className='flex items-center'>
                                        <RiMoreLine className='h-3 w-3 text-text-secondary' />
                                        <Line3 className='mr-0.5 text-divider-deep'></Line3>
=======
                  : (!hasValue && <div className='ml-1.5 mr-1'>
                    <Variable02 className={`h-4 w-4 ${readonly ? 'text-components-input-text-disabled' : 'text-components-input-text-placeholder'}`} />
                  </div>)}
                {isConstant
                  ? (
                    <ConstantField
                      value={value as string}
                      onChange={onChange as ((value: string | number, varKindType: VarKindType, varInfo?: Var) => void)}
                      schema={schemaWithDynamicSelect as CredentialFormSchema}
                      readonly={readonly}
                      isLoading={isLoading}
                    />
                  )
                  : (
                    <VarPickerWrap
                      onClick={() => {
                        if (readonly)
                          return
                        if (!isConstant)
                          setOpen(!open)
                        else
                          setControlFocus(Date.now())
                      }}
                      className='h-full grow'
                    >
                      <div ref={isSupportConstantValue ? triggerRef : null} className={cn('h-full', isSupportConstantValue && 'flex items-center rounded-lg bg-components-panel-bg py-1 pl-1')}>
                        <Tooltip noDecoration={isShowAPart} popupContent={tooltipPopup}>
                          <div className={cn('h-full items-center rounded-[5px] px-1.5', hasValue ? 'inline-flex bg-components-badge-white-to-dark' : 'flex')}>
                            {hasValue
                              ? (
                                <>
                                  {isShowNodeName && !isEnv && !isChatVar && !isGlobal && !isRagVar && (
                                    <div className='flex items-center' onClick={(e) => {
                                      if (e.metaKey || e.ctrlKey) {
                                        e.stopPropagation()
                                        handleVariableJump(outputVarNode?.id)
                                      }
                                    }}>
                                      <div className='h-3 px-[1px]'>
                                        {outputVarNode?.type && <VarBlockIcon
                                          className='!text-text-primary'
                                          type={outputVarNode.type}
                                        />}
>>>>>>> 1e6d0de4
                                      </div>
                                    )}
                                    <div className='flex items-center text-text-accent'>
                                      {isLoading && <RiLoader4Line className='h-3.5 w-3.5 animate-spin text-text-secondary' />}
                                      <VariableIconWithColor
                                        variableCategory={variableCategory}
                                        isExceptionVariable={isException}
                                      />
                                      <div className={cn('ml-0.5 truncate text-xs font-medium', isEnv && '!text-text-secondary', isChatVar && 'text-util-colors-teal-teal-700', isException && 'text-text-warning')} title={varName} style={{
                                        maxWidth: maxVarNameWidth,
                                      }}>{varName}</div>
                                    </div>
                                    <div className='system-xs-regular ml-0.5 truncate text-center capitalize text-text-tertiary' title={type} style={{
                                      maxWidth: maxTypeWidth,
                                    }}>{type}</div>
                                    {!isValidVar && <RiErrorWarningFill className='ml-0.5 h-3 w-3 text-text-destructive' />}
                                  </>
                                )
                                : <div className={`overflow-hidden ${readonly ? 'text-components-input-text-disabled' : 'text-components-input-text-placeholder'} system-sm-regular text-ellipsis`}>
                                  {isLoading ? (
                                    <div className='flex items-center'>
                                      <RiLoader4Line className='mr-1 h-3.5 w-3.5 animate-spin text-text-secondary' />
                                      <span>{placeholder ?? t('workflow.common.setVarValuePlaceholder')}</span>
                                    </div>
                                  ) : (
                                    placeholder ?? t('workflow.common.setVarValuePlaceholder')
                                  )}
<<<<<<< HEAD
                                </div>}
                            </div>
                          </Tooltip>
                        </div>
=======
                                  <div className='flex items-center text-text-accent'>
                                    {isLoading && <RiLoader4Line className='h-3.5 w-3.5 animate-spin text-text-secondary' />}
                                    <VariableIconWithColor
                                      variables={value as ValueSelector}
                                      variableCategory={variableCategory}
                                      isExceptionVariable={isException}
                                    />
                                    <div className={cn('ml-0.5 truncate text-xs font-medium', isEnv && '!text-text-secondary', isChatVar && 'text-util-colors-teal-teal-700', isException && 'text-text-warning', isGlobal && 'text-util-colors-orange-orange-600')} title={varName} style={{
                                      maxWidth: maxVarNameWidth,
                                    }}>{varName}</div>
                                  </div>
                                  <div className='system-xs-regular ml-0.5 truncate text-center capitalize text-text-tertiary' title={type} style={{
                                    maxWidth: maxTypeWidth,
                                  }}>{type}</div>
                                  {!isValidVar && <RiErrorWarningFill className='ml-0.5 h-3 w-3 text-text-destructive' />}
                                </>
                              )
                              : <div className={`overflow-hidden ${readonly ? 'text-components-input-text-disabled' : 'text-components-input-text-placeholder'} system-sm-regular text-ellipsis`}>
                                {isLoading ? (
                                  <div className='flex items-center'>
                                    <RiLoader4Line className='mr-1 h-3.5 w-3.5 animate-spin text-text-secondary' />
                                    <span>{placeholder ?? t('workflow.common.setVarValuePlaceholder')}</span>
                                  </div>
                                ) : (
                                  placeholder ?? t('workflow.common.setVarValuePlaceholder')
                                )}
                              </div>}
                          </div>
                        </Tooltip>
                      </div>
>>>>>>> 1e6d0de4

                      </VarPickerWrap>
                    )}
                  {(hasValue && !readonly && !isInTable) && (<div
                    className='group invisible absolute right-1 top-[50%] h-5 translate-y-[-50%] cursor-pointer rounded-md p-1 hover:bg-state-base-hover group-hover/wrap:visible'
                    onClick={handleClearVar}
                  >
                    <RiCloseLine className='h-3.5 w-3.5 text-text-tertiary group-hover:text-text-secondary' />
                  </div>)}
                  {!hasValue && valueTypePlaceHolder && (
                    <Badge
                      className=' absolute right-1 top-[50%] translate-y-[-50%] capitalize'
                      text={valueTypePlaceHolder}
                      uppercase={false}
                    />
                  )}
                </div>)}
              {!readonly && isInTable && (
                <RemoveButton
                  className='absolute right-1 top-0.5 hidden group-hover/picker-trigger-wrap:block'
                  onClick={() => onRemove?.()}
                />
              )}

              {!hasValue && typePlaceHolder && (
                <Badge
                  className='absolute right-2 top-1.5'
                  text={typePlaceHolder}
                  uppercase={false}
                />
              )}
            </>
          </WrapElem>
        )}
        <PortalToFollowElemContent style={{
          zIndex: zIndex || 100,
        }} className='mt-1'>
          {!isConstant && (
            <VarReferencePopup
              vars={outputVars}
              popupFor={popupFor}
              onChange={handleVarReferenceChange}
              itemWidth={isAddBtnTrigger ? 260 : (minWidth || triggerWidth)}
              isSupportFileVar={isSupportFileVar}
              zIndex={zIndex}
              preferSchemaType={preferSchemaType}
            />
          )}
        </PortalToFollowElemContent>
      </PortalToFollowElem>
    </div >
  )
}
export default React.memo(VarReferencePicker)<|MERGE_RESOLUTION|>--- conflicted
+++ resolved
@@ -431,7 +431,6 @@
                   <div>
                     <AddButton onClick={noop}></AddButton>
                   </div>
-<<<<<<< HEAD
                 )
                 : (<div ref={!isSupportConstantValue ? triggerRef : null} className={cn((open || isFocus) ? 'border-gray-300' : 'border-gray-100', 'group/wrap relative flex h-8 w-full items-center', !isSupportConstantValue && 'rounded-lg bg-components-input-bg-normal p-1', isInTable && 'border-none bg-transparent', readonly && 'bg-components-input-bg-disabled')}>
                   {isSupportConstantValue
@@ -487,7 +486,7 @@
                               {hasValue
                                 ? (
                                   <>
-                                    {isShowNodeName && !isEnv && !isChatVar && !isRagVar && (
+                                    {isShowNodeName && !isEnv && !isChatVar && !isGlobal && !isRagVar && (
                                       <div className='flex items-center' onClick={(e) => {
                                         if (e.metaKey || e.ctrlKey) {
                                           e.stopPropagation()
@@ -510,60 +509,16 @@
                                       <div className='flex items-center'>
                                         <RiMoreLine className='h-3 w-3 text-text-secondary' />
                                         <Line3 className='mr-0.5 text-divider-deep'></Line3>
-=======
-                  : (!hasValue && <div className='ml-1.5 mr-1'>
-                    <Variable02 className={`h-4 w-4 ${readonly ? 'text-components-input-text-disabled' : 'text-components-input-text-placeholder'}`} />
-                  </div>)}
-                {isConstant
-                  ? (
-                    <ConstantField
-                      value={value as string}
-                      onChange={onChange as ((value: string | number, varKindType: VarKindType, varInfo?: Var) => void)}
-                      schema={schemaWithDynamicSelect as CredentialFormSchema}
-                      readonly={readonly}
-                      isLoading={isLoading}
-                    />
-                  )
-                  : (
-                    <VarPickerWrap
-                      onClick={() => {
-                        if (readonly)
-                          return
-                        if (!isConstant)
-                          setOpen(!open)
-                        else
-                          setControlFocus(Date.now())
-                      }}
-                      className='h-full grow'
-                    >
-                      <div ref={isSupportConstantValue ? triggerRef : null} className={cn('h-full', isSupportConstantValue && 'flex items-center rounded-lg bg-components-panel-bg py-1 pl-1')}>
-                        <Tooltip noDecoration={isShowAPart} popupContent={tooltipPopup}>
-                          <div className={cn('h-full items-center rounded-[5px] px-1.5', hasValue ? 'inline-flex bg-components-badge-white-to-dark' : 'flex')}>
-                            {hasValue
-                              ? (
-                                <>
-                                  {isShowNodeName && !isEnv && !isChatVar && !isGlobal && !isRagVar && (
-                                    <div className='flex items-center' onClick={(e) => {
-                                      if (e.metaKey || e.ctrlKey) {
-                                        e.stopPropagation()
-                                        handleVariableJump(outputVarNode?.id)
-                                      }
-                                    }}>
-                                      <div className='h-3 px-[1px]'>
-                                        {outputVarNode?.type && <VarBlockIcon
-                                          className='!text-text-primary'
-                                          type={outputVarNode.type}
-                                        />}
->>>>>>> 1e6d0de4
                                       </div>
                                     )}
                                     <div className='flex items-center text-text-accent'>
                                       {isLoading && <RiLoader4Line className='h-3.5 w-3.5 animate-spin text-text-secondary' />}
                                       <VariableIconWithColor
+                                        variables={value as ValueSelector}
                                         variableCategory={variableCategory}
                                         isExceptionVariable={isException}
                                       />
-                                      <div className={cn('ml-0.5 truncate text-xs font-medium', isEnv && '!text-text-secondary', isChatVar && 'text-util-colors-teal-teal-700', isException && 'text-text-warning')} title={varName} style={{
+                                      <div className={cn('ml-0.5 truncate text-xs font-medium', isEnv && '!text-text-secondary', isChatVar && 'text-util-colors-teal-teal-700', isException && 'text-text-warning', isGlobal && 'text-util-colors-orange-orange-600')} title={varName} style={{
                                         maxWidth: maxVarNameWidth,
                                       }}>{varName}</div>
                                     </div>
@@ -582,43 +537,10 @@
                                   ) : (
                                     placeholder ?? t('workflow.common.setVarValuePlaceholder')
                                   )}
-<<<<<<< HEAD
                                 </div>}
                             </div>
                           </Tooltip>
                         </div>
-=======
-                                  <div className='flex items-center text-text-accent'>
-                                    {isLoading && <RiLoader4Line className='h-3.5 w-3.5 animate-spin text-text-secondary' />}
-                                    <VariableIconWithColor
-                                      variables={value as ValueSelector}
-                                      variableCategory={variableCategory}
-                                      isExceptionVariable={isException}
-                                    />
-                                    <div className={cn('ml-0.5 truncate text-xs font-medium', isEnv && '!text-text-secondary', isChatVar && 'text-util-colors-teal-teal-700', isException && 'text-text-warning', isGlobal && 'text-util-colors-orange-orange-600')} title={varName} style={{
-                                      maxWidth: maxVarNameWidth,
-                                    }}>{varName}</div>
-                                  </div>
-                                  <div className='system-xs-regular ml-0.5 truncate text-center capitalize text-text-tertiary' title={type} style={{
-                                    maxWidth: maxTypeWidth,
-                                  }}>{type}</div>
-                                  {!isValidVar && <RiErrorWarningFill className='ml-0.5 h-3 w-3 text-text-destructive' />}
-                                </>
-                              )
-                              : <div className={`overflow-hidden ${readonly ? 'text-components-input-text-disabled' : 'text-components-input-text-placeholder'} system-sm-regular text-ellipsis`}>
-                                {isLoading ? (
-                                  <div className='flex items-center'>
-                                    <RiLoader4Line className='mr-1 h-3.5 w-3.5 animate-spin text-text-secondary' />
-                                    <span>{placeholder ?? t('workflow.common.setVarValuePlaceholder')}</span>
-                                  </div>
-                                ) : (
-                                  placeholder ?? t('workflow.common.setVarValuePlaceholder')
-                                )}
-                              </div>}
-                          </div>
-                        </Tooltip>
-                      </div>
->>>>>>> 1e6d0de4
 
                       </VarPickerWrap>
                     )}
