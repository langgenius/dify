--- conflicted
+++ resolved
@@ -262,11 +262,8 @@
   maxHeightClass?: string
   onClose?: () => void
   onBlur?: () => void
-<<<<<<< HEAD
   zIndex?: number
-=======
   autoFocus?: boolean
->>>>>>> 35370881
 }
 const VarReferenceVars: FC<Props> = ({
   hideSearch,
@@ -278,11 +275,8 @@
   maxHeightClass,
   onClose,
   onBlur,
-<<<<<<< HEAD
   zIndex,
-=======
   autoFocus = true,
->>>>>>> 35370881
 }) => {
   const { t } = useTranslation()
   const [searchText, setSearchText] = useState('')
