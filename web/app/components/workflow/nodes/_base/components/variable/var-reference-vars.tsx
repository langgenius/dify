'use client'
import type { FC } from 'react'
import React, { useEffect, useMemo, useRef, useState } from 'react'
import { useHover } from 'ahooks'
import { useTranslation } from 'react-i18next'
import cn from '@/utils/classnames'
import { type NodeOutPutVar, type ValueSelector, type Var, VarType } from '@/app/components/workflow/types'
import { Variable02 } from '@/app/components/base/icons/src/vender/solid/development'
import { ChevronRight } from '@/app/components/base/icons/src/vender/line/arrows'
import {
  PortalToFollowElem,
  PortalToFollowElemContent,
  PortalToFollowElemTrigger,
} from '@/app/components/base/portal-to-follow-elem'
import Input from '@/app/components/base/input'
import { BubbleX, Env } from '@/app/components/base/icons/src/vender/line/others'
import { checkKeys } from '@/utils/var'
import type { StructuredOutput } from '../../../llm/types'
import { Type } from '../../../llm/types'
import PickerStructurePanel from '@/app/components/workflow/nodes/_base/components/variable/object-child-tree-panel/picker'
import { varTypeToStructType } from './utils'
import type { Field } from '@/app/components/workflow/nodes/llm/types'
import { FILE_STRUCT } from '@/app/components/workflow/constants'
import { Loop } from '@/app/components/base/icons/src/vender/workflow'
import { noop } from 'lodash-es'

type ObjectChildrenProps = {
  nodeId: string
  title: string
  data: Var[]
  objPath: string[]
  onChange: (value: ValueSelector, item: Var) => void
  onHovering?: (value: boolean) => void
  itemWidth?: number
  isSupportFileVar?: boolean
}

type ItemProps = {
  nodeId: string
  title: string
  objPath: string[]
  itemData: Var
  onChange: (value: ValueSelector, item: Var) => void
  onHovering?: (value: boolean) => void
  itemWidth?: number
  isSupportFileVar?: boolean
  isException?: boolean
  isLoopVar?: boolean
}

const objVarTypes = [VarType.object, VarType.file]

const Item: FC<ItemProps> = ({
  nodeId,
  title,
  objPath,
  itemData,
  onChange,
  onHovering,
  isSupportFileVar,
  isException,
  isLoopVar,
}) => {
<<<<<<< HEAD
  const isStructureOutput = itemData.type === VarType.object && (itemData.children as StructuredOutput)?.schema?.properties
  const isFile = itemData.type === VarType.file && !isStructureOutput
  const isObj = ([VarType.object, VarType.file].includes(itemData.type) && itemData.children && (itemData.children as Var[]).length > 0)
  const isSys = itemData.variable.startsWith('sys.')
  const isEnv = itemData.variable.startsWith('env.')
  const isChatVar = itemData.variable.startsWith('conversation.')

  const objStructuredOutput: StructuredOutput | null = useMemo(() => {
    if (!isObj) return null
    const properties: Record<string, Field> = {};
    (isFile ? FILE_STRUCT : (itemData.children as Var[])).forEach((c) => {
      properties[c.variable] = {
        type: varTypeToStructType(c.type),
      }
    })
    return {
      schema: {
        type: Type.object,
        properties,
        required: [],
        additionalProperties: false,
      },
    }
  }, [isFile, isObj, itemData.children])

  const structuredOutput = (() => {
    if (isStructureOutput)
      return itemData.children as StructuredOutput
    return objStructuredOutput
  })()

  const itemRef = useRef(null)
=======
  const isFile = itemData.type === VarType.file
  const isObj = (objVarTypes.includes(itemData.type) && itemData.children && itemData.children.length > 0)
  const isSys = itemData.variable.startsWith('sys.')
  const isEnv = itemData.variable.startsWith('env.')
  const isChatVar = itemData.variable.startsWith('conversation.')
  const itemRef = useRef<HTMLDivElement>(null)
>>>>>>> abead647
  const [isItemHovering, setIsItemHovering] = useState(false)
  const _ = useHover(itemRef, {
    onChange: (hovering) => {
      if (hovering) {
        setIsItemHovering(true)
      }
      else {
        if (isObj || isStructureOutput) {
          setTimeout(() => {
            setIsItemHovering(false)
          }, 100)
        }
        else {
          setIsItemHovering(false)
        }
      }
    },
  })
  const [isChildrenHovering, setIsChildrenHovering] = useState(false)
  const isHovering = isItemHovering || isChildrenHovering
  const open = (isObj || isStructureOutput) && isHovering
  useEffect(() => {
    onHovering && onHovering(isHovering)
    // eslint-disable-next-line react-hooks/exhaustive-deps
  }, [isHovering])
  const handleChosen = (e: React.MouseEvent) => {
    e.stopPropagation()
    if (!isSupportFileVar && isFile)
      return

    if (isSys || isEnv || isChatVar) { // system variable | environment variable | conversation variable
      onChange([...objPath, ...itemData.variable.split('.')], itemData)
    }
    else {
      onChange([nodeId, ...objPath, itemData.variable], itemData)
    }
  }
  return (
    <PortalToFollowElem
      open={open}
      onOpenChange={noop}
      placement='left-start'
    >
      <PortalToFollowElemTrigger className='w-full'>
        <div
          ref={itemRef}
          className={cn(
            (isObj || isStructureOutput) ? ' pr-1' : 'pr-[18px]',
            isHovering && ((isObj || isStructureOutput) ? 'bg-primary-50' : 'bg-state-base-hover'),
            'relative flex h-6 w-full cursor-pointer items-center  rounded-md pl-3')
          }
          onClick={handleChosen}
          onMouseDown={e => e.preventDefault()}
        >
          <div className='flex w-0 grow items-center'>
            {!isEnv && !isChatVar && !isLoopVar && <Variable02 className={cn('h-3.5 w-3.5 shrink-0 text-text-accent', isException && 'text-text-warning')} />}
            {isEnv && <Env className='h-3.5 w-3.5 shrink-0 text-util-colors-violet-violet-600' />}
            {isChatVar && <BubbleX className='h-3.5 w-3.5 shrink-0 text-util-colors-teal-teal-700' />}
            {isLoopVar && <Loop className='h-3.5 w-3.5 shrink-0 text-util-colors-cyan-cyan-500' />}
            {!isEnv && !isChatVar && (
              <div title={itemData.variable} className='system-sm-medium ml-1 w-0 grow truncate text-text-secondary'>{itemData.variable}</div>
            )}
            {isEnv && (
              <div title={itemData.variable} className='system-sm-medium ml-1 w-0 grow truncate text-text-secondary'>{itemData.variable.replace('env.', '')}</div>
            )}
            {isChatVar && (
              <div title={itemData.des} className='system-sm-medium ml-1 w-0 grow truncate text-text-secondary'>{itemData.variable.replace('conversation.', '')}</div>
            )}
          </div>
          <div className='ml-1 shrink-0 text-xs font-normal capitalize text-text-tertiary'>{itemData.type}</div>
          {
            (isObj || isStructureOutput) && (
              <ChevronRight className={cn('ml-0.5 h-3 w-3 text-text-quaternary', isHovering && 'text-text-tertiary')} />
            )
          }
        </div >
      </PortalToFollowElemTrigger >
      <PortalToFollowElemContent style={{
        zIndex: 100,
      }}>
        {(isStructureOutput || isObj) && (
          <PickerStructurePanel
            root={{ nodeId, nodeName: title, attrName: itemData.variable }}
            payload={structuredOutput!}
            onHovering={setIsChildrenHovering}
            onSelect={(valueSelector) => {
              onChange(valueSelector, itemData)
            }}
          />
        )}
      </PortalToFollowElemContent>
    </PortalToFollowElem >
  )
}

const ObjectChildren: FC<ObjectChildrenProps> = ({
  title,
  nodeId,
  objPath,
  data,
  onChange,
  onHovering,
  itemWidth,
  isSupportFileVar,
}) => {
  const currObjPath = objPath
  const itemRef = useRef<HTMLDivElement>(null)
  const [isItemHovering, setIsItemHovering] = useState(false)
  const _ = useHover(itemRef, {
    onChange: (hovering) => {
      if (hovering) {
        setIsItemHovering(true)
      }
      else {
        setTimeout(() => {
          setIsItemHovering(false)
        }, 100)
      }
    },
  })
  const [isChildrenHovering, setIsChildrenHovering] = useState(false)
  const isHovering = isItemHovering || isChildrenHovering
  useEffect(() => {
    onHovering && onHovering(isHovering)
    // eslint-disable-next-line react-hooks/exhaustive-deps
  }, [isHovering])
  useEffect(() => {
    onHovering && onHovering(isItemHovering)
    // eslint-disable-next-line react-hooks/exhaustive-deps
  }, [isItemHovering])
  // absolute top-[-2px]
  return (
    <div ref={itemRef} className=' space-y-1 rounded-lg border border-gray-200 bg-white shadow-lg' style={{
      right: itemWidth ? itemWidth - 10 : 215,
      minWidth: 252,
    }}>
      <div className='flex h-[22px] items-center px-3 text-xs font-normal text-gray-700'><span className='text-gray-500'>{title}.</span>{currObjPath.join('.')}</div>
      {
        (data && data.length > 0)
        && data.map((v, i) => (
          <Item
            key={i}
            nodeId={nodeId}
            title={title}
            objPath={objPath}
            itemData={v}
            onChange={onChange}
            onHovering={setIsChildrenHovering}
            isSupportFileVar={isSupportFileVar}
            isException={v.isException}
          />
        ))
      }
    </div>
  )
}

type Props = {
  hideSearch?: boolean
  searchBoxClassName?: string
  vars: NodeOutPutVar[]
  isSupportFileVar?: boolean
  onChange: (value: ValueSelector, item: Var) => void
  itemWidth?: number
  maxHeightClass?: string
}
const VarReferenceVars: FC<Props> = ({
  hideSearch,
  searchBoxClassName,
  vars,
  isSupportFileVar,
  onChange,
  itemWidth,
  maxHeightClass,
}) => {
  const { t } = useTranslation()
  const [searchText, setSearchText] = useState('')

  const filteredVars = vars.filter((v) => {
    const children = v.vars.filter(v => checkKeys([v.variable], false).isValid || v.variable.startsWith('sys.') || v.variable.startsWith('env.') || v.variable.startsWith('conversation.'))
    return children.length > 0
  }).filter((node) => {
    if (!searchText)
      return node
    const children = node.vars.filter((v) => {
      const searchTextLower = searchText.toLowerCase()
      return v.variable.toLowerCase().includes(searchTextLower) || node.title.toLowerCase().includes(searchTextLower)
    })
    return children.length > 0
  }).map((node) => {
    let vars = node.vars.filter(v => checkKeys([v.variable], false).isValid || v.variable.startsWith('sys.') || v.variable.startsWith('env.') || v.variable.startsWith('conversation.'))
    if (searchText) {
      const searchTextLower = searchText.toLowerCase()
      if (!node.title.toLowerCase().includes(searchTextLower))
        vars = vars.filter(v => v.variable.toLowerCase().includes(searchText.toLowerCase()))
    }

    return {
      ...node,
      vars,
    }
  })

  return (
    <>
      {
        !hideSearch && (
          <>
            <div className={cn('mx-2 mb-1 mt-2', searchBoxClassName)} onClick={e => e.stopPropagation()}>
              <Input
                showLeftIcon
                showClearIcon
                value={searchText}
                placeholder={t('workflow.common.searchVar') || ''}
                onChange={e => setSearchText(e.target.value)}
                onClear={() => setSearchText('')}
                autoFocus
              />
            </div>
            <div className='relative left-[-4px] h-[0.5px] bg-black/5' style={{
              width: 'calc(100% + 8px)',
            }}></div>
          </>
        )
      }

      {filteredVars.length > 0
        ? <div className={cn('max-h-[85vh] overflow-y-auto', maxHeightClass)}>

          {
            filteredVars.map((item, i) => (
              <div key={i}>
                <div
                  className='system-xs-medium-uppercase truncate px-3 leading-[22px] text-text-tertiary'
                  title={item.title}
                >{item.title}</div>
                {item.vars.map((v, j) => (
                  <Item
                    key={j}
                    title={item.title}
                    nodeId={item.nodeId}
                    objPath={[]}
                    itemData={v}
                    onChange={onChange}
                    itemWidth={itemWidth}
                    isSupportFileVar={isSupportFileVar}
                    isException={v.isException}
                    isLoopVar={item.isLoop}
                  />
                ))}
              </div>))
          }
        </div>
        : <div className='pl-3 text-xs font-medium uppercase leading-[18px] text-gray-500'>{t('workflow.common.noVar')}</div>}
    </>
  )
}
export default React.memo(VarReferenceVars)<|MERGE_RESOLUTION|>--- conflicted
+++ resolved
@@ -61,7 +61,6 @@
   isException,
   isLoopVar,
 }) => {
-<<<<<<< HEAD
   const isStructureOutput = itemData.type === VarType.object && (itemData.children as StructuredOutput)?.schema?.properties
   const isFile = itemData.type === VarType.file && !isStructureOutput
   const isObj = ([VarType.object, VarType.file].includes(itemData.type) && itemData.children && (itemData.children as Var[]).length > 0)
@@ -93,15 +92,7 @@
     return objStructuredOutput
   })()
 
-  const itemRef = useRef(null)
-=======
-  const isFile = itemData.type === VarType.file
-  const isObj = (objVarTypes.includes(itemData.type) && itemData.children && itemData.children.length > 0)
-  const isSys = itemData.variable.startsWith('sys.')
-  const isEnv = itemData.variable.startsWith('env.')
-  const isChatVar = itemData.variable.startsWith('conversation.')
   const itemRef = useRef<HTMLDivElement>(null)
->>>>>>> abead647
   const [isItemHovering, setIsItemHovering] = useState(false)
   const _ = useHover(itemRef, {
     onChange: (hovering) => {
