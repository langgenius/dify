--- conflicted
+++ resolved
@@ -59,17 +59,14 @@
 import PanelWrap from '../before-run-form/panel-wrap'
 import SpecialResultPanel from '@/app/components/workflow/run/special-result-panel'
 import { Stop } from '@/app/components/base/icons/src/vender/line/mediaAndDevices'
-<<<<<<< HEAD
 import Relations from './relations'
 import { RelationType } from './relations/types'
-=======
 import {
   AuthorizedInNode,
   PluginAuth,
 } from '@/app/components/plugins/plugin-auth'
 import { AuthCategory } from '@/app/components/plugins/plugin-auth'
 import { canFindTool } from '@/utils'
->>>>>>> 62586719
 
 type BasePanelProps = {
   children: ReactNode
