import { useStore as useAppStore } from '@/app/components/app/store'
import Tooltip from '@/app/components/base/tooltip'
import BlockIcon from '@/app/components/workflow/block-icon'
import {
  WorkflowHistoryEvent,
  useAvailableBlocks,
  useNodeDataUpdate,
  useNodesInteractions,
  useNodesMetaData,
  useNodesReadOnly,
  useToolIcon,
  useWorkflowHistory,
} from '@/app/components/workflow/hooks'
import Split from '@/app/components/workflow/nodes/_base/components/split'
import { useStore } from '@/app/components/workflow/store'
import { BlockEnum, type Node, NodeRunningStatus } from '@/app/components/workflow/types'
import {
  canRunBySingle,
  hasErrorHandleNode,
  hasRetryNode,
  isSupportCustomRunForm,
} from '@/app/components/workflow/utils'
import { useAllTriggerPlugins } from '@/service/use-triggers'
import cn from '@/utils/classnames'
import {
  RiCloseLine,
  RiPlayLargeLine,
} from '@remixicon/react'
import type {
  FC,
  ReactNode,
} from 'react'
import React, {
  cloneElement,
  memo,
  useCallback,
  useEffect,
  useMemo,
  useRef,
  useState,
} from 'react'
import { useTranslation } from 'react-i18next'
import { useShallow } from 'zustand/react/shallow'
import { useResizePanel } from '../../hooks/use-resize-panel'
import ErrorHandleOnPanel from '../error-handle/error-handle-on-panel'
import HelpLink from '../help-link'
import NextStep from '../next-step'
import PanelOperator from '../panel-operator'
import RetryOnPanel from '../retry/retry-on-panel'
import {
  DescriptionInput,
  TitleInput,
} from '../title-description-input'
import Tab, { TabType } from './tab'
// import AuthMethodSelector from '@/app/components/workflow/nodes/trigger-plugin/components/auth-method-selector'
import { Stop } from '@/app/components/base/icons/src/vender/line/mediaAndDevices'
import {
  AuthCategory,
  AuthorizedInDataSourceNode,
  AuthorizedInNode,
  PluginAuth,
  PluginAuthInDataSourceNode,
} from '@/app/components/plugins/plugin-auth'
import type { SimpleSubscription } from '@/app/components/plugins/plugin-detail-panel/subscription-list'
import { useHooksStore } from '@/app/components/workflow/hooks-store'
import useInspectVarsCrud from '@/app/components/workflow/hooks/use-inspect-vars-crud'
import DataSourceBeforeRunForm from '@/app/components/workflow/nodes/data-source/before-run-form'
import type { CustomRunFormProps } from '@/app/components/workflow/nodes/data-source/types'
import { DataSourceClassification } from '@/app/components/workflow/nodes/data-source/types'
import { useLogs } from '@/app/components/workflow/run/hooks'
import SpecialResultPanel from '@/app/components/workflow/run/special-result-panel'
import { useModalContext } from '@/context/modal-context'
<<<<<<< HEAD
import { FlowType } from '@/types/common'
import { canFindTool } from '@/utils'
import { debounce } from 'lodash-es'
import BeforeRunForm from '../before-run-form'
import PanelWrap from '../before-run-form/panel-wrap'
import LastRun from './last-run'
import useLastRun from './last-run/use-last-run'
import { TriggerSubscription } from './trigger-subscription'
import { ReadmeEntrance } from '@/app/components/plugins/readme-panel/entrance'
=======
import DataSourceBeforeRunForm from '@/app/components/workflow/nodes/data-source/before-run-form'
import useInspectVarsCrud from '@/app/components/workflow/hooks/use-inspect-vars-crud'
import { useAllBuiltInTools } from '@/service/use-tools'
>>>>>>> 0e62a66c

const getCustomRunForm = (params: CustomRunFormProps): React.JSX.Element => {
  const nodeType = params.payload.type
  switch (nodeType) {
    case BlockEnum.DataSource:
      return <DataSourceBeforeRunForm {...params} />
    default:
      return <div>Custom Run Form: {nodeType} not found</div>
  }
}

type BasePanelProps = {
  children: ReactNode
  id: Node['id']
  data: Node['data']
}

const BasePanel: FC<BasePanelProps> = ({
  id,
  data,
  children,
}) => {
  const { t } = useTranslation()
  const { showMessageLogModal } = useAppStore(useShallow(state => ({
    showMessageLogModal: state.showMessageLogModal,
  })))
  const isSingleRunning = data._singleRunningStatus === NodeRunningStatus.Running

  const showSingleRunPanel = useStore(s => s.showSingleRunPanel)
  const workflowCanvasWidth = useStore(s => s.workflowCanvasWidth)
  const nodePanelWidth = useStore(s => s.nodePanelWidth)
  const otherPanelWidth = useStore(s => s.otherPanelWidth)
  const setNodePanelWidth = useStore(s => s.setNodePanelWidth)
  const {
    pendingSingleRun,
    setPendingSingleRun,
  } = useStore(s => ({
    pendingSingleRun: s.pendingSingleRun,
    setPendingSingleRun: s.setPendingSingleRun,
  }))

  const reservedCanvasWidth = 400 // Reserve the minimum visible width for the canvas

  const maxNodePanelWidth = useMemo(() => {
    if (!workflowCanvasWidth)
      return 720

    const available = workflowCanvasWidth - (otherPanelWidth || 0) - reservedCanvasWidth
    return Math.max(available, 400)
  }, [workflowCanvasWidth, otherPanelWidth])

  const updateNodePanelWidth = useCallback((width: number, source: 'user' | 'system' = 'user') => {
    // Ensure the width is within the min and max range
    const newValue = Math.max(400, Math.min(width, maxNodePanelWidth))

    if (source === 'user')
      localStorage.setItem('workflow-node-panel-width', `${newValue}`)

    setNodePanelWidth(newValue)
  }, [maxNodePanelWidth, setNodePanelWidth])

  const handleResize = useCallback((width: number) => {
    updateNodePanelWidth(width, 'user')
  }, [updateNodePanelWidth])

  const {
    triggerRef,
    containerRef,
  } = useResizePanel({
    direction: 'horizontal',
    triggerDirection: 'left',
    minWidth: 400,
    maxWidth: maxNodePanelWidth,
    onResize: debounce(handleResize),
  })

  const debounceUpdate = debounce((width: number) => {
    updateNodePanelWidth(width, 'system')
  })

  useEffect(() => {
    if (!workflowCanvasWidth)
      return

    // If the total width of the three exceeds the canvas, shrink the node panel to the available range (at least 400px)
    const total = nodePanelWidth + otherPanelWidth + reservedCanvasWidth
    if (total > workflowCanvasWidth) {
      const target = Math.max(workflowCanvasWidth - otherPanelWidth - reservedCanvasWidth, 400)
      debounceUpdate(target)
    }
  }, [nodePanelWidth, otherPanelWidth, workflowCanvasWidth, debounceUpdate])

  const { handleNodeSelect } = useNodesInteractions()
  const { nodesReadOnly } = useNodesReadOnly()
  const { availableNextBlocks } = useAvailableBlocks(data.type, data.isInIteration || data.isInLoop)
  const toolIcon = useToolIcon(data)

  const { saveStateToHistory } = useWorkflowHistory()

  const {
    handleNodeDataUpdate,
    handleNodeDataUpdateWithSyncDraft,
  } = useNodeDataUpdate()

  const handleTitleBlur = useCallback((title: string) => {
    handleNodeDataUpdateWithSyncDraft({ id, data: { title } })
    saveStateToHistory(WorkflowHistoryEvent.NodeTitleChange, { nodeId: id })
  }, [handleNodeDataUpdateWithSyncDraft, id, saveStateToHistory])
  const handleDescriptionChange = useCallback((desc: string) => {
    handleNodeDataUpdateWithSyncDraft({ id, data: { desc } })
    saveStateToHistory(WorkflowHistoryEvent.NodeDescriptionChange, { nodeId: id })
  }, [handleNodeDataUpdateWithSyncDraft, id, saveStateToHistory])

  const isChildNode = !!(data.isInIteration || data.isInLoop)
  const isSupportSingleRun = canRunBySingle(data.type, isChildNode)
  const appDetail = useAppStore(state => state.appDetail)

  const hasClickRunning = useRef(false)
  const [isPaused, setIsPaused] = useState(false)

  useEffect(() => {
    if (data._singleRunningStatus === NodeRunningStatus.Running) {
      hasClickRunning.current = true
      setIsPaused(false)
    }
    else if (data._isSingleRun && data._singleRunningStatus === undefined && hasClickRunning) {
      setIsPaused(true)
      hasClickRunning.current = false
    }
  }, [data])

  const updateNodeRunningStatus = useCallback((status: NodeRunningStatus) => {
    handleNodeDataUpdate({
      id,
      data: {
        ...data,
        _singleRunningStatus: status,
      },
    })
  }, [handleNodeDataUpdate, id, data])

  useEffect(() => {
    hasClickRunning.current = false
  }, [id])
  const {
    nodesMap,
  } = useNodesMetaData()

  const configsMap = useHooksStore(s => s.configsMap)
  const {
    isShowSingleRun,
    hideSingleRun,
    runningStatus,
    runInputData,
    runInputDataRef,
    runResult,
    setRunResult,
    getInputVars,
    toVarInputs,
    tabType,
    isRunAfterSingleRun,
    setIsRunAfterSingleRun,
    setTabType,
    handleAfterCustomSingleRun,
    singleRunParams,
    nodeInfo,
    setRunInputData,
    handleStop,
    handleSingleRun,
    handleRunWithParams,
    getExistVarValuesInForms,
    getFilteredExistVarForms,
  } = useLastRun<typeof data>({
    id,
    flowId: configsMap?.flowId || '',
    flowType: configsMap?.flowType || FlowType.appFlow,
    data,
    defaultRunInputData: nodesMap?.[data.type]?.defaultRunInputData || {},
    isPaused,
  })

  useEffect(() => {
    setIsPaused(false)
  }, [tabType])

  useEffect(() => {
    if (!pendingSingleRun || pendingSingleRun.nodeId !== id)
      return

    if (pendingSingleRun.action === 'run')
      handleSingleRun()
    else
      handleStop()

    setPendingSingleRun(undefined)
  }, [pendingSingleRun, id, handleSingleRun, handleStop, setPendingSingleRun])

  const logParams = useLogs()
  const passedLogParams = (() => {
    if ([BlockEnum.Tool, BlockEnum.Agent, BlockEnum.Iteration, BlockEnum.Loop].includes(data.type))
      return logParams

    return {}
  })()

<<<<<<< HEAD
  const buildInTools = useStore(s => s.buildInTools)
  const currToolCollection = useMemo(() => {
    return buildInTools.find(item => canFindTool(item.id, data.provider_id))
=======
  const { data: buildInTools } = useAllBuiltInTools()
  const currCollection = useMemo(() => {
    return buildInTools?.find(item => canFindTool(item.id, data.provider_id))
>>>>>>> 0e62a66c
  }, [buildInTools, data.provider_id])
  const needsToolAuth = useMemo(() => {
    return (data.type === BlockEnum.Tool && currToolCollection?.allow_delete)
  }, [data.type, currToolCollection?.allow_delete])

  const { data: triggerProviders = [] } = useAllTriggerPlugins()
  const currentTriggerProvider = useMemo(() => {
    if (!data.provider_id || !data.provider_name)
      return undefined
    return triggerProviders.find(p => p.name === data.provider_id) // todo: confirm
  }, [data.type, data.provider_id, data.provider_name, triggerProviders])

  const showTriggerConfig = useMemo(() => {
    return data.type === BlockEnum.TriggerPlugin && currentTriggerProvider
  }, [data.type, currentTriggerProvider])

  const dataSourceList = useStore(s => s.dataSourceList)

  const currentDataSource = useMemo(() => {
    if (data.type === BlockEnum.DataSource && data.provider_type !== DataSourceClassification.localFile)
      return dataSourceList?.find(item => item.plugin_id === data.plugin_id)
  }, [dataSourceList, data.provider_id, data.type, data.provider_type])

  const handleAuthorizationItemClick = useCallback((credential_id: string) => {
    handleNodeDataUpdateWithSyncDraft({
      id,
      data: {
        credential_id,
      },
    })
  }, [handleNodeDataUpdateWithSyncDraft, id])

  const { setShowAccountSettingModal } = useModalContext()

  const handleJumpToDataSourcePage = useCallback(() => {
    setShowAccountSettingModal({ payload: 'data-source' })
  }, [setShowAccountSettingModal])

  const {
    appendNodeInspectVars,
  } = useInspectVarsCrud()

  const handleSubscriptionChange = useCallback((v: SimpleSubscription, callback?: () => void) => {
    handleNodeDataUpdateWithSyncDraft(
      { id, data: { subscription_id: v.id } },
      {
        sync: true,
        callback: { onSettled: callback },
      },
    )
  }, [handleNodeDataUpdateWithSyncDraft, id])

  if (logParams.showSpecialResultPanel) {
    return (
      <div className={cn(
        'relative mr-1  h-full',
      )}>
        <div
          ref={containerRef}
          className={cn('flex h-full flex-col rounded-2xl border-[0.5px] border-components-panel-border bg-components-panel-bg shadow-lg', showSingleRunPanel ? 'overflow-hidden' : 'overflow-y-auto')}
          style={{
            width: `${nodePanelWidth}px`,
          }}
        >
          <PanelWrap
            nodeName={data.title}
            onHide={hideSingleRun}
          >
            <div className='h-0 grow overflow-y-auto pb-4'>
              <SpecialResultPanel {...passedLogParams} />
            </div>
          </PanelWrap>
        </div>
      </div>
    )
  }

  if (isShowSingleRun) {
    const form = getCustomRunForm({
      nodeId: id,
      flowId: configsMap?.flowId || '',
      flowType: configsMap?.flowType || FlowType.appFlow,
      payload: data,
      setRunResult,
      setIsRunAfterSingleRun,
      isPaused,
      isRunAfterSingleRun,
      onSuccess: handleAfterCustomSingleRun,
      onCancel: hideSingleRun,
      appendNodeInspectVars,
    })

    return (
      <div className={cn(
        'relative mr-1  h-full',
      )}>
        <div
          ref={containerRef}
          className={cn('flex h-full flex-col rounded-2xl border-[0.5px] border-components-panel-border bg-components-panel-bg shadow-lg', showSingleRunPanel ? 'overflow-hidden' : 'overflow-y-auto')}
          style={{
            width: `${nodePanelWidth}px`,
          }}
        >
          {isSupportCustomRunForm(data.type) ? (
            form
          ) : (
            <BeforeRunForm
              nodeName={data.title}
              nodeType={data.type}
              onHide={hideSingleRun}
              onRun={handleRunWithParams}
              {...singleRunParams!}
              {...passedLogParams}
              existVarValuesInForms={getExistVarValuesInForms(singleRunParams?.forms as any)}
              filteredExistVarForms={getFilteredExistVarForms(singleRunParams?.forms as any)}
            />
          )}

        </div>
      </div>
    )
  }

  return (
    <div
      className={cn(
        'relative mr-1 h-full',
        showMessageLogModal && 'absolute z-0 mr-2 w-[400px] overflow-hidden rounded-2xl border-[0.5px] border-components-panel-border shadow-lg transition-all',
      )}
      style={{
        right: !showMessageLogModal ? '0' : `${otherPanelWidth}px`,
      }}
    >
      <div
        ref={triggerRef}
        className='absolute -left-1 top-0 flex h-full w-1 cursor-col-resize resize-x items-center justify-center'>
        <div className='h-10 w-0.5 rounded-sm bg-state-base-handle hover:h-full hover:bg-state-accent-solid active:h-full active:bg-state-accent-solid'></div>
      </div>
      <div
        ref={containerRef}
        className={cn('flex h-full flex-col rounded-2xl border-[0.5px] border-components-panel-border bg-components-panel-bg shadow-lg transition-[width] ease-linear', showSingleRunPanel ? 'overflow-hidden' : 'overflow-y-auto')}
        style={{
          width: `${nodePanelWidth}px`,
        }}
      >
        <div className='sticky top-0 z-10 shrink-0 border-b-[0.5px] border-divider-regular bg-components-panel-bg'>
          <div className='flex items-center px-4 pb-1 pt-4'>
            <BlockIcon
              className='mr-1 shrink-0'
              type={data.type}
              toolIcon={toolIcon}
              size='md'
            />
            <TitleInput
              value={data.title || ''}
              onBlur={handleTitleBlur}
            />
            <div className='flex shrink-0 items-center text-text-tertiary'>
              {
                isSupportSingleRun && !nodesReadOnly && (
                  <Tooltip
                    popupContent={t('workflow.panel.runThisStep')}
                    popupClassName='mr-1'
                    disabled={isSingleRunning}
                  >
                    <div
                      className='mr-1 flex h-6 w-6 cursor-pointer items-center justify-center rounded-md hover:bg-state-base-hover'
                      onClick={() => {
                        if (isSingleRunning)
                          handleStop()
                        else
                          handleSingleRun()
                      }}
                    >
                      {
                        isSingleRunning ? <Stop className='h-4 w-4 text-text-tertiary' />
                          : <RiPlayLargeLine className='h-4 w-4 text-text-tertiary' />
                      }
                    </div>
                  </Tooltip>
                )
              }
              <HelpLink nodeType={data.type} />
              <PanelOperator id={id} data={data} showHelpLink={false} />
              <div className='mx-3 h-3.5 w-[1px] bg-divider-regular' />
              <div
                className='flex h-6 w-6 cursor-pointer items-center justify-center'
                onClick={() => handleNodeSelect(id, true)}
              >
                <RiCloseLine className='h-4 w-4 text-text-tertiary' />
              </div>
            </div>
          </div>
          <div className='p-2'>
            <DescriptionInput
              value={data.desc || ''}
              onChange={handleDescriptionChange}
            />
          </div>
          {
            needsToolAuth && (
              <PluginAuth
                className='px-4 pb-2'
                pluginPayload={{
<<<<<<< HEAD
                  provider: currToolCollection?.name || '',
=======
                  provider: currCollection?.name || '',
                  providerType: currCollection?.type || '',
>>>>>>> 0e62a66c
                  category: AuthCategory.tool,
                  detail: currToolCollection as any,
                }}
              >
                <div className='flex items-center justify-between pl-4 pr-3'>
                  <Tab
                    value={tabType}
                    onChange={setTabType}
                  />
                  <AuthorizedInNode
                    pluginPayload={{
<<<<<<< HEAD
                      provider: currToolCollection?.name || '',
=======
                      provider: currCollection?.name || '',
                      providerType: currCollection?.type || '',
>>>>>>> 0e62a66c
                      category: AuthCategory.tool,
                      detail: currToolCollection as any,
                    }}
                    onAuthorizationItemClick={handleAuthorizationItemClick}
                    credentialId={data.credential_id}
                  />
                </div>
              </PluginAuth>
            )
          }
          {
            !!currentDataSource && (
              <PluginAuthInDataSourceNode
                onJumpToDataSourcePage={handleJumpToDataSourcePage}
                isAuthorized={currentDataSource.is_authorized}
              >
                <div className='flex items-center justify-between pl-4 pr-3'>
                  <Tab
                    value={tabType}
                    onChange={setTabType}
                  />
                  <AuthorizedInDataSourceNode
                    onJumpToDataSourcePage={handleJumpToDataSourcePage}
                    authorizationsNum={3}
                  />
                </div>
              </PluginAuthInDataSourceNode>
            )
          }
          {
            showTriggerConfig && (
              <TriggerSubscription
                data={data}
                onSubscriptionChange={handleSubscriptionChange}
              >
                <Tab
                  value={tabType}
                  onChange={setTabType}
                />
              </TriggerSubscription>
            )
          }
          {
            !needsToolAuth && !currentDataSource && !showTriggerConfig && (
              <div className='flex items-center justify-between pl-4 pr-3'>
                <Tab
                  value={tabType}
                  onChange={setTabType}
                />
              </div>
            )
          }
          <Split />
        </div>
        {tabType === TabType.settings && (
          <div className='flex-1 overflow-y-auto'>
            <div>
              {cloneElement(children as any, {
                id,
                data,
                panelProps: {
                  getInputVars,
                  toVarInputs,
                  runInputData,
                  setRunInputData,
                  runResult,
                  runInputDataRef,
                },
              })}
            </div>
            <Split />
            {
              hasRetryNode(data.type) && (
                <RetryOnPanel
                  id={id}
                  data={data}
                />
              )
            }
            {
              hasErrorHandleNode(data.type) && (
                <ErrorHandleOnPanel
                  id={id}
                  data={data}
                />
              )
            }
            {
              !!availableNextBlocks.length && (
                <div className='border-t-[0.5px] border-divider-regular p-4'>
                  <div className='system-sm-semibold-uppercase mb-1 flex items-center text-text-secondary'>
                    {t('workflow.panel.nextStep').toLocaleUpperCase()}
                  </div>
                  <div className='system-xs-regular mb-2 text-text-tertiary'>
                    {t('workflow.panel.addNextStep')}
                  </div>
                  <NextStep selectedNode={{ id, data } as Node} />
                </div>
              )
            }
          </div>
        )}

        {tabType === TabType.lastRun && (
          <LastRun
            appId={appDetail?.id || ''}
            nodeId={id}
            canSingleRun={isSupportSingleRun}
            runningStatus={runningStatus}
            isRunAfterSingleRun={isRunAfterSingleRun}
            updateNodeRunningStatus={updateNodeRunningStatus}
            onSingleRunClicked={handleSingleRun}
            nodeInfo={nodeInfo!}
            singleRunResult={runResult!}
            isPaused={isPaused}
            {...passedLogParams}
          />
        )}

        {data.type === BlockEnum.Tool && <ReadmeEntrance pluginDetail={currToolCollection as any} className='mt-auto' />}
        {data.type === BlockEnum.DataSource && <ReadmeEntrance pluginDetail={currentDataSource as any} className='mt-auto' />}
      </div>
    </div>
  )
}

export default memo(BasePanel)<|MERGE_RESOLUTION|>--- conflicted
+++ resolved
@@ -70,7 +70,6 @@
 import { useLogs } from '@/app/components/workflow/run/hooks'
 import SpecialResultPanel from '@/app/components/workflow/run/special-result-panel'
 import { useModalContext } from '@/context/modal-context'
-<<<<<<< HEAD
 import { FlowType } from '@/types/common'
 import { canFindTool } from '@/utils'
 import { debounce } from 'lodash-es'
@@ -80,11 +79,7 @@
 import useLastRun from './last-run/use-last-run'
 import { TriggerSubscription } from './trigger-subscription'
 import { ReadmeEntrance } from '@/app/components/plugins/readme-panel/entrance'
-=======
-import DataSourceBeforeRunForm from '@/app/components/workflow/nodes/data-source/before-run-form'
-import useInspectVarsCrud from '@/app/components/workflow/hooks/use-inspect-vars-crud'
 import { useAllBuiltInTools } from '@/service/use-tools'
->>>>>>> 0e62a66c
 
 const getCustomRunForm = (params: CustomRunFormProps): React.JSX.Element => {
   const nodeType = params.payload.type
@@ -290,18 +285,14 @@
     return {}
   })()
 
-<<<<<<< HEAD
-  const buildInTools = useStore(s => s.buildInTools)
+  const storeBuildInTools = useStore(s => s.buildInTools)
+  const { data: buildInTools } = useAllBuiltInTools()
   const currToolCollection = useMemo(() => {
-    return buildInTools.find(item => canFindTool(item.id, data.provider_id))
-=======
-  const { data: buildInTools } = useAllBuiltInTools()
-  const currCollection = useMemo(() => {
-    return buildInTools?.find(item => canFindTool(item.id, data.provider_id))
->>>>>>> 0e62a66c
-  }, [buildInTools, data.provider_id])
+    const candidates = buildInTools ?? storeBuildInTools
+    return candidates?.find(item => canFindTool(item.id, data.provider_id))
+  }, [buildInTools, storeBuildInTools, data.provider_id])
   const needsToolAuth = useMemo(() => {
-    return (data.type === BlockEnum.Tool && currToolCollection?.allow_delete)
+    return data.type === BlockEnum.Tool && currToolCollection?.allow_delete
   }, [data.type, currToolCollection?.allow_delete])
 
   const { data: triggerProviders = [] } = useAllTriggerPlugins()
@@ -503,12 +494,8 @@
               <PluginAuth
                 className='px-4 pb-2'
                 pluginPayload={{
-<<<<<<< HEAD
                   provider: currToolCollection?.name || '',
-=======
-                  provider: currCollection?.name || '',
-                  providerType: currCollection?.type || '',
->>>>>>> 0e62a66c
+                  providerType: currToolCollection?.type || '',
                   category: AuthCategory.tool,
                   detail: currToolCollection as any,
                 }}
@@ -520,12 +507,8 @@
                   />
                   <AuthorizedInNode
                     pluginPayload={{
-<<<<<<< HEAD
                       provider: currToolCollection?.name || '',
-=======
-                      provider: currCollection?.name || '',
-                      providerType: currCollection?.type || '',
->>>>>>> 0e62a66c
+                      providerType: currToolCollection?.type || '',
                       category: AuthCategory.tool,
                       detail: currToolCollection as any,
                     }}
