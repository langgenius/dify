import type { FC } from 'react'
import React from 'react'
import { useTranslation } from 'react-i18next'
import Split from '../_base/components/split'
import type { ToolNodeType } from './types'
import useConfig from './use-config'
import ToolForm from './components/tool-form'
import Button from '@/app/components/base/button'
import Field from '@/app/components/workflow/nodes/_base/components/field'
import type { NodePanelProps } from '@/app/components/workflow/types'
import ConfigCredential from '@/app/components/tools/setting/build-in/config-credentials'
import Loading from '@/app/components/base/loading'
import OutputVars, { VarItem } from '@/app/components/workflow/nodes/_base/components/output-vars'
import StructureOutputItem from '@/app/components/workflow/nodes/_base/components/variable/object-child-tree-panel/show'
import { Type } from '../llm/types'

const i18nPrefix = 'workflow.nodes.tool'

const Panel: FC<NodePanelProps<ToolNodeType>> = ({
  id,
  data,
}) => {
  const { t } = useTranslation()

  const {
    readOnly,
    inputs,
    toolInputVarSchema,
    setInputVar,
    toolSettingSchema,
    toolSettingValue,
    setToolSettingValue,
    currCollection,
    isShowAuthBtn,
    showSetAuth,
    showSetAuthModal,
    hideSetAuthModal,
    handleSaveAuth,
    isLoading,
    outputSchema,
    hasObjectOutput,
    currTool,
  } = useConfig(id, data)

  const [collapsed, setCollapsed] = React.useState(false)

  if (isLoading) {
    return <div className='flex h-[200px] items-center justify-center'>
      <Loading />
    </div>
  }

  return (
    <div className='pt-2'>
      {!readOnly && isShowAuthBtn && (
        <>
          <div className='px-4'>
            <Button
              variant='primary'
              className='w-full'
              onClick={showSetAuthModal}
            >
              {t(`${i18nPrefix}.authorize`)}
            </Button>
          </div>
        </>
      )}
      {!isShowAuthBtn && (
        <div className='relative'>
          {toolInputVarSchema.length > 0 && (
            <Field
              className='px-4'
              title={t(`${i18nPrefix}.inputVars`)}
            >
              <ToolForm
                readOnly={readOnly}
                nodeId={id}
                schema={toolInputVarSchema as any}
                value={inputs.tool_parameters}
                onChange={setInputVar}
<<<<<<< HEAD
=======
                filterVar={filterVar}
                isSupportConstantValue
                onOpen={handleOnVarOpen}
                currentProvider={currCollection}
                currentTool={currTool}
>>>>>>> 18757d07
              />
            </Field>
          )}

          {toolInputVarSchema.length > 0 && toolSettingSchema.length > 0 && (
            <Split className='mt-1' />
          )}

          {toolSettingSchema.length > 0 && (
            <>
              <OutputVars
                title={t(`${i18nPrefix}.settings`)}
                collapsed={collapsed}
                onCollapse={setCollapsed}
              >
                <ToolForm
                  readOnly={readOnly}
                  nodeId={id}
                  schema={toolSettingSchema as any}
                  value={toolSettingValue}
                  onChange={setToolSettingValue}
                />
              </OutputVars>
              <Split />
            </>
          )}
        </div>
      )}

      {showSetAuth && (
        <ConfigCredential
          collection={currCollection!}
          onCancel={hideSetAuthModal}
          onSaved={handleSaveAuth}
          isHideRemoveBtn
        />
      )}

      <div>
        <OutputVars>
          <>
            <VarItem
              name='text'
              type='string'
              description={t(`${i18nPrefix}.outputVars.text`)}
              isIndent={hasObjectOutput}
            />
            <VarItem
              name='files'
              type='array[file]'
              description={t(`${i18nPrefix}.outputVars.files.title`)}
              isIndent={hasObjectOutput}
            />
            <VarItem
              name='json'
              type='array[object]'
              description={t(`${i18nPrefix}.outputVars.json`)}
              isIndent={hasObjectOutput}
            />
            {outputSchema.map(outputItem => (
              <div key={outputItem.name}>
                {outputItem.value?.type === 'object' ? (
                  <StructureOutputItem
                    rootClassName='code-sm-semibold text-text-secondary'
                    payload={{
                      schema: {
                        type: Type.object,
                        properties: {
                          [outputItem.name]: outputItem.value,
                        },
                        additionalProperties: false,
                      },
                    }} />
                ) : (
                  <VarItem
                    name={outputItem.name}
                    type={outputItem.type.toLocaleLowerCase()}
                    description={outputItem.description}
                    isIndent={hasObjectOutput}
                  />
                )}
              </div>
            ))}
          </>
        </OutputVars>
      </div>
    </div>
  )
}

export default React.memo(Panel)<|MERGE_RESOLUTION|>--- conflicted
+++ resolved
@@ -78,14 +78,8 @@
                 schema={toolInputVarSchema as any}
                 value={inputs.tool_parameters}
                 onChange={setInputVar}
-<<<<<<< HEAD
-=======
-                filterVar={filterVar}
-                isSupportConstantValue
-                onOpen={handleOnVarOpen}
                 currentProvider={currCollection}
                 currentTool={currTool}
->>>>>>> 18757d07
               />
             </Field>
           )}
