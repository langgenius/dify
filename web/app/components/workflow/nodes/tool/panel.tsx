--- conflicted
+++ resolved
@@ -4,18 +4,9 @@
 import Split from '../_base/components/split'
 import type { ToolNodeType } from './types'
 import useConfig from './use-config'
-<<<<<<< HEAD
-import InputVarList from './components/input-var-list'
+import ToolForm from './components/tool-form'
 import Field from '@/app/components/workflow/nodes/_base/components/field'
 import type { NodePanelProps } from '@/app/components/workflow/types'
-import Form from '@/app/components/header/account-setting/model-provider-page/model-modal/Form'
-=======
-import ToolForm from './components/tool-form'
-import Button from '@/app/components/base/button'
-import Field from '@/app/components/workflow/nodes/_base/components/field'
-import type { NodePanelProps } from '@/app/components/workflow/types'
-import ConfigCredential from '@/app/components/tools/setting/build-in/config-credentials'
->>>>>>> 0e793a66
 import Loading from '@/app/components/base/loading'
 import OutputVars, { VarItem } from '@/app/components/workflow/nodes/_base/components/output-vars'
 import StructureOutputItem from '@/app/components/workflow/nodes/_base/components/variable/object-child-tree-panel/show'
@@ -55,26 +46,8 @@
 
   return (
     <div className='pt-2'>
-<<<<<<< HEAD
-      {!isShowAuthBtn && <>
-        <div className='space-y-4 px-4'>
-=======
-      {!readOnly && isShowAuthBtn && (
-        <>
-          <div className='px-4'>
-            <Button
-              variant='primary'
-              className='w-full'
-              onClick={showSetAuthModal}
-            >
-              {t(`${i18nPrefix}.authorize`)}
-            </Button>
-          </div>
-        </>
-      )}
       {!isShowAuthBtn && (
         <div className='relative'>
->>>>>>> 0e793a66
           {toolInputVarSchema.length > 0 && (
             <Field
               className='px-4'
@@ -115,21 +88,8 @@
             </>
           )}
         </div>
-<<<<<<< HEAD
-      </>}
-=======
       )}
 
-      {showSetAuth && (
-        <ConfigCredential
-          collection={currCollection!}
-          onCancel={hideSetAuthModal}
-          onSaved={handleSaveAuth}
-          isHideRemoveBtn
-        />
-      )}
-
->>>>>>> 0e793a66
       <div>
         <OutputVars>
           <>
