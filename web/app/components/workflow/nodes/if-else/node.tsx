--- conflicted
+++ resolved
@@ -5,14 +5,7 @@
 import { NodeSourceHandle } from '../_base/components/node-handle'
 import { isEmptyRelatedOperator } from './utils'
 import type { IfElseNodeType } from './types'
-<<<<<<< HEAD
-import { Variable02 } from '@/app/components/base/icons/src/vender/solid/development'
-import { Env } from '@/app/components/base/icons/src/vender/line/others'
-import { isENV } from '@/app/components/workflow/nodes/_base/components/variable/utils'
-
-=======
 import ConditionValue from './components/condition-value'
->>>>>>> 109de52f
 const i18nPrefix = 'workflow.nodes.ifElse'
 
 const IfElseNode: FC<NodeProps<IfElseNodeType>> = (props) => {
@@ -23,27 +16,6 @@
 
   return (
     <div className='px-3'>
-<<<<<<< HEAD
-      <div className='relative flex items-center h-6 px-1'>
-        <div className='w-full text-xs font-semibold text-right text-gray-700'>IF</div>
-        <NodeSourceHandle
-          {...props}
-          handleId='true'
-          handleClassName='!top-1/2 !-right-[21px] !-translate-y-1/2'
-        />
-      </div>
-      <div className='space-y-0.5'>
-        {conditions.map((condition, i) => (
-          <div key={condition.id} className='relative'>
-            {(condition.variable_selector?.length > 0 && condition.comparison_operator && (isEmptyRelatedOperator(condition.comparison_operator!) ? true : !!condition.value))
-              ? (
-                <div className='flex items-center h-6 px-1 space-x-1 text-xs font-normal text-gray-700 bg-gray-100 rounded-md'>
-                  {isENV(condition.variable_selector) && <Env className='w-3.5 h-3.5 text-[#7839EE]' />}
-                  {!isENV(condition.variable_selector) && <Variable02 className='w-3.5 h-3.5 text-primary-500' />}
-                  <span>{condition.variable_selector.slice(-1)[0]}</span>
-                  <span className='text-gray-500'>{isComparisonOperatorNeedTranslate(condition.comparison_operator) ? t(`${i18nPrefix}.comparisonOperator.${condition.comparison_operator}`) : condition.comparison_operator}</span>
-                  {!isEmptyRelatedOperator(condition.comparison_operator!) && <span>{condition.value}</span>}
-=======
       {
         cases.map((caseItem, index) => (
           <div key={caseItem.case_id}>
@@ -51,7 +23,6 @@
               <div className='flex items-center justify-between w-full'>
                 <div className='text-[10px] font-semibold text-text-tertiary'>
                   {casesLength > 1 && `CASE ${index + 1}`}
->>>>>>> 109de52f
                 </div>
                 <div className='text-[12px] font-semibold text-text-secondary'>{index === 0 ? 'IF' : 'ELIF'}</div>
               </div>
