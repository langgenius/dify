--- conflicted
+++ resolved
@@ -5,10 +5,6 @@
   Var,
 } from '../../types'
 import { VarType } from '../../types'
-<<<<<<< HEAD
-import useNodeInfo from '../_base/hooks/use-node-info'
-=======
->>>>>>> 109de52f
 import { LogicalOperator } from './types'
 import type {
   CaseItem,
@@ -26,20 +22,11 @@
 import {
   useEdgesInteractions,
   useNodesReadOnly,
-<<<<<<< HEAD
-  useWorkflow,
-  useWorkflowVariables,
-=======
->>>>>>> 109de52f
 } from '@/app/components/workflow/hooks'
 import useAvailableVarList from '@/app/components/workflow/nodes/_base/hooks/use-available-var-list'
 
 const useConfig = (id: string, payload: IfElseNodeType) => {
   const { nodesReadOnly: readOnly } = useNodesReadOnly()
-<<<<<<< HEAD
-  const { getBeforeNodesInSameBranch } = useWorkflow()
-  const { getCurrentVariableType } = useWorkflowVariables()
-=======
   const { handleEdgeDeleteByDeleteBranch } = useEdgesInteractions()
   const { inputs, setInputs } = useNodeCrud<IfElseNodeType>(id, payload)
 
@@ -47,7 +34,6 @@
     return varPayload.type !== VarType.arrayFile
   }, [])
 
->>>>>>> 109de52f
   const {
     availableVars,
     availableNodesWithParent,
@@ -161,20 +147,11 @@
     setInputs(newInputs)
   }, [inputs, setInputs])
 
-<<<<<<< HEAD
-  const varTypesList = (inputs.conditions || []).map((condition) => {
-    return getCurrentVariableType({
-      parentNode,
-      valueSelector: condition.variable_selector,
-      availableNodes: beforeNodes,
-      isChatMode,
-=======
   const handleUpdateConditionLogicalOperator = useCallback<HandleUpdateConditionLogicalOperator>((caseId, value) => {
     const newInputs = produce(inputs, (draft) => {
       const targetCase = draft.cases?.find(item => item.case_id === caseId)
       if (targetCase)
         targetCase.logical_operator = value
->>>>>>> 109de52f
     })
     setInputs(newInputs)
   }, [inputs, setInputs])
