import type {
  Edge as ReactFlowEdge,
  Node as ReactFlowNode,
  Viewport,
} from 'reactflow'
import type { Resolution, TransferMethod } from '@/types/app'
import type { ToolDefaultValue } from '@/app/components/workflow/block-selector/types'
import type { VarType as VarKindType } from '@/app/components/workflow/nodes/tool/types'
import type { FileResponse, NodeTracing } from '@/types/workflow'
import type { Collection, Tool } from '@/app/components/tools/types'
import type { ChatVarType } from '@/app/components/workflow/panel/chat-variable-panel/type'

export enum BlockEnum {
  Start = 'start',
  End = 'end',
  Answer = 'answer',
  LLM = 'llm',
  KnowledgeRetrieval = 'knowledge-retrieval',
  QuestionClassifier = 'question-classifier',
  IfElse = 'if-else',
  Code = 'code',
  TemplateTransform = 'template-transform',
  HttpRequest = 'http-request',
  VariableAssigner = 'variable-assigner',
  VariableAggregator = 'variable-aggregator',
  Tool = 'tool',
  ParameterExtractor = 'parameter-extractor',
  Iteration = 'iteration',
  DocExtractor = 'document-extractor',
  ListFilter = 'list-operator',
  IterationStart = 'iteration-start',
  Assigner = 'assigner', // is now named as VariableAssigner
}

export enum ControlMode {
  Pointer = 'pointer',
  Hand = 'hand',
}
<<<<<<< HEAD

export interface Branch {
=======
export enum ErrorHandleMode {
  Terminated = 'terminated',
  ContinueOnError = 'continue-on-error',
  RemoveAbnormalOutput = 'remove-abnormal-output',
}
export type Branch = {
>>>>>>> 28c9ec3f
  id: string
  name: string
}

export type CommonNodeType<T = {}> = {
  _connectedSourceHandleIds?: string[]
  _connectedTargetHandleIds?: string[]
  _targetBranches?: Branch[]
  _isSingleRun?: boolean
  _runningStatus?: NodeRunningStatus
  _singleRunningStatus?: NodeRunningStatus
  _isCandidate?: boolean
  _isBundled?: boolean
  _children?: string[]
  _isEntering?: boolean
  _showAddVariablePopup?: boolean
  _holdAddVariablePopup?: boolean
  _iterationLength?: number
  _iterationIndex?: number
  _inParallelHovering?: boolean
  isInIteration?: boolean
  iteration_id?: string
  selected?: boolean
  title: string
  desc: string
  type: BlockEnum
  width?: number
  height?: number
} & T & Partial<Pick<ToolDefaultValue, 'provider_id' | 'provider_type' | 'provider_name' | 'tool_name'>>

export interface CommonEdgeType {
  _hovering?: boolean
  _connectedNodeIsHovering?: boolean
  _connectedNodeIsSelected?: boolean
  _run?: boolean
  _isBundled?: boolean
  isInIteration?: boolean
  iteration_id?: string
  sourceType: BlockEnum
  targetType: BlockEnum
}

export type Node<T = {}> = ReactFlowNode<CommonNodeType<T>>
export type SelectedNode = Pick<Node, 'id' | 'data'>
export interface NodeProps<T = unknown> { id: string; data: CommonNodeType<T> }
export interface NodePanelProps<T> {
  id: string
  data: CommonNodeType<T>
}
export type Edge = ReactFlowEdge<CommonEdgeType>

export interface WorkflowDataUpdater {
  nodes: Node[]
  edges: Edge[]
  viewport: Viewport
}

export type ValueSelector = string[] // [nodeId, key | obj key path]

export interface Variable {
  variable: string
  label?: string | {
    nodeType: BlockEnum
    nodeName: string
    variable: string
  }
  value_selector: ValueSelector
  variable_type?: VarKindType
  value?: string
  options?: string[]
  required?: boolean
  isParagraph?: boolean
}

export interface EnvironmentVariable {
  id: string
  name: string
  value: any
  value_type: 'string' | 'number' | 'secret'
}

export interface ConversationVariable {
  id: string
  name: string
  value_type: ChatVarType
  value: any
  description: string
}

export interface GlobalVariable {
  name: string
  value_type: 'string' | 'number'
  description: string
}

export interface VariableWithValue {
  key: string
  value: string
}

export enum InputVarType {
  textInput = 'text-input',
  paragraph = 'paragraph',
  select = 'select',
  number = 'number',
  url = 'url',
  files = 'files',
  json = 'json', // obj, array
  contexts = 'contexts', // knowledge retrieval
  iterator = 'iterator', // iteration input
  singleFile = 'file',
  multiFiles = 'file-list',
}

export type InputVar = {
  type: InputVarType
  label: string | {
    nodeType: BlockEnum
    nodeName: string
    variable: string
    isChatVar?: boolean
  }
  variable: string
  max_length?: number
  default?: string
  required: boolean
  hint?: string
  options?: string[]
  value_selector?: ValueSelector
} & Partial<UploadFileSetting>

export interface ModelConfig {
  provider: string
  name: string
  mode: string
  completion_params: Record<string, any>
}

export enum PromptRole {
  system = 'system',
  user = 'user',
  assistant = 'assistant',
}

export enum EditionType {
  basic = 'basic',
  jinja2 = 'jinja2',
}

export interface PromptItem {
  id?: string
  role?: PromptRole
  text: string
  edition_type?: EditionType
  jinja2_text?: string
}

export enum MemoryRole {
  user = 'user',
  assistant = 'assistant',
}

export interface RolePrefix {
  user: string
  assistant: string
}

export interface Memory {
  role_prefix?: RolePrefix
  window: {
    enabled: boolean
    size: number | string | null
  }
  query_prompt_template: string
}

export enum VarType {
  string = 'string',
  number = 'number',
  secret = 'secret',
  boolean = 'boolean',
  object = 'object',
  file = 'file',
  array = 'array',
  arrayString = 'array[string]',
  arrayNumber = 'array[number]',
  arrayObject = 'array[object]',
  arrayFile = 'array[file]',
  any = 'any',
}

export interface Var {
  variable: string
  type: VarType
  children?: Var[] // if type is obj, has the children struct
  isParagraph?: boolean
  isSelect?: boolean
  options?: string[]
  required?: boolean
  des?: string
}

export interface NodeOutPutVar {
  nodeId: string
  title: string
  vars: Var[]
  isStartNode?: boolean
}

export interface Block {
  classification?: string
  type: BlockEnum
  title: string
  description?: string
}

export interface NodeDefault<T> {
  defaultValue: Partial<T>
  getAvailablePrevNodes: (isChatMode: boolean) => BlockEnum[]
  getAvailableNextNodes: (isChatMode: boolean) => BlockEnum[]
  checkValid: (payload: T, t: any, moreDataForCheckValid?: any) => { isValid: boolean; errorMessage?: string }
}

export type OnSelectBlock = (type: BlockEnum, toolDefaultValue?: ToolDefaultValue) => void

export enum WorkflowRunningStatus {
  Waiting = 'waiting',
  Running = 'running',
  Succeeded = 'succeeded',
  Failed = 'failed',
  Stopped = 'stopped',
}

export enum NodeRunningStatus {
  NotStart = 'not-start',
  Waiting = 'waiting',
  Running = 'running',
  Succeeded = 'succeeded',
  Failed = 'failed',
}

export type OnNodeAdd = (
  newNodePayload: {
    nodeType: BlockEnum
    sourceHandle?: string
    targetHandle?: string
    toolDefaultValue?: ToolDefaultValue
  },
  oldNodesPayload: {
    prevNodeId?: string
    prevNodeSourceHandle?: string
    nextNodeId?: string
    nextNodeTargetHandle?: string
  }
) => void

export interface CheckValidRes {
  isValid: boolean
  errorMessage?: string
}

export interface RunFile {
  type: string
  transfer_method: TransferMethod[]
  url?: string
  upload_file_id?: string
}

export interface WorkflowRunningData {
  task_id?: string
  message_id?: string
  conversation_id?: string
  result: {
    sequence_number?: number
    workflow_id?: string
    inputs?: string
    process_data?: string
    outputs?: string
    status: string
    error?: string
    elapsed_time?: number
    total_tokens?: number
    created_at?: number
    created_by?: string
    finished_at?: number
    steps?: number
    showSteps?: boolean
    total_steps?: number
    files?: FileResponse[]
  }
  tracing?: NodeTracing[]
}

export interface HistoryWorkflowData {
  id: string
  sequence_number: number
  status: string
  conversation_id?: string
}

export enum ChangeType {
  changeVarName = 'changeVarName',
  remove = 'remove',
}

export interface MoreInfo {
  type: ChangeType
  payload?: {
    beforeKey: string
    afterKey?: string
  }
}

export type ToolWithProvider = Collection & {
  tools: Tool[]
}

export enum SupportUploadFileTypes {
  image = 'image',
  document = 'document',
  audio = 'audio',
  video = 'video',
  custom = 'custom',
}

export interface UploadFileSetting {
  allowed_file_upload_methods: TransferMethod[]
  allowed_file_types: SupportUploadFileTypes[]
  allowed_file_extensions?: string[]
  max_length: number
  number_limits?: number
}

export interface VisionSetting {
  variable_selector: ValueSelector
  detail: Resolution
}<|MERGE_RESOLUTION|>--- conflicted
+++ resolved
@@ -36,17 +36,12 @@
   Pointer = 'pointer',
   Hand = 'hand',
 }
-<<<<<<< HEAD
-
-export interface Branch {
-=======
 export enum ErrorHandleMode {
   Terminated = 'terminated',
   ContinueOnError = 'continue-on-error',
   RemoveAbnormalOutput = 'remove-abnormal-output',
 }
 export type Branch = {
->>>>>>> 28c9ec3f
   id: string
   name: string
 }
