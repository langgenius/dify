--- conflicted
+++ resolved
@@ -47,13 +47,10 @@
   Loop = 'loop',
   LoopStart = 'loop-start',
   LoopEnd = 'loop-end',
-<<<<<<< HEAD
   HumanInput = 'human-input',
-=======
   DataSource = 'datasource',
   DataSourceEmpty = 'datasource-empty',
   KnowledgeBase = 'knowledge-index',
->>>>>>> d1de3cfb
 }
 
 export enum ControlMode {
@@ -194,7 +191,6 @@
   paragraph = 'paragraph',
   select = 'select',
   number = 'number',
-  checkbox = 'checkbox',
   url = 'url',
   files = 'files',
   json = 'json', // obj, array
