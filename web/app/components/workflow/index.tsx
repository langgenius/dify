'use client'

import type { FC } from 'react'
import {
  memo,
  useCallback,
  useEffect,
  useMemo,
  useRef,
  useState,
} from 'react'
import { setAutoFreeze } from 'immer'
import {
  useEventListener,
} from 'ahooks'
import ReactFlow, {
  Background,
  ReactFlowProvider,
  SelectionMode,
  useEdgesState,
  useNodesState,
  useOnViewportChange,
  useReactFlow,
  useStoreApi,
} from 'reactflow'
import type { NodeDragHandler } from 'reactflow'
import type {
  Viewport,
} from 'reactflow'
import 'reactflow/dist/style.css'
import './style.css'
import type {
  Edge,
  Node,
} from './types'
import {
  ControlMode,
} from './types'
import {
  useEdgesInteractions,
  useNodesInteractions,
  useNodesReadOnly,
  useNodesSyncDraft,
  usePanelInteractions,
  useSelectionInteractions,
  useSetWorkflowVarsWithValue,
  useShortcuts,
  useWorkflow,
  useWorkflowReadOnly,
  useWorkflowRefreshDraft,
} from './hooks'
import CustomNode from './nodes'
import CustomNoteNode from './note-node'
import { CUSTOM_NOTE_NODE } from './note-node/constants'
import CustomIterationStartNode from './nodes/iteration-start'
import { CUSTOM_ITERATION_START_NODE } from './nodes/iteration-start/constants'
import CustomLoopStartNode from './nodes/loop-start'
import { CUSTOM_LOOP_START_NODE } from './nodes/loop-start/constants'
import CustomSimpleNode from './simple-node'
import { CUSTOM_SIMPLE_NODE } from './simple-node/constants'
import CustomDataSourceEmptyNode from './nodes/data-source-empty'
import { CUSTOM_DATA_SOURCE_EMPTY_NODE } from './nodes/data-source-empty/constants'
import Operator from './operator'
import { useWorkflowSearch } from './hooks/use-workflow-search'
import Control from './operator/control'
import CustomEdge from './custom-edge'
import CustomConnectionLine from './custom-connection-line'
import HelpLine from './help-line'
import CandidateNode from './candidate-node'
import PanelContextmenu from './panel-contextmenu'
import NodeContextmenu from './node-contextmenu'
import SelectionContextmenu from './selection-contextmenu'
import SyncingDataModal from './syncing-data-modal'
import { setupScrollToNodeListener } from './utils/node-navigation'
import {
  useStore,
  useWorkflowStore,
} from './store'
import {
  CUSTOM_EDGE,
  CUSTOM_NODE,
  ITERATION_CHILDREN_Z_INDEX,
  WORKFLOW_DATA_UPDATE,
} from './constants'
import { WorkflowHistoryProvider } from './workflow-history-store'
import { useEventEmitterContextContext } from '@/context/event-emitter'
import DatasetsDetailProvider from './datasets-detail-store/provider'
import { HooksStoreContextProvider, useHooksStore } from './hooks-store'
import type { Shape as HooksStoreShape } from './hooks-store'
import dynamic from 'next/dynamic'
import useMatchSchemaType from './nodes/_base/components/variable/use-match-schema-type'
import type { VarInInspect } from '@/types/workflow'
import { fetchAllInspectVars } from '@/service/workflow'
import cn from '@/utils/classnames'
import {
  useAllBuiltInTools,
  useAllCustomTools,
  useAllMCPTools,
  useAllWorkflowTools,
} from '@/service/use-tools'

const Confirm = dynamic(() => import('@/app/components/base/confirm'), {
  ssr: false,
})

const nodeTypes = {
  [CUSTOM_NODE]: CustomNode,
  [CUSTOM_NOTE_NODE]: CustomNoteNode,
  [CUSTOM_SIMPLE_NODE]: CustomSimpleNode,
  [CUSTOM_ITERATION_START_NODE]: CustomIterationStartNode,
  [CUSTOM_LOOP_START_NODE]: CustomLoopStartNode,
  [CUSTOM_DATA_SOURCE_EMPTY_NODE]: CustomDataSourceEmptyNode,
}
const edgeTypes = {
  [CUSTOM_EDGE]: CustomEdge,
}

const INITIAL_RENDER_NODE_LIMIT = 200
const VIEWPORT_NODE_BUFFER = 600

export type WorkflowProps = {
  nodes: Node[]
  edges: Edge[]
  viewport?: Viewport
  children?: React.ReactNode
  onWorkflowDataUpdate?: (v: any) => void
}
export const Workflow: FC<WorkflowProps> = memo(({
  nodes: originalNodes,
  edges: originalEdges,
  viewport,
  children,
  onWorkflowDataUpdate,
}) => {
  const workflowContainerRef = useRef<HTMLDivElement>(null)
  const workflowStore = useWorkflowStore()
  const mousePositionRafRef = useRef<number | null>(null)
  const lastMouseEventRef = useRef<{ clientX: number; clientY: number } | null>(null)
  const viewportUpdateRafRef = useRef<number | null>(null)
  const reactflow = useReactFlow()
  const [nodes, setNodes] = useNodesState(originalNodes)
  const [edges, setEdges] = useEdgesState(originalEdges)
  const controlMode = useStore(s => s.controlMode)
  const nodeAnimation = useStore(s => s.nodeAnimation)
  const showConfirm = useStore(s => s.showConfirm)
  const workflowCanvasHeight = useStore(s => s.workflowCanvasHeight)
  const bottomPanelHeight = useStore(s => s.bottomPanelHeight)
  const setWorkflowCanvasWidth = useStore(s => s.setWorkflowCanvasWidth)
  const setWorkflowCanvasHeight = useStore(s => s.setWorkflowCanvasHeight)
  const controlHeight = useMemo(() => {
    if (!workflowCanvasHeight)
      return '100%'
    return workflowCanvasHeight - bottomPanelHeight
  }, [workflowCanvasHeight, bottomPanelHeight])
  const [visibleNodeIds, setVisibleNodeIds] = useState<string[]>(() => {
    if (!originalNodes || !originalNodes.length)
      return []
    return originalNodes.slice(0, INITIAL_RENDER_NODE_LIMIT).map(node => node.id)
  })
  const visibleNodeIdSetRef = useRef<Set<string>>(new Set(visibleNodeIds))
  const isDraggingNodeRef = useRef(false)
  const [isDraggingNode, setIsDraggingNode] = useState(false)

  const ensureVisibleNodeIds = useCallback((candidateNodeIds: string[]) => {
    if (!candidateNodeIds || !candidateNodeIds.length)
      return

    const nextSet = new Set(visibleNodeIdSetRef.current)
    let changed = false

    candidateNodeIds.forEach((nodeId) => {
      if (!nextSet.has(nodeId)) {
        nextSet.add(nodeId)
        changed = true
      }
    })

    if (!changed)
      return

    visibleNodeIdSetRef.current = nextSet
    setVisibleNodeIds(Array.from(nextSet))
  }, [])

  const updateVisibleNodesByViewport = useCallback(() => {
    if (!workflowContainerRef.current || typeof reactflow.screenToFlowPosition !== 'function')
      return

    const rect = workflowContainerRef.current.getBoundingClientRect()
    const {
      width,
      height,
      left,
      top,
      right,
      bottom,
    } = rect
    if (!width || !height)
      return

    const topLeft = reactflow.screenToFlowPosition({ x: left, y: top })
    const bottomRight = reactflow.screenToFlowPosition({ x: right, y: bottom })

    const minX = Math.min(topLeft.x, bottomRight.x) - VIEWPORT_NODE_BUFFER
    const maxX = Math.max(topLeft.x, bottomRight.x) + VIEWPORT_NODE_BUFFER
    const minY = Math.min(topLeft.y, bottomRight.y) - VIEWPORT_NODE_BUFFER
    const maxY = Math.max(topLeft.y, bottomRight.y) + VIEWPORT_NODE_BUFFER

    const nodesInViewport = nodes
      .filter((node) => {
        const { position, positionAbsolute } = node
        const referencePosition = positionAbsolute ?? position
        if (!referencePosition)
          return false
        const { x, y } = referencePosition
        return x >= minX && x <= maxX && y >= minY && y <= maxY
      })
      .map(node => node.id)

    ensureVisibleNodeIds(nodesInViewport)
  }, [ensureVisibleNodeIds, nodes, reactflow])

  // update workflow Canvas width and height
  useEffect(() => {
    if (workflowContainerRef.current) {
      const resizeContainerObserver = new ResizeObserver((entries) => {
        for (const entry of entries) {
          const { inlineSize, blockSize } = entry.borderBoxSize[0]
          setWorkflowCanvasWidth(inlineSize)
          setWorkflowCanvasHeight(blockSize)
        }
      })
      resizeContainerObserver.observe(workflowContainerRef.current)
      return () => {
        resizeContainerObserver.disconnect()
      }
    }
  }, [setWorkflowCanvasHeight, setWorkflowCanvasWidth])

  const {
    setShowConfirm,
    setControlPromptEditorRerenderKey,
    setSyncWorkflowDraftHash,
  } = workflowStore.getState()
  const {
    handleSyncWorkflowDraft,
    syncWorkflowDraftWhenPageClose,
  } = useNodesSyncDraft()
  const { workflowReadOnly } = useWorkflowReadOnly()
  const { nodesReadOnly } = useNodesReadOnly()
  const { eventEmitter } = useEventEmitterContextContext()

  eventEmitter?.useSubscription((v: any) => {
    if (v.type === WORKFLOW_DATA_UPDATE) {
      setNodes(v.payload.nodes)
      setEdges(v.payload.edges)

      if (v.payload.viewport)
        reactflow.setViewport(v.payload.viewport)

      if (v.payload.hash)
        setSyncWorkflowDraftHash(v.payload.hash)

      onWorkflowDataUpdate?.(v.payload)

      setTimeout(() => setControlPromptEditorRerenderKey(Date.now()))
    }
  })

  useEffect(() => {
    if (!originalNodes || !originalNodes.length)
      return
    const initialIds = originalNodes.slice(0, INITIAL_RENDER_NODE_LIMIT).map(node => node.id)
    visibleNodeIdSetRef.current = new Set(initialIds)
    setVisibleNodeIds(initialIds)
  }, [originalNodes])

  useEffect(() => {
    setAutoFreeze(false)

    return () => {
      setAutoFreeze(true)
    }
  }, [])

  useEffect(() => {
    return () => {
      handleSyncWorkflowDraft(true, true)
    }
  }, [])

  const { handleRefreshWorkflowDraft } = useWorkflowRefreshDraft()
  const handleSyncWorkflowDraftWhenPageClose = useCallback(() => {
    if (document.visibilityState === 'hidden')
      syncWorkflowDraftWhenPageClose()
    else if (document.visibilityState === 'visible')
      setTimeout(() => handleRefreshWorkflowDraft(), 500)
  }, [syncWorkflowDraftWhenPageClose, handleRefreshWorkflowDraft])

  useEffect(() => {
    document.addEventListener('visibilitychange', handleSyncWorkflowDraftWhenPageClose)

    return () => {
      document.removeEventListener('visibilitychange', handleSyncWorkflowDraftWhenPageClose)
    }
  }, [handleSyncWorkflowDraftWhenPageClose])

  useEventListener('keydown', (e) => {
    if ((e.key === 'd' || e.key === 'D') && (e.ctrlKey || e.metaKey))
      e.preventDefault()
    if ((e.key === 'z' || e.key === 'Z') && (e.ctrlKey || e.metaKey))
      e.preventDefault()
    if ((e.key === 'y' || e.key === 'Y') && (e.ctrlKey || e.metaKey))
      e.preventDefault()
    if ((e.key === 's' || e.key === 'S') && (e.ctrlKey || e.metaKey))
      e.preventDefault()
  })
  useEventListener('mousemove', (e) => {
    lastMouseEventRef.current = {
      clientX: e.clientX,
      clientY: e.clientY,
    }

    if (mousePositionRafRef.current !== null)
      return

    mousePositionRafRef.current = requestAnimationFrame(() => {
      mousePositionRafRef.current = null
      const latestMousePosition = lastMouseEventRef.current
      const containerClientRect = workflowContainerRef.current?.getBoundingClientRect()

      if (!latestMousePosition || !containerClientRect)
        return

      workflowStore.setState({
        mousePosition: {
          pageX: latestMousePosition.clientX,
          pageY: latestMousePosition.clientY,
          elementX: latestMousePosition.clientX - containerClientRect.left,
          elementY: latestMousePosition.clientY - containerClientRect.top,
        },
      })
    })
  })
<<<<<<< HEAD
  useEffect(() => {
    return () => {
      if (viewportUpdateRafRef.current !== null)
        cancelAnimationFrame(viewportUpdateRafRef.current)
      if (mousePositionRafRef.current !== null)
        cancelAnimationFrame(mousePositionRafRef.current)
    }
  }, [])
  const { handleFetchAllTools } = useFetchToolsData()
  useEffect(() => {
    if (typeof window === 'undefined')
      return

    const fetchAllTools = () => {
      handleFetchAllTools('builtin')
      handleFetchAllTools('custom')
      handleFetchAllTools('workflow')
      handleFetchAllTools('mcp')
    }

    const timeoutId = window.setTimeout(fetchAllTools, 300)

    return () => {
      window.clearTimeout(timeoutId)
    }
  }, [handleFetchAllTools])
=======
>>>>>>> addebc46

  const {
    handleNodeDragStart,
    handleNodeDrag,
    handleNodeDragStop,
    handleNodeEnter,
    handleNodeLeave,
    handleNodeClick,
    handleNodeConnect,
    handleNodeConnectStart,
    handleNodeConnectEnd,
    handleNodeContextMenu,
    handleHistoryBack,
    handleHistoryForward,
  } = useNodesInteractions()
  const {
    handleEdgeEnter,
    handleEdgeLeave,
    handleEdgesChange,
  } = useEdgesInteractions()
  const {
    handleSelectionStart,
    handleSelectionChange,
    handleSelectionDrag,
    handleSelectionContextMenu,
  } = useSelectionInteractions()
  const {
    handlePaneContextMenu,
  } = usePanelInteractions()
  const {
    isValidConnection,
  } = useWorkflow()

  useOnViewportChange({
    onChange: () => {
      if (isDraggingNodeRef.current)
        return

      if (viewportUpdateRafRef.current !== null)
        return
      viewportUpdateRafRef.current = requestAnimationFrame(() => {
        viewportUpdateRafRef.current = null
        updateVisibleNodesByViewport()
      })
    },
    onEnd: () => {
      handleSyncWorkflowDraft()
      if (!isDraggingNodeRef.current)
        updateVisibleNodesByViewport()
    },
  })

  useShortcuts()
  // Initialize workflow node search functionality
  useWorkflowSearch()

  // Set up scroll to node event listener using the utility function
  useEffect(() => {
    return setupScrollToNodeListener(nodes, reactflow)
  }, [nodes, reactflow])

  const { schemaTypeDefinitions } = useMatchSchemaType()
  const { fetchInspectVars } = useSetWorkflowVarsWithValue()
  const { data: buildInTools } = useAllBuiltInTools()
  const { data: customTools } = useAllCustomTools()
  const { data: workflowTools } = useAllWorkflowTools()
  const { data: mcpTools } = useAllMCPTools()
  const dataSourceList = useStore(s => s.dataSourceList)
  // buildInTools, customTools, workflowTools, mcpTools, dataSourceList
  const configsMap = useHooksStore(s => s.configsMap)
  const [isLoadedVars, setIsLoadedVars] = useState(false)
  const [vars, setVars] = useState<VarInInspect[]>([])
  useEffect(() => {
    (async () => {
      if (!configsMap?.flowType || !configsMap?.flowId)
        return
      const data = await fetchAllInspectVars(configsMap.flowType, configsMap.flowId)
      setVars(data)
      setIsLoadedVars(true)
    })()
  }, [configsMap?.flowType, configsMap?.flowId])
  useEffect(() => {
    if (schemaTypeDefinitions && isLoadedVars) {
      fetchInspectVars({
        passInVars: true,
        vars,
        passedInAllPluginInfoList: {
          buildInTools: buildInTools || [],
          customTools: customTools || [],
          workflowTools: workflowTools || [],
          mcpTools: mcpTools || [],
          dataSourceList: dataSourceList ?? [],
        },
        passedInSchemaTypeDefinitions: schemaTypeDefinitions,
      })
    }
  }, [schemaTypeDefinitions, fetchInspectVars, isLoadedVars, vars, customTools, buildInTools, workflowTools, mcpTools, dataSourceList])

  const store = useStoreApi()
  if (process.env.NODE_ENV === 'development') {
    store.getState().onError = (code, message) => {
      if (code === '002')
        return
      console.warn(message)
    }
  }

  useEffect(() => {
    if (isDraggingNodeRef.current)
      return
    updateVisibleNodesByViewport()
  }, [nodes, updateVisibleNodesByViewport])

  useEffect(() => {
    if (isDraggingNodeRef.current)
      return

    const currentNodeIds = new Set(nodes.map(node => node.id))
    const nextSet = new Set<string>()
    let hasChanges = false
    visibleNodeIdSetRef.current.forEach((nodeId) => {
      if (currentNodeIds.has(nodeId))
        nextSet.add(nodeId)
      else
        hasChanges = true
    })

    if (hasChanges) {
      visibleNodeIdSetRef.current = nextSet
      setVisibleNodeIds(Array.from(nextSet))
    }
  }, [nodes])

  useEffect(() => {
    if (isDraggingNodeRef.current)
      return

    const visibleNodeIdSet = new Set(visibleNodeIds)
    setNodes((prevNodes) => {
      let hasChanges = false
      const nextNodes = prevNodes.map((node) => {
        const shouldBeVisible = visibleNodeIdSet.has(node.id)
        const isHidden = !!node.hidden
        if (isHidden === !shouldBeVisible)
          return node
        hasChanges = true
        return {
          ...node,
          hidden: !shouldBeVisible,
        }
      })
      return hasChanges ? nextNodes : prevNodes
    })
    setEdges((prevEdges) => {
      let hasChanges = false
      const nextEdges = prevEdges.map((edge) => {
        const shouldBeVisible = visibleNodeIdSet.has(edge.source) && visibleNodeIdSet.has(edge.target)
        const isHidden = !!edge.hidden
        if (isHidden === !shouldBeVisible)
          return edge
        hasChanges = true
        return {
          ...edge,
          hidden: !shouldBeVisible,
        }
      })
      return hasChanges ? nextEdges : prevEdges
    })
  }, [setEdges, setNodes, visibleNodeIds])

  const setDraggingState = useCallback((value: boolean) => {
    isDraggingNodeRef.current = value
    setIsDraggingNode(value)
  }, [])

  const handleNodeDragStartWithVisibility = useCallback<NodeDragHandler>((event, node) => {
    handleNodeDragStart(event, node)

    if (nodesReadOnly)
      return

    if (
      node.type === CUSTOM_ITERATION_START_NODE
      || node.type === CUSTOM_LOOP_START_NODE
      || node.type === CUSTOM_NOTE_NODE
    )
      return

    if (!isDraggingNodeRef.current)
      setDraggingState(true)
  }, [handleNodeDragStart, nodesReadOnly, setDraggingState])

  const handleNodeDragStopWithVisibility = useCallback<NodeDragHandler>((event, node) => {
    setDraggingState(false)
    handleNodeDragStop(event, node)
    updateVisibleNodesByViewport()
  }, [handleNodeDragStop, setDraggingState, updateVisibleNodesByViewport])

  return (
    <div
      id='workflow-container'
      className={cn(
        'relative h-full w-full min-w-[960px]',
        workflowReadOnly && 'workflow-panel-animation',
        nodeAnimation && 'workflow-node-animation',
        isDraggingNode && 'workflow-dragging',
      )}
      ref={workflowContainerRef}
    >
      <SyncingDataModal />
      <CandidateNode />
      <div
        className='pointer-events-none absolute left-0 top-0 z-10 flex w-12 items-center justify-center p-1 pl-2'
        style={{ height: controlHeight }}
      >
        <Control />
      </div>
      <Operator handleRedo={handleHistoryForward} handleUndo={handleHistoryBack} />
      { !isDraggingNode && <PanelContextmenu /> }
      { !isDraggingNode && <NodeContextmenu /> }
      { !isDraggingNode && <SelectionContextmenu /> }
      <HelpLine />
      {
        !!showConfirm && (
          <Confirm
            isShow
            onCancel={() => setShowConfirm(undefined)}
            onConfirm={showConfirm.onConfirm}
            title={showConfirm.title}
            content={showConfirm.desc}
          />
        )
      }
      {children}
      <ReactFlow
        nodeTypes={nodeTypes}
        edgeTypes={edgeTypes}
        nodes={nodes}
        edges={edges}
        onNodeDragStart={handleNodeDragStartWithVisibility}
        onNodeDrag={handleNodeDrag}
        onNodeDragStop={handleNodeDragStopWithVisibility}
        onNodeMouseEnter={handleNodeEnter}
        onNodeMouseLeave={handleNodeLeave}
        onNodeClick={handleNodeClick}
        onNodeContextMenu={handleNodeContextMenu}
        onConnect={handleNodeConnect}
        onConnectStart={handleNodeConnectStart}
        onConnectEnd={handleNodeConnectEnd}
        onEdgeMouseEnter={handleEdgeEnter}
        onEdgeMouseLeave={handleEdgeLeave}
        onEdgesChange={handleEdgesChange}
        onSelectionStart={handleSelectionStart}
        onSelectionChange={handleSelectionChange}
        onSelectionDrag={handleSelectionDrag}
        onPaneContextMenu={handlePaneContextMenu}
        onSelectionContextMenu={handleSelectionContextMenu}
        connectionLineComponent={CustomConnectionLine}
        // NOTE: LOOP and ITERATION nodes currently share the same z-index styling.
        connectionLineContainerStyle={{ zIndex: ITERATION_CHILDREN_Z_INDEX }}
        defaultViewport={viewport}
        multiSelectionKeyCode={null}
        deleteKeyCode={null}
        nodesDraggable={!nodesReadOnly}
        nodesConnectable={!nodesReadOnly}
        nodesFocusable={!nodesReadOnly}
        edgesFocusable={!nodesReadOnly}
        panOnScroll={false}
        panOnDrag={controlMode === ControlMode.Hand}
        zoomOnPinch={true}
        zoomOnScroll={true}
        zoomOnDoubleClick={true}
        isValidConnection={isValidConnection}
        selectionKeyCode={null}
        selectionMode={SelectionMode.Partial}
        selectionOnDrag={controlMode === ControlMode.Pointer && !workflowReadOnly}
        minZoom={0.25}
      >
        <Background
          gap={[14, 14]}
          size={2}
          className="bg-workflow-canvas-workflow-bg"
          color='var(--color-workflow-canvas-workflow-dot-color)'
        />
      </ReactFlow>
    </div>
  )
})

type WorkflowWithInnerContextProps = WorkflowProps & {
  hooksStore?: Partial<HooksStoreShape>
}
export const WorkflowWithInnerContext = memo(({
  hooksStore,
  ...restProps
}: WorkflowWithInnerContextProps) => {
  return (
    <HooksStoreContextProvider {...hooksStore}>
      <Workflow {...restProps} />
    </HooksStoreContextProvider>
  )
})

type WorkflowWithDefaultContextProps
  = Pick<WorkflowProps, 'edges' | 'nodes'>
  & {
    children: React.ReactNode
  }

const WorkflowWithDefaultContext = ({
  nodes,
  edges,
  children,
}: WorkflowWithDefaultContextProps) => {
  return (
    <ReactFlowProvider>
      <WorkflowHistoryProvider
        nodes={nodes}
        edges={edges} >
        <DatasetsDetailProvider nodes={nodes}>
          {children}
        </DatasetsDetailProvider>
      </WorkflowHistoryProvider>
    </ReactFlowProvider>
  )
}

export default memo(WorkflowWithDefaultContext)<|MERGE_RESOLUTION|>--- conflicted
+++ resolved
@@ -342,7 +342,6 @@
       })
     })
   })
-<<<<<<< HEAD
   useEffect(() => {
     return () => {
       if (viewportUpdateRafRef.current !== null)
@@ -369,8 +368,6 @@
       window.clearTimeout(timeoutId)
     }
   }, [handleFetchAllTools])
-=======
->>>>>>> addebc46
 
   const {
     handleNodeDragStart,
