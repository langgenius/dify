'use client'

import type { FC } from 'react'
import {
  memo,
  useCallback,
  useEffect,
  useLayoutEffect,
  useMemo,
} from 'react'
import { useParams } from 'next/navigation'
import { setAutoFreeze } from 'immer'
import {
  useKeyPress,
} from 'ahooks'
import ReactFlow, {
  Background,
  ReactFlowProvider,
  useOnViewportChange,
} from 'reactflow'
import type { Viewport } from 'reactflow'
import 'reactflow/dist/style.css'
import './style.css'
import type {
  Edge,
  Node,
} from './types'
import { WorkflowContextProvider } from './context'
import {
  useEdgesInteractions,
  useNodesInteractions,
  useNodesReadOnly,
  useNodesSyncDraft,
  useWorkflow,
  useWorkflowInit,
  useWorkflowReadOnly,
} from './hooks'
import Header from './header'
import CustomNode from './nodes'
import Operator from './operator'
import CustomEdge from './custom-edge'
import CustomConnectionLine from './custom-connection-line'
import Panel from './panel'
import Features from './features'
import HelpLine from './help-line'
import { useStore } from './store'
import {
  initialEdges,
  initialNodes,
} from './utils'
import Loading from '@/app/components/base/loading'
import { FeaturesProvider } from '@/app/components/base/features'
import type { Features as FeaturesData } from '@/app/components/base/features/types'
import { useStore as useAppStore } from '@/app/components/app/store'

const nodeTypes = {
  custom: CustomNode,
}
const edgeTypes = {
  custom: CustomEdge,
}

type WorkflowProps = {
  nodes: Node[]
  edges: Edge[]
  viewport?: Viewport
}
const Workflow: FC<WorkflowProps> = memo(({
  nodes,
  edges,
  viewport,
}) => {
  const showFeaturesPanel = useStore(state => state.showFeaturesPanel)
  const nodeAnimation = useStore(s => s.nodeAnimation)
  const {
    handleSyncWorkflowDraft,
    syncWorkflowDraftWhenPageClose,
  } = useNodesSyncDraft()
  const { workflowReadOnly } = useWorkflowReadOnly()
  const { nodesReadOnly } = useNodesReadOnly()
  const params = useParams()

  useEffect(() => {
    setAutoFreeze(false)

    return () => {
      setAutoFreeze(true)
    }
  }, [])

<<<<<<< HEAD
  useEffect(() => {
    const appId = params.appId
    return () => {
      handleSyncWorkflowDraft(true, appId as string)
=======
  useLayoutEffect(() => {
    const appId = params.appId
    return () => {
      const appIdParams = useAppStore.getState().appDetail?.id

      if (appId !== appIdParams)
        handleSyncWorkflowDraft(true, appId as string)
>>>>>>> 28e813f5
    }
  }, [])

  const handleSyncWorkflowDraftWhenPageClose = useCallback(() => {
    if (document.visibilityState === 'hidden')
      syncWorkflowDraftWhenPageClose()
  }, [syncWorkflowDraftWhenPageClose])

  useEffect(() => {
    document.addEventListener('visibilitychange', handleSyncWorkflowDraftWhenPageClose)

    return () => {
      document.removeEventListener('visibilitychange', handleSyncWorkflowDraftWhenPageClose)
    }
  }, [handleSyncWorkflowDraftWhenPageClose])

  const {
    handleNodeDragStart,
    handleNodeDrag,
    handleNodeDragStop,
    handleNodeEnter,
    handleNodeLeave,
    handleNodeClick,
    handleNodeConnect,
    handleNodeConnectStart,
    handleNodeConnectEnd,
  } = useNodesInteractions()
  const {
    handleEdgeEnter,
    handleEdgeLeave,
    handleEdgeDelete,
    handleEdgesChange,
  } = useEdgesInteractions()
  const { isValidConnection } = useWorkflow()

  useOnViewportChange({
    onEnd: () => {
      handleSyncWorkflowDraft()
    },
  })

  useKeyPress('Backspace', handleEdgeDelete)

  return (
    <div
      id='workflow-container'
      className={`
        relative w-full min-w-[960px] h-full bg-[#F0F2F7]
        ${workflowReadOnly && 'workflow-panel-animation'}
        ${nodeAnimation && 'workflow-node-animation'}
      `}
    >
      <Header />
      <Panel />
      <Operator />
      {
        showFeaturesPanel && <Features />
      }
      <HelpLine />
      <ReactFlow
        nodeTypes={nodeTypes}
        edgeTypes={edgeTypes}
        nodes={nodes}
        edges={edges}
        onNodeDragStart={handleNodeDragStart}
        onNodeDrag={handleNodeDrag}
        onNodeDragStop={handleNodeDragStop}
        onNodeMouseEnter={handleNodeEnter}
        onNodeMouseLeave={handleNodeLeave}
        onNodeClick={handleNodeClick}
        onConnect={handleNodeConnect}
        onConnectStart={handleNodeConnectStart}
        onConnectEnd={handleNodeConnectEnd}
        onEdgeMouseEnter={handleEdgeEnter}
        onEdgeMouseLeave={handleEdgeLeave}
        onEdgesChange={handleEdgesChange}
        connectionLineComponent={CustomConnectionLine}
        defaultViewport={viewport}
        multiSelectionKeyCode={null}
        deleteKeyCode={null}
        nodesDraggable={!nodesReadOnly}
        nodesConnectable={!nodesReadOnly}
        nodesFocusable={!nodesReadOnly}
        edgesFocusable={!nodesReadOnly}
        panOnDrag={!workflowReadOnly}
        zoomOnPinch={!workflowReadOnly}
        zoomOnScroll={!workflowReadOnly}
        zoomOnDoubleClick={!workflowReadOnly}
        isValidConnection={isValidConnection}
      >
        <Background
          gap={[14, 14]}
          size={2}
          color='#E4E5E7'
        />
      </ReactFlow>
    </div>
  )
})
Workflow.displayName = 'Workflow'

const WorkflowWrap = memo(() => {
  const {
    data,
    isLoading,
  } = useWorkflowInit()

  const nodesData = useMemo(() => {
    if (data)
      return initialNodes(data.graph.nodes, data.graph.edges)

    return []
  }, [data])
  const edgesData = useMemo(() => {
    if (data)
      return initialEdges(data.graph.edges, data.graph.nodes)

    return []
  }, [data])

  if (!data || isLoading) {
    return (
      <div className='flex justify-center items-center relative w-full h-full bg-[#F0F2F7]'>
        <Loading />
      </div>
    )
  }

  const features = data.features || {}
  const initialFeatures: FeaturesData = {
    file: {
      image: {
        enabled: !!features.file_upload.image.enabled,
        number_limits: features.file_upload.image.number_limits || 3,
        transfer_methods: features.file_upload.image.transfer_methods || ['local_file', 'remote_url'],
      },
    },
    opening: {
      enabled: !!features.opening_statement,
      opening_statement: features.opening_statement,
      suggested_questions: features.suggested_questions,
    },
    suggested: features.suggested_questions_after_answer || { enabled: false },
    speech2text: features.speech_to_text || { enabled: false },
    text2speech: features.text_to_speech || { enabled: false },
    citation: features.retriever_resource || { enabled: false },
    moderation: features.sensitive_word_avoidance || { enabled: false },
  }

  return (
    <ReactFlowProvider>
      <FeaturesProvider features={initialFeatures}>
        <Workflow
          nodes={nodesData}
          edges={edgesData}
          viewport={data?.graph.viewport}
        />
      </FeaturesProvider>
    </ReactFlowProvider>
  )
})
WorkflowWrap.displayName = 'WorkflowWrap'

const WorkflowContainer = () => {
  return (
    <WorkflowContextProvider>
      <WorkflowWrap />
    </WorkflowContextProvider>
  )
}

export default memo(WorkflowContainer)<|MERGE_RESOLUTION|>--- conflicted
+++ resolved
@@ -88,12 +88,6 @@
     }
   }, [])
 
-<<<<<<< HEAD
-  useEffect(() => {
-    const appId = params.appId
-    return () => {
-      handleSyncWorkflowDraft(true, appId as string)
-=======
   useLayoutEffect(() => {
     const appId = params.appId
     return () => {
@@ -101,7 +95,6 @@
 
       if (appId !== appIdParams)
         handleSyncWorkflowDraft(true, appId as string)
->>>>>>> 28e813f5
     }
   }, [])
 
