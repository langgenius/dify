--- conflicted
+++ resolved
@@ -416,13 +416,10 @@
   left: 16,
 }
 
-<<<<<<< HEAD
-=======
 export const NODE_LAYOUT_HORIZONTAL_PADDING = 60
 export const NODE_LAYOUT_VERTICAL_PADDING = 60
 export const NODE_LAYOUT_MIN_DISTANCE = 100
 
->>>>>>> ef1c1a12
 let maxParallelLimit = 10
 
 if (process.env.NEXT_PUBLIC_MAX_PARALLEL_LIMIT && process.env.NEXT_PUBLIC_MAX_PARALLEL_LIMIT !== '')
