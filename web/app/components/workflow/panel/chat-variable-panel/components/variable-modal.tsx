--- conflicted
+++ resolved
@@ -296,81 +296,6 @@
           </div>
         </div>
         {/* default value */}
-<<<<<<< HEAD
-        <div className='mb-4'>
-          <div className='system-sm-semibold mb-1 flex h-6 items-center justify-between text-text-secondary'>
-            <div>{t('workflow.chatVariable.modal.value')}</div>
-            {(type === ChatVarType.ArrayString || type === ChatVarType.ArrayNumber) && (
-              <Button
-                variant='ghost'
-                size='small'
-                className='text-text-tertiary'
-                onClick={() => handleEditorChange(!editInJSON)}
-              >
-                {editInJSON ? <RiInputField className='mr-1 h-3.5 w-3.5' /> : <RiDraftLine className='mr-1 h-3.5 w-3.5' />}
-                {editInJSON ? t('workflow.chatVariable.modal.oneByOne') : t('workflow.chatVariable.modal.editInJSON')}
-              </Button>
-            )}
-            {type === ChatVarType.Object && (
-              <Button
-                variant='ghost'
-                size='small'
-                className='text-text-tertiary'
-                onClick={() => handleEditorChange(!editInJSON)}
-              >
-                {editInJSON ? <RiInputField className='mr-1 h-3.5 w-3.5' /> : <RiDraftLine className='mr-1 h-3.5 w-3.5' />}
-                {editInJSON ? t('workflow.chatVariable.modal.editInForm') : t('workflow.chatVariable.modal.editInJSON')}
-              </Button>
-            )}
-          </div>
-          <div className='flex'>
-            {type === ChatVarType.String && (
-              // Input will remove \n\r, so use Textarea just like description area
-              <textarea
-                className='system-sm-regular placeholder:system-sm-regular block h-20 w-full resize-none appearance-none rounded-lg border border-transparent bg-components-input-bg-normal p-2 text-components-input-text-filled caret-primary-600 outline-none placeholder:text-components-input-text-placeholder hover:border-components-input-border-hover hover:bg-components-input-bg-hover focus:border-components-input-border-active focus:bg-components-input-bg-active focus:shadow-xs'
-                value={value}
-                placeholder={t('workflow.chatVariable.modal.valuePlaceholder') || ''}
-                onChange={e => setValue(e.target.value)}
-              />
-            )}
-            {type === ChatVarType.Number && (
-              <Input
-                placeholder={t('workflow.chatVariable.modal.valuePlaceholder') || ''}
-                value={value}
-                onChange={e => setValue(Number(e.target.value))}
-                type='number'
-              />
-            )}
-            {type === ChatVarType.Object && !editInJSON && (
-              <ObjectValueList
-                list={objectValue}
-                onChange={setObjectValue}
-              />
-            )}
-            {type === ChatVarType.ArrayString && !editInJSON && (
-              <ArrayValueList
-                isString
-                list={value || [undefined]}
-                onChange={setValue}
-              />
-            )}
-            {type === ChatVarType.ArrayNumber && !editInJSON && (
-              <ArrayValueList
-                isString={false}
-                list={value || [undefined]}
-                onChange={setValue}
-              />
-            )}
-            {editInJSON && (
-              <div className='w-full rounded-[10px] bg-components-input-bg-normal py-2 pl-3 pr-1' style={{ height: editorMinHeight }}>
-                <CodeEditor
-                  isExpand
-                  noWrapper
-                  language={CodeLanguage.json}
-                  value={editorContent}
-                  placeholder={<div className='whitespace-pre'>{placeholder}</div>}
-                  onChange={handleEditorValueChange}
-=======
         {type !== ChatVarType.ArrayFile && (
           <div className='mb-4'>
             <div className='system-sm-semibold mb-1 flex h-6 items-center justify-between text-text-secondary'>
@@ -414,7 +339,6 @@
                   value={value}
                   onChange={e => setValue(Number(e.target.value))}
                   type='number'
->>>>>>> 2020a317
                 />
               )}
               {type === ChatVarType.Object && !editInJSON && (
