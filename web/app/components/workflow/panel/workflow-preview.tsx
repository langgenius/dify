--- conflicted
+++ resolved
@@ -89,12 +89,9 @@
         onMouseDown={startResizing}
       />
       <div className='flex items-center justify-between p-4 pb-1 text-base font-semibold text-text-primary'>
-<<<<<<< HEAD
         {!workflowRunningData?.result.sequence_number && 'Test Run'}
         {workflowRunningData?.result.sequence_number && `Test Run #${workflowRunningData?.result.sequence_number}`}
-=======
         {`Test Run${formatWorkflowRunIdentifier(workflowRunningData?.result.finished_at)}`}
->>>>>>> 3113350e
         <div className='cursor-pointer p-1' onClick={() => handleCancelDebugAndPreviewPanel()}>
           <RiCloseLine className='h-4 w-4 text-text-tertiary' />
         </div>
