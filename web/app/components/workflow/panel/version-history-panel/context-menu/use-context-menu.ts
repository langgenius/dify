--- conflicted
+++ resolved
@@ -10,11 +10,8 @@
     isNamedVersion,
   } = props
   const { t } = useTranslation()
-<<<<<<< HEAD
   const aliasT = workflowAliasTranslation
-=======
   const pipelineId = useStore(s => s.pipelineId)
->>>>>>> 18fd2fa5
 
   const deleteOperation = {
     key: VersionHistoryContextMenuOptions.delete,
@@ -50,7 +47,7 @@
         name: aliasT.manageAlias,
       },
     ]
-  }, [isNamedVersion, t])
+  }, [isNamedVersion, t, pipelineId, aliasT])
 
   return {
     deleteOperation,
