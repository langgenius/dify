'use client'
import React, { useCallback, useState } from 'react'
import { useTranslation } from 'react-i18next'
import { RiArrowDownDoubleLine, RiCloseLine, RiLoader2Line } from '@remixicon/react'
import { useNodesSyncDraft, useWorkflowRun } from '../../hooks'
import { useStore, useWorkflowStore } from '../../store'
import { VersionHistoryContextMenuOptions, WorkflowVersionFilterOptions } from '../../types'
import VersionHistoryItem from './version-history-item'
import Filter from './filter'
import type { VersionHistory } from '@/types/workflow'
import { useDeleteWorkflow, useResetWorkflowVersionHistory, useUpdateWorkflow, useWorkflowVersionHistory } from '@/service/use-workflow'
import Divider from '@/app/components/base/divider'
import Loading from './loading'
import Empty from './empty'
import { useSelector as useAppContextSelector } from '@/context/app-context'
import RestoreConfirmModal from './restore-confirm-modal'
import DeleteConfirmModal from './delete-confirm-modal'
import VersionInfoModal from '@/app/components/app/app-publisher/version-info-modal'
import Toast from '@/app/components/base/toast'

const HISTORY_PER_PAGE = 10
const INITIAL_PAGE = 1

export type VersionHistoryPanelProps = {
  getVersionListUrl?: string
  deleteVersionUrl?: (versionId: string) => string
  updateVersionUrl?: (versionId: string) => string
  latestVersionId?: string
}
export const VersionHistoryPanel = ({
  getVersionListUrl,
  deleteVersionUrl,
  updateVersionUrl,
  latestVersionId,
}: VersionHistoryPanelProps) => {
  const [filterValue, setFilterValue] = useState(WorkflowVersionFilterOptions.all)
  const [isOnlyShowNamedVersions, setIsOnlyShowNamedVersions] = useState(false)
  const [operatedItem, setOperatedItem] = useState<VersionHistory>()
  const [restoreConfirmOpen, setRestoreConfirmOpen] = useState(false)
  const [deleteConfirmOpen, setDeleteConfirmOpen] = useState(false)
  const [editModalOpen, setEditModalOpen] = useState(false)
  const workflowStore = useWorkflowStore()
  const { handleSyncWorkflowDraft } = useNodesSyncDraft()
  const { handleRestoreFromPublishedWorkflow, handleLoadBackupDraft } = useWorkflowRun()
  const setShowWorkflowVersionHistoryPanel = useStore(s => s.setShowWorkflowVersionHistoryPanel)
  const currentVersion = useStore(s => s.currentVersion)
  const setCurrentVersion = useStore(s => s.setCurrentVersion)
  const userProfile = useAppContextSelector(s => s.userProfile)
  const { t } = useTranslation()

  const {
    data: versionHistory,
    fetchNextPage,
    hasNextPage,
    isFetching,
  } = useWorkflowVersionHistory({
    url: getVersionListUrl || '',
    initialPage: INITIAL_PAGE,
    limit: HISTORY_PER_PAGE,
    userId: filterValue === WorkflowVersionFilterOptions.onlyYours ? userProfile.id : '',
    namedOnly: isOnlyShowNamedVersions,
  })

  const handleVersionClick = useCallback((item: VersionHistory) => {
    if (item.id !== currentVersion?.id) {
      setCurrentVersion(item)
      handleRestoreFromPublishedWorkflow(item)
    }
  }, [currentVersion?.id, setCurrentVersion, handleRestoreFromPublishedWorkflow])

  const handleNextPage = () => {
    if (hasNextPage)
      fetchNextPage()
  }

  const handleClose = () => {
    handleLoadBackupDraft()
    workflowStore.setState({ isRestoring: false })
    setShowWorkflowVersionHistoryPanel(false)
  }

  const handleClickFilterItem = useCallback((value: WorkflowVersionFilterOptions) => {
    setFilterValue(value)
  }, [])

  const handleSwitch = useCallback((value: boolean) => {
    setIsOnlyShowNamedVersions(value)
  }, [])

  const handleResetFilter = useCallback(() => {
    setFilterValue(WorkflowVersionFilterOptions.all)
    setIsOnlyShowNamedVersions(false)
  }, [])

  const handleClickMenuItem = useCallback((item: VersionHistory, operation: VersionHistoryContextMenuOptions) => {
    setOperatedItem(item)
    switch (operation) {
      case VersionHistoryContextMenuOptions.restore:
        setRestoreConfirmOpen(true)
        break
      case VersionHistoryContextMenuOptions.edit:
        setEditModalOpen(true)
        break
      case VersionHistoryContextMenuOptions.delete:
        setDeleteConfirmOpen(true)
        break
    }
  }, [])

  const handleCancel = useCallback((operation: VersionHistoryContextMenuOptions) => {
    switch (operation) {
      case VersionHistoryContextMenuOptions.restore:
        setRestoreConfirmOpen(false)
        break
      case VersionHistoryContextMenuOptions.edit:
        setEditModalOpen(false)
        break
      case VersionHistoryContextMenuOptions.delete:
        setDeleteConfirmOpen(false)
        break
    }
  }, [])

  const resetWorkflowVersionHistory = useResetWorkflowVersionHistory()

  const handleRestore = useCallback((item: VersionHistory) => {
    setShowWorkflowVersionHistoryPanel(false)
    handleRestoreFromPublishedWorkflow(item)
    workflowStore.setState({ isRestoring: false })
    workflowStore.setState({ backupDraft: undefined })
    handleSyncWorkflowDraft(true, false, {
      onSuccess: () => {
        Toast.notify({
          type: 'success',
          message: t('workflow.versionHistory.action.restoreSuccess'),
        })
      },
      onError: () => {
        Toast.notify({
          type: 'error',
          message: t('workflow.versionHistory.action.restoreFailure'),
        })
      },
      onSettled: () => {
        resetWorkflowVersionHistory()
      },
    })
  }, [setShowWorkflowVersionHistoryPanel, handleSyncWorkflowDraft, workflowStore, handleRestoreFromPublishedWorkflow, resetWorkflowVersionHistory, t])

  const { mutateAsync: deleteWorkflow } = useDeleteWorkflow()

  const handleDelete = useCallback(async (id: string) => {
    await deleteWorkflow(deleteVersionUrl?.(id) || '', {
      onSuccess: () => {
        setDeleteConfirmOpen(false)
        Toast.notify({
          type: 'success',
          message: t('workflow.versionHistory.action.deleteSuccess'),
        })
        resetWorkflowVersionHistory()
      },
      onError: () => {
        Toast.notify({
          type: 'error',
          message: t('workflow.versionHistory.action.deleteFailure'),
        })
      },
      onSettled: () => {
        setDeleteConfirmOpen(false)
      },
    })
  }, [t, deleteWorkflow, resetWorkflowVersionHistory, deleteVersionUrl])

  const { mutateAsync: updateWorkflow } = useUpdateWorkflow()

  const handleUpdateWorkflow = useCallback(async (params: { id?: string, title: string, releaseNotes: string }) => {
    const { id, ...rest } = params
    await updateWorkflow({
      url: updateVersionUrl?.(id || '') || '',
      ...rest,
    }, {
      onSuccess: () => {
        setEditModalOpen(false)
        Toast.notify({
          type: 'success',
          message: t('workflow.versionHistory.action.updateSuccess'),
        })
        resetWorkflowVersionHistory()
      },
      onError: () => {
        Toast.notify({
          type: 'error',
          message: t('workflow.versionHistory.action.updateFailure'),
        })
      },
      onSettled: () => {
        setEditModalOpen(false)
      },
    })
  }, [t, updateWorkflow, resetWorkflowVersionHistory, updateVersionUrl])

  return (
    <div className='flex h-full w-[268px] flex-col rounded-l-2xl border-y-[0.5px] border-l-[0.5px] border-components-panel-border bg-components-panel-bg shadow-xl shadow-shadow-shadow-5'>
      <div className='flex items-center gap-x-2 px-4 pt-3'>
        <div className='system-xl-semibold flex-1 py-1 text-text-primary'>{t('workflow.versionHistory.title')}</div>
        <Filter
          filterValue={filterValue}
          isOnlyShowNamedVersions={isOnlyShowNamedVersions}
          onClickFilterItem={handleClickFilterItem}
          handleSwitch={handleSwitch}
        />
        <Divider type='vertical' className='mx-1 h-3.5' />
        <div
          className='flex h-6 w-6 cursor-pointer items-center justify-center p-0.5'
          onClick={handleClose}
        >
          <RiCloseLine className='h-4 w-4 text-text-tertiary' />
        </div>
      </div>
<<<<<<< HEAD
      <div className="relative flex-1 overflow-y-auto px-3 py-2">
        {(isFetching && !versionHistory?.pages?.length)
          ? (
            <Loading />
          )
          : (
            <>
              {versionHistory?.pages?.map((page, pageNumber) => (
                page.items?.map((item, idx) => {
                  const isLast = pageNumber === versionHistory.pages.length - 1 && idx === page.items.length - 1
                  return <VersionHistoryItem
                    key={item.id}
                    item={item}
                    currentVersion={currentVersion}
                    latestVersionId={latestVersionId || ''}
                    onClick={handleVersionClick}
                    handleClickMenuItem={handleClickMenuItem.bind(null, item)}
                    isLast={isLast}
                  />
                })
              ))}
              {hasNextPage && (
                <div className='absolute bottom-2 left-2 flex p-2'>
                  <div
                    className='flex cursor-pointer items-center gap-x-1'
                    onClick={handleNextPage}
                  >
                    <div className='item-center flex justify-center p-0.5'>
                      {
                        isFetching
                          ? <RiLoader2Line className='h-3.5 w-3.5 animate-spin text-text-accent' />
                          : <RiArrowDownDoubleLine className='h-3.5 w-3.5 text-text-accent' />}
                    </div>
                    <div className='system-xs-medium-uppercase py-[1px] text-text-accent'>
                      {t('workflow.common.loadMore')}
                    </div>
                  </div>
                </div>
              )}
              {!isFetching && (!versionHistory?.pages?.length || !versionHistory.pages[0].items.length) && (
                <Empty onResetFilter={handleResetFilter} />
              )}
            </>
          )}
=======
      <div className="flex h-0 flex-1 flex-col">
        <div className="flex-1 overflow-y-auto px-3 py-2">
          {(isFetching && !versionHistory?.pages?.length)
            ? (
              <Loading />
            )
            : (
              <>
                {versionHistory?.pages?.map((page, pageNumber) => (
                  page.items?.map((item, idx) => {
                    const isLast = pageNumber === versionHistory.pages.length - 1 && idx === page.items.length - 1
                    return <VersionHistoryItem
                      key={item.id}
                      item={item}
                      currentVersion={currentVersion}
                      latestVersionId={appDetail!.workflow!.id}
                      onClick={handleVersionClick}
                      handleClickMenuItem={handleClickMenuItem.bind(null, item)}
                      isLast={isLast}
                    />
                  })
                ))}
                {!isFetching && (!versionHistory?.pages?.length || !versionHistory.pages[0].items.length) && (
                  <Empty onResetFilter={handleResetFilter} />
                )}
              </>
            )}
        </div>
        {hasNextPage && (
          <div className='p-2'>
            <div
              className='flex cursor-pointer items-center gap-x-1'
              onClick={handleNextPage}
            >
              <div className='item-center flex justify-center p-0.5'>
                {isFetching
                  ? <RiLoader2Line className='h-3.5 w-3.5 animate-spin text-text-accent' />
                  : <RiArrowDownDoubleLine className='h-3.5 w-3.5 text-text-accent' />}
              </div>
              <div className='system-xs-medium-uppercase py-[1px] text-text-accent'>
                {t('workflow.common.loadMore')}
              </div>
            </div>
          </div>
        )}
>>>>>>> 1119790b
      </div>
      {restoreConfirmOpen && (<RestoreConfirmModal
        isOpen={restoreConfirmOpen}
        versionInfo={operatedItem!}
        onClose={handleCancel.bind(null, VersionHistoryContextMenuOptions.restore)}
        onRestore={handleRestore}
      />)}
      {deleteConfirmOpen && (<DeleteConfirmModal
        isOpen={deleteConfirmOpen}
        versionInfo={operatedItem!}
        onClose={handleCancel.bind(null, VersionHistoryContextMenuOptions.delete)}
        onDelete={handleDelete}
      />)}
      {editModalOpen && (<VersionInfoModal
        isOpen={editModalOpen}
        versionInfo={operatedItem}
        onClose={handleCancel.bind(null, VersionHistoryContextMenuOptions.edit)}
        onPublish={handleUpdateWorkflow}
      />)}
    </div>
  )
}

export default React.memo(VersionHistoryPanel)<|MERGE_RESOLUTION|>--- conflicted
+++ resolved
@@ -217,52 +217,6 @@
           <RiCloseLine className='h-4 w-4 text-text-tertiary' />
         </div>
       </div>
-<<<<<<< HEAD
-      <div className="relative flex-1 overflow-y-auto px-3 py-2">
-        {(isFetching && !versionHistory?.pages?.length)
-          ? (
-            <Loading />
-          )
-          : (
-            <>
-              {versionHistory?.pages?.map((page, pageNumber) => (
-                page.items?.map((item, idx) => {
-                  const isLast = pageNumber === versionHistory.pages.length - 1 && idx === page.items.length - 1
-                  return <VersionHistoryItem
-                    key={item.id}
-                    item={item}
-                    currentVersion={currentVersion}
-                    latestVersionId={latestVersionId || ''}
-                    onClick={handleVersionClick}
-                    handleClickMenuItem={handleClickMenuItem.bind(null, item)}
-                    isLast={isLast}
-                  />
-                })
-              ))}
-              {hasNextPage && (
-                <div className='absolute bottom-2 left-2 flex p-2'>
-                  <div
-                    className='flex cursor-pointer items-center gap-x-1'
-                    onClick={handleNextPage}
-                  >
-                    <div className='item-center flex justify-center p-0.5'>
-                      {
-                        isFetching
-                          ? <RiLoader2Line className='h-3.5 w-3.5 animate-spin text-text-accent' />
-                          : <RiArrowDownDoubleLine className='h-3.5 w-3.5 text-text-accent' />}
-                    </div>
-                    <div className='system-xs-medium-uppercase py-[1px] text-text-accent'>
-                      {t('workflow.common.loadMore')}
-                    </div>
-                  </div>
-                </div>
-              )}
-              {!isFetching && (!versionHistory?.pages?.length || !versionHistory.pages[0].items.length) && (
-                <Empty onResetFilter={handleResetFilter} />
-              )}
-            </>
-          )}
-=======
       <div className="flex h-0 flex-1 flex-col">
         <div className="flex-1 overflow-y-auto px-3 py-2">
           {(isFetching && !versionHistory?.pages?.length)
@@ -278,7 +232,7 @@
                       key={item.id}
                       item={item}
                       currentVersion={currentVersion}
-                      latestVersionId={appDetail!.workflow!.id}
+                      latestVersionId={latestVersionId || ''}
                       onClick={handleVersionClick}
                       handleClickMenuItem={handleClickMenuItem.bind(null, item)}
                       isLast={isLast}
@@ -308,7 +262,6 @@
             </div>
           </div>
         )}
->>>>>>> 1119790b
       </div>
       {restoreConfirmOpen && (<RestoreConfirmModal
         isOpen={restoreConfirmOpen}
