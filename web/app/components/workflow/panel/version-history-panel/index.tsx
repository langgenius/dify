'use client'
import React, { useCallback, useState } from 'react'
import { useTranslation } from 'react-i18next'
import { RiArrowDownDoubleLine, RiCloseLine, RiLoader2Line } from '@remixicon/react'
import copy from 'copy-to-clipboard'
import { useDSL, useNodesSyncDraft, useWorkflowRun } from '../../hooks'
import { useStore, useWorkflowStore } from '../../store'
import { VersionHistoryContextMenuOptions, WorkflowVersionFilterOptions } from '../../types'
import VersionHistoryItem from './version-history-item'
import Filter from './filter'
import type { VersionHistory } from '@/types/workflow'
import { useStore as useAppStore } from '@/app/components/app/store'
import { useDeleteWorkflow, useInvalidAllLastRun, useResetWorkflowVersionHistory, useUpdateWorkflow, useWorkflowVersionHistory } from '@/service/use-workflow'
import { useWorkflowAliasListPaginated } from '@/service/use-workflow-alias'
import type { WorkflowAlias } from '@/app/components/workflow/types'
import Divider from '@/app/components/base/divider'
import Loading from './loading'
import Empty from './empty'
import { useSelector as useAppContextSelector } from '@/context/app-context'
import RestoreConfirmModal from './restore-confirm-modal'
import DeleteConfirmModal from './delete-confirm-modal'
import VersionInfoModal from '@/app/components/app/app-publisher/version-info-modal'
import AliasManagementModal from './alias-management-modal'
import Toast from '@/app/components/base/toast'

const HISTORY_PER_PAGE = 10
const INITIAL_PAGE = 1

const VersionHistoryPanel = () => {
  const [filterValue, setFilterValue] = useState(WorkflowVersionFilterOptions.all)
  const [isOnlyShowNamedVersions, setIsOnlyShowNamedVersions] = useState(false)
  const [operatedItem, setOperatedItem] = useState<VersionHistory>()
  const [restoreConfirmOpen, setRestoreConfirmOpen] = useState(false)
  const [deleteConfirmOpen, setDeleteConfirmOpen] = useState(false)
  const [editModalOpen, setEditModalOpen] = useState(false)
  const [aliasModalOpen, setAliasModalOpen] = useState(false)
  const workflowStore = useWorkflowStore()
  const { handleSyncWorkflowDraft } = useNodesSyncDraft()
  const { handleRestoreFromPublishedWorkflow, handleLoadBackupDraft } = useWorkflowRun()
  const { handleExportDSL } = useDSL()
  const appDetail = useAppStore.getState().appDetail
  const setShowWorkflowVersionHistoryPanel = useStore(s => s.setShowWorkflowVersionHistoryPanel)
  const currentVersion = useStore(s => s.currentVersion)
  const setCurrentVersion = useStore(s => s.setCurrentVersion)
  const userProfile = useAppContextSelector(s => s.userProfile)

  const invalidAllLastRun = useInvalidAllLastRun(appDetail!.id)
  const {
    deleteAllInspectVars,
  } = workflowStore.getState()
  const { t } = useTranslation()

  const {
    data: versionHistory,
    fetchNextPage,
    hasNextPage,
    isFetching,
  } = useWorkflowVersionHistory({
    appId: appDetail!.id,
    initialPage: INITIAL_PAGE,
    limit: HISTORY_PER_PAGE,
    userId: filterValue === WorkflowVersionFilterOptions.onlyYours ? userProfile.id : '',
    namedOnly: isOnlyShowNamedVersions,
  })

  // Extract all workflow IDs from version history for batch alias query (excluding draft)
  const allWorkflowIds = versionHistory?.pages?.flatMap(page =>
    page.items?.filter(item => item.version !== 'draft').map(item => item.id) || [],
  ) || []

  // Batch query aliases for all workflow versions (only when we have workflow IDs)
  const { data: allAliases, refetch: refetchAliases, fetchNextPage: fetchNextAliasesPage, hasNextPage: hasNextAliasesPage } = useWorkflowAliasListPaginated({
    appId: appDetail!.id,
    workflowIds: allWorkflowIds,
    limit: 100,
  })

  React.useEffect(() => {
    if (hasNextAliasesPage && allWorkflowIds.length > 0)
      fetchNextAliasesPage()
  }, [allAliases?.pages?.length, hasNextAliasesPage, allWorkflowIds.length, fetchNextAliasesPage])

  // Create a map of workflow_id -> aliases for efficient lookup
  const aliasesMap = React.useMemo(() => {
    const map = new Map<string, WorkflowAlias[]>()
    if (allAliases?.pages) {
      allAliases.pages.forEach((page) => {
        if (page.items) {
          page.items.forEach((alias: WorkflowAlias) => {
            if (!map.has(alias.workflow_id))
              map.set(alias.workflow_id, [])

            map.get(alias.workflow_id)!.push(alias)
          })
        }
      })
    }
    return map
  }, [allAliases])

  const handleVersionClick = useCallback((item: VersionHistory) => {
    if (item.id !== currentVersion?.id) {
      setCurrentVersion(item)
      handleRestoreFromPublishedWorkflow(item)
    }
  }, [currentVersion?.id, setCurrentVersion, handleRestoreFromPublishedWorkflow])

  const handleNextPage = () => {
    if (hasNextPage)
      fetchNextPage()
  }

  const handleClose = () => {
    handleLoadBackupDraft()
    workflowStore.setState({ isRestoring: false })
    setShowWorkflowVersionHistoryPanel(false)
  }

  const handleClickFilterItem = useCallback((value: WorkflowVersionFilterOptions) => {
    setFilterValue(value)
  }, [])

  const handleSwitch = useCallback((value: boolean) => {
    setIsOnlyShowNamedVersions(value)
  }, [])

  const handleResetFilter = useCallback(() => {
    setFilterValue(WorkflowVersionFilterOptions.all)
    setIsOnlyShowNamedVersions(false)
  }, [])

  const handleClickMenuItem = useCallback((item: VersionHistory, operation: VersionHistoryContextMenuOptions) => {
    setOperatedItem(item)
    switch (operation) {
      case VersionHistoryContextMenuOptions.restore:
        setRestoreConfirmOpen(true)
        break
      case VersionHistoryContextMenuOptions.edit:
        setEditModalOpen(true)
        break
      case VersionHistoryContextMenuOptions.delete:
        setDeleteConfirmOpen(true)
        break
      case VersionHistoryContextMenuOptions.copyId:
        copy(item.id)
        Toast.notify({
          type: 'success',
          message: t('workflow.versionHistory.action.copyIdSuccess'),
        })
        break
<<<<<<< HEAD
      case VersionHistoryContextMenuOptions.manageAlias:
        setAliasModalOpen(true)
=======
      case VersionHistoryContextMenuOptions.exportDSL:
        handleExportDSL(false, item.id)
>>>>>>> 505d31f0
        break
    }
  }, [t, handleExportDSL])

  const handleCancel = useCallback((operation: VersionHistoryContextMenuOptions) => {
    switch (operation) {
      case VersionHistoryContextMenuOptions.restore:
        setRestoreConfirmOpen(false)
        break
      case VersionHistoryContextMenuOptions.edit:
        setEditModalOpen(false)
        break
      case VersionHistoryContextMenuOptions.delete:
        setDeleteConfirmOpen(false)
        break
      case VersionHistoryContextMenuOptions.manageAlias:
        setAliasModalOpen(false)
        break
    }
  }, [])

  const resetWorkflowVersionHistory = useResetWorkflowVersionHistory(appDetail!.id)

  const handleRestore = useCallback((item: VersionHistory) => {
    setShowWorkflowVersionHistoryPanel(false)
    handleRestoreFromPublishedWorkflow(item)
    workflowStore.setState({ isRestoring: false })
    workflowStore.setState({ backupDraft: undefined })
    handleSyncWorkflowDraft(true, false, {
      onSuccess: () => {
        Toast.notify({
          type: 'success',
          message: t('workflow.versionHistory.action.restoreSuccess'),
        })
        deleteAllInspectVars()
        invalidAllLastRun()
      },
      onError: () => {
        Toast.notify({
          type: 'error',
          message: t('workflow.versionHistory.action.restoreFailure'),
        })
      },
      onSettled: () => {
        resetWorkflowVersionHistory()
      },
    })
  }, [setShowWorkflowVersionHistoryPanel, handleRestoreFromPublishedWorkflow, workflowStore, handleSyncWorkflowDraft, deleteAllInspectVars, invalidAllLastRun, t, resetWorkflowVersionHistory])

  const { mutateAsync: deleteWorkflow } = useDeleteWorkflow(appDetail!.id)

  const handleDelete = useCallback(async (id: string) => {
    await deleteWorkflow(id, {
      onSuccess: () => {
        setDeleteConfirmOpen(false)
        Toast.notify({
          type: 'success',
          message: t('workflow.versionHistory.action.deleteSuccess'),
        })
        resetWorkflowVersionHistory()
        deleteAllInspectVars()
        invalidAllLastRun()
      },
      onError: () => {
        Toast.notify({
          type: 'error',
          message: t('workflow.versionHistory.action.deleteFailure'),
        })
      },
      onSettled: () => {
        setDeleteConfirmOpen(false)
      },
    })
  }, [deleteWorkflow, t, resetWorkflowVersionHistory, deleteAllInspectVars, invalidAllLastRun])

  const { mutateAsync: updateWorkflow } = useUpdateWorkflow(appDetail!.id)

  const handleUpdateWorkflow = useCallback(async (params: { id?: string, title: string, releaseNotes: string }) => {
    const { id, ...rest } = params
    await updateWorkflow({
      workflowId: id!,
      ...rest,
    }, {
      onSuccess: () => {
        setEditModalOpen(false)
        Toast.notify({
          type: 'success',
          message: t('workflow.versionHistory.action.updateSuccess'),
        })
        resetWorkflowVersionHistory()
      },
      onError: () => {
        Toast.notify({
          type: 'error',
          message: t('workflow.versionHistory.action.updateFailure'),
        })
      },
      onSettled: () => {
        setEditModalOpen(false)
      },
    })
  }, [t, updateWorkflow, resetWorkflowVersionHistory])

  return (
    <div className='flex h-full w-[268px] flex-col rounded-l-2xl border-y-[0.5px] border-l-[0.5px] border-components-panel-border bg-components-panel-bg shadow-xl shadow-shadow-shadow-5'>
      <div className='flex items-center gap-x-2 px-4 pt-3'>
        <div className='system-xl-semibold flex-1 py-1 text-text-primary'>{t('workflow.versionHistory.title')}</div>
        <Filter
          filterValue={filterValue}
          isOnlyShowNamedVersions={isOnlyShowNamedVersions}
          onClickFilterItem={handleClickFilterItem}
          handleSwitch={handleSwitch}
        />
        <Divider type='vertical' className='mx-1 h-3.5' />
        <div
          className='flex h-6 w-6 cursor-pointer items-center justify-center p-0.5'
          onClick={handleClose}
        >
          <RiCloseLine className='h-4 w-4 text-text-tertiary' />
        </div>
      </div>
      <div className="flex h-0 flex-1 flex-col">
        <div className="flex-1 overflow-y-auto px-3 py-2">
          {(isFetching && !versionHistory?.pages?.length)
            ? (
              <Loading />
            )
            : (
              <>
                {versionHistory?.pages?.map((page, pageNumber) => (
                  page.items?.map((item, idx) => {
                    const isLast = pageNumber === versionHistory.pages.length - 1 && idx === page.items.length - 1
                    return <VersionHistoryItem
                      key={item.id}
                      item={item}
                      currentVersion={currentVersion}
                      latestVersionId={appDetail!.workflow!.id}
                      onClick={handleVersionClick}
                      handleClickMenuItem={handleClickMenuItem.bind(null, item)}
                      isLast={isLast}
                      aliases={aliasesMap.get(item.id) || []}
                    />
                  })
                ))}
                {!isFetching && (!versionHistory?.pages?.length || !versionHistory.pages[0].items.length) && (
                  <Empty onResetFilter={handleResetFilter} />
                )}
              </>
            )}
        </div>
        {hasNextPage && (
          <div className='p-2'>
            <div
              className='flex cursor-pointer items-center gap-x-1'
              onClick={handleNextPage}
            >
              <div className='item-center flex justify-center p-0.5'>
                {isFetching
                  ? <RiLoader2Line className='h-3.5 w-3.5 animate-spin text-text-accent' />
                  : <RiArrowDownDoubleLine className='h-3.5 w-3.5 text-text-accent' />}
              </div>
              <div className='system-xs-medium-uppercase py-[1px] text-text-accent'>
                {t('workflow.common.loadMore')}
              </div>
            </div>
          </div>
        )}
      </div>
      {restoreConfirmOpen && (<RestoreConfirmModal
        isOpen={restoreConfirmOpen}
        versionInfo={operatedItem!}
        onClose={handleCancel.bind(null, VersionHistoryContextMenuOptions.restore)}
        onRestore={handleRestore}
      />)}
      {deleteConfirmOpen && (<DeleteConfirmModal
        isOpen={deleteConfirmOpen}
        versionInfo={operatedItem!}
        onClose={handleCancel.bind(null, VersionHistoryContextMenuOptions.delete)}
        onDelete={handleDelete}
      />)}
      {editModalOpen && (<VersionInfoModal
        isOpen={editModalOpen}
        versionInfo={operatedItem}
        onClose={handleCancel.bind(null, VersionHistoryContextMenuOptions.edit)}
        onPublish={handleUpdateWorkflow}
      />)}
      {aliasModalOpen && operatedItem && (<AliasManagementModal
        isOpen={aliasModalOpen}
        versionHistory={operatedItem}
        onClose={handleCancel.bind(null, VersionHistoryContextMenuOptions.manageAlias)}
        aliases={aliasesMap.get(operatedItem.id) || []}
        onAliasChange={refetchAliases}
      />)}
    </div>
  )
}

export default React.memo(VersionHistoryPanel)<|MERGE_RESOLUTION|>--- conflicted
+++ resolved
@@ -148,13 +148,11 @@
           message: t('workflow.versionHistory.action.copyIdSuccess'),
         })
         break
-<<<<<<< HEAD
       case VersionHistoryContextMenuOptions.manageAlias:
         setAliasModalOpen(true)
-=======
+        break
       case VersionHistoryContextMenuOptions.exportDSL:
         handleExportDSL(false, item.id)
->>>>>>> 505d31f0
         break
     }
   }, [t, handleExportDSL])
