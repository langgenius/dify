--- conflicted
+++ resolved
@@ -53,13 +53,8 @@
   const currentVersion = useStore(s => s.currentVersion)
   const setCurrentVersion = useStore(s => s.setCurrentVersion)
   const userProfile = useAppContextSelector(s => s.userProfile)
-<<<<<<< HEAD
-
-  const invalidAllLastRun = useInvalidAllLastRun(appDetail!.id)
-=======
   const configsMap = useHooksStore(s => s.configsMap)
   const invalidAllLastRun = useInvalidAllLastRun(configsMap?.flowType, configsMap?.flowId)
->>>>>>> 18fd2fa5
   const {
     deleteAllInspectVars,
   } = workflowStore.getState()
