--- conflicted
+++ resolved
@@ -29,11 +29,8 @@
   getProcessedFilesFromResponse,
 } from '@/app/components/base/file-uploader/utils'
 import type { FileEntity } from '@/app/components/base/file-uploader/types'
-<<<<<<< HEAD
-=======
 import { getThreadMessages } from '@/app/components/base/chat/utils'
 import type { NodeTracing } from '@/types/workflow'
->>>>>>> 286cdc41
 
 type GetAbortController = (abortController: AbortController) => void
 type SendCallback = {
@@ -362,32 +359,6 @@
           responseItem.workflowProcess!.tracing!.push({
             ...data,
             status: NodeRunningStatus.Running,
-<<<<<<< HEAD
-          })
-          handleUpdateChatList(produce(chatListRef.current, (draft) => {
-            const currentIndex = draft.findIndex(item => item.id === responseItem.id)
-            draft[currentIndex] = {
-              ...draft[currentIndex],
-              ...responseItem,
-            }
-          }))
-        },
-        onIterationFinish: ({ data }) => {
-          const currentTracingIndex = responseItem.workflowProcess!.tracing!.findIndex(item => item.id === data.id)
-          if (currentTracingIndex > -1) {
-            responseItem.workflowProcess!.tracing[currentTracingIndex] = {
-              ...responseItem.workflowProcess!.tracing[currentTracingIndex],
-              ...data,
-            }
-            handleUpdateChatList(produce(chatListRef.current, (draft) => {
-              const currentIndex = draft.findIndex(item => item.id === responseItem.id)
-              draft[currentIndex] = {
-                ...draft[currentIndex],
-                ...responseItem,
-              }
-            }))
-          }
-=======
             details: [],
           } as any)
           updateCurrentQAOnTree({
@@ -425,7 +396,6 @@
             responseItem,
             parentId: params.parent_message_id,
           })
->>>>>>> 286cdc41
         },
         onNodeStarted: ({ data }) => {
           if (data.iteration_id)
@@ -446,16 +416,6 @@
           if (data.iteration_id)
             return
 
-<<<<<<< HEAD
-          responseItem.workflowProcess!.tracing!.push(data)
-          handleUpdateChatList(produce(chatListRef.current, (draft) => {
-            const currentIndex = draft.findIndex(item => item.id === responseItem.id)
-            draft[currentIndex] = {
-              ...draft[currentIndex],
-              ...responseItem,
-            }
-          }))
-=======
           const currentIndex = responseItem.workflowProcess!.tracing!.findIndex((item) => {
             if (!item.execution_metadata?.parallel_id)
               return item.node_id === data.node_id
@@ -472,85 +432,11 @@
             responseItem,
             parentId: params.parent_message_id,
           })
->>>>>>> 286cdc41
         },
         onNodeFinished: ({ data }) => {
           if (data.iteration_id)
             return
 
-<<<<<<< HEAD
-          const currentTracingIndex = responseItem.workflowProcess!.tracing!.findIndex(item => item.id === data.id)
-          if (currentTracingIndex > -1) {
-            responseItem.workflowProcess!.tracing[currentTracingIndex] = {
-              ...responseItem.workflowProcess!.tracing[currentTracingIndex],
-              ...data,
-            }
-            handleUpdateChatList(produce(chatListRef.current, (draft) => {
-              const currentIndex = draft.findIndex(item => item.id === responseItem.id)
-              draft[currentIndex] = {
-                ...draft[currentIndex],
-                ...responseItem,
-              }
-            }))
-          }
-        },
-        onAgentLog: ({ data }) => {
-          const currentNodeIndex = responseItem.workflowProcess!.tracing!.findIndex(item => item.node_id === data.node_id)
-          if (currentNodeIndex > -1) {
-            const current = responseItem.workflowProcess!.tracing![currentNodeIndex]
-
-            if (current.execution_metadata) {
-              if (current.execution_metadata.agent_log) {
-                const currentLogIndex = current.execution_metadata.agent_log.findIndex(log => log.id === data.id)
-                if (currentLogIndex > -1) {
-                  current.execution_metadata.agent_log[currentLogIndex] = {
-                    ...current.execution_metadata.agent_log[currentLogIndex],
-                    ...data,
-                  }
-                }
-                else {
-                  current.execution_metadata.agent_log.push(data)
-                }
-              }
-              else {
-                current.execution_metadata.agent_log = [data]
-              }
-            }
-            else {
-              current.execution_metadata = {
-                agent_log: [data],
-              } as any
-            }
-            // if (current.agentLog) {
-            //   const currentLogIndex = current.agentLog.findIndex(log => log.id === data.id)
-
-            //   if (currentLogIndex > -1) {
-            //     current.agentLog[currentLogIndex] = {
-            //       ...current.agentLog[currentLogIndex],
-            //       ...data,
-            //     }
-            //   }
-            //   else {
-            //     current.agentLog.push(data)
-            //   }
-            // }
-            // else {
-            //   current.agentLog = [data]
-            // }
-
-            responseItem.workflowProcess!.tracing[currentNodeIndex] = {
-              ...current,
-            }
-
-            handleUpdateChatList(produce(chatListRef.current, (draft) => {
-              const currentIndex = draft.findIndex(item => item.id === responseItem.id)
-              draft[currentIndex] = {
-                ...draft[currentIndex],
-                ...responseItem,
-              }
-            }))
-          }
-=======
           const currentIndex = responseItem.workflowProcess!.tracing!.findIndex((item) => {
             if (!item.execution_metadata?.parallel_id)
               return item.node_id === data.node_id
@@ -571,7 +457,6 @@
             responseItem,
             parentId: params.parent_message_id,
           })
->>>>>>> 286cdc41
         },
       },
     )
