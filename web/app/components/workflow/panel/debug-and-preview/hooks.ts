import {
  useCallback,
  useEffect,
  useMemo,
  useRef,
  useState,
} from 'react'
import { useStoreApi } from 'reactflow'
import { useTranslation } from 'react-i18next'
import { produce, setAutoFreeze } from 'immer'
import { uniqBy } from 'lodash-es'
import {
  useSetWorkflowVarsWithValue,
  useWorkflowRun,
} from '../../hooks'
import { NodeRunningStatus, WorkflowRunningStatus } from '../../types'
import { useWorkflowStore } from '../../store'
import { DEFAULT_ITER_TIMES, DEFAULT_LOOP_TIMES } from '../../constants'
import type {
  ChatItem,
  ChatItemInTree,
  Inputs,
} from '@/app/components/base/chat/types'
import type { InputForm } from '@/app/components/base/chat/chat/type'
import {
  getProcessedInputs,
  processOpeningStatement,
} from '@/app/components/base/chat/chat/utils'
import { useToastContext } from '@/app/components/base/toast'
import { TransferMethod } from '@/types/app'
import {
  getProcessedFiles,
  getProcessedFilesFromResponse,
} from '@/app/components/base/file-uploader/utils'
import type { FileEntity } from '@/app/components/base/file-uploader/types'
import { getThreadMessages } from '@/app/components/base/chat/utils'
import { useInvalidAllLastRun } from '@/service/use-workflow'
<<<<<<< HEAD
import { useParams } from 'next/navigation'
import { submitHumanInputForm } from '@/service/workflow'
import {
  CUSTOM_NODE,
} from '@/app/components/workflow/constants'
=======
import { useHooksStore } from '../../hooks-store'
>>>>>>> d1de3cfb

type GetAbortController = (abortController: AbortController) => void
type SendCallback = {
  onGetSuggestedQuestions?: (responseItemId: string, getAbortController: GetAbortController) => Promise<any>
}
export const useChat = (
  config: any,
  formSettings?: {
    inputs: Inputs
    inputsForm: InputForm[]
  },
  prevChatTree?: ChatItemInTree[],
  stopChat?: (taskId: string) => void,
) => {
  const { t } = useTranslation()
  const { notify } = useToastContext()
  const { handleRun } = useWorkflowRun()
  const hasStopResponded = useRef(false)
  const workflowStore = useWorkflowStore()
  const conversationId = useRef('')
  const taskIdRef = useRef('')
  const [isResponding, setIsResponding] = useState(false)
  const isRespondingRef = useRef(false)
  const configsMap = useHooksStore(s => s.configsMap)
  const invalidAllLastRun = useInvalidAllLastRun(configsMap?.flowType, configsMap?.flowId)
  const { fetchInspectVars } = useSetWorkflowVarsWithValue()
  const [suggestedQuestions, setSuggestQuestions] = useState<string[]>([])
  const suggestedQuestionsAbortControllerRef = useRef<AbortController | null>(null)
  const {
    setIterTimes,
    setLoopTimes,
  } = workflowStore.getState()
  const store = useStoreApi()

  const handleResponding = useCallback((isResponding: boolean) => {
    setIsResponding(isResponding)
    isRespondingRef.current = isResponding
  }, [])

  const [chatTree, setChatTree] = useState<ChatItemInTree[]>(prevChatTree || [])
  const chatTreeRef = useRef<ChatItemInTree[]>(chatTree)
  const [targetMessageId, setTargetMessageId] = useState<string>()
  const threadMessages = useMemo(() => getThreadMessages(chatTree, targetMessageId), [chatTree, targetMessageId])

  const getIntroduction = useCallback((str: string) => {
    return processOpeningStatement(str, formSettings?.inputs || {}, formSettings?.inputsForm || [])
  }, [formSettings?.inputs, formSettings?.inputsForm])

  /** Final chat list that will be rendered */
  const chatList = useMemo(() => {
    const ret = [...threadMessages]
    if (config?.opening_statement) {
      const index = threadMessages.findIndex(item => item.isOpeningStatement)

      if (index > -1) {
        ret[index] = {
          ...ret[index],
          content: getIntroduction(config.opening_statement),
          suggestedQuestions: config.suggested_questions?.map((item: string) => getIntroduction(item)),
        }
      }
      else {
        ret.unshift({
          id: `${Date.now()}`,
          content: getIntroduction(config.opening_statement),
          isAnswer: true,
          isOpeningStatement: true,
          suggestedQuestions: config.suggested_questions?.map((item: string) => getIntroduction(item)),
        })
      }
    }
    return ret
  }, [threadMessages, config?.opening_statement, getIntroduction, config?.suggested_questions])

  useEffect(() => {
    setAutoFreeze(false)
    return () => {
      setAutoFreeze(true)
    }
  }, [])

  /** Find the target node by bfs and then operate on it */
  const produceChatTreeNode = useCallback((targetId: string, operation: (node: ChatItemInTree) => void) => {
    return produce(chatTreeRef.current, (draft) => {
      const queue: ChatItemInTree[] = [...draft]
      while (queue.length > 0) {
        const current = queue.shift()!
        if (current.id === targetId) {
          operation(current)
          break
        }
        if (current.children)
          queue.push(...current.children)
      }
    })
  }, [])

  const handleStop = useCallback(() => {
    hasStopResponded.current = true
    handleResponding(false)
    if (stopChat && taskIdRef.current)
      stopChat(taskIdRef.current)
    setIterTimes(DEFAULT_ITER_TIMES)
    setLoopTimes(DEFAULT_LOOP_TIMES)
    if (suggestedQuestionsAbortControllerRef.current)
      suggestedQuestionsAbortControllerRef.current.abort()
  }, [handleResponding, setIterTimes, setLoopTimes, stopChat])

  const handleRestart = useCallback(() => {
    conversationId.current = ''
    taskIdRef.current = ''
    handleStop()
    setIterTimes(DEFAULT_ITER_TIMES)
    setLoopTimes(DEFAULT_LOOP_TIMES)
    setChatTree([])
    setSuggestQuestions([])
  }, [
    handleStop,
    setIterTimes,
    setLoopTimes,
  ])

  const updateCurrentQAOnTree = useCallback(({
    parentId,
    responseItem,
    placeholderQuestionId,
    questionItem,
  }: {
    parentId?: string
    responseItem: ChatItem
    placeholderQuestionId: string
    questionItem: ChatItem
  }) => {
    let nextState: ChatItemInTree[]
    const currentQA = { ...questionItem, children: [{ ...responseItem, children: [] }] }
    if (!parentId && !chatTree.some(item => [placeholderQuestionId, questionItem.id].includes(item.id))) {
      // QA whose parent is not provided is considered as a first message of the conversation,
      // and it should be a root node of the chat tree
      nextState = produce(chatTree, (draft) => {
        draft.push(currentQA)
      })
    }
    else {
      // find the target QA in the tree and update it; if not found, insert it to its parent node
      nextState = produceChatTreeNode(parentId!, (parentNode) => {
        const questionNodeIndex = parentNode.children!.findIndex(item => [placeholderQuestionId, questionItem.id].includes(item.id))
        if (questionNodeIndex === -1)
          parentNode.children!.push(currentQA)
        else
          parentNode.children![questionNodeIndex] = currentQA
      })
    }
    setChatTree(nextState)
    chatTreeRef.current = nextState
  }, [chatTree, produceChatTreeNode])

  const handleSend = useCallback((
    params: {
      query: string
      files?: FileEntity[]
      parent_message_id?: string
      [key: string]: any
    },
    {
      onGetSuggestedQuestions,
    }: SendCallback,
  ) => {
    if (isRespondingRef.current) {
      notify({ type: 'info', message: t('appDebug.errorMessage.waitForResponse') })
      return false
    }

    const parentMessage = threadMessages.find(item => item.id === params.parent_message_id)

    const placeholderQuestionId = `question-${Date.now()}`
    const questionItem = {
      id: placeholderQuestionId,
      content: params.query,
      isAnswer: false,
      message_files: params.files,
      parentMessageId: params.parent_message_id,
    }

    const placeholderAnswerId = `answer-placeholder-${Date.now()}`
    const placeholderAnswerItem = {
      id: placeholderAnswerId,
      content: '',
      isAnswer: true,
      parentMessageId: questionItem.id,
      siblingIndex: parentMessage?.children?.length ?? chatTree.length,
    }

    setTargetMessageId(parentMessage?.id)
    updateCurrentQAOnTree({
      parentId: params.parent_message_id,
      responseItem: placeholderAnswerItem,
      placeholderQuestionId,
      questionItem,
    })

    // answer
    const responseItem: ChatItem = {
      id: placeholderAnswerId,
      content: '',
      agent_thoughts: [],
      message_files: [],
      isAnswer: true,
      parentMessageId: questionItem.id,
      siblingIndex: parentMessage?.children?.length ?? chatTree.length,
    }

    handleResponding(true)

    const { files, inputs, ...restParams } = params
    const bodyParams = {
      files: getProcessedFiles(files || []),
      inputs: getProcessedInputs(inputs || {}, formSettings?.inputsForm || []),
      ...restParams,
    }
    if (bodyParams?.files?.length) {
      bodyParams.files = bodyParams.files.map((item) => {
        if (item.transfer_method === TransferMethod.local_file) {
          return {
            ...item,
            url: '',
          }
        }
        return item
      })
    }

    let hasSetResponseId = false

    handleRun(
      bodyParams,
      {
        onData: (message: string, isFirstMessage: boolean, { conversationId: newConversationId, messageId, taskId }: any) => {
          responseItem.content = responseItem.content + message

          if (messageId && !hasSetResponseId) {
            questionItem.id = `question-${messageId}`
            responseItem.id = messageId
            responseItem.parentMessageId = questionItem.id
            hasSetResponseId = true
          }

          if (isFirstMessage && newConversationId)
            conversationId.current = newConversationId

          taskIdRef.current = taskId
          if (messageId)
            responseItem.id = messageId

          updateCurrentQAOnTree({
            placeholderQuestionId,
            questionItem,
            responseItem,
            parentId: params.parent_message_id,
          })
        },
        async onCompleted(hasError?: boolean, errorMessage?: string) {
          handleResponding(false)
          fetchInspectVars({})
          invalidAllLastRun()

          if (hasError) {
            if (errorMessage) {
              responseItem.content = errorMessage
              responseItem.isError = true
              updateCurrentQAOnTree({
                placeholderQuestionId,
                questionItem,
                responseItem,
                parentId: params.parent_message_id,
              })
            }
            return
          }

          if (config?.suggested_questions_after_answer?.enabled && !hasStopResponded.current && onGetSuggestedQuestions) {
            try {
              const { data }: any = await onGetSuggestedQuestions(
                responseItem.id,
                newAbortController => suggestedQuestionsAbortControllerRef.current = newAbortController,
              )
              setSuggestQuestions(data)
            }
            // eslint-disable-next-line unused-imports/no-unused-vars
            catch (error) {
              setSuggestQuestions([])
            }
          }
        },
        onMessageEnd: (messageEnd) => {
          responseItem.citation = messageEnd.metadata?.retriever_resources || []
          const processedFilesFromResponse = getProcessedFilesFromResponse(messageEnd.files || [])
          responseItem.allFiles = uniqBy([...(responseItem.allFiles || []), ...(processedFilesFromResponse || [])], 'id')

          updateCurrentQAOnTree({
            placeholderQuestionId,
            questionItem,
            responseItem,
            parentId: params.parent_message_id,
          })
        },
        onMessageReplace: (messageReplace) => {
          responseItem.content = messageReplace.answer
        },
        onError() {
          handleResponding(false)
        },
        onWorkflowStarted: ({ workflow_run_id, task_id }) => {
          taskIdRef.current = task_id
          responseItem.workflow_run_id = workflow_run_id
          responseItem.workflowProcess = {
            status: WorkflowRunningStatus.Running,
            tracing: [],
          }
          updateCurrentQAOnTree({
            placeholderQuestionId,
            questionItem,
            responseItem,
            parentId: params.parent_message_id,
          })
        },
        onWorkflowFinished: ({ data }) => {
          responseItem.workflowProcess!.status = data.status as WorkflowRunningStatus
          updateCurrentQAOnTree({
            placeholderQuestionId,
            questionItem,
            responseItem,
            parentId: params.parent_message_id,
          })
        },
        onIterationStart: ({ data }) => {
          responseItem.workflowProcess!.tracing!.push({
            ...data,
            status: NodeRunningStatus.Running,
          })
          updateCurrentQAOnTree({
            placeholderQuestionId,
            questionItem,
            responseItem,
            parentId: params.parent_message_id,
          })
        },
        onIterationFinish: ({ data }) => {
          const currentTracingIndex = responseItem.workflowProcess!.tracing!.findIndex(item => item.id === data.id)
          if (currentTracingIndex > -1) {
            responseItem.workflowProcess!.tracing[currentTracingIndex] = {
              ...responseItem.workflowProcess!.tracing[currentTracingIndex],
              ...data,
            }
            updateCurrentQAOnTree({
              placeholderQuestionId,
              questionItem,
              responseItem,
              parentId: params.parent_message_id,
            })
          }
        },
        onLoopStart: ({ data }) => {
          responseItem.workflowProcess!.tracing!.push({
            ...data,
            status: NodeRunningStatus.Running,
          })
          updateCurrentQAOnTree({
            placeholderQuestionId,
            questionItem,
            responseItem,
            parentId: params.parent_message_id,
          })
        },
        onLoopFinish: ({ data }) => {
          const currentTracingIndex = responseItem.workflowProcess!.tracing!.findIndex(item => item.id === data.id)
          if (currentTracingIndex > -1) {
            responseItem.workflowProcess!.tracing[currentTracingIndex] = {
              ...responseItem.workflowProcess!.tracing[currentTracingIndex],
              ...data,
            }
            updateCurrentQAOnTree({
              placeholderQuestionId,
              questionItem,
              responseItem,
              parentId: params.parent_message_id,
            })
          }
        },
        onNodeStarted: ({ data }) => {
          responseItem.workflowProcess!.tracing!.push({
            ...data,
            status: NodeRunningStatus.Running,
          } as any)
          updateCurrentQAOnTree({
            placeholderQuestionId,
            questionItem,
            responseItem,
            parentId: params.parent_message_id,
          })
        },
        onNodeRetry: ({ data }) => {
          responseItem.workflowProcess!.tracing!.push(data)

          updateCurrentQAOnTree({
            placeholderQuestionId,
            questionItem,
            responseItem,
            parentId: params.parent_message_id,
          })
        },
        onNodeFinished: ({ data }) => {
          const currentTracingIndex = responseItem.workflowProcess!.tracing!.findIndex(item => item.id === data.id)
          if (currentTracingIndex > -1) {
            responseItem.workflowProcess!.tracing[currentTracingIndex] = {
              ...responseItem.workflowProcess!.tracing[currentTracingIndex],
              ...data,
            }
            updateCurrentQAOnTree({
              placeholderQuestionId,
              questionItem,
              responseItem,
              parentId: params.parent_message_id,
            })
          }
        },
        onAgentLog: ({ data }) => {
          const currentNodeIndex = responseItem.workflowProcess!.tracing!.findIndex(item => item.node_id === data.node_id)
          if (currentNodeIndex > -1) {
            const current = responseItem.workflowProcess!.tracing![currentNodeIndex]

            if (current.execution_metadata) {
              if (current.execution_metadata.agent_log) {
                const currentLogIndex = current.execution_metadata.agent_log.findIndex(log => log.message_id === data.message_id)
                if (currentLogIndex > -1) {
                  current.execution_metadata.agent_log[currentLogIndex] = {
                    ...current.execution_metadata.agent_log[currentLogIndex],
                    ...data,
                  }
                }
                else {
                  current.execution_metadata.agent_log.push(data)
                }
              }
              else {
                current.execution_metadata.agent_log = [data]
              }
            }
            else {
              current.execution_metadata = {
                agent_log: [data],
              } as any
            }

            responseItem.workflowProcess!.tracing[currentNodeIndex] = {
              ...current,
            }

            updateCurrentQAOnTree({
              placeholderQuestionId,
              questionItem,
              responseItem,
              parentId: params.parent_message_id,
            })
          }
        },
        onHumanInputRequired: ({ data }) => {
          responseItem.humanInputFormData = data
          updateCurrentQAOnTree({
            placeholderQuestionId,
            questionItem,
            responseItem,
            parentId: params.parent_message_id,
          })
        },
        onWorkflowSuspended: ({ data }) => {
          console.log(data.suspended_at_node_ids)
          responseItem.workflowProcess!.status = WorkflowRunningStatus.Suspended
          updateCurrentQAOnTree({
            placeholderQuestionId,
            questionItem,
            responseItem,
            parentId: params.parent_message_id,
          })
        },
      },
    )
  }, [threadMessages, chatTree.length, updateCurrentQAOnTree, handleResponding, formSettings?.inputsForm, handleRun, notify, t, config?.suggested_questions_after_answer?.enabled, fetchInspectVars, invalidAllLastRun])

  const handleSubmitHumanInputForm = async (formID: string, formData: any) => {
    await submitHumanInputForm(formID, formData)
    // TODO deal with success
  }

  const getHumanInputNodeData = (nodeID: string) => {
    const {
      getNodes,
    } = store.getState()
    const nodes = getNodes().filter(node => node.type === CUSTOM_NODE)
    const node = nodes.find(n => n.id === nodeID)
    return node
  }

  return {
    conversationId: conversationId.current,
    chatList,
    setTargetMessageId,
    handleSend,
    handleStop,
    handleRestart,
    handleSubmitHumanInputForm,
    getHumanInputNodeData,
    isResponding,
    suggestedQuestions,
  }
}<|MERGE_RESOLUTION|>--- conflicted
+++ resolved
@@ -35,15 +35,11 @@
 import type { FileEntity } from '@/app/components/base/file-uploader/types'
 import { getThreadMessages } from '@/app/components/base/chat/utils'
 import { useInvalidAllLastRun } from '@/service/use-workflow'
-<<<<<<< HEAD
-import { useParams } from 'next/navigation'
 import { submitHumanInputForm } from '@/service/workflow'
 import {
   CUSTOM_NODE,
 } from '@/app/components/workflow/constants'
-=======
 import { useHooksStore } from '../../hooks-store'
->>>>>>> d1de3cfb
 
 type GetAbortController = (abortController: AbortController) => void
 type SendCallback = {
