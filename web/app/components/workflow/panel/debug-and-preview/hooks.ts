import {
  useCallback,
  useEffect,
  useMemo,
  useRef,
  useState,
} from 'react'
import { useTranslation } from 'react-i18next'
import { produce, setAutoFreeze } from 'immer'
import { uniqBy } from 'lodash-es'
import { useWorkflowRun } from '../../hooks'
import { NodeRunningStatus, WorkflowRunningStatus } from '../../types'
import { useWorkflowStore } from '../../store'
import { DEFAULT_ITER_TIMES } from '../../constants'
import type {
  ChatItem,
  ChatItemInTree,
  Inputs,
} from '@/app/components/base/chat/types'
import type { InputForm } from '@/app/components/base/chat/chat/type'
import {
  getProcessedInputs,
  processOpeningStatement,
} from '@/app/components/base/chat/chat/utils'
import { useToastContext } from '@/app/components/base/toast'
import { TransferMethod } from '@/types/app'
import {
  getProcessedFiles,
  getProcessedFilesFromResponse,
} from '@/app/components/base/file-uploader/utils'
import type { FileEntity } from '@/app/components/base/file-uploader/types'
<<<<<<< HEAD
import { getThreadMessages } from '@/app/components/base/chat/utils'
=======
import type { NodeTracing } from '@/types/workflow'
>>>>>>> e0c24c0e

type GetAbortController = (abortController: AbortController) => void
type SendCallback = {
  onGetSuggestedQuestions?: (responseItemId: string, getAbortController: GetAbortController) => Promise<any>
}
export const useChat = (
  config: any,
  formSettings?: {
    inputs: Inputs
    inputsForm: InputForm[]
  },
  prevChatTree?: ChatItemInTree[],
  stopChat?: (taskId: string) => void,
) => {
  const { t } = useTranslation()
  const { notify } = useToastContext()
  const { handleRun } = useWorkflowRun()
  const hasStopResponded = useRef(false)
  const workflowStore = useWorkflowStore()
  const conversationId = useRef('')
  const taskIdRef = useRef('')
  const [isResponding, setIsResponding] = useState(false)
  const isRespondingRef = useRef(false)
  const [suggestedQuestions, setSuggestQuestions] = useState<string[]>([])
  const suggestedQuestionsAbortControllerRef = useRef<AbortController | null>(null)
  const {
    setIterTimes,
  } = workflowStore.getState()

  const handleResponding = useCallback((isResponding: boolean) => {
    setIsResponding(isResponding)
    isRespondingRef.current = isResponding
  }, [])

  const [chatTree, setChatTree] = useState<ChatItemInTree[]>(prevChatTree || [])
  const chatTreeRef = useRef<ChatItemInTree[]>(chatTree)
  const [targetMessageId, setTargetMessageId] = useState<string>()
  const threadMessages = useMemo(() => getThreadMessages(chatTree, targetMessageId), [chatTree, targetMessageId])

  const getIntroduction = useCallback((str: string) => {
    return processOpeningStatement(str, formSettings?.inputs || {}, formSettings?.inputsForm || [])
  }, [formSettings?.inputs, formSettings?.inputsForm])

  /** Final chat list that will be rendered */
  const chatList = useMemo(() => {
    const ret = [...threadMessages]
    if (config?.opening_statement) {
      const index = threadMessages.findIndex(item => item.isOpeningStatement)

      if (index > -1) {
        ret[index] = {
          ...ret[index],
          content: getIntroduction(config.opening_statement),
          suggestedQuestions: config.suggested_questions,
        }
      }
      else {
        ret.unshift({
          id: `${Date.now()}`,
          content: getIntroduction(config.opening_statement),
          isAnswer: true,
          isOpeningStatement: true,
          suggestedQuestions: config.suggested_questions,
        })
      }
    }
    return ret
  }, [threadMessages, config?.opening_statement, getIntroduction, config?.suggested_questions])

  useEffect(() => {
    setAutoFreeze(false)
    return () => {
      setAutoFreeze(true)
    }
  }, [])

  /** Find the target node by bfs and then operate on it */
  const produceChatTreeNode = useCallback((targetId: string, operation: (node: ChatItemInTree) => void) => {
    return produce(chatTreeRef.current, (draft) => {
      const queue: ChatItemInTree[] = [...draft]
      while (queue.length > 0) {
        const current = queue.shift()!
        if (current.id === targetId) {
          operation(current)
          break
        }
        if (current.children)
          queue.push(...current.children)
      }
    })
  }, [])

  const handleStop = useCallback(() => {
    hasStopResponded.current = true
    handleResponding(false)
    if (stopChat && taskIdRef.current)
      stopChat(taskIdRef.current)
    setIterTimes(DEFAULT_ITER_TIMES)
    if (suggestedQuestionsAbortControllerRef.current)
      suggestedQuestionsAbortControllerRef.current.abort()
  }, [handleResponding, setIterTimes, stopChat])

  const handleRestart = useCallback(() => {
    conversationId.current = ''
    taskIdRef.current = ''
    handleStop()
    setIterTimes(DEFAULT_ITER_TIMES)
    setChatTree([])
    setSuggestQuestions([])
  }, [
    handleStop,
    setIterTimes,
  ])

  const updateCurrentQAOnTree = useCallback(({
    parentId,
    responseItem,
    placeholderQuestionId,
    questionItem,
  }: {
    parentId?: string
    responseItem: ChatItem
    placeholderQuestionId: string
    questionItem: ChatItem
  }) => {
    let nextState: ChatItemInTree[]
    const currentQA = { ...questionItem, children: [{ ...responseItem, children: [] }] }
    if (!parentId && !chatTree.some(item => [placeholderQuestionId, questionItem.id].includes(item.id))) {
      // QA whose parent is not provided is considered as a first message of the conversation,
      // and it should be a root node of the chat tree
      nextState = produce(chatTree, (draft) => {
        draft.push(currentQA)
      })
    }
    else {
      // find the target QA in the tree and update it; if not found, insert it to its parent node
      nextState = produceChatTreeNode(parentId!, (parentNode) => {
        const questionNodeIndex = parentNode.children!.findIndex(item => [placeholderQuestionId, questionItem.id].includes(item.id))
        if (questionNodeIndex === -1)
          parentNode.children!.push(currentQA)
        else
          parentNode.children![questionNodeIndex] = currentQA
      })
    }
    setChatTree(nextState)
    chatTreeRef.current = nextState
  }, [chatTree, produceChatTreeNode])

  const handleSend = useCallback((
    params: {
      query: string
      files?: FileEntity[]
      parent_message_id?: string
      [key: string]: any
    },
    {
      onGetSuggestedQuestions,
    }: SendCallback,
  ) => {
    if (isRespondingRef.current) {
      notify({ type: 'info', message: t('appDebug.errorMessage.waitForResponse') })
      return false
    }

    const parentMessage = threadMessages.find(item => item.id === params.parent_message_id)

    const placeholderQuestionId = `question-${Date.now()}`
    const questionItem = {
      id: placeholderQuestionId,
      content: params.query,
      isAnswer: false,
      message_files: params.files,
      parentMessageId: params.parent_message_id,
    }

    const placeholderAnswerId = `answer-placeholder-${Date.now()}`
    const placeholderAnswerItem = {
      id: placeholderAnswerId,
      content: '',
      isAnswer: true,
      parentMessageId: questionItem.id,
      siblingIndex: parentMessage?.children?.length ?? chatTree.length,
    }

    setTargetMessageId(parentMessage?.id)
    updateCurrentQAOnTree({
      parentId: params.parent_message_id,
      responseItem: placeholderAnswerItem,
      placeholderQuestionId,
      questionItem,
    })

    // answer
    const responseItem: ChatItem = {
      id: placeholderAnswerId,
      content: '',
      agent_thoughts: [],
      message_files: [],
      isAnswer: true,
      parentMessageId: questionItem.id,
      siblingIndex: parentMessage?.children?.length ?? chatTree.length,
    }

    handleResponding(true)

    const { files, inputs, ...restParams } = params
    const bodyParams = {
      files: getProcessedFiles(files || []),
      inputs: getProcessedInputs(inputs || {}, formSettings?.inputsForm || []),
      ...restParams,
    }
    if (bodyParams?.files?.length) {
      bodyParams.files = bodyParams.files.map((item) => {
        if (item.transfer_method === TransferMethod.local_file) {
          return {
            ...item,
            url: '',
          }
        }
        return item
      })
    }

    let hasSetResponseId = false

    handleRun(
      bodyParams,
      {
        onData: (message: string, isFirstMessage: boolean, { conversationId: newConversationId, messageId, taskId }: any) => {
          responseItem.content = responseItem.content + message

          if (messageId && !hasSetResponseId) {
            questionItem.id = `question-${messageId}`
            responseItem.id = messageId
            responseItem.parentMessageId = questionItem.id
            hasSetResponseId = true
          }

          if (isFirstMessage && newConversationId)
            conversationId.current = newConversationId

          taskIdRef.current = taskId
          if (messageId)
            responseItem.id = messageId

          updateCurrentQAOnTree({
            placeholderQuestionId,
            questionItem,
            responseItem,
            parentId: params.parent_message_id,
          })
        },
        async onCompleted(hasError?: boolean, errorMessage?: string) {
          handleResponding(false)

          if (hasError) {
            if (errorMessage) {
              responseItem.content = errorMessage
              responseItem.isError = true
              updateCurrentQAOnTree({
                placeholderQuestionId,
                questionItem,
                responseItem,
                parentId: params.parent_message_id,
              })
            }
            return
          }

          if (config?.suggested_questions_after_answer?.enabled && !hasStopResponded.current && onGetSuggestedQuestions) {
            try {
              const { data }: any = await onGetSuggestedQuestions(
                responseItem.id,
                newAbortController => suggestedQuestionsAbortControllerRef.current = newAbortController,
              )
              setSuggestQuestions(data)
            }
            catch (error) {
              setSuggestQuestions([])
            }
          }
        },
        onMessageEnd: (messageEnd) => {
          responseItem.citation = messageEnd.metadata?.retriever_resources || []
          const processedFilesFromResponse = getProcessedFilesFromResponse(messageEnd.files || [])
          responseItem.allFiles = uniqBy([...(responseItem.allFiles || []), ...(processedFilesFromResponse || [])], 'id')

          updateCurrentQAOnTree({
            placeholderQuestionId,
            questionItem,
            responseItem,
            parentId: params.parent_message_id,
          })
        },
        onMessageReplace: (messageReplace) => {
          responseItem.content = messageReplace.answer
        },
        onError() {
          handleResponding(false)
        },
        onWorkflowStarted: ({ workflow_run_id, task_id }) => {
          taskIdRef.current = task_id
          responseItem.workflow_run_id = workflow_run_id
          responseItem.workflowProcess = {
            status: WorkflowRunningStatus.Running,
            tracing: [],
          }
          updateCurrentQAOnTree({
            placeholderQuestionId,
            questionItem,
            responseItem,
            parentId: params.parent_message_id,
          })
        },
        onWorkflowFinished: ({ data }) => {
          responseItem.workflowProcess!.status = data.status as WorkflowRunningStatus
          updateCurrentQAOnTree({
            placeholderQuestionId,
            questionItem,
            responseItem,
            parentId: params.parent_message_id,
          })
        },
        onIterationStart: ({ data }) => {
          responseItem.workflowProcess!.tracing!.push({
            ...data,
            status: NodeRunningStatus.Running,
            details: [],
          } as any)
          updateCurrentQAOnTree({
            placeholderQuestionId,
            questionItem,
            responseItem,
            parentId: params.parent_message_id,
          })
        },
        onIterationNext: ({ data }) => {
          const tracing = responseItem.workflowProcess!.tracing!
          const iterations = tracing.find(item => item.node_id === data.node_id
            && (item.execution_metadata?.parallel_id === data.execution_metadata?.parallel_id || item.parallel_id === data.execution_metadata?.parallel_id))!
          iterations.details!.push([])

          updateCurrentQAOnTree({
            placeholderQuestionId,
            questionItem,
            responseItem,
            parentId: params.parent_message_id,
          })
        },
        onIterationFinish: ({ data }) => {
          const tracing = responseItem.workflowProcess!.tracing!
          const iterationsIndex = tracing.findIndex(item => item.node_id === data.node_id
            && (item.execution_metadata?.parallel_id === data.execution_metadata?.parallel_id || item.parallel_id === data.execution_metadata?.parallel_id))!
          tracing[iterationsIndex] = {
            ...tracing[iterationsIndex],
            ...data,
            status: NodeRunningStatus.Succeeded,
          } as any
          updateCurrentQAOnTree({
            placeholderQuestionId,
            questionItem,
            responseItem,
            parentId: params.parent_message_id,
          })
        },
        onNodeStarted: ({ data }) => {
          if (data.iteration_id)
            return

          responseItem.workflowProcess!.tracing!.push({
            ...data,
            status: NodeRunningStatus.Running,
          } as any)
          updateCurrentQAOnTree({
            placeholderQuestionId,
            questionItem,
            responseItem,
            parentId: params.parent_message_id,
          })
        },
        onNodeRetry: ({ data }) => {
          if (data.iteration_id)
            return

          const currentIndex = responseItem.workflowProcess!.tracing!.findIndex((item) => {
            if (!item.execution_metadata?.parallel_id)
              return item.node_id === data.node_id
            return item.node_id === data.node_id && (item.execution_metadata?.parallel_id === data.execution_metadata?.parallel_id || item.parallel_id === data.execution_metadata?.parallel_id)
          })
          if (responseItem.workflowProcess!.tracing[currentIndex].retryDetail)
            responseItem.workflowProcess!.tracing[currentIndex].retryDetail?.push(data as NodeTracing)
          else
            responseItem.workflowProcess!.tracing[currentIndex].retryDetail = [data as NodeTracing]

          handleUpdateChatList(produce(chatListRef.current, (draft) => {
            const currentIndex = draft.findIndex(item => item.id === responseItem.id)
            draft[currentIndex] = {
              ...draft[currentIndex],
              ...responseItem,
            }
          }))
        },
        onNodeFinished: ({ data }) => {
          if (data.iteration_id)
            return

          const currentIndex = responseItem.workflowProcess!.tracing!.findIndex((item) => {
            if (!item.execution_metadata?.parallel_id)
              return item.node_id === data.node_id
            return item.node_id === data.node_id && (item.execution_metadata?.parallel_id === data.execution_metadata?.parallel_id || item.parallel_id === data.execution_metadata?.parallel_id)
          })
          responseItem.workflowProcess!.tracing[currentIndex] = {
            ...(responseItem.workflowProcess!.tracing[currentIndex]?.extras
              ? { extras: responseItem.workflowProcess!.tracing[currentIndex].extras }
              : {}),
            ...(responseItem.workflowProcess!.tracing[currentIndex]?.retryDetail
              ? { retryDetail: responseItem.workflowProcess!.tracing[currentIndex].retryDetail }
              : {}),
            ...data,
          } as any
          updateCurrentQAOnTree({
            placeholderQuestionId,
            questionItem,
            responseItem,
            parentId: params.parent_message_id,
          })
        },
      },
    )
  }, [threadMessages, chatTree.length, updateCurrentQAOnTree, handleResponding, formSettings?.inputsForm, handleRun, notify, t, config?.suggested_questions_after_answer?.enabled])

  return {
    conversationId: conversationId.current,
    chatList,
    setTargetMessageId,
    handleSend,
    handleStop,
    handleRestart,
    isResponding,
    suggestedQuestions,
  }
}<|MERGE_RESOLUTION|>--- conflicted
+++ resolved
@@ -29,11 +29,8 @@
   getProcessedFilesFromResponse,
 } from '@/app/components/base/file-uploader/utils'
 import type { FileEntity } from '@/app/components/base/file-uploader/types'
-<<<<<<< HEAD
 import { getThreadMessages } from '@/app/components/base/chat/utils'
-=======
 import type { NodeTracing } from '@/types/workflow'
->>>>>>> e0c24c0e
 
 type GetAbortController = (abortController: AbortController) => void
 type SendCallback = {
