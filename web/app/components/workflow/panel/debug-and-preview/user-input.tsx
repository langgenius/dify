--- conflicted
+++ resolved
@@ -14,13 +14,8 @@
 const UserInput = () => {
   const workflowStore = useWorkflowStore()
   const inputs = useStore(s => s.inputs)
-<<<<<<< HEAD
   const startNode = useFindNode(['sys']) as Node<StartNodeType>
-=======
   const showDebugAndPreviewPanel = useStore(s => s.showDebugAndPreviewPanel)
-  const nodes = useNodes<StartNodeType>()
-  const startNode = nodes.find(node => node.data.type === BlockEnum.Start)
->>>>>>> c7b82f22
   const variables = startNode?.data.variables || []
   const visibleVariables = showDebugAndPreviewPanel ? variables : variables.filter(v => v.hide !== true)
 
