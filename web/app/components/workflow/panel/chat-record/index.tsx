--- conflicted
+++ resolved
@@ -16,78 +16,34 @@
 import { fetchConversationMessages } from '@/service/debug'
 import { useStore as useAppStore } from '@/app/components/app/store'
 import Loading from '@/app/components/base/loading'
-<<<<<<< HEAD
+import { getProcessedFilesFromResponse } from '@/app/components/base/file-uploader/utils'
 import type { IChatItem } from '@/app/components/base/chat/chat/type'
 import { buildChatItemTree, getThreadMessages } from '@/app/components/base/chat/utils'
 
-const getFormattedChatList = (messages: any[]) => {
+function getFormattedChatList(messages: any[]) {
   const res: ChatItem[] = []
   messages.forEach((item: any) => {
+    const questionFiles = item.message_files?.filter((file: any) => file.belongs_to === 'user') || []
     res.push({
       id: `question-${item.id}`,
       content: item.query,
       isAnswer: false,
-      message_files: item.message_files?.filter((file: any) => file.belongs_to === 'user') || [],
+      message_files: getProcessedFilesFromResponse(questionFiles.map((item: any) => ({ ...item, related_id: item.id }))),
       parentMessageId: item.parent_message_id || undefined,
     })
+    const answerFiles = item.message_files?.filter((file: any) => file.belongs_to === 'assistant') || []
     res.push({
       id: item.id,
       content: item.answer,
       feedback: item.feedback,
       isAnswer: true,
       citation: item.metadata?.retriever_resources,
-      message_files: item.message_files?.filter((file: any) => file.belongs_to === 'assistant') || [],
+      message_files: getProcessedFilesFromResponse(answerFiles.map((item: any) => ({ ...item, related_id: item.id }))),
       workflow_run_id: item.workflow_run_id,
       parentMessageId: `question-${item.id}`,
     })
   })
   return res
-=======
-import { UUID_NIL } from '@/app/components/base/chat/constants'
-import { getProcessedFilesFromResponse } from '@/app/components/base/file-uploader/utils'
-
-function appendQAToChatList(newChatList: ChatItem[], item: any) {
-  const answerFiles = item.message_files?.filter((file: any) => file.belongs_to === 'assistant') || []
-  newChatList.push({
-    id: item.id,
-    content: item.answer,
-    feedback: item.feedback,
-    isAnswer: true,
-    citation: item.metadata?.retriever_resources,
-    message_files: getProcessedFilesFromResponse(answerFiles.map((item: any) => ({ ...item, related_id: item.id }))),
-    workflow_run_id: item.workflow_run_id,
-  })
-  const questionFiles = item.message_files?.filter((file: any) => file.belongs_to === 'user') || []
-  newChatList.push({
-    id: `question-${item.id}`,
-    content: item.query,
-    isAnswer: false,
-    message_files: getProcessedFilesFromResponse(questionFiles.map((item: any) => ({ ...item, related_id: item.id }))),
-  })
-}
-
-function getFormattedChatList(messages: any[]) {
-  const newChatList: ChatItem[] = []
-  let nextMessageId = null
-  for (const item of messages) {
-    if (!item.parent_message_id) {
-      appendQAToChatList(newChatList, item)
-      break
-    }
-
-    if (!nextMessageId) {
-      appendQAToChatList(newChatList, item)
-      nextMessageId = item.parent_message_id
-    }
-    else {
-      if (item.id === nextMessageId || nextMessageId === UUID_NIL) {
-        appendQAToChatList(newChatList, item)
-        nextMessageId = item.parent_message_id
-      }
-    }
-  }
-  return newChatList.reverse()
->>>>>>> 3f1c84f6
 }
 
 const ChatRecord = () => {
