--- conflicted
+++ resolved
@@ -3,11 +3,8 @@
 import Run from '../run'
 import { useStore } from '../store'
 import { useWorkflowUpdate } from '../hooks'
-<<<<<<< HEAD
 import { useHooksStore } from '../hooks-store'
-=======
 import { formatWorkflowRunIdentifier } from '../utils'
->>>>>>> ea68c92b
 
 const Record = () => {
   const historyWorkflowData = useStore(s => s.historyWorkflowData)
