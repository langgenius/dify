'use client'
import {
  useEffect,
  useState,
} from 'react'
import { useTranslation } from 'react-i18next'
import { PlusIcon, XMarkIcon } from '@heroicons/react/20/solid'
import useSWR, { useSWRConfig } from 'swr'
import copy from 'copy-to-clipboard'
import SecretKeyGenerateModal from './secret-key-generate'
import s from './style.module.css'
import Modal from '@/app/components/base/modal'
import Button from '@/app/components/base/button'
import {
  createApikey as createAppApikey,
  delApikey as delAppApikey,
  fetchApiKeysList as fetchAppApiKeysList,
} from '@/service/apps'
import {
  createApikey as createDatasetApikey,
  delApikey as delDatasetApikey,
  fetchApiKeysList as fetchDatasetApiKeysList,
} from '@/service/datasets'
import type { CreateApiKeyResponse } from '@/models/app'
import Tooltip from '@/app/components/base/tooltip'
import Loading from '@/app/components/base/loading'
import Confirm from '@/app/components/base/confirm'
import useTimestamp from '@/hooks/use-timestamp'
import { useAppContext } from '@/context/app-context'

type ISecretKeyModalProps = {
  isShow: boolean
  appId?: string
  onClose: () => void
}

const SecretKeyModal = ({
  isShow = false,
  appId,
  onClose,
}: ISecretKeyModalProps) => {
  const { t } = useTranslation()
  const { formatTime } = useTimestamp()
  const { currentWorkspace, isCurrentWorkspaceManager } = useAppContext()
  const [showConfirmDelete, setShowConfirmDelete] = useState(false)
  const [isVisible, setVisible] = useState(false)
  const [newKey, setNewKey] = useState<CreateApiKeyResponse | undefined>(undefined)
  const { mutate } = useSWRConfig()
  const commonParams = appId
    ? { url: `/apps/${appId}/api-keys`, params: {} }
    : { url: '/datasets/api-keys', params: {} }
  const fetchApiKeysList = appId ? fetchAppApiKeysList : fetchDatasetApiKeysList
  const { data: apiKeysList } = useSWR(commonParams, fetchApiKeysList)

  const [delKeyID, setDelKeyId] = useState('')

  const [copyValue, setCopyValue] = useState('')

  useEffect(() => {
    if (copyValue) {
      const timeout = setTimeout(() => {
        setCopyValue('')
      }, 1000)

      return () => {
        clearTimeout(timeout)
      }
    }
  }, [copyValue])

  const onDel = async () => {
    setShowConfirmDelete(false)
    if (!delKeyID)
      return

    const delApikey = appId ? delAppApikey : delDatasetApikey
    const params = appId
      ? { url: `/apps/${appId}/api-keys/${delKeyID}`, params: {} }
      : { url: `/datasets/api-keys/${delKeyID}`, params: {} }
    await delApikey(params)
    mutate(commonParams)
  }

  const onCreate = async () => {
    const params = appId
      ? { url: `/apps/${appId}/api-keys`, body: {} }
      : { url: '/datasets/api-keys', body: {} }
    const createApikey = appId ? createAppApikey : createDatasetApikey
    const res = await createApikey(params)
    setVisible(true)
    setNewKey(res)
    mutate(commonParams)
  }

  const generateToken = (token: string) => {
    return `${token.slice(0, 3)}...${token.slice(-20)}`
  }

  return (
    <Modal isShow={isShow} onClose={onClose} title={`${t('appApi.apiKeyModal.apiSecretKey')}`} className={`${s.customModal} px-8 flex flex-col`}>
      <XMarkIcon className={`w-6 h-6 absolute cursor-pointer text-gray-500 ${s.close}`} onClick={onClose} />
      <p className='mt-1 text-[13px] text-gray-500 font-normal leading-5 flex-shrink-0'>{t('appApi.apiKeyModal.apiSecretKeyTips')}</p>
      {!apiKeysList && <div className='mt-4'><Loading /></div>}
      {
        !!apiKeysList?.data?.length && (
          <div className='flex flex-col flex-grow mt-4 overflow-hidden'>
            <div className='flex items-center flex-shrink-0 text-xs font-semibold text-gray-500 border-b border-solid h-9'>
              <div className='flex-shrink-0 w-64 px-3'>{t('appApi.apiKeyModal.secretKey')}</div>
              <div className='flex-shrink-0 px-3 w-[200px]'>{t('appApi.apiKeyModal.created')}</div>
              <div className='flex-shrink-0 px-3 w-[200px]'>{t('appApi.apiKeyModal.lastUsed')}</div>
              <div className='flex-grow px-3'></div>
            </div>
            <div className='flex-grow overflow-auto'>
              {apiKeysList.data.map(api => (
                <div className='flex items-center text-sm font-normal text-gray-700 border-b border-solid h-9' key={api.id}>
                  <div className='flex-shrink-0 w-64 px-3 font-mono truncate'>{generateToken(api.token)}</div>
                  <div className='flex-shrink-0 px-3 truncate w-[200px]'>{formatTime(Number(api.created_at), t('appLog.dateTimeFormat') as string)}</div>
                  <div className='flex-shrink-0 px-3 truncate w-[200px]'>{api.last_used_at ? formatTime(Number(api.created_at), t('appLog.dateTimeFormat') as string) : t('appApi.never')}</div>
                  <div className='flex flex-grow px-3'>
                    <Tooltip
                      selector={`key-${api.token}`}
                      content={copyValue === api.token ? `${t('appApi.copied')}` : `${t('appApi.copy')}`}
                      className='z-10'
                    >
                      <div className={`flex items-center justify-center flex-shrink-0 w-6 h-6 mr-1 rounded-lg cursor-pointer hover:bg-gray-100 ${s.copyIcon} ${copyValue === api.token ? s.copied : ''}`} onClick={() => {
                        // setIsCopied(true)
                        copy(api.token)
                        setCopyValue(api.token)
                      }}></div>
                    </Tooltip>
                    {isCurrentWorkspaceManager
                      && <div className={`flex items-center justify-center flex-shrink-0 w-6 h-6 rounded-lg cursor-pointer ${s.trashIcon}`} onClick={() => {
                        setDelKeyId(api.id)
                        setShowConfirmDelete(true)
                      }}>
                      </div>
                    }
                  </div>
                </div>
              ))}
            </div>
          </div>
        )
      }
      <div className='flex'>
<<<<<<< HEAD
        <Button variant='default' className={`flex flex-shrink-0 mt-4 ${s.autoWidth}`} onClick={onCreate} disabled={!currentWorkspace || currentWorkspace.role === 'normal'}>
=======
        <Button type='default' className={`flex flex-shrink-0 mt-4 ${s.autoWidth}`} onClick={onCreate} disabled={ !currentWorkspace || !isCurrentWorkspaceManager}>
>>>>>>> bb33ffc3
          <PlusIcon className='flex flex-shrink-0 w-4 h-4' />
          <div className='text-xs font-medium text-gray-800'>{t('appApi.apiKeyModal.createNewSecretKey')}</div>
        </Button>
      </div>
      <SecretKeyGenerateModal className='flex-shrink-0' isShow={isVisible} onClose={() => setVisible(false)} newKey={newKey} />
      {showConfirmDelete && (
        <Confirm
          title={`${t('appApi.actionMsg.deleteConfirmTitle')}`}
          content={`${t('appApi.actionMsg.deleteConfirmTips')}`}
          isShow={showConfirmDelete}
          onClose={() => {
            setDelKeyId('')
            setShowConfirmDelete(false)
          }}
          onConfirm={onDel}
          onCancel={() => {
            setDelKeyId('')
            setShowConfirmDelete(false)
          }}
        />
      )}
    </Modal >
  )
}

export default SecretKeyModal<|MERGE_RESOLUTION|>--- conflicted
+++ resolved
@@ -143,11 +143,7 @@
         )
       }
       <div className='flex'>
-<<<<<<< HEAD
-        <Button variant='default' className={`flex flex-shrink-0 mt-4 ${s.autoWidth}`} onClick={onCreate} disabled={!currentWorkspace || currentWorkspace.role === 'normal'}>
-=======
-        <Button type='default' className={`flex flex-shrink-0 mt-4 ${s.autoWidth}`} onClick={onCreate} disabled={ !currentWorkspace || !isCurrentWorkspaceManager}>
->>>>>>> bb33ffc3
+        <Button variant='default' className={`flex flex-shrink-0 mt-4 ${s.autoWidth}`} onClick={onCreate} disabled={ !currentWorkspace || !isCurrentWorkspaceManager}>
           <PlusIcon className='flex flex-shrink-0 w-4 h-4' />
           <div className='text-xs font-medium text-gray-800'>{t('appApi.apiKeyModal.createNewSecretKey')}</div>
         </Button>
