import { CodeGroup } from '../code.tsx'
import { Row, Col, Properties, Property, Heading, SubProperty, Paragraph } from '../md.tsx'

# ワークフローアプリ API

ワークフローアプリケーションは、セッションをサポートせず、翻訳、記事作成、要約 AI などに最適です。

<div>
  ### ベース URL
  <CodeGroup title="コード" targetCode={props.appDetail.api_base_url} />

  ### 認証

  サービス API は `API-Key` 認証を使用します。
  <i>**API キーの漏洩を防ぐため、API キーはクライアント側で共有または保存せず、サーバー側で保存することを強くお勧めします。**</i>

  すべての API リクエストにおいて、以下のように `Authorization`HTTP ヘッダーに API キーを含めてください：

  <CodeGroup title="コード" targetCode='Authorization: Bearer {API_KEY}' />
</div>

---

<Heading
  url='/workflows/run'
  method='POST'
  title='ワークフローを実行'
  name='#Execute-Workflow'
/>
<Row>
  <Col>
    ワークフローを実行します。公開されたワークフローがないと実行できません。

    ### リクエストボディ
      - `inputs` (object) 必須
        アプリで定義されたさまざまな変数値の入力を許可します。
        `inputs`パラメータには複数のキー/値ペアが含まれ、各キーは特定の変数に対応し、各値はその変数の特定の値です。
        ワークフローアプリケーションは少なくとも1つのキー/値ペアの入力を必要とします。値はファイルリストである場合もあります。
        ファイルリストは、テキスト理解と質問への回答を組み合わせたファイルの入力に適しています。モデルがファイルの解析と理解機能をサポートしている場合にのみ使用できます。

        変数がファイルリストの場合、リストの各要素は以下の属性を持つ必要があります。
          - `type` (string) サポートされているタイプ:
            - `document` ('TXT', 'MD', 'MARKDOWN', 'PDF', 'HTML', 'XLSX', 'XLS', 'DOCX', 'CSV', 'EML', 'MSG', 'PPTX', 'PPT', 'XML', 'EPUB')
            - `image` ('JPG', 'JPEG', 'PNG', 'GIF', 'WEBP', 'SVG')
            - `audio` ('MP3', 'M4A', 'WAV', 'WEBM', 'AMR')
            - `video` ('MP4', 'MOV', 'MPEG', 'MPGA')
            - `custom` (他のファイルタイプ)
          - `transfer_method` (string) 転送方法、画像URLの場合は`remote_url` / ファイルアップロードの場合は`local_file`
          - `url` (string) 画像URL（転送方法が`remote_url`の場合）
          - `upload_file_id` (string) アップロードされたファイルID、事前にファイルアップロードAPIを通じて取得する必要があります（転送方法が`local_file`の場合）

      - `response_mode` (string) 必須
        応答の返却モードを指定します。サポートされているモード：
        - `streaming` ストリーミングモード（推奨）、SSE（[Server-Sent Events](https://developer.mozilla.org/en-US/docs/Web/API/Server-sent_events/Using_server-sent_events)）を通じてタイプライターのような出力を実装します。
        - `blocking` ブロッキングモード、実行完了後に結果を返します。（プロセスが長い場合、リクエストが中断される可能性があります）
        <i>Cloudflare の制限により、100 秒後に応答がない場合、リクエストは中断されます。</i>
      - `user` (string) 必須
        ユーザー識別子、エンドユーザーのアイデンティティを定義するために使用されます。
        アプリケーション内で開発者によって一意に定義される必要があります。
      - `files` (array[object]) オプション
      - `trace_id` (string) オプション
        トレースID。既存の業務システムのトレースコンポーネントと連携し、エンドツーエンドの分散トレーシングを実現するために使用します。指定がない場合、システムが自動的に trace_id を生成します。以下の3つの方法で渡すことができ、優先順位は次のとおりです：
        1. Header：HTTPヘッダー `X-Trace-Id` で渡す（最優先）。
        2. クエリパラメータ：URLクエリパラメータ `trace_id` で渡す。
        3. リクエストボディ：リクエストボディの `trace_id` フィールドで渡す（本フィールド）。


    ### 応答
    `response_mode`が`blocking`の場合、CompletionResponse オブジェクトを返します。
    `response_mode`が`streaming`の場合、ChunkCompletionResponse ストリームを返します。

    ### CompletionResponse
    アプリの結果を返します。`Content-Type`は`application/json`です。
    - `workflow_run_id` (string) ワークフロー実行の一意の ID
    - `task_id` (string) タスク ID、リクエスト追跡と以下の Stop Generate API に使用
    - `data` (object) 結果の詳細
      - `id` (string) ワークフロー実行の ID
      - `workflow_id` (string) 関連するワークフローの ID
      - `status` (string) 実行のステータス、`running` / `succeeded` / `failed` / `stopped`
      - `outputs` (json) オプションの出力内容
      - `error` (string) オプションのエラー理由
      - `elapsed_time` (float) オプションの使用時間（秒）
      - `total_tokens` (int) オプションの使用トークン数
      - `total_steps` (int) デフォルト 0
      - `created_at` (timestamp) 開始時間
      - `finished_at` (timestamp) 終了時間

    ### ChunkCompletionResponse
    アプリによって出力されたストリームチャンクを返します。`Content-Type`は`text/event-stream`です。
    各ストリーミングチャンクは`data:`で始まり、2 つの改行文字`\n\n`で区切られます。以下のように表示されます：
    <CodeGroup>
    ```streaming {{ title: '応答' }}
    data: {"event": "text_chunk", "workflow_run_id": "b85e5fc5-751b-454d-b14e-dc5f240b0a31", "task_id": "bd029338-b068-4d34-a331-fc85478922c2", "data": {"text": "\u4e3a\u4e86", "from_variable_selector": ["1745912968134", "text"]}}\n\n
    ```
    </CodeGroup>
    ストリーミングチャンクの構造は`event`に応じて異なります：
    - `event: workflow_started` ワークフローが実行を開始
      - `task_id` (string) タスク ID、リクエスト追跡と以下の Stop Generate API に使用
      - `workflow_run_id` (string) ワークフロー実行の一意の ID
      - `event` (string) `workflow_started`に固定
      - `data` (object) 詳細
        - `id` (string) ワークフロー実行の一意の ID
        - `workflow_id` (string) 関連するワークフローの ID
        - `created_at` (timestamp) 作成タイムスタンプ、例：1705395332
    - `event: node_started` ノード実行開始
      - `task_id` (string) タスク ID、リクエスト追跡と以下の Stop Generate API に使用
      - `workflow_run_id` (string) ワークフロー実行の一意の ID
      - `event` (string) `node_started`に固定
      - `data` (object) 詳細
        - `id` (string) ワークフロー実行の一意の ID
        - `node_id` (string) ノードの ID
        - `node_type` (string) ノードのタイプ
        - `title` (string) ノードの名前
        - `index` (int) 実行シーケンス番号、トレースノードシーケンスを表示するために使用
        - `predecessor_node_id` (string) オプションのプレフィックスノード ID、キャンバス表示実行パスに使用
        - `inputs` (object) ノードで使用されるすべての前のノード変数の内容
        - `created_at` (timestamp) 開始のタイムスタンプ、例：1705395332
    - `event: text_chunk` テキストフラグメント
      - `task_id` (string) タスク ID、リクエスト追跡と以下の Stop Generate API に使用
      - `workflow_run_id` (string) ワークフロー実行の一意の ID
      - `event` (string) `text_chunk`に固定
      - `data` (object) 詳細
        - `text` (string) テキスト内容
        - `from_variable_selector` (array) テキスト生成元パス（開発者がどのノードのどの変数から生成されたかを理解するための情報）
    - `event: node_finished` ノード実行終了、同じイベントで異なる状態で成功または失敗
      - `task_id` (string) タスク ID、リクエスト追跡と以下の Stop Generate API に使用
      - `workflow_run_id` (string) ワークフロー実行の一意の ID
      - `event` (string) `node_finished`に固定
      - `data` (object) 詳細
        - `id` (string) ワークフロー実行の一意の ID
        - `node_id` (string) ノードの ID
        - `node_type` (string) ノードのタイプ
        - `title` (string) ノードの名前
        - `index` (int) 実行シーケンス番号、トレースノードシーケンスを表示するために使用
        - `predecessor_node_id` (string) オプションのプレフィックスノード ID、キャンバス表示実行パスに使用
        - `inputs` (object) ノードで使用されるすべての前のノード変数の内容
        - `process_data` (json) オプションのノードプロセスデータ
        - `outputs` (json) オプションの出力内容
        - `status` (string) 実行のステータス、`running` / `succeeded` / `failed` / `stopped`
        - `error` (string) オプションのエラー理由
        - `elapsed_time` (float) オプションの使用時間（秒）
        - `execution_metadata` (json) メタデータ
          - `total_tokens` (int) オプションの使用トークン数
          - `total_price` (decimal) オプションの総コスト
          - `currency` (string) オプション 例：`USD` / `RMB`
        - `created_at` (timestamp) 開始のタイムスタンプ、例：1705395332
    - `event: workflow_finished` ワークフロー実行終了、同じイベントで異なる状態で成功または失敗
      - `task_id` (string) タスク ID、リクエスト追跡と以下の Stop Generate API に使用
      - `workflow_run_id` (string) ワークフロー実行の一意の ID
      - `event` (string) `workflow_finished`に固定
      - `data` (object) 詳細
        - `id` (string) ワークフロー実行の ID
        - `workflow_id` (string) 関連するワークフローの ID
        - `status` (string) 実行のステータス、`running` / `succeeded` / `failed` / `stopped`
        - `outputs` (json) オプションの出力内容
        - `error` (string) オプションのエラー理由
        - `elapsed_time` (float) オプションの使用時間（秒）
        - `total_tokens` (int) オプションの使用トークン数
        - `total_steps` (int) デフォルト 0
        - `created_at` (timestamp) 開始時間
        - `finished_at` (timestamp) 終了時間
    - `event: tts_message` TTS オーディオストリームイベント、つまり音声合成出力。内容は Mp3 形式のオーディオブロックで、base64 文字列としてエンコードされています。再生時には、base64 をデコードしてプレーヤーに入力するだけです。（このメッセージは自動再生が有効な場合にのみ利用可能）
      - `task_id` (string) タスク ID、リクエスト追跡と以下の停止応答インターフェースに使用
      - `message_id` (string) 一意のメッセージ ID
      - `audio` (string) 音声合成後のオーディオ、base64 テキストコンテンツとしてエンコードされており、再生時には base64 をデコードしてプレーヤーに入力するだけです
      - `created_at` (int) 作成タイムスタンプ、例：1705395332
    - `event: tts_message_end` TTS オーディオストリーム終了イベント。このイベントを受信すると、オーディオストリームの終了を示します。
      - `task_id` (string) タスク ID、リクエスト追跡と以下の停止応答インターフェースに使用
      - `message_id` (string) 一意のメッセージ ID
      - `audio` (string) 終了イベントにはオーディオがないため、これは空の文字列です
      - `created_at` (int) 作成タイムスタンプ、例：1705395332
    - `event: ping` 接続を維持するために 10 秒ごとに送信される Ping イベント。

    ### エラー
    - 400, `invalid_param`, 異常なパラメータ入力
    - 400, `app_unavailable`, アプリの設定が利用できません
    - 400, `provider_not_initialize`, 利用可能なモデル資格情報の設定がありません
    - 400, `provider_quota_exceeded`, モデル呼び出しのクォータが不足しています
    - 400, `model_currently_not_support`, 現在のモデルは利用できません
    - 400, `workflow_request_error`, ワークフロー実行に失敗しました
    - 500, 内部サーバーエラー

  </Col>
  <Col sticky>
    <CodeGroup
      title="リクエスト"
      tag="POST"
      label="/workflows/run"
      targetCode={`curl -X POST '${props.appDetail.api_base_url}/workflows/run' \\
--header 'Authorization: Bearer {api_key}' \\
--header 'Content-Type: application/json' \\
--data-raw '{
    "inputs": ${JSON.stringify(props.inputs)},
    "response_mode": "streaming",
    "user": "abc-123"
}'`}
    />
    <CodeGroup title="ファイル変数の例">
      ```json {{ title: 'ファイル変数の例' }}
      {
        "inputs": {
          "{variable_name}":
          [
            {
            "transfer_method": "local_file",
            "upload_file_id": "{upload_file_id}",
            "type": "{document_type}"
            }
          ]
        }
      }
      ```
    </CodeGroup>
    ### ブロッキングモード
    <CodeGroup title="応答">
    ```json {{ title: '応答' }}
    {
        "workflow_run_id": "djflajgkldjgd",
        "task_id": "9da23599-e713-473b-982c-4328d4f5c78a",
        "data": {
            "id": "fdlsjfjejkghjda",
            "workflow_id": "fldjaslkfjlsda",
            "status": "succeeded",
            "outputs": {
              "text": "Nice to meet you."
            },
            "error": null,
            "elapsed_time": 0.875,
            "total_tokens": 3562,
            "total_steps": 8,
            "created_at": 1705407629,
            "finished_at": 1727807631
        }
    }
    ```
    </CodeGroup>
    ### ストリーミングモード
    <CodeGroup title="応答">
    ```streaming {{ title: '応答' }}
      data: {"event": "workflow_started", "task_id": "5ad4cb98-f0c7-4085-b384-88c403be6290", "workflow_run_id": "5ad498-f0c7-4085-b384-88cbe6290", "data": {"id": "5ad498-f0c7-4085-b384-88cbe6290", "workflow_id": "dfjasklfjdslag", "created_at": 1679586595}}
      data: {"event": "node_started", "task_id": "5ad4cb98-f0c7-4085-b384-88c403be6290", "workflow_run_id": "5ad498-f0c7-4085-b384-88cbe6290", "data": {"id": "5ad498-f0c7-4085-b384-88cbe6290", "node_id": "dfjasklfjdslag", "node_type": "start", "title": "Start", "index": 0, "predecessor_node_id": "fdljewklfklgejlglsd", "inputs": {}, "created_at": 1679586595}}
      data: {"event": "node_finished", "task_id": "5ad4cb98-f0c7-4085-b384-88c403be6290", "workflow_run_id": "5ad498-f0c7-4085-b384-88cbe6290", "data": {"id": "5ad498-f0c7-4085-b384-88cbe6290", "node_id": "dfjasklfjdslag", "node_type": "start", "title": "Start", "index": 0, "predecessor_node_id": "fdljewklfklgejlglsd", "inputs": {}, "outputs": {}, "status": "succeeded", "elapsed_time": 0.324, "execution_metadata": {"total_tokens": 63127864, "total_price": 2.378, "currency": "USD"},  "created_at": 1679586595}}
      data: {"event": "workflow_finished", "task_id": "5ad4cb98-f0c7-4085-b384-88c403be6290", "workflow_run_id": "5ad498-f0c7-4085-b384-88cbe6290", "data": {"id": "5ad498-f0c7-4085-b384-88cbe6290", "workflow_id": "dfjasklfjdslag", "outputs": {}, "status": "succeeded", "elapsed_time": 0.324, "total_tokens": 63127864, "total_steps": "1", "created_at": 1679586595, "finished_at": 1679976595}}
      data: {"event": "tts_message", "conversation_id": "23dd85f3-1a41-4ea0-b7a9-062734ccfaf9", "message_id": "a8bdc41c-13b2-4c18-bfd9-054b9803038c", "created_at": 1721205487, "task_id": "3bf8a0bb-e73b-4690-9e66-4e429bad8ee7", "audio": "qqqqqqqqqqqqqqqqqqqqqqqqqqqqqqqqqqqqqqqqqqqqqqqqqqqqqqqqqqqqqqqqqqqqqqqqqqqqqqqqqqqqqqqqqqqqqqqqqqqqqqqqqqqqqqqqqqqqqqqqqqqqqqqq"}
      data: {"event": "tts_message_end", "conversation_id": "23dd85f3-1a41-4ea0-b7a9-062734ccfaf9", "message_id": "a8bdc41c-13b2-4c18-bfd9-054b9803038c", "created_at": 1721205487, "task_id": "3bf8a0bb-e73b-4690-9e66-4e429bad8ee7", "audio": ""}
    ```
    </CodeGroup>
    <CodeGroup title="ファイルアップロードのサンプルコード">
      ```json {{ title: 'ファイルアップロードのサンプルコード' }}
      import requests
      import json

      def upload_file(file_path, user):
          upload_url = "https://api.dify.ai/v1/files/upload"
          headers = {
              "Authorization": "Bearer app-xxxxxxxx",
          }

          try:
              print("ファイルをアップロードしています...")
              with open(file_path, 'rb') as file:
                  files = {
                      'file': (file_path, file, 'text/plain')  # ファイルが適切な MIME タイプでアップロードされていることを確認してください
                  }
                  data = {
                      "user": user,
                      "type": "TXT"  # ファイルタイプをTXTに設定します
                  }

                  response = requests.post(upload_url, headers=headers, files=files, data=data)
                  if response.status_code == 201:  # 201 は作成が成功したことを意味します
                      print("ファイルが正常にアップロードされました")
                      return response.json().get("id")  # アップロードされたファイルIDを取得する
                  else:
                      print(f"ファイルのアップロードに失敗しました。ステータス コード: {response.status_code}")
                      return None
          except Exception as e:
              print(f"エラーが発生しました: {str(e)}")
              return None

      def run_workflow(file_id, user, response_mode="blocking"):
          workflow_url = "https://api.dify.ai/v1/workflows/run"
          headers = {
              "Authorization": "Bearer app-xxxxxxxxx",
              "Content-Type": "application/json"
          }

          data = {
              "inputs": {
                  "orig_mail": [{
                      "transfer_method": "local_file",
                      "upload_file_id": file_id,
                      "type": "document"
                  }]
              },
              "response_mode": response_mode,
              "user": user
          }

          try:
              print("ワークフローを実行...")
              response = requests.post(workflow_url, headers=headers, json=data)
              if response.status_code == 200:
                  print("ワークフローが正常に実行されました")
                  return response.json()
              else:
                  print(f"ワークフローの実行がステータス コードで失敗しました: {response.status_code}")
                  return {"status": "error", "message": f"Failed to execute workflow, status code: {response.status_code}"}
          except Exception as e:
              print(f"エラーが発生しました: {str(e)}")
              return {"status": "error", "message": str(e)}

      # 使用例
      file_path = "{your_file_path}"
      user = "difyuser"

      # ファイルをアップロードする
      file_id = upload_file(file_path, user)
      if file_id:
          # ファイルは正常にアップロードされました。ワークフローの実行を続行します
          result = run_workflow(file_id, user)
          print(result)
      else:
          print("ファイルのアップロードに失敗し、ワークフローを実行できません")
      ```
    </CodeGroup>
  </Col>
</Row>

---

<Heading
  url='/workflows/:identifier/run'
  method='POST'
  title='特定バージョンのワークフローを実行'
  name='#Execute-Specific-Workflow'
/>
<Row>
  <Col>
    特定バージョンのワークフローを実行し、ワークフローIDまたはエイリアスでバージョンを指定できます。

    ### パス
<<<<<<< HEAD
    - `identifier` (string) 必須 ワークフロー識別子
      - ワークフローID（UUID形式）
      - ワークフローエイリアス
      
      システムはUUID形式の処理を優先し、有効なUUID形式でない場合はエイリアス検索にフォールバックします。
      
      **しゅとくほうほう：**
      - ワークフローID：バージョン履歴ページから特定バージョンのワークフローIDを取得
      - ワークフローエイリアス：バージョン履歴ページから対応するワークフローエイリアスを取得
=======
    - `workflow_id` (string) 必須 特定バージョンのワークフローを指定するためのワークフローID

      取得方法：バージョン履歴で特定バージョンのワークフローIDを照会できます。
>>>>>>> 8809b3ba

    ### リクエストボディ
      - `inputs` (object) 必須
        App で定義された各変数値を入力できます。
        inputs パラメータには複数のキー/値ペアが含まれており、各キーは特定の変数に対応し、各値はその変数の具体的な値です。変数はファイルリスト型にすることができます。
        ファイルリスト型変数は、ファイルをテキスト理解と組み合わせて質問に答えるために入力するのに適しており、モデルがファイル解析機能をサポートしている場合のみ使用できます。変数がファイルリスト型の場合、その変数に対応する値はリスト形式である必要があり、各要素には以下の内容が含まれます：
          - `type` (string) サポートされるタイプ：
            - `document` 具体的なタイプには以下が含まれます：'TXT', 'MD', 'MARKDOWN', 'PDF', 'HTML', 'XLSX', 'XLS', 'DOCX', 'CSV', 'EML', 'MSG', 'PPTX', 'PPT', 'XML', 'EPUB'
            - `image` 具体的なタイプには以下が含まれます：'JPG', 'JPEG', 'PNG', 'GIF', 'WEBP', 'SVG'
            - `audio` 具体的なタイプには以下が含まれます：'MP3', 'M4A', 'WAV', 'WEBM', 'AMR'
            - `video` 具体的なタイプには以下が含まれます：'MP4', 'MOV', 'MPEG', 'MPGA'
            - `custom` 具体的なタイプには以下が含まれます：その他のファイルタイプ
          - `transfer_method` (string) 転送方法、`remote_url` 画像URL / `local_file` ファイルアップロード
          - `url` (string) 画像URL（転送方法が `remote_url` の場合のみ）
          - `upload_file_id` (string) アップロードされたファイルID（転送方法が `local_file` の場合のみ）
      - `response_mode` (string) 必須
        応答返却モード、以下をサポート：
        - `streaming` ストリーミングモード（推奨）。SSE（**[Server-Sent Events](https://developer.mozilla.org/en-US/docs/Web/API/Server-sent_events/Using_server-sent_events)**）をベースにタイプライター風の出力を実現。
        - `blocking` ブロッキングモード、実行完了後に結果を返却。（プロセスが長い場合、リクエストが中断される可能性があります）。
        <i>Cloudflare の制限により、100秒後に応答がない場合、リクエストは中断されます。</i>
      - `user` (string) 必須
        ユーザー識別子、エンドユーザーのアイデンティティを定義し、検索・統計を容易にするために使用されます。
        開発者が定義するルールで、アプリケーション内でユーザー識別子が一意である必要があります。API は WebApp で作成されたセッションにアクセスできません。
      - `files` (array[object]) オプション
      - `trace_id` (string) オプション
        トレースID。既存のビジネスシステムのトレースコンポーネントと統合して、エンドツーエンドの分散トレーシングを実現するために使用されます。指定されていない場合、システムは自動的に `trace_id` を生成します。以下の3つの方法で渡すことができ、優先順位は以下の通りです：
        1. ヘッダー：HTTP ヘッダー `X-Trace-Id` で渡すことを推奨、最高優先度。
        2. クエリパラメータ：URL クエリパラメータ `trace_id` で渡す。
        3. リクエストボディ：リクエストボディフィールド `trace_id` で渡す（つまり、このフィールド）。

    ### 応答
    `response_mode` が `blocking` の場合、CompletionResponse オブジェクトを返します。
    `response_mode` が `streaming` の場合、ChunkCompletionResponse オブジェクトのストリーミングシーケンスを返します。

    ### CompletionResponse
    完全な App 結果を返し、`Content-Type` は `application/json` です。
    - `workflow_run_id` (string) ワークフロー実行ID
    - `task_id` (string) タスクID、リクエスト追跡と以下の停止応答インターフェースに使用
    - `data` (object) 詳細内容
      - `id` (string) ワークフロー実行ID
      - `workflow_id` (string) 関連するワークフローID
      - `status` (string) 実行ステータス、`running` / `succeeded` / `failed` / `stopped`
      - `outputs` (json) オプション 出力内容
      - `error` (string) オプション エラー理由
      - `elapsed_time` (float) オプション 使用時間(s)
      - `total_tokens` (int) オプション 使用されるトークンの総数
      - `total_steps` (int) 総ステップ数（冗長）、デフォルト 0
      - `created_at` (timestamp) 開始時間
      - `finished_at` (timestamp) 終了時間

    ### ChunkCompletionResponse
    App の出力ストリーミングチャンクを返し、`Content-Type` は `text/event-stream` です。
    各ストリーミングチャンクは `data:` で始まり、チャンク間は `\n\n` つまり2つの改行文字で区切られます。以下のようになります：
    <CodeGroup>
    ```streaming {{ title: '応答' }}
    data: {"event": "text_chunk", "workflow_run_id": "b85e5fc5-751b-454d-b14e-dc5f240b0a31", "task_id": "bd029338-b068-4d34-a331-fc85478922c2", "data": {"text": "\u4e3a\u4e86", "from_variable_selector": ["1745912968134", "text"]}}\n\n
    ```
    </CodeGroup>
    ストリーミングチャンクは `event` によって構造が異なり、以下のタイプが含まれます：
    - `event: workflow_started` ワークフロー実行開始
      - `task_id` (string) タスクID、リクエスト追跡と以下の停止応答インターフェースに使用
      - `workflow_run_id` (string) ワークフロー実行ID
      - `event` (string) `workflow_started` に固定
      - `data` (object) 詳細内容
        - `id` (string) ワークフロー実行ID
        - `workflow_id` (string) 関連するワークフローID
        - `created_at` (timestamp) 開始時間
    - `event: node_started` ノード実行開始
      - `task_id` (string) タスクID、リクエスト追跡と以下の停止応答インターフェースに使用
      - `workflow_run_id` (string) ワークフロー実行ID
      - `event` (string) `node_started` に固定
      - `data` (object) 詳細内容
        - `id` (string) ワークフロー実行ID
        - `node_id` (string) ノードID
        - `node_type` (string) ノードタイプ
        - `title` (string) ノード名
        - `index` (int) 実行シーケンス番号、Tracing Node シーケンスの表示に使用
        - `predecessor_node_id` (string) 前置ノードID、キャンバス表示実行パスに使用
        - `inputs` (object) ノードで使用されるすべての前置ノード変数の内容
        - `created_at` (timestamp) 開始時間
    - `event: text_chunk` テキストフラグメント
      - `task_id` (string) タスクID、リクエスト追跡と以下の停止応答インターフェースに使用
      - `workflow_run_id` (string) ワークフロー実行ID
      - `event` (string) `text_chunk` に固定
      - `data` (object) 詳細内容
        - `text` (string) テキスト内容
        - `from_variable_selector` (array) テキストソースパス、開発者がテキストがどのノードのどの変数から生成されたかを理解するのに役立ちます
    - `event: node_finished` ノード実行終了、成功と失敗は同じイベント内の異なる状態
      - `task_id` (string) タスクID、リクエスト追跡と以下の停止応答インターフェースに使用
      - `workflow_run_id` (string) ワークフロー実行ID
      - `event` (string) `node_finished` に固定
      - `data` (object) 詳細内容
        - `id` (string) ノード実行ID
        - `node_id` (string) ノードID
        - `index` (int) 実行シーケンス番号、Tracing Node シーケンスの表示に使用
        - `predecessor_node_id` (string) オプション 前置ノードID、キャンバス表示実行パスに使用
        - `inputs` (object) ノードで使用されるすべての前置ノード変数の内容
        - `process_data` (json) オプション ノードプロセスデータ
        - `outputs` (json) オプション 出力内容
        - `status` (string) 実行ステータス `running` / `succeeded` / `failed` / `stopped`
        - `error` (string) オプション エラー理由
        - `elapsed_time` (float) オプション 使用時間(s)
        - `execution_metadata` (json) メタデータ
          - `total_tokens` (int) オプション 使用されるトークンの総数
          - `total_price` (decimal) オプション 総費用
          - `currency` (string) オプション 通貨、例：`USD` / `RMB`
        - `created_at` (timestamp) 開始時間
    - `event: workflow_finished` ワークフロー実行終了、成功と失敗は同じイベント内の異なる状態
      - `task_id` (string) タスクID、リクエスト追跡と以下の停止応答インターフェースに使用
      - `workflow_run_id` (string) ワークフロー実行ID
      - `event` (string) `workflow_finished` に固定
      - `data` (object) 詳細内容
        - `id` (string) ワークフロー実行ID
        - `workflow_id` (string) 関連するワークフローID
        - `status` (string) 実行ステータス `running` / `succeeded` / `failed` / `stopped`
        - `outputs` (json) オプション 出力内容
        - `error` (string) オプション エラー理由
        - `elapsed_time` (float) オプション 使用時間(s)
        - `total_tokens` (int) オプション 使用されるトークンの総数
        - `total_steps` (int) 総ステップ数（冗長）、デフォルト 0
        - `created_at` (timestamp) 開始時間
        - `finished_at` (timestamp) 終了時間
    - `event: tts_message` TTS オーディオストリームイベント、つまり：音声合成出力。内容はMp3形式のオーディオブロックで、base64エンコードされた文字列として、再生時に直接デコードできます。（自動再生が有効な場合のみこのメッセージがあります）
      - `task_id` (string) タスクID、リクエスト追跡と以下の停止応答インターフェースに使用
      - `message_id` (string) メッセージ一意ID
      - `audio` (string) 音声合成後のオーディオブロックはbase64エンコードされたテキスト内容として、再生時に直接base64デコードしてプレーヤーに送信できます
      - `created_at` (int) 作成タイムスタンプ、例：1705395332
    - `event: tts_message_end` TTS オーディオストリーム終了イベント、このイベントを受信すると、オーディオストリームの返却が終了したことを示します。
      - `task_id` (string) タスクID、リクエスト追跡と以下の停止応答インターフェースに使用
      - `message_id` (string) メッセージ一意ID
      - `audio` (string) 終了イベントにはオーディオがないため、ここは空文字列です
      - `created_at` (int) 作成タイムスタンプ、例：1705395332
    - `event: ping` 10秒ごとのpingイベント、接続を維持します。

    ### エラー
    - 400，`invalid_param`，入力パラメータ異常
    - 400，`app_unavailable`，App 設定が利用できません
    - 400，`provider_not_initialize`，利用可能なモデル認証情報設定がありません
    - 400，`provider_quota_exceeded`，モデル呼び出しクォータが不足しています
    - 400，`model_currently_not_support`，現在のモデルが利用できません
    - 400，`workflow_not_found`，指定されたワークフローバージョンが見つかりません
    - 400，`draft_workflow_error`，ドラフトワークフローバージョンを使用できません
    - 400，`workflow_id_format_error`，ワークフローID形式エラー、UUID形式が必要です
    - 400，`workflow_request_error`，ワークフロー実行に失敗しました
    - 500，サービス内部異常

  </Col>
  <Col sticky>
<<<<<<< HEAD
    <CodeGroup title="リクエスト" tag="POST" label="/workflows/:identifier/run" targetCode={`curl -X POST '${props.appDetail.api_base_url}/workflows/{identifier}/run' \\\n--header 'Authorization: Bearer {api_key}' \\\n--header 'Content-Type: application/json' \\\n--data-raw '{\n    "inputs": ${JSON.stringify(props.inputs)},\n    "response_mode": "streaming",\n    "user": "abc-123"\n}'\n`}>
    ```bash {{ title: 'cURL' }}
    curl -X POST '${props.appDetail.api_base_url}/workflows/{identifier}/run' \
    --header 'Authorization: Bearer {api_key}' \
    --header 'Content-Type: application/json' \
    --data-raw '{
        "inputs": {},
        "response_mode": "streaming",
        "user": "abc-123"
    }'
    ```
    </CodeGroup>
=======
    <CodeGroup
      title="リクエスト"
      tag="POST"
      label="/workflows/:workflow_id/run"
      targetCode={`curl -X POST '${props.appDetail.api_base_url}/workflows/{workflow_id}/run' \\
--header 'Authorization: Bearer {api_key}' \\
--header 'Content-Type: application/json' \\
--data-raw '{
    "inputs": ${JSON.stringify(props.inputs)},
    "response_mode": "streaming",
    "user": "abc-123"
}'`}
    />
>>>>>>> 8809b3ba
    <CodeGroup title="例：入力変数としてのファイル配列">
      ```json {{ title: 'ファイル変数の例' }}
      {
        "inputs": {
          "{variable_name}":
          [
            {
            "transfer_method": "local_file",
            "upload_file_id": "{upload_file_id}",
            "type": "{document_type}"
            }
          ]
        }
      }
      ```
    </CodeGroup>
    ### ブロッキングモード
    <CodeGroup title="応答">
    ```json {{ title: '応答' }}
    {
        "workflow_run_id": "djflajgkldjgd",
        "task_id": "9da23599-e713-473b-982c-4328d4f5c78a",
        "data": {
            "id": "fdlsjfjejkghjda",
            "workflow_id": "fldjaslkfjlsda",
            "status": "succeeded",
            "outputs": {
              "text": "Nice to meet you."
            },
            "error": null,
            "elapsed_time": 0.875,
            "total_tokens": 3562,
            "total_steps": 8,
            "created_at": 1705407629,
            "finished_at": 1727807631
        }
    }
    ```
    </CodeGroup>
    ### ストリーミングモード
    <CodeGroup title="応答">
    ```streaming {{ title: '応答' }}
      data: {"event": "workflow_started", "task_id": "5ad4cb98-f0c7-4085-b384-88c403be6290", "workflow_run_id": "5ad498-f0c7-4085-b384-88cbe6290", "data": {"id": "5ad498-f0c7-4085-b384-88cbe6290", "workflow_id": "dfjasklfjdslag", "created_at": 1679586595}}
      data: {"event": "node_started", "task_id": "5ad4cb98-f0c7-4085-b384-88c403be6290", "workflow_run_id": "5ad498-f0c7-4085-b384-88cbe6290", "data": {"id": "5ad498-f0c7-4085-b384-88cbe6290", "node_id": "dfjasklfjdslag", "node_type": "start", "title": "Start", "index": 0, "predecessor_node_id": "fdljewklfklgejlglsd", "inputs": {}, "created_at": 1679586595}}
      data: {"event": "node_finished", "task_id": "5ad4cb98-f0c7-4085-b384-88c403be6290", "workflow_run_id": "5ad498-f0c7-4085-b384-88cbe6290", "data": {"id": "5ad498-f0c7-4085-b384-88cbe6290", "node_id": "dfjasklfjdslag", "node_type": "start", "title": "Start", "index": 0, "predecessor_node_id": "fdljewklfklgejlglsd", "inputs": {}, "outputs": {}, "status": "succeeded", "elapsed_time": 0.324, "execution_metadata": {"total_tokens": 63127864, "total_price": 2.378, "currency": "USD"},  "created_at": 1679586595}}
      data: {"event": "workflow_finished", "task_id": "5ad4cb98-f0c7-4085-b384-88c403be6290", "workflow_run_id": "5ad498-f0c7-4085-b384-88cbe6290", "data": {"id": "5ad498-f0c7-4085-b384-88cbe6290", "workflow_id": "dfjasklfjdslag", "outputs": {}, "status": "succeeded", "elapsed_time": 0.324, "total_tokens": 63127864, "total_steps": "1", "created_at": 1679586595, "finished_at": 1679976595}}
      data: {"event": "tts_message", "conversation_id": "23dd85f3-1a41-4ea0-b7a9-062734ccfaf9", "message_id": "a8bdc41c-13b2-4c18-bfd9-054b9803038c", "created_at": 1721205487, "task_id": "3bf8a0bb-e73b-4690-9e66-4e429bad8ee7", "audio": "qqqqqqqqqqqqqqqqqqqqqqqqqqqqqqqqqqqqqqqqqqqqqqqqqqqqqqqqqqqqqqqqqqqqqqqqqqqqqqqqqqqqqqqqqqqqqqqqqqqqqqqqqqqqqqqqqqqqqqqqqqqqqqqq"}
      data: {"event": "tts_message_end", "conversation_id": "23dd85f3-1a41-4ea0-b7a9-062734ccfaf9", "message_id": "a8bdc41c-13b2-4c18-bfd9-054b9803038c", "created_at": 1721205487, "task_id": "3bf8a0bb-e73b-4690-9e66-4e429bad8ee7", "audio": ""}
    ```
    </CodeGroup>
  </Col>
</Row>

---

<Heading
  url='/workflows/run/:workflow_run_id'
  method='GET'
  title='ワークフロー実行詳細を取得'
  name='#get-workflow-run-detail'
/>
<Row>
  <Col>
    ワークフロー実行 ID に基づいて、ワークフロータスクの現在の実行結果を取得します。
    ### パス
    - `workflow_run_id` (string) ワークフロー実行ID、ストリーミングチャンクの返り値から取得可能
    ### 応答
    - `id` (string) ワークフロー実行の ID
    - `workflow_id` (string) 関連するワークフローの ID
    - `status` (string) 実行のステータス、`running` / `succeeded` / `failed` / `stopped`
    - `inputs` (json) 入力内容
    - `outputs` (json) 出力内容
    - `error` (string) エラー理由
    - `total_steps` (int) タスクの総ステップ数
    - `total_tokens` (int) 使用されるトークンの総数
    - `created_at` (timestamp) 開始時間
    - `finished_at` (timestamp) 終了時間
    - `elapsed_time` (float) 使用される総秒数
  </Col>
  <Col sticky>
    ### リクエスト例
    <CodeGroup
      title="リクエスト"
      tag="GET"
      label="/workflows/run/:workflow_run_id"
      targetCode={`curl -X GET '${props.appDetail.api_base_url}/workflows/run/:workflow_run_id' \\
-H 'Authorization: Bearer {api_key}' \\
-H 'Content-Type: application/json'`}
    />

    ### 応答例
    <CodeGroup title="応答">
    ```json {{ title: '応答' }}
    {
        "id": "b1ad3277-089e-42c6-9dff-6820d94fbc76",
        "workflow_id": "19eff89f-ec03-4f75-b0fc-897e7effea02",
        "status": "succeeded",
        "inputs": "{\"sys.files\": [], \"sys.user_id\": \"abc-123\"}",
        "outputs": null,
        "error": null,
        "total_steps": 3,
        "total_tokens": 0,
        "created_at": 1705407629,
        "finished_at": 1727807631,
        "elapsed_time": 30.098514399956912
    }
    ```
    </CodeGroup>
  </Col>
</Row>

---

<Heading
  url='/workflows/tasks/:task_id/stop'
  method='POST'
  title='生成を停止'
  name='#stop-generatebacks'
/>
<Row>
  <Col>
  ストリーミングモードでのみサポートされています。
  ### パス
  - `task_id` (string) タスク ID、ストリーミングチャンクの返り値から取得可能
  ### リクエストボディ
  - `user` (string) 必須
    ユーザー識別子、エンドユーザーのアイデンティティを定義するために使用され、送信メッセージインターフェースで渡されたユーザーと一致している必要があります。サービス API は WebApp によって作成された会話を共有しません。
  ### 応答
  - `result` (string) 常に"success"を返します
  </Col>
  <Col sticky>
    ### リクエスト例
    <CodeGroup
      title="リクエスト"
      tag="POST"
      label="/workflows/tasks/:task_id/stop"
      targetCode={`curl -X POST '${props.appDetail.api_base_url}/workflows/tasks/:task_id/stop' \\
-H 'Authorization: Bearer {api_key}' \\
-H 'Content-Type: application/json' \\
--data-raw '{"user": "abc-123"}'`}
    />

    ### 応答例
    <CodeGroup title="応答">
    ```json {{ title: '応答' }}
    {
      "result": "success"
    }
    ```
    </CodeGroup>
  </Col>
</Row>

---

<Heading
  url='/files/upload'
  method='POST'
  title='ファイルアップロード'
  name='#file-upload'
/>
<Row>
  <Col>
  メッセージ送信時に使用するためのファイルをアップロードし、画像とテキストのマルチモーダル理解を可能にします。
  ワークフローでサポートされている任意の形式をサポートします。
  アップロードされたファイルは、現在のエンドユーザーのみが使用できます。

  ### リクエストボディ
  このインターフェースは`multipart/form-data`リクエストを必要とします。
  - `file` (File) 必須
    アップロードするファイル。
  - `user` (string) 必須
    ユーザー識別子、開発者のルールで定義され、アプリケーション内で一意でなければなりません。サービス API は WebApp によって作成された会話を共有しません。

  ### 応答
  アップロードが成功すると、サーバーはファイルの ID と関連情報を返します。
  - `id` (uuid) ID
  - `name` (string) ファイル名
  - `size` (int) ファイルサイズ（バイト）
  - `extension` (string) ファイル拡張子
  - `mime_type` (string) ファイルの MIME タイプ
  - `created_by` (uuid) エンドユーザーID
  - `created_at` (timestamp) 作成タイムスタンプ、例：1705395332

  ### エラー
  - 400, `no_file_uploaded`, ファイルが提供されていません
  - 400, `too_many_files`, 現在は 1 つのファイルのみ受け付けています
  - 400, `unsupported_preview`, ファイルはプレビューをサポートしていません
  - 400, `unsupported_estimate`, ファイルは推定をサポートしていません
  - 413, `file_too_large`, ファイルが大きすぎます
  - 415, `unsupported_file_type`, サポートされていない拡張子、現在はドキュメントファイルのみ受け付けています
  - 503, `s3_connection_failed`, S3 サービスに接続できません
  - 503, `s3_permission_denied`, S3 にファイルをアップロードする権限がありません
  - 503, `s3_file_too_large`, ファイルが S3 のサイズ制限を超えています
  - 500, 内部サーバーエラー


  </Col>
  <Col sticky>
  ### リクエスト例
  <CodeGroup
    title="リクエスト"
    tag="POST"
    label="/files/upload"
    targetCode={`curl -X POST '${props.appDetail.api_base_url}/files/upload' \\
--header 'Authorization: Bearer {api_key}' \\
--form 'file=@localfile;type=image/[png|jpeg|jpg|webp|gif]' \\
--form 'user=abc-123'`}
  />


  ### 応答例
  <CodeGroup title="応答">
    ```json {{ title: '応答' }}
    {
      "id": "72fa9618-8f89-4a37-9b33-7e1178a24a67",
      "name": "example.png",
      "size": 1024,
      "extension": "png",
      "mime_type": "image/png",
      "created_by": "6ad1ab0a-73ff-4ac1-b9e4-cdb312f71f13",
      "created_at": 1577836800,
    }
  ```
  </CodeGroup>
  </Col>
</Row>

---

<Heading
  url='/files/:file_id/preview'
  method='GET'
  title='ファイルプレビュー'
  name='#file-preview'
/>
<Row>
  <Col>
    アップロードされたファイルをプレビューまたはダウンロードします。このエンドポイントを使用すると、以前にファイルアップロード API でアップロードされたファイルにアクセスできます。

    <i>ファイルは、リクエストしているアプリケーションのメッセージ範囲内にある場合のみアクセス可能です。</i>

    ### パスパラメータ
    - `file_id` (string) 必須
      プレビューするファイルの一意識別子。ファイルアップロード API レスポンスから取得します。

    ### クエリパラメータ
    - `as_attachment` (boolean) オプション
      ファイルを添付ファイルとして強制ダウンロードするかどうか。デフォルトは `false`（ブラウザでプレビュー）。

    ### レスポンス
    ブラウザ表示またはダウンロード用の適切なヘッダー付きでファイル内容を返します。
    - `Content-Type` ファイル MIME タイプに基づいて設定
    - `Content-Length` ファイルサイズ（バイト、利用可能な場合）
    - `Content-Disposition` `as_attachment=true` の場合は "attachment" に設定
    - `Cache-Control` パフォーマンス向上のためのキャッシュヘッダー
    - `Accept-Ranges` 音声/動画ファイルの場合は "bytes" に設定

    ### エラー
    - 400, `invalid_param`, パラメータ入力異常
    - 403, `file_access_denied`, ファイルアクセス拒否またはファイルが現在のアプリケーションに属していません
    - 404, `file_not_found`, ファイルが見つからないか削除されています
    - 500, サーバー内部エラー

  </Col>
  <Col sticky>
    ### リクエスト例
    <CodeGroup
      title="Request"
      tag="GET"
      label="/files/:file_id/preview"
      targetCode={`curl -X GET '${props.appDetail.api_base_url}/files/72fa9618-8f89-4a37-9b33-7e1178a24a67/preview' \\
--header 'Authorization: Bearer {api_key}'`}
    />

    ### 添付ファイルとしてダウンロード
    <CodeGroup
      title="Download Request"
      tag="GET"
      label="/files/:file_id/preview?as_attachment=true"
      targetCode={`curl -X GET '${props.appDetail.api_base_url}/files/72fa9618-8f89-4a37-9b33-7e1178a24a67/preview?as_attachment=true' \\
--header 'Authorization: Bearer {api_key}' \\
--output downloaded_file.png`}
    />

    ### レスポンスヘッダー例
    <CodeGroup title="Response Headers">
    ```http {{ title: 'ヘッダー - 画像プレビュー' }}
    Content-Type: image/png
    Content-Length: 1024
    Cache-Control: public, max-age=3600
    ```
    </CodeGroup>

    ### ダウンロードレスポンスヘッダー
    <CodeGroup title="Download Response Headers">
    ```http {{ title: 'ヘッダー - ファイルダウンロード' }}
    Content-Type: image/png
    Content-Length: 1024
    Content-Disposition: attachment; filename*=UTF-8''example.png
    Cache-Control: public, max-age=3600
    ```
    </CodeGroup>
  </Col>
</Row>

---

<Heading
  url='/workflows/logs'
  method='GET'
  title='ワークフローログを取得'
  name='#Get-Workflow-Logs'
/>
<Row>
  <Col>
    ワークフローログを返します。最初のページは最新の`{limit}`メッセージを返します。つまり、逆順です。

    ### クエリ

    <Properties>
      <Property name='keyword' type='string' key='keyword'>
        検索するキーワード
      </Property>
      <Property name='status' type='string' key='status'>
        succeeded/failed/stopped
      </Property>
      <Property name='page' type='int' key='page'>
        現在のページ、デフォルトは1。
      </Property>
      <Property name='limit' type='int' key='limit'>
          1回のリクエストで返すチャット履歴メッセージの数、デフォルトは20。
      </Property>
      <Property name='created_by_end_user_session_id' type='str' key='created_by_end_user_session_id'>
           どのendUserによって作成されたか、例えば、`abc-123`。
      </Property>
      <Property name='created_by_account' type='str' key='created_by_account'>
          どのメールアカウントによって作成されたか、例えば、lizb@test.com。
      </Property>
    </Properties>

    ### 応答
  - `page` (int) 現在のページ
  - `limit` (int) 返されたアイテムの数、入力がシステム制限を超える場合、システム制限量を返します
  - `total` (int) 合計アイテム数
  - `has_more` (bool) 次のページがあるかどうか
  - `data` (array[object]) ログリスト
    - `id` (string) ID
    - `workflow_run` (object) ワークフロー実行
      - `id` (string) ID
      - `version` (string) バージョン
      - `status` (string) 実行のステータス、`running` / `succeeded` / `failed` / `stopped`
      - `error` (string) オプションのエラー理由
      - `elapsed_time` (float) 使用される総秒数
      - `total_tokens` (int) 使用されるトークン数
      - `total_steps` (int) デフォルト 0
      - `created_at` (timestamp) 開始時間
      - `finished_at` (timestamp) 終了時間
    - `created_from` (string) 作成元
    - `created_by_role` (string) 作成者の役割
    - `created_by_account` (string) オプションの作成者アカウント
    - `created_by_end_user` (object) エンドユーザーによって作成
      - `id` (string) ID
      - `type` (string) タイプ
      - `is_anonymous` (bool) 匿名かどうか
      - `session_id` (string) セッション ID
    - `created_at` (timestamp) 作成時間
  </Col>
  <Col sticky>

    <CodeGroup
      title="リクエスト"
      tag="GET"
      label="/workflows/logs"
      targetCode={`curl -X GET '${props.appDetail.api_base_url}/workflows/logs'\\
 --header 'Authorization: Bearer {api_key}'`}
    />
    ### 応答例
    <CodeGroup title="応答">
    ```json {{ title: '応答' }}
    {
        "page": 1,
        "limit": 1,
        "total": 7,
        "has_more": true,
        "data": [
            {
                "id": "e41b93f1-7ca2-40fd-b3a8-999aeb499cc0",
                "workflow_run": {
                    "id": "c0640fc8-03ef-4481-a96c-8a13b732a36e",
                    "version": "2024-08-01 12:17:09.771832",
                    "status": "succeeded",
                    "error": null,
                    "elapsed_time": 1.3588523610014818,
                    "total_tokens": 0,
                    "total_steps": 3,
                    "created_at": 1726139643,
                    "finished_at": 1726139644
                },
                "created_from": "service-api",
                "created_by_role": "end_user",
                "created_by_account": null,
                "created_by_end_user": {
                    "id": "7f7d9117-dd9d-441d-8970-87e5e7e687a3",
                    "type": "service_api",
                    "is_anonymous": false,
                    "session_id": "abc-123"
                },
                "created_at": 1726139644
            }
        ]
    }
    ```
    </CodeGroup>
  </Col>
</Row>
---

<Heading
  url='/info'
  method='GET'
  title='アプリケーションの基本情報を取得'
  name='#info'
/>
<Row>
  <Col>
  このアプリケーションの基本情報を取得するために使用されます

  ### Response
  - `name` (string) アプリケーションの名前
  - `description` (string) アプリケーションの説明
  - `tags` (array[string]) アプリケーションのタグ
  - `mode` (string) アプリケーションのモード
  - `author_name` (string) 作者の名前
  </Col>
  <Col>
    <CodeGroup
      title="Request"
      tag="GET"
      label="/info"
      targetCode={`curl -X GET '${props.appDetail.api_base_url}/info' \\
-H 'Authorization: Bearer {api_key}'`}
    />
    <CodeGroup title="Response">
    ```json {{ title: 'Response' }}
    {
      "name": "My App",
      "description": "This is my app.",
      "tags": [
        "tag1",
        "tag2"
      ],
      "mode": "workflow",
      "author_name": "Dify"
    }
    ```
    </CodeGroup>
  </Col>
</Row>

---

<Heading
  url='/parameters'
  method='GET'
  title='アプリケーションのパラメータ情報を取得'
  name='#parameters'
/>
<Row>
  <Col>
    ページに入る際に、機能、入力パラメータ名、タイプ、デフォルト値などの情報を取得するために使用されます。

    ### 応答
    - `user_input_form` (array[object]) ユーザー入力フォームの設定
      - `text-input` (object) テキスト入力コントロール
        - `label` (string) 変数表示ラベル名
        - `variable` (string) 変数ID
        - `required` (bool) 必須かどうか
        - `default` (string) デフォルト値
      - `paragraph` (object) 段落テキスト入力コントロール
        - `label` (string) 変数表示ラベル名
        - `variable` (string) 変数ID
        - `required` (bool) 必須かどうか
        - `default` (string) デフォルト値
      - `select` (object) ドロップダウンコントロール
        - `label` (string) 変数表示ラベル名
        - `variable` (string) 変数ID
        - `required` (bool) 必須かどうか
        - `default` (string) デフォルト値
        - `options` (array[string]) オプション値
    - `file_upload` (object) ファイルアップロード設定
      - `document` (object) ドキュメント設定
        現在サポートされているドキュメントタイプ：`txt`, `md`, `markdown`, `pdf`, `html`, `xlsx`, `xls`, `docx`, `csv`, `eml`, `msg`, `pptx`, `ppt`, `xml`, `epub`。
        - `enabled` (bool) 有効かどうか
        - `number_limits` (int) ドキュメント数の上限。デフォルトは 3
        - `transfer_methods` (array[string]) 転送方法リスト：`remote_url`, `local_file`。いずれかを選択する必要があります。
      - `image` (object) 画像設定
        現在サポートされている画像タイプ：`png`, `jpg`, `jpeg`, `webp`, `gif`。
        - `enabled` (bool) 有効かどうか
        - `number_limits` (int) 画像数の上限。デフォルトは 3
        - `transfer_methods` (array[string]) 転送方法リスト：`remote_url`, `local_file`。いずれかを選択する必要があります。
      - `audio` (object) オーディオ設定
        現在サポートされているオーディオタイプ：`mp3`, `m4a`, `wav`, `webm`, `amr`。
        - `enabled` (bool) 有効かどうか
        - `number_limits` (int) オーディオ数の上限。デフォルトは 3
        - `transfer_methods` (array[string]) 転送方法リスト：`remote_url`, `local_file`。いずれかを選択する必要があります。
      - `video` (object) ビデオ設定
        現在サポートされているビデオタイプ：`mp4`, `mov`, `mpeg`, `mpga`。
        - `enabled` (bool) 有効かどうか
        - `number_limits` (int) ビデオ数の上限。デフォルトは 3
        - `transfer_methods` (array[string]) 転送方法リスト：`remote_url`, `local_file`。いずれかを選択する必要があります。
      - `custom` (object) カスタム設定
        - `enabled` (bool) 有効かどうか
        - `number_limits` (int) カスタム数の上限。デフォルトは 3
        - `transfer_methods` (array[string]) 転送方法リスト：`remote_url`, `local_file`。いずれかを選択する必要があります。
    - `system_parameters` (object) システムパラメータ
      - `file_size_limit` (int) ドキュメントアップロードサイズ制限（MB）
      - `image_file_size_limit` (int) 画像ファイルアップロードサイズ制限（MB）
      - `audio_file_size_limit` (int) オーディオファイルアップロードサイズ制限（MB）
      - `video_file_size_limit` (int) ビデオファイルアップロードサイズ制限（MB）

  </Col>
  <Col sticky>

    <CodeGroup
      title="リクエスト"
      tag="GET"
      label="/parameters"
      targetCode={` curl -X GET '${props.appDetail.api_base_url}/parameters'`}
    />

    <CodeGroup title="応答">
    ```json {{ title: '応答' }}
    {
      "user_input_form": [
          {
              "paragraph": {
                  "label": "Query",
                  "variable": "query",
                  "required": true,
                  "default": ""
              }
          }
      ],
      "file_upload": {
          "image": {
              "enabled": false,
              "number_limits": 3,
              "detail": "high",
              "transfer_methods": [
                  "remote_url",
                  "local_file"
              ]
          }
      },
      "system_parameters": {
          "file_size_limit": 15,
          "image_file_size_limit": 10,
          "audio_file_size_limit": 50,
          "video_file_size_limit": 100
      }
    }
    ```
    </CodeGroup>
  </Col>
</Row>
———

<Heading
  url='/site'
  method='GET'
  title='アプリのWebApp設定を取得'
  name='#site'
/>
<Row>
  <Col>
  アプリの WebApp 設定を取得するために使用します。
  ### 応答
  - `title` (string) WebApp 名
  - `icon_type` (string) アイコンタイプ、`emoji`-絵文字、`image`-画像
  - `icon` (string) アイコン。`emoji`タイプの場合は絵文字、`image`タイプの場合は画像 URL
  - `icon_background` (string) 16 進数形式の背景色
  - `icon_url` (string) アイコンの URL
  - `description` (string) 説明
  - `copyright` (string) 著作権情報
  - `privacy_policy` (string) プライバシーポリシーのリンク
  - `custom_disclaimer` (string) カスタム免責事項
  - `default_language` (string) デフォルト言語
  - `show_workflow_steps` (bool) ワークフローの詳細を表示するかどうか
  </Col>
  <Col>
    <CodeGroup
      title="Request"
      tag="POST"
      label="/meta"
      targetCode={`curl -X GET '${props.appDetail.api_base_url}/site' \\
  -H 'Authorization: Bearer {api_key}'`}
    />

    <CodeGroup title="Response">
    ```json {{ title: 'Response' }}
    {
      "title": "My App",
      "icon_type": "emoji",
      "icon": "😄",
      "icon_background": "#FFEAD5",
      "icon_url": null,
      "description": "This is my app.",
      "copyright": "all rights reserved",
      "privacy_policy": "",
      "custom_disclaimer": "All generated by AI",
      "default_language": "en-US",
      "show_workflow_steps": false,
    }
    ```
    </CodeGroup>
  </Col>
</Row>
___
<|MERGE_RESOLUTION|>--- conflicted
+++ resolved
@@ -340,7 +340,6 @@
     特定バージョンのワークフローを実行し、ワークフローIDまたはエイリアスでバージョンを指定できます。
 
     ### パス
-<<<<<<< HEAD
     - `identifier` (string) 必須 ワークフロー識別子
       - ワークフローID（UUID形式）
       - ワークフローエイリアス
@@ -350,11 +349,6 @@
       **しゅとくほうほう：**
       - ワークフローID：バージョン履歴ページから特定バージョンのワークフローIDを取得
       - ワークフローエイリアス：バージョン履歴ページから対応するワークフローエイリアスを取得
-=======
-    - `workflow_id` (string) 必須 特定バージョンのワークフローを指定するためのワークフローID
-
-      取得方法：バージョン履歴で特定バージョンのワークフローIDを照会できます。
->>>>>>> 8809b3ba
 
     ### リクエストボディ
       - `inputs` (object) 必須
@@ -503,25 +497,11 @@
 
   </Col>
   <Col sticky>
-<<<<<<< HEAD
-    <CodeGroup title="リクエスト" tag="POST" label="/workflows/:identifier/run" targetCode={`curl -X POST '${props.appDetail.api_base_url}/workflows/{identifier}/run' \\\n--header 'Authorization: Bearer {api_key}' \\\n--header 'Content-Type: application/json' \\\n--data-raw '{\n    "inputs": ${JSON.stringify(props.inputs)},\n    "response_mode": "streaming",\n    "user": "abc-123"\n}'\n`}>
-    ```bash {{ title: 'cURL' }}
-    curl -X POST '${props.appDetail.api_base_url}/workflows/{identifier}/run' \
-    --header 'Authorization: Bearer {api_key}' \
-    --header 'Content-Type: application/json' \
-    --data-raw '{
-        "inputs": {},
-        "response_mode": "streaming",
-        "user": "abc-123"
-    }'
-    ```
-    </CodeGroup>
-=======
     <CodeGroup
       title="リクエスト"
       tag="POST"
-      label="/workflows/:workflow_id/run"
-      targetCode={`curl -X POST '${props.appDetail.api_base_url}/workflows/{workflow_id}/run' \\
+      label="/workflows/:identifier/run"
+      targetCode={`curl -X POST '${props.appDetail.api_base_url}/workflows/{identifier}/run' \\
 --header 'Authorization: Bearer {api_key}' \\
 --header 'Content-Type: application/json' \\
 --data-raw '{
@@ -530,7 +510,6 @@
     "user": "abc-123"
 }'`}
     />
->>>>>>> 8809b3ba
     <CodeGroup title="例：入力変数としてのファイル配列">
       ```json {{ title: 'ファイル変数の例' }}
       {
