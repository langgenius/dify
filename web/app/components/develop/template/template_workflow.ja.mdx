import { CodeGroup } from '../code.tsx'
import { Row, Col, Properties, Property, Heading, SubProperty, Paragraph } from '../md.tsx'

# ワークフローアプリ API

ワークフローアプリケーションは、セッションをサポートせず、翻訳、記事作成、要約 AI などに最適です。

<div>
  ### ベース URL
  <CodeGroup title="コード" targetCode={props.appDetail.api_base_url} />

  ### 認証

  サービス API は `API-Key` 認証を使用します。
  <i>**API キーの漏洩を防ぐため、API キーはクライアント側で共有または保存せず、サーバー側で保存することを強くお勧めします。**</i>

  すべての API リクエストにおいて、以下のように `Authorization`HTTP ヘッダーに API キーを含めてください：

  <CodeGroup title="コード" targetCode='Authorization: Bearer {API_KEY}' />
</div>

---

<Heading
  url='/workflows/run'
  method='POST'
  title='ワークフローを実行'
  name='#Execute-Workflow'
/>
<Row>
  <Col>
    ワークフローを実行します。公開されたワークフローがないと実行できません。

    ### リクエストボディ
      - `inputs` (object) 必須
        アプリで定義されたさまざまな変数値の入力を許可します。
        `inputs`パラメータには複数のキー/値ペアが含まれ、各キーは特定の変数に対応し、各値はその変数の特定の値です。
        ワークフローアプリケーションは少なくとも1つのキー/値ペアの入力を必要とします。値はファイルリストである場合もあります。
        ファイルリストは、テキスト理解と質問への回答を組み合わせたファイルの入力に適しています。モデルがファイルの解析と理解機能をサポートしている場合にのみ使用できます。

        変数がファイルリストの場合、リストの各要素は以下の属性を持つ必要があります。
          - `type` (string) サポートされるタイプ：
            - `document` サポートされるタイプには以下が含まれます：'TXT', 'MD', 'MARKDOWN', 'MDX', 'PDF', 'HTML', 'XLSX', 'XLS', 'VTT', 'PROPERTIES', 'DOC', 'DOCX', 'CSV', 'EML', 'MSG', 'PPTX', 'PPT', 'XML', 'EPUB'
            - `image` サポートされるタイプには以下が含まれます：'JPG', 'JPEG', 'PNG', 'GIF', 'WEBP', 'SVG'
            - `audio` サポートされるタイプには以下が含まれます：'MP3', 'M4A', 'WAV', 'WEBM', 'MPGA'
            - `video` サポートされるタイプには以下が含まれます：'MP4', 'MOV', 'MPEG', 'WEBM'
            - `custom` サポートされるタイプには以下が含まれます：その他のファイルタイプ
          - `transfer_method` (string) 転送方法:
            - `remote_url`: ファイルのURL。
            - `local_file`: ファイルをアップロード。
          - `url` ファイルのURL。（転送方法が `remote_url` の場合のみ）。
          - `upload_file_id` アップロードされたファイルID。（転送方法が `local_file` の場合のみ）。
          
      - `response_mode` (string) 必須
        応答の返却モードを指定します。サポートされているモード：
        - `streaming` ストリーミングモード（推奨）、SSE（[Server-Sent Events](https://developer.mozilla.org/en-US/docs/Web/API/Server-sent_events/Using_server-sent_events)）を通じてタイプライターのような出力を実装します。
        - `blocking` ブロッキングモード、実行完了後に結果を返します。（プロセスが長い場合、リクエストが中断される可能性があります）
        <i>Cloudflare の制限により、100 秒後に応答がない場合、リクエストは中断されます。</i>
      - `user` (string) 必須
        ユーザー識別子、エンドユーザーのアイデンティティを定義するために使用されます。
        アプリケーション内で開発者によって一意に定義される必要があります。
      - `files` (array[object]) オプション
      - `trace_id` (string) オプション
        トレースID。既存の業務システムのトレースコンポーネントと連携し、エンドツーエンドの分散トレーシングを実現するために使用します。指定がない場合、システムが自動的に trace_id を生成します。以下の3つの方法で渡すことができ、優先順位は次のとおりです：
        1. Header：HTTPヘッダー `X-Trace-Id` で渡す（最優先）。
        2. クエリパラメータ：URLクエリパラメータ `trace_id` で渡す。
        3. リクエストボディ：リクエストボディの `trace_id` フィールドで渡す（本フィールド）。


    ### 応答
    `response_mode`が`blocking`の場合、CompletionResponse オブジェクトを返します。
    `response_mode`が`streaming`の場合、ChunkCompletionResponse ストリームを返します。

    ### CompletionResponse
    アプリの結果を返します。`Content-Type`は`application/json`です。
    - `workflow_run_id` (string) ワークフロー実行の一意の ID
    - `task_id` (string) タスク ID、リクエスト追跡と以下の Stop Generate API に使用
    - `data` (object) 結果の詳細
      - `id` (string) ワークフロー実行の ID
      - `workflow_id` (string) 関連するワークフローの ID
      - `status` (string) 実行のステータス、`running` / `succeeded` / `failed` / `stopped`
      - `outputs` (json) オプションの出力内容
      - `error` (string) オプションのエラー理由
      - `elapsed_time` (float) オプションの使用時間（秒）
      - `total_tokens` (int) オプションの使用トークン数
      - `total_steps` (int) デフォルト 0
      - `created_at` (timestamp) 開始時間
      - `finished_at` (timestamp) 終了時間

    ### ChunkCompletionResponse
    アプリによって出力されたストリームチャンクを返します。`Content-Type`は`text/event-stream`です。
    各ストリーミングチャンクは`data:`で始まり、2 つの改行文字`\n\n`で区切られます。以下のように表示されます：
    <CodeGroup>
    ```streaming {{ title: '応答' }}
    data: {"event": "text_chunk", "workflow_run_id": "b85e5fc5-751b-454d-b14e-dc5f240b0a31", "task_id": "bd029338-b068-4d34-a331-fc85478922c2", "data": {"text": "\u4e3a\u4e86", "from_variable_selector": ["1745912968134", "text"]}}\n\n
    ```
    </CodeGroup>
    ストリーミングチャンクの構造は`event`に応じて異なります：
    - `event: workflow_started` ワークフローが実行を開始
      - `task_id` (string) タスク ID、リクエスト追跡と以下の Stop Generate API に使用
      - `workflow_run_id` (string) ワークフロー実行の一意の ID
      - `event` (string) `workflow_started`に固定
      - `data` (object) 詳細
        - `id` (string) ワークフロー実行の一意の ID
        - `workflow_id` (string) 関連するワークフローの ID
        - `created_at` (timestamp) 作成タイムスタンプ、例：1705395332
    - `event: node_started` ノード実行開始
      - `task_id` (string) タスク ID、リクエスト追跡と以下の Stop Generate API に使用
      - `workflow_run_id` (string) ワークフロー実行の一意の ID
      - `event` (string) `node_started`に固定
      - `data` (object) 詳細
        - `id` (string) ワークフロー実行の一意の ID
        - `node_id` (string) ノードの ID
        - `node_type` (string) ノードのタイプ
        - `title` (string) ノードの名前
        - `index` (int) 実行シーケンス番号、トレースノードシーケンスを表示するために使用
        - `predecessor_node_id` (string) オプションのプレフィックスノード ID、キャンバス表示実行パスに使用
        - `inputs` (object) ノードで使用されるすべての前のノード変数の内容
        - `created_at` (timestamp) 開始のタイムスタンプ、例：1705395332
    - `event: text_chunk` テキストフラグメント
      - `task_id` (string) タスク ID、リクエスト追跡と以下の Stop Generate API に使用
      - `workflow_run_id` (string) ワークフロー実行の一意の ID
      - `event` (string) `text_chunk`に固定
      - `data` (object) 詳細
        - `text` (string) テキスト内容
        - `from_variable_selector` (array) テキスト生成元パス（開発者がどのノードのどの変数から生成されたかを理解するための情報）
    - `event: node_finished` ノード実行終了、同じイベントで異なる状態で成功または失敗
      - `task_id` (string) タスク ID、リクエスト追跡と以下の Stop Generate API に使用
      - `workflow_run_id` (string) ワークフロー実行の一意の ID
      - `event` (string) `node_finished`に固定
      - `data` (object) 詳細
        - `id` (string) ワークフロー実行の一意の ID
        - `node_id` (string) ノードの ID
        - `node_type` (string) ノードのタイプ
        - `title` (string) ノードの名前
        - `index` (int) 実行シーケンス番号、トレースノードシーケンスを表示するために使用
        - `predecessor_node_id` (string) オプションのプレフィックスノード ID、キャンバス表示実行パスに使用
        - `inputs` (object) ノードで使用されるすべての前のノード変数の内容
        - `process_data` (json) オプションのノードプロセスデータ
        - `outputs` (json) オプションの出力内容
        - `status` (string) 実行のステータス、`running` / `succeeded` / `failed` / `stopped`
        - `error` (string) オプションのエラー理由
        - `elapsed_time` (float) オプションの使用時間（秒）
        - `execution_metadata` (json) メタデータ
          - `total_tokens` (int) オプションの使用トークン数
          - `total_price` (decimal) オプションの総コスト
          - `currency` (string) オプション 例：`USD` / `RMB`
        - `created_at` (timestamp) 開始のタイムスタンプ、例：1705395332
    - `event: workflow_finished` ワークフロー実行終了、同じイベントで異なる状態で成功または失敗
      - `task_id` (string) タスク ID、リクエスト追跡と以下の Stop Generate API に使用
      - `workflow_run_id` (string) ワークフロー実行の一意の ID
      - `event` (string) `workflow_finished`に固定
      - `data` (object) 詳細
        - `id` (string) ワークフロー実行の ID
        - `workflow_id` (string) 関連するワークフローの ID
        - `status` (string) 実行のステータス、`running` / `succeeded` / `failed` / `stopped`
        - `outputs` (json) オプションの出力内容
        - `error` (string) オプションのエラー理由
        - `elapsed_time` (float) オプションの使用時間（秒）
        - `total_tokens` (int) オプションの使用トークン数
        - `total_steps` (int) デフォルト 0
        - `created_at` (timestamp) 開始時間
        - `finished_at` (timestamp) 終了時間
    - `event: tts_message` TTS オーディオストリームイベント、つまり音声合成出力。内容は Mp3 形式のオーディオブロックで、base64 文字列としてエンコードされています。再生時には、base64 をデコードしてプレーヤーに入力するだけです。（このメッセージは自動再生が有効な場合にのみ利用可能）
      - `task_id` (string) タスク ID、リクエスト追跡と以下の停止応答インターフェースに使用
      - `message_id` (string) 一意のメッセージ ID
      - `audio` (string) 音声合成後のオーディオ、base64 テキストコンテンツとしてエンコードされており、再生時には base64 をデコードしてプレーヤーに入力するだけです
      - `created_at` (int) 作成タイムスタンプ、例：1705395332
    - `event: tts_message_end` TTS オーディオストリーム終了イベント。このイベントを受信すると、オーディオストリームの終了を示します。
      - `task_id` (string) タスク ID、リクエスト追跡と以下の停止応答インターフェースに使用
      - `message_id` (string) 一意のメッセージ ID
      - `audio` (string) 終了イベントにはオーディオがないため、これは空の文字列です
      - `created_at` (int) 作成タイムスタンプ、例：1705395332
    - `event: ping` 接続を維持するために 10 秒ごとに送信される Ping イベント。

    ### エラー
    - 400, `invalid_param`, 異常なパラメータ入力
    - 400, `app_unavailable`, アプリの設定が利用できません
    - 400, `provider_not_initialize`, 利用可能なモデル資格情報の設定がありません
    - 400, `provider_quota_exceeded`, モデル呼び出しのクォータが不足しています
    - 400, `model_currently_not_support`, 現在のモデルは利用できません
    - 400, `workflow_request_error`, ワークフロー実行に失敗しました
    - 500, 内部サーバーエラー

  </Col>
  <Col sticky>
    <CodeGroup
      title="リクエスト"
      tag="POST"
      label="/workflows/run"
      targetCode={`curl -X POST '${props.appDetail.api_base_url}/workflows/run' \\
--header 'Authorization: Bearer {api_key}' \\
--header 'Content-Type: application/json' \\
--data-raw '{
    "inputs": ${JSON.stringify(props.inputs)},
    "response_mode": "streaming",
    "user": "abc-123"
}'`}
    />
    <CodeGroup title="ファイル変数の例">
      ```json {{ title: 'ファイル変数の例' }}
      {
        "inputs": {
          "{variable_name}":
          [
            {
            "transfer_method": "local_file",
            "upload_file_id": "{upload_file_id}",
            "type": "{document_type}"
            }
          ]
        }
      }
      ```
    </CodeGroup>
    ### ブロッキングモード
    <CodeGroup title="応答">
    ```json {{ title: '応答' }}
    {
        "workflow_run_id": "djflajgkldjgd",
        "task_id": "9da23599-e713-473b-982c-4328d4f5c78a",
        "data": {
            "id": "fdlsjfjejkghjda",
            "workflow_id": "fldjaslkfjlsda",
            "status": "succeeded",
            "outputs": {
              "text": "Nice to meet you."
            },
            "error": null,
            "elapsed_time": 0.875,
            "total_tokens": 3562,
            "total_steps": 8,
            "created_at": 1705407629,
            "finished_at": 1727807631
        }
    }
    ```
    </CodeGroup>
    ### ストリーミングモード
    <CodeGroup title="応答">
    ```streaming {{ title: '応答' }}
      data: {"event": "workflow_started", "task_id": "5ad4cb98-f0c7-4085-b384-88c403be6290", "workflow_run_id": "5ad498-f0c7-4085-b384-88cbe6290", "data": {"id": "5ad498-f0c7-4085-b384-88cbe6290", "workflow_id": "dfjasklfjdslag", "created_at": 1679586595}}
      data: {"event": "node_started", "task_id": "5ad4cb98-f0c7-4085-b384-88c403be6290", "workflow_run_id": "5ad498-f0c7-4085-b384-88cbe6290", "data": {"id": "5ad498-f0c7-4085-b384-88cbe6290", "node_id": "dfjasklfjdslag", "node_type": "start", "title": "Start", "index": 0, "predecessor_node_id": "fdljewklfklgejlglsd", "inputs": {}, "created_at": 1679586595}}
      data: {"event": "node_finished", "task_id": "5ad4cb98-f0c7-4085-b384-88c403be6290", "workflow_run_id": "5ad498-f0c7-4085-b384-88cbe6290", "data": {"id": "5ad498-f0c7-4085-b384-88cbe6290", "node_id": "dfjasklfjdslag", "node_type": "start", "title": "Start", "index": 0, "predecessor_node_id": "fdljewklfklgejlglsd", "inputs": {}, "outputs": {}, "status": "succeeded", "elapsed_time": 0.324, "execution_metadata": {"total_tokens": 63127864, "total_price": 2.378, "currency": "USD"},  "created_at": 1679586595}}
      data: {"event": "workflow_finished", "task_id": "5ad4cb98-f0c7-4085-b384-88c403be6290", "workflow_run_id": "5ad498-f0c7-4085-b384-88cbe6290", "data": {"id": "5ad498-f0c7-4085-b384-88cbe6290", "workflow_id": "dfjasklfjdslag", "outputs": {}, "status": "succeeded", "elapsed_time": 0.324, "total_tokens": 63127864, "total_steps": "1", "created_at": 1679586595, "finished_at": 1679976595}}
      data: {"event": "tts_message", "conversation_id": "23dd85f3-1a41-4ea0-b7a9-062734ccfaf9", "message_id": "a8bdc41c-13b2-4c18-bfd9-054b9803038c", "created_at": 1721205487, "task_id": "3bf8a0bb-e73b-4690-9e66-4e429bad8ee7", "audio": "qqqqqqqqqqqqqqqqqqqqqqqqqqqqqqqqqqqqqqqqqqqqqqqqqqqqqqqqqqqqqqqqqqqqqqqqqqqqqqqqqqqqqqqqqqqqqqqqqqqqqqqqqqqqqqqqqqqqqqqqqqqqqqqq"}
      data: {"event": "tts_message_end", "conversation_id": "23dd85f3-1a41-4ea0-b7a9-062734ccfaf9", "message_id": "a8bdc41c-13b2-4c18-bfd9-054b9803038c", "created_at": 1721205487, "task_id": "3bf8a0bb-e73b-4690-9e66-4e429bad8ee7", "audio": ""}
    ```
    </CodeGroup>
    <CodeGroup title="ファイルアップロードのサンプルコード">
      ```json {{ title: 'ファイルアップロードのサンプルコード' }}
      import requests
      import json

      def upload_file(file_path, user):
          upload_url = "https://api.dify.ai/v1/files/upload"
          headers = {
              "Authorization": "Bearer app-xxxxxxxx",
          }

          try:
              print("ファイルをアップロードしています...")
              with open(file_path, 'rb') as file:
                  files = {
                      'file': (file_path, file, 'text/plain')  # ファイルが適切な MIME タイプでアップロードされていることを確認してください
                  }
                  data = {
                      "user": user,
                      "type": "TXT"  # ファイルタイプをTXTに設定します
                  }

                  response = requests.post(upload_url, headers=headers, files=files, data=data)
                  if response.status_code == 201:  # 201 は作成が成功したことを意味します
                      print("ファイルが正常にアップロードされました")
                      return response.json().get("id")  # アップロードされたファイルIDを取得する
                  else:
                      print(f"ファイルのアップロードに失敗しました。ステータス コード: {response.status_code}")
                      return None
          except Exception as e:
              print(f"エラーが発生しました: {str(e)}")
              return None

      def run_workflow(file_id, user, response_mode="blocking"):
          workflow_url = "https://api.dify.ai/v1/workflows/run"
          headers = {
              "Authorization": "Bearer app-xxxxxxxxx",
              "Content-Type": "application/json"
          }

          data = {
              "inputs": {
                  "orig_mail": [{
                      "transfer_method": "local_file",
                      "upload_file_id": file_id,
                      "type": "document"
                  }]
              },
              "response_mode": response_mode,
              "user": user
          }

          try:
              print("ワークフローを実行...")
              response = requests.post(workflow_url, headers=headers, json=data)
              if response.status_code == 200:
                  print("ワークフローが正常に実行されました")
                  return response.json()
              else:
                  print(f"ワークフローの実行がステータス コードで失敗しました: {response.status_code}")
                  return {"status": "error", "message": f"Failed to execute workflow, status code: {response.status_code}"}
          except Exception as e:
              print(f"エラーが発生しました: {str(e)}")
              return {"status": "error", "message": str(e)}

      # 使用例
      file_path = "{your_file_path}"
      user = "difyuser"

      # ファイルをアップロードする
      file_id = upload_file(file_path, user)
      if file_id:
          # ファイルは正常にアップロードされました。ワークフローの実行を続行します
          result = run_workflow(file_id, user)
          print(result)
      else:
          print("ファイルのアップロードに失敗し、ワークフローを実行できません")
      ```
    </CodeGroup>
  </Col>
</Row>

---

<Heading
  url='/workflows/:identifier/run'
  method='POST'
  title='特定バージョンのワークフローを実行'
  name='#Execute-Specific-Workflow'
/>
<Row>
  <Col>
    特定バージョンのワークフローを実行し、ワークフローIDまたはエイリアスでバージョンを指定できます。

    ### パス
<<<<<<< HEAD
    - `identifier` (string) 必須 ワークフロー識別子
      - ワークフローID（UUID形式）
      - ワークフローエイリアス
      
      システムはUUID形式の処理を優先し、有効なUUID形式でない場合はエイリアス検索にフォールバックします。
      
      **しゅとくほうほう：**
      - ワークフローID：バージョン履歴ページから特定バージョンのワークフローIDを取得
      - ワークフローエイリアス：バージョン履歴ページから対応するワークフローエイリアスを取得
=======
    - `workflow_id` (string) 必須 特定バージョンのワークフローを指定するためのワークフローID

      取得方法：バージョン履歴インターフェースで、各バージョンエントリの右側にあるコピーアイコンをクリックすると、完全なワークフローIDをコピーできます。
>>>>>>> fc62538a

    ### リクエストボディ
      - `inputs` (object) 必須
        App で定義された各変数値を入力できます。
        inputs パラメータには複数のキー/値ペアが含まれており、各キーは特定の変数に対応し、各値はその変数の具体的な値です。変数はファイルリスト型にすることができます。
        ファイルリスト型変数は、ファイルをテキスト理解と組み合わせて質問に答えるために入力するのに適しており、モデルがファイル解析機能をサポートしている場合のみ使用できます。変数がファイルリスト型の場合、その変数に対応する値はリスト形式である必要があり、各要素には以下の内容が含まれます：
          - `type` (string) サポートされるタイプ：
            - `document` 具体的なタイプには以下が含まれます：'TXT', 'MD', 'MARKDOWN', 'PDF', 'HTML', 'XLSX', 'XLS', 'DOCX', 'CSV', 'EML', 'MSG', 'PPTX', 'PPT', 'XML', 'EPUB'
            - `image` 具体的なタイプには以下が含まれます：'JPG', 'JPEG', 'PNG', 'GIF', 'WEBP', 'SVG'
            - `audio` 具体的なタイプには以下が含まれます：'MP3', 'M4A', 'WAV', 'WEBM', 'AMR'
            - `video` 具体的なタイプには以下が含まれます：'MP4', 'MOV', 'MPEG', 'MPGA'
            - `custom` 具体的なタイプには以下が含まれます：その他のファイルタイプ
          - `transfer_method` (string) 転送方法、`remote_url` 画像URL / `local_file` ファイルアップロード
          - `url` (string) 画像URL（転送方法が `remote_url` の場合のみ）
          - `upload_file_id` (string) アップロードされたファイルID（転送方法が `local_file` の場合のみ）
      - `response_mode` (string) 必須
        応答返却モード、以下をサポート：
        - `streaming` ストリーミングモード（推奨）。SSE（**[Server-Sent Events](https://developer.mozilla.org/en-US/docs/Web/API/Server-sent_events/Using_server-sent_events)**）をベースにタイプライター風の出力を実現。
        - `blocking` ブロッキングモード、実行完了後に結果を返却。（プロセスが長い場合、リクエストが中断される可能性があります）。
        <i>Cloudflare の制限により、100秒後に応答がない場合、リクエストは中断されます。</i>
      - `user` (string) 必須
        ユーザー識別子、エンドユーザーのアイデンティティを定義し、検索・統計を容易にするために使用されます。
        開発者が定義するルールで、アプリケーション内でユーザー識別子が一意である必要があります。API は WebApp で作成されたセッションにアクセスできません。
      - `files` (array[object]) オプション
      - `trace_id` (string) オプション
        トレースID。既存のビジネスシステムのトレースコンポーネントと統合して、エンドツーエンドの分散トレーシングを実現するために使用されます。指定されていない場合、システムは自動的に `trace_id` を生成します。以下の3つの方法で渡すことができ、優先順位は以下の通りです：
        1. ヘッダー：HTTP ヘッダー `X-Trace-Id` で渡すことを推奨、最高優先度。
        2. クエリパラメータ：URL クエリパラメータ `trace_id` で渡す。
        3. リクエストボディ：リクエストボディフィールド `trace_id` で渡す（つまり、このフィールド）。

    ### 応答
    `response_mode` が `blocking` の場合、CompletionResponse オブジェクトを返します。
    `response_mode` が `streaming` の場合、ChunkCompletionResponse オブジェクトのストリーミングシーケンスを返します。

    ### CompletionResponse
    完全な App 結果を返し、`Content-Type` は `application/json` です。
    - `workflow_run_id` (string) ワークフロー実行ID
    - `task_id` (string) タスクID、リクエスト追跡と以下の停止応答インターフェースに使用
    - `data` (object) 詳細内容
      - `id` (string) ワークフロー実行ID
      - `workflow_id` (string) 関連するワークフローID
      - `status` (string) 実行ステータス、`running` / `succeeded` / `failed` / `stopped`
      - `outputs` (json) オプション 出力内容
      - `error` (string) オプション エラー理由
      - `elapsed_time` (float) オプション 使用時間(s)
      - `total_tokens` (int) オプション 使用されるトークンの総数
      - `total_steps` (int) 総ステップ数（冗長）、デフォルト 0
      - `created_at` (timestamp) 開始時間
      - `finished_at` (timestamp) 終了時間

    ### ChunkCompletionResponse
    App の出力ストリーミングチャンクを返し、`Content-Type` は `text/event-stream` です。
    各ストリーミングチャンクは `data:` で始まり、チャンク間は `\n\n` つまり2つの改行文字で区切られます。以下のようになります：
    <CodeGroup>
    ```streaming {{ title: '応答' }}
    data: {"event": "text_chunk", "workflow_run_id": "b85e5fc5-751b-454d-b14e-dc5f240b0a31", "task_id": "bd029338-b068-4d34-a331-fc85478922c2", "data": {"text": "\u4e3a\u4e86", "from_variable_selector": ["1745912968134", "text"]}}\n\n
    ```
    </CodeGroup>
    ストリーミングチャンクは `event` によって構造が異なり、以下のタイプが含まれます：
    - `event: workflow_started` ワークフロー実行開始
      - `task_id` (string) タスクID、リクエスト追跡と以下の停止応答インターフェースに使用
      - `workflow_run_id` (string) ワークフロー実行ID
      - `event` (string) `workflow_started` に固定
      - `data` (object) 詳細内容
        - `id` (string) ワークフロー実行ID
        - `workflow_id` (string) 関連するワークフローID
        - `created_at` (timestamp) 開始時間
    - `event: node_started` ノード実行開始
      - `task_id` (string) タスクID、リクエスト追跡と以下の停止応答インターフェースに使用
      - `workflow_run_id` (string) ワークフロー実行ID
      - `event` (string) `node_started` に固定
      - `data` (object) 詳細内容
        - `id` (string) ワークフロー実行ID
        - `node_id` (string) ノードID
        - `node_type` (string) ノードタイプ
        - `title` (string) ノード名
        - `index` (int) 実行シーケンス番号、Tracing Node シーケンスの表示に使用
        - `predecessor_node_id` (string) 前置ノードID、キャンバス表示実行パスに使用
        - `inputs` (object) ノードで使用されるすべての前置ノード変数の内容
        - `created_at` (timestamp) 開始時間
    - `event: text_chunk` テキストフラグメント
      - `task_id` (string) タスクID、リクエスト追跡と以下の停止応答インターフェースに使用
      - `workflow_run_id` (string) ワークフロー実行ID
      - `event` (string) `text_chunk` に固定
      - `data` (object) 詳細内容
        - `text` (string) テキスト内容
        - `from_variable_selector` (array) テキストソースパス、開発者がテキストがどのノードのどの変数から生成されたかを理解するのに役立ちます
    - `event: node_finished` ノード実行終了、成功と失敗は同じイベント内の異なる状態
      - `task_id` (string) タスクID、リクエスト追跡と以下の停止応答インターフェースに使用
      - `workflow_run_id` (string) ワークフロー実行ID
      - `event` (string) `node_finished` に固定
      - `data` (object) 詳細内容
        - `id` (string) ノード実行ID
        - `node_id` (string) ノードID
        - `index` (int) 実行シーケンス番号、Tracing Node シーケンスの表示に使用
        - `predecessor_node_id` (string) オプション 前置ノードID、キャンバス表示実行パスに使用
        - `inputs` (object) ノードで使用されるすべての前置ノード変数の内容
        - `process_data` (json) オプション ノードプロセスデータ
        - `outputs` (json) オプション 出力内容
        - `status` (string) 実行ステータス `running` / `succeeded` / `failed` / `stopped`
        - `error` (string) オプション エラー理由
        - `elapsed_time` (float) オプション 使用時間(s)
        - `execution_metadata` (json) メタデータ
          - `total_tokens` (int) オプション 使用されるトークンの総数
          - `total_price` (decimal) オプション 総費用
          - `currency` (string) オプション 通貨、例：`USD` / `RMB`
        - `created_at` (timestamp) 開始時間
    - `event: workflow_finished` ワークフロー実行終了、成功と失敗は同じイベント内の異なる状態
      - `task_id` (string) タスクID、リクエスト追跡と以下の停止応答インターフェースに使用
      - `workflow_run_id` (string) ワークフロー実行ID
      - `event` (string) `workflow_finished` に固定
      - `data` (object) 詳細内容
        - `id` (string) ワークフロー実行ID
        - `workflow_id` (string) 関連するワークフローID
        - `status` (string) 実行ステータス `running` / `succeeded` / `failed` / `stopped`
        - `outputs` (json) オプション 出力内容
        - `error` (string) オプション エラー理由
        - `elapsed_time` (float) オプション 使用時間(s)
        - `total_tokens` (int) オプション 使用されるトークンの総数
        - `total_steps` (int) 総ステップ数（冗長）、デフォルト 0
        - `created_at` (timestamp) 開始時間
        - `finished_at` (timestamp) 終了時間
    - `event: tts_message` TTS オーディオストリームイベント、つまり：音声合成出力。内容はMp3形式のオーディオブロックで、base64エンコードされた文字列として、再生時に直接デコードできます。（自動再生が有効な場合のみこのメッセージがあります）
      - `task_id` (string) タスクID、リクエスト追跡と以下の停止応答インターフェースに使用
      - `message_id` (string) メッセージ一意ID
      - `audio` (string) 音声合成後のオーディオブロックはbase64エンコードされたテキスト内容として、再生時に直接base64デコードしてプレーヤーに送信できます
      - `created_at` (int) 作成タイムスタンプ、例：1705395332
    - `event: tts_message_end` TTS オーディオストリーム終了イベント、このイベントを受信すると、オーディオストリームの返却が終了したことを示します。
      - `task_id` (string) タスクID、リクエスト追跡と以下の停止応答インターフェースに使用
      - `message_id` (string) メッセージ一意ID
      - `audio` (string) 終了イベントにはオーディオがないため、ここは空文字列です
      - `created_at` (int) 作成タイムスタンプ、例：1705395332
    - `event: ping` 10秒ごとのpingイベント、接続を維持します。

    ### エラー
    - 400，`invalid_param`，入力パラメータ異常
    - 400，`app_unavailable`，App 設定が利用できません
    - 400，`provider_not_initialize`，利用可能なモデル認証情報設定がありません
    - 400，`provider_quota_exceeded`，モデル呼び出しクォータが不足しています
    - 400，`model_currently_not_support`，現在のモデルが利用できません
    - 400，`workflow_not_found`，指定されたワークフローバージョンが見つかりません
    - 400，`draft_workflow_error`，ドラフトワークフローバージョンを使用できません
    - 400，`workflow_id_format_error`，ワークフローID形式エラー、UUID形式が必要です
    - 400，`workflow_request_error`，ワークフロー実行に失敗しました
    - 500，サービス内部異常

  </Col>
  <Col sticky>
    <CodeGroup
      title="リクエスト"
      tag="POST"
      label="/workflows/:identifier/run"
      targetCode={`curl -X POST '${props.appDetail.api_base_url}/workflows/{identifier}/run' \\
--header 'Authorization: Bearer {api_key}' \\
--header 'Content-Type: application/json' \\
--data-raw '{
    "inputs": ${JSON.stringify(props.inputs)},
    "response_mode": "streaming",
    "user": "abc-123"
}'`}
    />
    <CodeGroup title="例：入力変数としてのファイル配列">
      ```json {{ title: 'ファイル変数の例' }}
      {
        "inputs": {
          "{variable_name}":
          [
            {
            "transfer_method": "local_file",
            "upload_file_id": "{upload_file_id}",
            "type": "{document_type}"
            }
          ]
        }
      }
      ```
    </CodeGroup>
    ### ブロッキングモード
    <CodeGroup title="応答">
    ```json {{ title: '応答' }}
    {
        "workflow_run_id": "djflajgkldjgd",
        "task_id": "9da23599-e713-473b-982c-4328d4f5c78a",
        "data": {
            "id": "fdlsjfjejkghjda",
            "workflow_id": "fldjaslkfjlsda",
            "status": "succeeded",
            "outputs": {
              "text": "Nice to meet you."
            },
            "error": null,
            "elapsed_time": 0.875,
            "total_tokens": 3562,
            "total_steps": 8,
            "created_at": 1705407629,
            "finished_at": 1727807631
        }
    }
    ```
    </CodeGroup>
    ### ストリーミングモード
    <CodeGroup title="応答">
    ```streaming {{ title: '応答' }}
      data: {"event": "workflow_started", "task_id": "5ad4cb98-f0c7-4085-b384-88c403be6290", "workflow_run_id": "5ad498-f0c7-4085-b384-88cbe6290", "data": {"id": "5ad498-f0c7-4085-b384-88cbe6290", "workflow_id": "dfjasklfjdslag", "created_at": 1679586595}}
      data: {"event": "node_started", "task_id": "5ad4cb98-f0c7-4085-b384-88c403be6290", "workflow_run_id": "5ad498-f0c7-4085-b384-88cbe6290", "data": {"id": "5ad498-f0c7-4085-b384-88cbe6290", "node_id": "dfjasklfjdslag", "node_type": "start", "title": "Start", "index": 0, "predecessor_node_id": "fdljewklfklgejlglsd", "inputs": {}, "created_at": 1679586595}}
      data: {"event": "node_finished", "task_id": "5ad4cb98-f0c7-4085-b384-88c403be6290", "workflow_run_id": "5ad498-f0c7-4085-b384-88cbe6290", "data": {"id": "5ad498-f0c7-4085-b384-88cbe6290", "node_id": "dfjasklfjdslag", "node_type": "start", "title": "Start", "index": 0, "predecessor_node_id": "fdljewklfklgejlglsd", "inputs": {}, "outputs": {}, "status": "succeeded", "elapsed_time": 0.324, "execution_metadata": {"total_tokens": 63127864, "total_price": 2.378, "currency": "USD"},  "created_at": 1679586595}}
      data: {"event": "workflow_finished", "task_id": "5ad4cb98-f0c7-4085-b384-88c403be6290", "workflow_run_id": "5ad498-f0c7-4085-b384-88cbe6290", "data": {"id": "5ad498-f0c7-4085-b384-88cbe6290", "workflow_id": "dfjasklfjdslag", "outputs": {}, "status": "succeeded", "elapsed_time": 0.324, "total_tokens": 63127864, "total_steps": "1", "created_at": 1679586595, "finished_at": 1679976595}}
      data: {"event": "tts_message", "conversation_id": "23dd85f3-1a41-4ea0-b7a9-062734ccfaf9", "message_id": "a8bdc41c-13b2-4c18-bfd9-054b9803038c", "created_at": 1721205487, "task_id": "3bf8a0bb-e73b-4690-9e66-4e429bad8ee7", "audio": "qqqqqqqqqqqqqqqqqqqqqqqqqqqqqqqqqqqqqqqqqqqqqqqqqqqqqqqqqqqqqqqqqqqqqqqqqqqqqqqqqqqqqqqqqqqqqqqqqqqqqqqqqqqqqqqqqqqqqqqqqqqqqqqq"}
      data: {"event": "tts_message_end", "conversation_id": "23dd85f3-1a41-4ea0-b7a9-062734ccfaf9", "message_id": "a8bdc41c-13b2-4c18-bfd9-054b9803038c", "created_at": 1721205487, "task_id": "3bf8a0bb-e73b-4690-9e66-4e429bad8ee7", "audio": ""}
    ```
    </CodeGroup>
  </Col>
</Row>

---

<Heading
  url='/workflows/run/:workflow_run_id'
  method='GET'
  title='ワークフロー実行詳細を取得'
  name='#get-workflow-run-detail'
/>
<Row>
  <Col>
    ワークフロー実行 ID に基づいて、ワークフロータスクの現在の実行結果を取得します。
    ### パス
    - `workflow_run_id` (string) ワークフロー実行ID、ストリーミングチャンクの返り値から取得可能
    ### 応答
    - `id` (string) ワークフロー実行の ID
    - `workflow_id` (string) 関連するワークフローの ID
    - `status` (string) 実行のステータス、`running` / `succeeded` / `failed` / `stopped`
    - `inputs` (json) 入力内容
    - `outputs` (json) 出力内容
    - `error` (string) エラー理由
    - `total_steps` (int) タスクの総ステップ数
    - `total_tokens` (int) 使用されるトークンの総数
    - `created_at` (timestamp) 開始時間
    - `finished_at` (timestamp) 終了時間
    - `elapsed_time` (float) 使用される総秒数
  </Col>
  <Col sticky>
    ### リクエスト例
    <CodeGroup
      title="リクエスト"
      tag="GET"
      label="/workflows/run/:workflow_run_id"
      targetCode={`curl -X GET '${props.appDetail.api_base_url}/workflows/run/:workflow_run_id' \\
-H 'Authorization: Bearer {api_key}' \\
-H 'Content-Type: application/json'`}
    />

    ### 応答例
    <CodeGroup title="応答">
    ```json {{ title: '応答' }}
    {
        "id": "b1ad3277-089e-42c6-9dff-6820d94fbc76",
        "workflow_id": "19eff89f-ec03-4f75-b0fc-897e7effea02",
        "status": "succeeded",
        "inputs": "{\"sys.files\": [], \"sys.user_id\": \"abc-123\"}",
        "outputs": null,
        "error": null,
        "total_steps": 3,
        "total_tokens": 0,
        "created_at": 1705407629,
        "finished_at": 1727807631,
        "elapsed_time": 30.098514399956912
    }
    ```
    </CodeGroup>
  </Col>
</Row>

---

<Heading
  url='/workflows/tasks/:task_id/stop'
  method='POST'
  title='生成を停止'
  name='#stop-generatebacks'
/>
<Row>
  <Col>
  ストリーミングモードでのみサポートされています。
  ### パス
  - `task_id` (string) タスク ID、ストリーミングチャンクの返り値から取得可能
  ### リクエストボディ
  - `user` (string) 必須
    ユーザー識別子、エンドユーザーのアイデンティティを定義するために使用され、送信メッセージインターフェースで渡されたユーザーと一致している必要があります。サービス API は WebApp によって作成された会話を共有しません。
  ### 応答
  - `result` (string) 常に"success"を返します
  </Col>
  <Col sticky>
    ### リクエスト例
    <CodeGroup
      title="リクエスト"
      tag="POST"
      label="/workflows/tasks/:task_id/stop"
      targetCode={`curl -X POST '${props.appDetail.api_base_url}/workflows/tasks/:task_id/stop' \\
-H 'Authorization: Bearer {api_key}' \\
-H 'Content-Type: application/json' \\
--data-raw '{"user": "abc-123"}'`}
    />

    ### 応答例
    <CodeGroup title="応答">
    ```json {{ title: '応答' }}
    {
      "result": "success"
    }
    ```
    </CodeGroup>
  </Col>
</Row>

---

<Heading
  url='/files/upload'
  method='POST'
  title='ファイルアップロード'
  name='#file-upload'
/>
<Row>
  <Col>
  メッセージ送信時に使用するためのファイルをアップロードし、画像とテキストのマルチモーダル理解を可能にします。
  ワークフローでサポートされている任意の形式をサポートします。
  アップロードされたファイルは、現在のエンドユーザーのみが使用できます。

  ### リクエストボディ
  このインターフェースは`multipart/form-data`リクエストを必要とします。
  - `file` (File) 必須
    アップロードするファイル。
  - `user` (string) 必須
    ユーザー識別子、開発者のルールで定義され、アプリケーション内で一意でなければなりません。サービス API は WebApp によって作成された会話を共有しません。

  ### 応答
  アップロードが成功すると、サーバーはファイルの ID と関連情報を返します。
  - `id` (uuid) ID
  - `name` (string) ファイル名
  - `size` (int) ファイルサイズ（バイト）
  - `extension` (string) ファイル拡張子
  - `mime_type` (string) ファイルの MIME タイプ
  - `created_by` (uuid) エンドユーザーID
  - `created_at` (timestamp) 作成タイムスタンプ、例：1705395332

  ### エラー
  - 400, `no_file_uploaded`, ファイルが提供されていません
  - 400, `too_many_files`, 現在は 1 つのファイルのみ受け付けています
  - 400, `unsupported_preview`, ファイルはプレビューをサポートしていません
  - 400, `unsupported_estimate`, ファイルは推定をサポートしていません
  - 413, `file_too_large`, ファイルが大きすぎます
  - 415, `unsupported_file_type`, サポートされていない拡張子、現在はドキュメントファイルのみ受け付けています
  - 503, `s3_connection_failed`, S3 サービスに接続できません
  - 503, `s3_permission_denied`, S3 にファイルをアップロードする権限がありません
  - 503, `s3_file_too_large`, ファイルが S3 のサイズ制限を超えています
  - 500, 内部サーバーエラー


  </Col>
  <Col sticky>
  ### リクエスト例
  <CodeGroup
    title="リクエスト"
    tag="POST"
    label="/files/upload"
    targetCode={`curl -X POST '${props.appDetail.api_base_url}/files/upload' \\
--header 'Authorization: Bearer {api_key}' \\
--form 'file=@localfile;type=image/[png|jpeg|jpg|webp|gif]' \\
--form 'user=abc-123'`}
  />


  ### 応答例
  <CodeGroup title="応答">
    ```json {{ title: '応答' }}
    {
      "id": "72fa9618-8f89-4a37-9b33-7e1178a24a67",
      "name": "example.png",
      "size": 1024,
      "extension": "png",
      "mime_type": "image/png",
      "created_by": "6ad1ab0a-73ff-4ac1-b9e4-cdb312f71f13",
      "created_at": 1577836800,
    }
  ```
  </CodeGroup>
  </Col>
</Row>

---

<Heading
  url='/workflows/logs'
  method='GET'
  title='ワークフローログを取得'
  name='#Get-Workflow-Logs'
/>
<Row>
  <Col>
    ワークフローログを返します。最初のページは最新の`{limit}`メッセージを返します。つまり、逆順です。

    ### クエリ

    <Properties>
      <Property name='keyword' type='string' key='keyword'>
        検索するキーワード
      </Property>
      <Property name='status' type='string' key='status'>
        succeeded/failed/stopped
      </Property>
      <Property name='page' type='int' key='page'>
        現在のページ、デフォルトは1。
      </Property>
      <Property name='limit' type='int' key='limit'>
          1回のリクエストで返すチャット履歴メッセージの数、デフォルトは20。
      </Property>
      <Property name='created_by_end_user_session_id' type='str' key='created_by_end_user_session_id'>
           どのendUserによって作成されたか、例えば、`abc-123`。
      </Property>
      <Property name='created_by_account' type='str' key='created_by_account'>
          どのメールアカウントによって作成されたか、例えば、lizb@test.com。
      </Property>
    </Properties>

    ### 応答
  - `page` (int) 現在のページ
  - `limit` (int) 返されたアイテムの数、入力がシステム制限を超える場合、システム制限量を返します
  - `total` (int) 合計アイテム数
  - `has_more` (bool) 次のページがあるかどうか
  - `data` (array[object]) ログリスト
    - `id` (string) ID
    - `workflow_run` (object) ワークフロー実行
      - `id` (string) ID
      - `version` (string) バージョン
      - `status` (string) 実行のステータス、`running` / `succeeded` / `failed` / `stopped`
      - `error` (string) オプションのエラー理由
      - `elapsed_time` (float) 使用される総秒数
      - `total_tokens` (int) 使用されるトークン数
      - `total_steps` (int) デフォルト 0
      - `created_at` (timestamp) 開始時間
      - `finished_at` (timestamp) 終了時間
    - `created_from` (string) 作成元
    - `created_by_role` (string) 作成者の役割
    - `created_by_account` (string) オプションの作成者アカウント
    - `created_by_end_user` (object) エンドユーザーによって作成
      - `id` (string) ID
      - `type` (string) タイプ
      - `is_anonymous` (bool) 匿名かどうか
      - `session_id` (string) セッション ID
    - `created_at` (timestamp) 作成時間
  </Col>
  <Col sticky>

    <CodeGroup
      title="リクエスト"
      tag="GET"
      label="/workflows/logs"
      targetCode={`curl -X GET '${props.appDetail.api_base_url}/workflows/logs'\\
 --header 'Authorization: Bearer {api_key}'`}
    />
    ### 応答例
    <CodeGroup title="応答">
    ```json {{ title: '応答' }}
    {
        "page": 1,
        "limit": 1,
        "total": 7,
        "has_more": true,
        "data": [
            {
                "id": "e41b93f1-7ca2-40fd-b3a8-999aeb499cc0",
                "workflow_run": {
                    "id": "c0640fc8-03ef-4481-a96c-8a13b732a36e",
                    "version": "2024-08-01 12:17:09.771832",
                    "status": "succeeded",
                    "error": null,
                    "elapsed_time": 1.3588523610014818,
                    "total_tokens": 0,
                    "total_steps": 3,
                    "created_at": 1726139643,
                    "finished_at": 1726139644
                },
                "created_from": "service-api",
                "created_by_role": "end_user",
                "created_by_account": null,
                "created_by_end_user": {
                    "id": "7f7d9117-dd9d-441d-8970-87e5e7e687a3",
                    "type": "service_api",
                    "is_anonymous": false,
                    "session_id": "abc-123"
                },
                "created_at": 1726139644
            }
        ]
    }
    ```
    </CodeGroup>
  </Col>
</Row>
---

<Heading
  url='/info'
  method='GET'
  title='アプリケーションの基本情報を取得'
  name='#info'
/>
<Row>
  <Col>
  このアプリケーションの基本情報を取得するために使用されます

  ### Response
  - `name` (string) アプリケーションの名前
  - `description` (string) アプリケーションの説明
  - `tags` (array[string]) アプリケーションのタグ
  - `mode` (string) アプリケーションのモード
  - `author_name` (string) 作者の名前
  </Col>
  <Col>
    <CodeGroup
      title="Request"
      tag="GET"
      label="/info"
      targetCode={`curl -X GET '${props.appDetail.api_base_url}/info' \\
-H 'Authorization: Bearer {api_key}'`}
    />
    <CodeGroup title="Response">
    ```json {{ title: 'Response' }}
    {
      "name": "My App",
      "description": "This is my app.",
      "tags": [
        "tag1",
        "tag2"
      ],
      "mode": "workflow",
      "author_name": "Dify"
    }
    ```
    </CodeGroup>
  </Col>
</Row>

---

<Heading
  url='/parameters'
  method='GET'
  title='アプリケーションのパラメータ情報を取得'
  name='#parameters'
/>
<Row>
  <Col>
    ページに入る際に、機能、入力パラメータ名、タイプ、デフォルト値などの情報を取得するために使用されます。

    ### 応答
    - `user_input_form` (array[object]) ユーザー入力フォームの設定
      - `text-input` (object) テキスト入力コントロール
        - `label` (string) 変数表示ラベル名
        - `variable` (string) 変数ID
        - `required` (bool) 必須かどうか
        - `default` (string) デフォルト値
      - `paragraph` (object) 段落テキスト入力コントロール
        - `label` (string) 変数表示ラベル名
        - `variable` (string) 変数ID
        - `required` (bool) 必須かどうか
        - `default` (string) デフォルト値
      - `select` (object) ドロップダウンコントロール
        - `label` (string) 変数表示ラベル名
        - `variable` (string) 変数ID
        - `required` (bool) 必須かどうか
        - `default` (string) デフォルト値
        - `options` (array[string]) オプション値
    - `file_upload` (object) ファイルアップロード設定
      - `document` (object) ドキュメント設定
        現在サポートされているドキュメントタイプ：`txt`, `md`, `markdown`, `pdf`, `html`, `xlsx`, `xls`, `docx`, `csv`, `eml`, `msg`, `pptx`, `ppt`, `xml`, `epub`。
        - `enabled` (bool) 有効かどうか
        - `number_limits` (int) ドキュメント数の上限。デフォルトは 3
        - `transfer_methods` (array[string]) 転送方法リスト：`remote_url`, `local_file`。いずれかを選択する必要があります。
      - `image` (object) 画像設定
        現在サポートされている画像タイプ：`png`, `jpg`, `jpeg`, `webp`, `gif`。
        - `enabled` (bool) 有効かどうか
        - `number_limits` (int) 画像数の上限。デフォルトは 3
        - `transfer_methods` (array[string]) 転送方法リスト：`remote_url`, `local_file`。いずれかを選択する必要があります。
      - `audio` (object) オーディオ設定
        現在サポートされているオーディオタイプ：`mp3`, `m4a`, `wav`, `webm`, `amr`。
        - `enabled` (bool) 有効かどうか
        - `number_limits` (int) オーディオ数の上限。デフォルトは 3
        - `transfer_methods` (array[string]) 転送方法リスト：`remote_url`, `local_file`。いずれかを選択する必要があります。
      - `video` (object) ビデオ設定
        現在サポートされているビデオタイプ：`mp4`, `mov`, `mpeg`, `mpga`。
        - `enabled` (bool) 有効かどうか
        - `number_limits` (int) ビデオ数の上限。デフォルトは 3
        - `transfer_methods` (array[string]) 転送方法リスト：`remote_url`, `local_file`。いずれかを選択する必要があります。
      - `custom` (object) カスタム設定
        - `enabled` (bool) 有効かどうか
        - `number_limits` (int) カスタム数の上限。デフォルトは 3
        - `transfer_methods` (array[string]) 転送方法リスト：`remote_url`, `local_file`。いずれかを選択する必要があります。
    - `system_parameters` (object) システムパラメータ
      - `file_size_limit` (int) ドキュメントアップロードサイズ制限（MB）
      - `image_file_size_limit` (int) 画像ファイルアップロードサイズ制限（MB）
      - `audio_file_size_limit` (int) オーディオファイルアップロードサイズ制限（MB）
      - `video_file_size_limit` (int) ビデオファイルアップロードサイズ制限（MB）

  </Col>
  <Col sticky>

    <CodeGroup
      title="リクエスト"
      tag="GET"
      label="/parameters"
      targetCode={` curl -X GET '${props.appDetail.api_base_url}/parameters'`}
    />

    <CodeGroup title="応答">
    ```json {{ title: '応答' }}
    {
      "user_input_form": [
          {
              "paragraph": {
                  "label": "Query",
                  "variable": "query",
                  "required": true,
                  "default": ""
              }
          }
      ],
      "file_upload": {
          "image": {
              "enabled": false,
              "number_limits": 3,
              "detail": "high",
              "transfer_methods": [
                  "remote_url",
                  "local_file"
              ]
          }
      },
      "system_parameters": {
          "file_size_limit": 15,
          "image_file_size_limit": 10,
          "audio_file_size_limit": 50,
          "video_file_size_limit": 100
      }
    }
    ```
    </CodeGroup>
  </Col>
</Row>
———

<Heading
  url='/site'
  method='GET'
  title='アプリのWebApp設定を取得'
  name='#site'
/>
<Row>
  <Col>
  アプリの WebApp 設定を取得するために使用します。
  ### 応答
  - `title` (string) WebApp 名
  - `icon_type` (string) アイコンタイプ、`emoji`-絵文字、`image`-画像
  - `icon` (string) アイコン。`emoji`タイプの場合は絵文字、`image`タイプの場合は画像 URL
  - `icon_background` (string) 16 進数形式の背景色
  - `icon_url` (string) アイコンの URL
  - `description` (string) 説明
  - `copyright` (string) 著作権情報
  - `privacy_policy` (string) プライバシーポリシーのリンク
  - `custom_disclaimer` (string) カスタム免責事項
  - `default_language` (string) デフォルト言語
  - `show_workflow_steps` (bool) ワークフローの詳細を表示するかどうか
  </Col>
  <Col>
    <CodeGroup
      title="Request"
      tag="GET"
      label="/site"
      targetCode={`curl -X GET '${props.appDetail.api_base_url}/site' \\
  -H 'Authorization: Bearer {api_key}'`}
    />

    <CodeGroup title="Response">
    ```json {{ title: 'Response' }}
    {
      "title": "My App",
      "icon_type": "emoji",
      "icon": "😄",
      "icon_background": "#FFEAD5",
      "icon_url": null,
      "description": "This is my app.",
      "copyright": "all rights reserved",
      "privacy_policy": "",
      "custom_disclaimer": "All generated by AI",
      "default_language": "en-US",
      "show_workflow_steps": false,
    }
    ```
    </CodeGroup>
  </Col>
</Row>
___
<|MERGE_RESOLUTION|>--- conflicted
+++ resolved
@@ -342,7 +342,6 @@
     特定バージョンのワークフローを実行し、ワークフローIDまたはエイリアスでバージョンを指定できます。
 
     ### パス
-<<<<<<< HEAD
     - `identifier` (string) 必須 ワークフロー識別子
       - ワークフローID（UUID形式）
       - ワークフローエイリアス
@@ -350,13 +349,8 @@
       システムはUUID形式の処理を優先し、有効なUUID形式でない場合はエイリアス検索にフォールバックします。
       
       **しゅとくほうほう：**
-      - ワークフローID：バージョン履歴ページから特定バージョンのワークフローIDを取得
+      - ワークフローID：バージョン履歴インターフェースで、各バージョンエントリの右側にあるコピーアイコンをクリックすると、完全なワークフローIDをコピーできます。
       - ワークフローエイリアス：バージョン履歴ページから対応するワークフローエイリアスを取得
-=======
-    - `workflow_id` (string) 必須 特定バージョンのワークフローを指定するためのワークフローID
-
-      取得方法：バージョン履歴インターフェースで、各バージョンエントリの右側にあるコピーアイコンをクリックすると、完全なワークフローIDをコピーできます。
->>>>>>> fc62538a
 
     ### リクエストボディ
       - `inputs` (object) 必須
