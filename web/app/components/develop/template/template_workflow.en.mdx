--- conflicted
+++ resolved
@@ -340,7 +340,6 @@
     Execute a specific version of workflow, supporting both workflow ID and alias.
 
     ### Path
-<<<<<<< HEAD
     - `identifier` (string) Required Workflow identifier
       - Workflow ID (UUID format)
       - Workflow alias
@@ -350,11 +349,6 @@
       **How to obtain:**
       - Workflow ID: Obtain specific version workflow ID through the version history page
       - Workflow alias: Obtain corresponding workflow alias through the version history page
-=======
-          - `workflow_id` (string) Required Workflow ID to specify a specific version of workflow
-
-      How to obtain: In the version history interface, click the copy icon on the right side of each version entry to copy the complete workflow ID. Each version entry contains a copyable ID field.
->>>>>>> 8809b3ba
 
     ### Request Body
       - `inputs` (object) Required
@@ -508,20 +502,6 @@
 
   </Col>
   <Col sticky>
-<<<<<<< HEAD
-    <CodeGroup title="Request" tag="POST" label="/workflows/:identifier/run" targetCode={`curl -X POST '${props.appDetail.api_base_url}/workflows/{identifier}/run' \\\n--header 'Authorization: Bearer {api_key}' \\\n--header 'Content-Type: application/json' \\\n--data-raw '{\n    "inputs": ${JSON.stringify(props.inputs)},\n    "response_mode": "streaming",\n    "user": "abc-123"\n}'\n`}>
-    ```bash {{ title: 'cURL' }}
-    curl -X POST '${props.appDetail.api_base_url}/workflows/{identifier}/run' \
-    --header 'Authorization: Bearer {api_key}' \
-    --header 'Content-Type: application/json' \
-    --data-raw '{
-        "inputs": {},
-        "response_mode": "streaming",
-        "user": "abc-123"
-    }'
-    ```
-    </CodeGroup>
-=======
     <CodeGroup
       title="Request"
       tag="POST"
@@ -535,7 +515,6 @@
     "user": "abc-123"
 }'`}
     />
->>>>>>> 8809b3ba
     <CodeGroup title="Example: file array as an input variable">
       ```json {{ title: 'File variable example' }}
       {
