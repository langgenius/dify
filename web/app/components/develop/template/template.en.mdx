--- conflicted
+++ resolved
@@ -1,12 +1,12 @@
 import { CodeGroup } from '../code.tsx'
-import { Row, Col, Properties, Property, Heading, SubProperty } from '../md.tsx'
+import { Row, Col, Properties, Property, Heading, SubProperty, Paragraph } from '../md.tsx'
 
 # Completion App API
 
 The text generation application offers non-session support and is ideal for translation, article writing, summarization AI, and more.
 
 <div>
-  ### Base URL 
+  ### Base URL
   <CodeGroup title="Code" targetCode={props.appDetail.api_base_url}>
     ```javascript
     ```
@@ -14,10 +14,10 @@
 
   ### Authentication
 
-  The Service API uses `API-Key` authentication.  
+  The Service API uses `API-Key` authentication.
   <i>**Strongly recommend storing your API Key on the server-side, not shared or stored on the client-side, to avoid possible API-Key leakage that can lead to serious consequences.**</i>
 
-  For all API requests, include your API Key in the `Authorization` HTTP Header, as shown below: 
+  For all API requests, include your API Key in the `Authorization` HTTP Header, as shown below:
 
   <CodeGroup title="Code">
     ```javascript
@@ -46,18 +46,18 @@
         User Input/Question content
       </Property>
       <Property name='inputs' type='object' key='inputs'>
-          Allows the entry of various variable values defined by the App.  
+          Allows the entry of various variable values defined by the App.
           The `inputs` parameter contains multiple key/value pairs, with each key corresponding to a specific variable and each value being the specific value for that variable.
           The text generation application requires at least one key/value pair to be inputted.
       </Property>
       <Property name='response_mode' type='string' key='response_mode'>
         The mode of response return, supporting:
         - `streaming` Streaming mode (recommended), implements a typewriter-like output through SSE ([Server-Sent Events](https://developer.mozilla.org/en-US/docs/Web/API/Server-sent_events/Using_server-sent_events)).
-        - `blocking` Blocking mode, returns result after execution is complete. (Requests may be interrupted if the process is long)  
+        - `blocking` Blocking mode, returns result after execution is complete. (Requests may be interrupted if the process is long)
         <i>Due to Cloudflare restrictions, the request will be interrupted without a return after 100 seconds.</i>
       </Property>
       <Property name='user' type='string' key='user'>
-          User identifier, used to define the identity of the end-user for retrieval and statistics.  
+          User identifier, used to define the identity of the end-user for retrieval and statistics.
           Should be uniquely defined by the developer within the application.
       </Property>
       <Property name='conversation_id' type='string' key='conversation_id'>
@@ -71,9 +71,9 @@
           - `upload_file_id` (string) Uploaded file ID, which must be obtained by uploading through the File Upload API in advance (when the transfer method is `local_file`)
       </Property>
     </Properties>
-  
+
     ### Response
-    When `response_mode` is `blocking`, return a CompletionResponse object.    
+    When `response_mode` is `blocking`, return a CompletionResponse object.
     When `response_mode` is `streaming`, return a ChunkCompletionResponse stream.
 
     ### ChatCompletionResponse
@@ -138,11 +138,7 @@
   </Col>
   <Col sticky>
 
-<<<<<<< HEAD
-    <CodeGroup title="Request" tag="POST" label="/completion-messages" targetCode={`curl --location --request POST '${props.appDetail.api_base_url}/completion-messages' \\\n--header 'Authorization: Bearer ENTER-YOUR-SECRET-KEY' \\\n--header 'Content-Type: application/json' \\\n--data-raw '{\n    "inputs": ${JSON.stringify(props.inputs)},\n    "response_mode": "streaming"\n    "user": "luowei"\n}'\n`}>
-=======
     <CodeGroup title="Request" tag="POST" label="/completion-messages" targetCode={`curl -X POST '${props.appDetail.api_base_url}/completion-messages' \\\n--header 'Authorization: Bearer {api_key}' \\\n--header 'Content-Type: application/json' \\\n--data-raw '{\n    "inputs": ${JSON.stringify(props.inputs)},\n    "response_mode": "streaming"\n    "user": "abc-123"\n}'\n`}>
->>>>>>> 515b5dfa
 
     ```bash {{ title: 'cURL' }}
     curl -X POST '${props.appDetail.api_base_url}/completion-messages' \
@@ -151,7 +147,7 @@
     --data-raw '{
         "inputs": {},
         "response_mode": "streaming",
-        "user": "luowei"
+        "user": "abc-123"
     }'
     ```
 
@@ -209,7 +205,7 @@
 <Row>
   <Col>
   Upload a file (currently only images are supported) for use when sending messages, enabling multimodal understanding of images and text.
-  Supports png, jpg, jpeg, webp, gif formats.  
+  Supports png, jpg, jpeg, webp, gif formats.
   <i>Uploaded files are for use by the current end-user only.</i>
 
   ### Request Body
@@ -218,7 +214,7 @@
     The file to be uploaded.
   - `user` (string) Required
     User identifier, defined by the developer's rules, must be unique within the application.
-  
+
   ### Response
   After a successful upload, the server will return the file's ID and related information.
   - `id` (uuid) ID
@@ -240,7 +236,7 @@
   - 503, `s3_permission_denied`, no permission to upload files to S3
   - 503, `s3_file_too_large`, file exceeds S3 size limit
   - 500, internal server error
-  
+
 
   </Col>
   <Col sticky>
@@ -256,19 +252,16 @@
     </CodeGroup>
 
 
-<<<<<<< HEAD
-    <CodeGroup title="Request" tag="POST" label="/messages/{message_id}/feedbacks" targetCode={`curl --location --request POST '${props.appDetail.api_base_url}/messages/{message_id}/feedbacks \\\n--header 'Authorization: Bearer ENTER-YOUR-SECRET-KEY' \\\n--header 'Content-Type: application/json' \\\n --data-raw '{ \n "rating": "like",\n    "user": "luowei"\n}'`}>
-=======
   ### Response Example
   <CodeGroup title="Response">
     ```json {{ title: 'Response' }}
     {
-      "id": "72fa9618-8f89-4a37-9b33-7e1178a24a67",  
+      "id": "72fa9618-8f89-4a37-9b33-7e1178a24a67",
       "name": "example.png",
       "size": 1024,
       "extension": "png",
       "mime_type": "image/png",
-      "created_by": "6ad1ab0a-73ff-4ac1-b9e4-cdb312f71f13",  
+      "created_by": "6ad1ab0a-73ff-4ac1-b9e4-cdb312f71f13",
       "created_at": 1577836800,
     }
   ```
@@ -276,7 +269,6 @@
   </Col>
 </Row>
 ---
->>>>>>> 515b5dfa
 
 <Heading
   url='/chat-messages/:task_id/stop'
@@ -300,15 +292,10 @@
   <CodeGroup title="Request" tag="POST" label="/chat-messages/:task_id/stop" targetCode={`curl -X POST 'https://cloud.dify.ai/v1/chat-messages/:task_id/stop' \\\n-H 'Authorization: Bearer {api_key}' \\\n-H 'Content-Type: application/json' \\\n--data-raw '{ "user": "abc-123"}`}>
     ```bash {{ title: 'cURL' }}
     curl -X POST 'https://cloud.dify.ai/v1/chat-messages/:task_id/stop' \
-    -H 'Authorization: Bearer {api_key}' \  
-    -H 'Content-Type: application/json' \  
+    -H 'Authorization: Bearer {api_key}' \
+    -H 'Content-Type: application/json' \
     --data-raw '{
-<<<<<<< HEAD
-        "rating": "like",
-        "user": "luowei"
-=======
         "user": "abc-123"
->>>>>>> 515b5dfa
     }'
     ```
     </CodeGroup>
@@ -443,19 +430,11 @@
   </Col>
   <Col sticky>
 
-<<<<<<< HEAD
-    <CodeGroup title="Request" tag="GET" label="/parameters" targetCode={`curl --location --request GET '${props.appDetail.api_base_url}/parameters?user=luowei' \\\n--header 'Authorization: Bearer ENTER-YOUR-SECRET-KEY'`}>
-
-    ```bash {{ title: 'cURL' }}
-    curl --location --request GET '${props.appDetail.api_base_url}/parameters?user=luowei' \
-    --header 'Authorization: Bearer ENTER-YOUR-SECRET-KEY'
-=======
     <CodeGroup title="Request" tag="GET" label="/parameters" targetCode={` curl -X GET '${props.appDetail.api_base_url}/parameters?user=abc-123'`}>
 
     ```bash {{ title: 'cURL' }}
     curl -X GET '${props.appDetail.api_base_url}/parameters?user=abc-123' \
     --header 'Authorization: Bearer {api_key}'
->>>>>>> 515b5dfa
     ```
 
     </CodeGroup>
