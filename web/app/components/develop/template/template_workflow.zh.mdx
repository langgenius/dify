--- conflicted
+++ resolved
@@ -332,7 +332,6 @@
     执行指定版本的工作流，支持通过工作流ID或别名指定版本。
 
     ### Path
-<<<<<<< HEAD
     - `identifier` (string) Required 工作流标识符
       - 工作流ID（UUID格式）
       - 工作流别名
@@ -340,13 +339,8 @@
       系统优先按UUID格式处理，如果不是有效的UUID格式，则按别名查询。
       
       **获取方式：**
-      - 工作流ID：通过版本历史页面获取特定版本的工作流ID
+      - 工作流ID：在版本历史界面，点击每个版本条目右侧的复制图标即可复制完整的工作流 ID
       - 工作流别名：通过版本历史页面获取对应的工作流别名
-=======
-    - `workflow_id` (string) Required 工作流ID，用于指定特定版本的工作流
-
-      获取方式：在版本历史界面，点击每个版本条目右侧的复制图标即可复制完整的工作流 ID。
->>>>>>> fc62538a
 
     ### Request Body
       - `inputs` (object) Required
