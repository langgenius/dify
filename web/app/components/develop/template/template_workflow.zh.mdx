import { CodeGroup } from '../code.tsx'
import { Row, Col, Properties, Property, Heading, SubProperty, Paragraph } from '../md.tsx'

# Workflow 应用 API

Workflow 应用无会话支持，适合用于翻译/文章写作/总结 AI 等等。

<div>
  ### Base URL
  <CodeGroup title="Code" targetCode={props.appDetail.api_base_url} />

  ### Authentication

  Service API 使用 `API-Key` 进行鉴权。
  <i>**强烈建议开发者把 `API-Key` 放在后端存储，而非分享或者放在客户端存储，以免 `API-Key` 泄露，导致财产损失。**</i>
  所有 API 请求都应在 **`Authorization`** HTTP Header 中包含您的 `API-Key`，如下所示：

  <CodeGroup title="Code" targetCode='Authorization: Bearer {API_KEY}' />
</div>

---

<Heading
  url='/workflows/run'
  method='POST'
  title='执行 Workflow'
  name='#Execute-Workflow'
/>
<Row>
  <Col>
    执行 workflow，没有已发布的 workflow，不可执行。

    ### Request Body
      - `inputs` (object) Required
        允许传入 App 定义的各变量值。
        inputs 参数包含了多组键值对（Key/Value pairs），每组的键对应一个特定变量，每组的值则是该变量的具体值。变量可以是文件列表类型。
        文件列表类型变量适用于传入文件结合文本理解并回答问题，仅当模型支持该类型文件解析能力时可用。如果该变量是文件列表类型，该变量对应的值应是列表格式，其中每个元素应包含以下内容：
          - `type` (string) 支持类型：
            - `document` 具体类型包含：'TXT', 'MD', 'MARKDOWN', 'PDF', 'HTML', 'XLSX', 'XLS', 'DOCX', 'CSV', 'EML', 'MSG', 'PPTX', 'PPT', 'XML', 'EPUB'
            - `image` 具体类型包含：'JPG', 'JPEG', 'PNG', 'GIF', 'WEBP', 'SVG'
            - `audio` 具体类型包含：'MP3', 'M4A', 'WAV', 'WEBM', 'AMR'
            - `video` 具体类型包含：'MP4', 'MOV', 'MPEG', 'MPGA'
            - `custom` 具体类型包含：其他文件类型
          - `transfer_method` (string) 传递方式，`remote_url` 图片地址 / `local_file` 上传文件
          - `url` (string) 图片地址（仅当传递方式为 `remote_url` 时）
          - `upload_file_id` (string)  上传文件 ID（仅当传递方式为 `local_file` 时）
      - `response_mode` (string) Required
        返回响应模式，支持：
        - `streaming` 流式模式（推荐）。基于 SSE（**[Server-Sent Events](https://developer.mozilla.org/en-US/docs/Web/API/Server-sent_events/Using_server-sent_events)**）实现类似打字机输出方式的流式返回。
        - `blocking` 阻塞模式，等待执行完毕后返回结果。（请求若流程较长可能会被中断）。
        <i>由于 Cloudflare 限制，请求会在 100 秒超时无返回后中断。</i>
      - `user` (string) Required
        用户标识，用于定义终端用户的身份，方便检索、统计。
        由开发者定义规则，需保证用户标识在应用内唯一。API 无法访问 WebApp 创建的会话。
      - `files` (array[object]) 可选
      - `trace_id` (string) Optional
        链路追踪ID。适用于与业务系统已有的trace组件打通，实现端到端分布式追踪等场景。如果未指定，系统将自动生成 `trace_id`。支持以下三种方式传递，具体优先级依次为：
        1. Header：推荐通过 HTTP Header `X-Trace-Id` 传递，优先级最高。
        2. Query 参数：通过 URL 查询参数 `trace_id` 传递。
        3. Request Body：通过请求体字段 `trace_id` 传递（即本字段）。

    ### Response
    当 `response_mode` 为 `blocking` 时，返回 CompletionResponse object。
    当 `response_mode` 为 `streaming`时，返回 ChunkCompletionResponse object 流式序列。

    ### CompletionResponse
    返回完整的 App 结果，`Content-Type` 为 `application/json` 。
    - `workflow_run_id` (string) workflow 执行 ID
    - `task_id` (string) 任务 ID，用于请求跟踪和下方的停止响应接口
    - `data` (object) 详细内容
      - `id` (string) workflow 执行 ID
      - `workflow_id` (string) 关联 Workflow ID
      - `status` (string) 执行状态, `running` / `succeeded` / `failed` / `stopped`
      - `outputs` (json) Optional 输出内容
      - `error` (string) Optional 错误原因
      - `elapsed_time` (float) Optional 耗时(s)
      - `total_tokens` (int) Optional 总使用 tokens
      - `total_steps` (int) 总步数（冗余），默认 0
      - `created_at` (timestamp) 开始时间
      - `finished_at` (timestamp) 结束时间

    ### ChunkCompletionResponse
    返回 App 输出的流式块，`Content-Type` 为 `text/event-stream`。
    每个流式块均为 data: 开头，块之间以 `\n\n` 即两个换行符分隔，如下所示：
    <CodeGroup>
    ```streaming {{ title: 'Response' }}
    data: {"event": "text_chunk", "workflow_run_id": "b85e5fc5-751b-454d-b14e-dc5f240b0a31", "task_id": "bd029338-b068-4d34-a331-fc85478922c2", "data": {"text": "\u4e3a\u4e86", "from_variable_selector": ["1745912968134", "text"]}}\n\n
    ```
    </CodeGroup>
    流式块中根据 `event` 不同，结构也不同，包含以下类型：
    - `event: workflow_started` workflow 开始执行
      - `task_id` (string) 任务 ID，用于请求跟踪和下方的停止响应接口
      - `workflow_run_id` (string) workflow 执行 ID
      - `event` (string) 固定为 `workflow_started`
      - `data` (object) 详细内容
        - `id` (string) workflow 执行 ID
        - `workflow_id` (string) 关联 Workflow ID
        - `created_at` (timestamp) 开始时间
    - `event: node_started` node 开始执行
      - `task_id` (string) 任务 ID，用于请求跟踪和下方的停止响应接口
      - `workflow_run_id` (string) workflow 执行 ID
      - `event` (string) 固定为 `node_started`
      - `data` (object) 详细内容
        - `id` (string) workflow 执行 ID
        - `node_id` (string) 节点 ID
        - `node_type` (string) 节点类型
        - `title` (string) 节点名称
        - `index` (int) 执行序号，用于展示 Tracing Node 顺序
        - `predecessor_node_id` (string) 前置节点 ID，用于画布展示执行路径
        - `inputs` (object) 节点中所有使用到的前置节点变量内容
        - `created_at` (timestamp) 开始时间
    - `event: text_chunk` 文本片段
      - `task_id` (string) 任务 ID，用于请求跟踪和下方的停止响应接口
      - `workflow_run_id` (string) workflow 执行 ID
      - `event` (string) 固定为 `text_chunk`
      - `data` (object) 详细内容
        - `text` (string) 文本内容
        - `from_variable_selector` (array) 文本来源路径，帮助开发者了解文本是由哪个节点的哪个变量生成的
    - `event: node_finished` node 执行结束，成功失败同一事件中不同状态
      - `task_id` (string) 任务 ID，用于请求跟踪和下方的停止响应接口
      - `workflow_run_id` (string) workflow 执行 ID
      - `event` (string) 固定为 `node_finished`
      - `data` (object) 详细内容
        - `id` (string) node 执行 ID
        - `node_id` (string) 节点 ID
        - `index` (int) 执行序号，用于展示 Tracing Node 顺序
        - `predecessor_node_id` (string) optional 前置节点 ID，用于画布展示执行路径
        - `inputs` (object) 节点中所有使用到的前置节点变量内容
        - `process_data` (json) Optional 节点过程数据
        - `outputs` (json) Optional 输出内容
        - `status` (string) 执行状态 `running` / `succeeded` / `failed` / `stopped`
        - `error` (string) Optional 错误原因
        - `elapsed_time` (float) Optional 耗时(s)
        - `execution_metadata` (json) 元数据
          - `total_tokens` (int) optional 总使用 tokens
          - `total_price` (decimal) optional 总费用
          - `currency` (string) optional 货币，如 `USD` / `RMB`
        - `created_at` (timestamp) 开始时间
    - `event: workflow_finished` workflow 执行结束，成功失败同一事件中不同状态
      - `task_id` (string) 任务 ID，用于请求跟踪和下方的停止响应接口
      - `workflow_run_id` (string) workflow 执行 ID
      - `event` (string) 固定为 `workflow_finished`
      - `data` (object) 详细内容
        - `id` (string) workflow 执行 ID
        - `workflow_id` (string) 关联 Workflow ID
        - `status` (string)  执行状态 `running` / `succeeded` / `failed` / `stopped`
        - `outputs` (json) Optional 输出内容
        - `error` (string) Optional 错误原因
        - `elapsed_time` (float) Optional 耗时(s)
        - `total_tokens` (int) Optional 总使用 tokens
        - `total_steps` (int) 总步数（冗余），默认 0
        - `created_at` (timestamp) 开始时间
        - `finished_at` (timestamp) 结束时间
    - `event: tts_message` TTS 音频流事件，即：语音合成输出。内容是Mp3格式的音频块，使用 base64 编码后的字符串，播放的时候直接解码即可。(开启自动播放才有此消息)
      - `task_id` (string) 任务 ID，用于请求跟踪和下方的停止响应接口
      - `message_id` (string) 消息唯一 ID
      - `audio` (string) 语音合成之后的音频块使用 Base64 编码之后的文本内容，播放的时候直接 base64 解码送入播放器即可
      - `created_at` (int) 创建时间戳，如：1705395332
    - `event: tts_message_end` TTS 音频流结束事件，收到这个事件表示音频流返回结束。
      - `task_id` (string) 任务 ID，用于请求跟踪和下方的停止响应接口
      - `message_id` (string) 消息唯一 ID
      - `audio` (string) 结束事件是没有音频的，所以这里是空字符串
      - `created_at` (int) 创建时间戳，如：1705395332
    - `event: ping` 每 10s 一次的 ping 事件，保持连接存活。

    ### Errors
    - 400，`invalid_param`，传入参数异常
    - 400，`app_unavailable`，App 配置不可用
    - 400，`provider_not_initialize`，无可用模型凭据配置
    - 400，`provider_quota_exceeded`，模型调用额度不足
    - 400，`model_currently_not_support`，当前模型不可用
    - 400，`workflow_request_error`，workflow 执行失败
    - 500，服务内部异常

  </Col>
  <Col sticky>
    <CodeGroup
      title="Request"
      tag="POST"
      label="/workflows/run"
      targetCode={`curl -X POST '${props.appDetail.api_base_url}/workflows/run' \\
--header 'Authorization: Bearer {api_key}' \\
--header 'Content-Type: application/json' \\
--data-raw '{
      "inputs": ${JSON.stringify(props.inputs)},
    "response_mode": "streaming",
    "user": "abc-123"
}'`}
    />
    <CodeGroup title="Example: file array as an input variable">
      ```json {{ title: 'File variable example' }}
      {
        "inputs": {
          "{variable_name}":
          [
            {
            "transfer_method": "local_file",
            "upload_file_id": "{upload_file_id}",
            "type": "{document_type}"
            }
          ]
        }
      }
      ```
    </CodeGroup>
    ### Blocking Mode
    <CodeGroup title="Response">
    ```json {{ title: 'Response' }}
    {
        "workflow_run_id": "djflajgkldjgd",
        "task_id": "9da23599-e713-473b-982c-4328d4f5c78a",
        "data": {
            "id": "fdlsjfjejkghjda",
            "workflow_id": "fldjaslkfjlsda",
            "status": "succeeded",
            "outputs": {
              "text": "Nice to meet you."
            },
            "error": null,
            "elapsed_time": 0.875,
            "total_tokens": 3562,
            "total_steps": 8,
            "created_at": 1705407629,
            "finished_at": 1727807631
        }
    }
    ```
    </CodeGroup>
    ### Streaming Mode
    <CodeGroup title="Response">
    ```streaming {{ title: 'Response' }}
      data: {"event": "workflow_started", "task_id": "5ad4cb98-f0c7-4085-b384-88c403be6290", "workflow_run_id": "5ad498-f0c7-4085-b384-88cbe6290", "data": {"id": "5ad498-f0c7-4085-b384-88cbe6290", "workflow_id": "dfjasklfjdslag", "created_at": 1679586595}}
      data: {"event": "node_started", "task_id": "5ad4cb98-f0c7-4085-b384-88c403be6290", "workflow_run_id": "5ad498-f0c7-4085-b384-88cbe6290", "data": {"id": "5ad498-f0c7-4085-b384-88cbe6290", "node_id": "dfjasklfjdslag", "node_type": "start", "title": "Start", "index": 0, "predecessor_node_id": "fdljewklfklgejlglsd", "inputs": {}, "created_at": 1679586595}}
      data: {"event": "node_finished", "task_id": "5ad4cb98-f0c7-4085-b384-88c403be6290", "workflow_run_id": "5ad498-f0c7-4085-b384-88cbe6290", "data": {"id": "5ad498-f0c7-4085-b384-88cbe6290", "node_id": "dfjasklfjdslag", "node_type": "start", "title": "Start", "index": 0, "predecessor_node_id": "fdljewklfklgejlglsd", "inputs": {}, "outputs": {}, "status": "succeeded", "elapsed_time": 0.324, "execution_metadata": {"total_tokens": 63127864, "total_price": 2.378, "currency": "USD"},  "created_at": 1679586595}}
      data: {"event": "workflow_finished", "task_id": "5ad4cb98-f0c7-4085-b384-88c403be6290", "workflow_run_id": "5ad498-f0c7-4085-b384-88cbe6290", "data": {"id": "5ad498-f0c7-4085-b384-88cbe6290", "workflow_id": "dfjasklfjdslag", "outputs": {}, "status": "succeeded", "elapsed_time": 0.324, "total_tokens": 63127864, "total_steps": "1", "created_at": 1679586595, "finished_at": 1679976595}}
      data: {"event": "tts_message", "conversation_id": "23dd85f3-1a41-4ea0-b7a9-062734ccfaf9", "message_id": "a8bdc41c-13b2-4c18-bfd9-054b9803038c", "created_at": 1721205487, "task_id": "3bf8a0bb-e73b-4690-9e66-4e429bad8ee7", "audio": "qqqqqqqqqqqqqqqqqqqqqqqqqqqqqqqqqqqqqqqqqqqqqqqqqqqqqqqqqqqqqqqqqqqqqqqqqqqqqqqqqqqqqqqqqqqqqqqqqqqqqqqqqqqqqqqqqqqqqqqqqqqqqqqq"}
      data: {"event": "tts_message_end", "conversation_id": "23dd85f3-1a41-4ea0-b7a9-062734ccfaf9", "message_id": "a8bdc41c-13b2-4c18-bfd9-054b9803038c", "created_at": 1721205487, "task_id": "3bf8a0bb-e73b-4690-9e66-4e429bad8ee7", "audio": ""}
    ```
    </CodeGroup>
    <CodeGroup title="File upload sample code">
      ```json {{ title: 'File upload sample code' }}
      import requests
      import json

      def upload_file(file_path, user):
          upload_url = "https://api.dify.ai/v1/files/upload"
          headers = {
              "Authorization": "Bearer app-xxxxxxxx",
          }

          try:
              print("上传文件中...")
              with open(file_path, 'rb') as file:
                  files = {
                      'file': (file_path, file, 'text/plain')  # 确保文件以适当的MIME类型上传
                  }
                  data = {
                      "user": user,
                      "type": "TXT"  # 设置文件类型为TXT
                  }

                  response = requests.post(upload_url, headers=headers, files=files, data=data)
                  if response.status_code == 201:  # 201 表示创建成功
                      print("文件上传成功")
                      return response.json().get("id")  # 获取上传的文件 ID
                  else:
                      print(f"文件上传失败，状态码: {response.status_code}")
                      return None
          except Exception as e:
              print(f"发生错误: {str(e)}")
              return None

      def run_workflow(file_id, user, response_mode="blocking"):
          workflow_url = "https://api.dify.ai/v1/workflows/run"
          headers = {
              "Authorization": "Bearer app-xxxxxxxxx",
              "Content-Type": "application/json"
          }

          data = {
              "inputs": {
                  "orig_mail": [{
                      "transfer_method": "local_file",
                      "upload_file_id": file_id,
                      "type": "document"
                  }]
              },
              "response_mode": response_mode,
              "user": user
          }

          try:
              print("运行工作流...")
              response = requests.post(workflow_url, headers=headers, json=data)
              if response.status_code == 200:
                  print("工作流执行成功")
                  return response.json()
              else:
                  print(f"工作流执行失败，状态码: {response.status_code}")
                  return {"status": "error", "message": f"Failed to execute workflow, status code: {response.status_code}"}
          except Exception as e:
              print(f"发生错误: {str(e)}")
              return {"status": "error", "message": str(e)}

      # 使用示例
      file_path = "{your_file_path}"
      user = "difyuser"

      # 上传文件
      file_id = upload_file(file_path, user)
      if file_id:
          # 文件上传成功，继续运行工作流
          result = run_workflow(file_id, user)
          print(result)
      else:
          print("文件上传失败，无法执行工作流")
      ```
    </CodeGroup>
  </Col>
</Row>

---

<Heading
  url='/workflows/:identifier/run'
  method='POST'
  title='执行指定版本 Workflow'
  name='#Execute-Specific-Workflow'
/>
<Row>
  <Col>
    执行指定版本的工作流，支持通过工作流ID或别名指定版本。

    ### Path
<<<<<<< HEAD
    - `identifier` (string) Required 工作流标识符
      - 工作流ID（UUID格式）
      - 工作流别名
    
      系统优先按UUID格式处理，如果不是有效的UUID格式，则按别名查询。
      
      **获取方式：**
      - 工作流ID：通过版本历史页面获取特定版本的工作流ID
      - 工作流别名：通过版本历史页面获取对应的工作流别名
=======
    - `workflow_id` (string) Required 工作流ID，用于指定特定版本的工作流

      获取方式：可以在版本历史中查询特定版本的工作流ID。
>>>>>>> 8809b3ba

    ### Request Body
      - `inputs` (object) Required
        允许传入 App 定义的各变量值。
        inputs 参数包含了多组键值对（Key/Value pairs），每组的键对应一个特定变量，每组的值则是该变量的具体值。变量可以是文件列表类型。
        文件列表类型变量适用于传入文件结合文本理解并回答问题，仅当模型支持该类型文件解析能力时可用。如果该变量是文件列表类型，该变量对应的值应是列表格式，其中每个元素应包含以下内容：
          - `type` (string) 支持类型：
            - `document` 具体类型包含：'TXT', 'MD', 'MARKDOWN', 'PDF', 'HTML', 'XLSX', 'XLS', 'DOCX', 'CSV', 'EML', 'MSG', 'PPTX', 'PPT', 'XML', 'EPUB'
            - `image` 具体类型包含：'JPG', 'JPEG', 'PNG', 'GIF', 'WEBP', 'SVG'
            - `audio` 具体类型包含：'MP3', 'M4A', 'WAV', 'WEBM', 'AMR'
            - `video` 具体类型包含：'MP4', 'MOV', 'MPEG', 'MPGA'
            - `custom` 具体类型包含：其他文件类型
          - `transfer_method` (string) 传递方式，`remote_url` 图片地址 / `local_file` 上传文件
          - `url` (string) 图片地址（仅当传递方式为 `remote_url` 时）
          - `upload_file_id` (string)  上传文件 ID（仅当传递方式为 `local_file` 时）
      - `response_mode` (string) Required
        返回响应模式，支持：
        - `streaming` 流式模式（推荐）。基于 SSE（**[Server-Sent Events](https://developer.mozilla.org/en-US/docs/Web/API/Server-sent_events/Using_server-sent_events)**）实现类似打字机输出方式的流式返回。
        - `blocking` 阻塞模式，等待执行完毕后返回结果。（请求若流程较长可能会被中断）。
        <i>由于 Cloudflare 限制，请求会在 100 秒超时无返回后中断。</i>
      - `user` (string) Required
        用户标识，用于定义终端用户的身份，方便检索、统计。
        由开发者定义规则，需保证用户标识在应用内唯一。API 无法访问 WebApp 创建的会话。
      - `files` (array[object]) 可选
      - `trace_id` (string) Optional
        链路追踪ID。适用于与业务系统已有的trace组件打通，实现端到端分布式追踪等场景。如果未指定，系统将自动生成 `trace_id`。支持以下三种方式传递，具体优先级依次为：
        1. Header：推荐通过 HTTP Header `X-Trace-Id` 传递，优先级最高。
        2. Query 参数：通过 URL 查询参数 `trace_id` 传递。
        3. Request Body：通过请求体字段 `trace_id` 传递（即本字段）。

    ### Response
    当 `response_mode` 为 `blocking` 时，返回 CompletionResponse object。
    当 `response_mode` 为 `streaming`时，返回 ChunkCompletionResponse object 流式序列。

    ### CompletionResponse
    返回完整的 App 结果，`Content-Type` 为 `application/json` 。
    - `workflow_run_id` (string) workflow 执行 ID
    - `task_id` (string) 任务 ID，用于请求跟踪和下方的停止响应接口
    - `data` (object) 详细内容
      - `id` (string) workflow 执行 ID
      - `workflow_id` (string) 关联 Workflow ID
      - `status` (string) 执行状态, `running` / `succeeded` / `failed` / `stopped`
      - `outputs` (json) Optional 输出内容
      - `error` (string) Optional 错误原因
      - `elapsed_time` (float) Optional 耗时(s)
      - `total_tokens` (int) Optional 总使用 tokens
      - `total_steps` (int) 总步数（冗余），默认 0
      - `created_at` (timestamp) 开始时间
      - `finished_at` (timestamp) 结束时间

    ### ChunkCompletionResponse
    返回 App 输出的流式块，`Content-Type` 为 `text/event-stream`。
    每个流式块均为 data: 开头，块之间以 `\n\n` 即两个换行符分隔，如下所示：
    <CodeGroup>
    ```streaming {{ title: 'Response' }}
    data: {"event": "text_chunk", "workflow_run_id": "b85e5fc5-751b-454d-b14e-dc5f240b0a31", "task_id": "bd029338-b068-4d34-a331-fc85478922c2", "data": {"text": "\u4e3a\u4e86", "from_variable_selector": ["1745912968134", "text"]}}\n\n
    ```
    </CodeGroup>
    流式块中根据 `event` 不同，结构也不同，包含以下类型：
    - `event: workflow_started` workflow 开始执行
      - `task_id` (string) 任务 ID，用于请求跟踪和下方的停止响应接口
      - `workflow_run_id` (string) workflow 执行 ID
      - `event` (string) 固定为 `workflow_started`
      - `data` (object) 详细内容
        - `id` (string) workflow 执行 ID
        - `workflow_id` (string) 关联 Workflow ID
        - `created_at` (timestamp) 开始时间
    - `event: node_started` node 开始执行
      - `task_id` (string) 任务 ID，用于请求跟踪和下方的停止响应接口
      - `workflow_run_id` (string) workflow 执行 ID
      - `event` (string) 固定为 `node_started`
      - `data` (object) 详细内容
        - `id` (string) workflow 执行 ID
        - `node_id` (string) 节点 ID
        - `node_type` (string) 节点类型
        - `title` (string) 节点名称
        - `index` (int) 执行序号，用于展示 Tracing Node 顺序
        - `predecessor_node_id` (string) 前置节点 ID，用于画布展示执行路径
        - `inputs` (object) 节点中所有使用到的前置节点变量内容
        - `created_at` (timestamp) 开始时间
    - `event: text_chunk` 文本片段
      - `task_id` (string) 任务 ID，用于请求跟踪和下方的停止响应接口
      - `workflow_run_id` (string) workflow 执行 ID
      - `event` (string) 固定为 `text_chunk`
      - `data` (object) 详细内容
        - `text` (string) 文本内容
        - `from_variable_selector` (array) 文本来源路径，帮助开发者了解文本是由哪个节点的哪个变量生成的
    - `event: node_finished` node 执行结束，成功失败同一事件中不同状态
      - `task_id` (string) 任务 ID，用于请求跟踪和下方的停止响应接口
      - `workflow_run_id` (string) workflow 执行 ID
      - `event` (string) 固定为 `node_finished`
      - `data` (object) 详细内容
        - `id` (string) node 执行 ID
        - `node_id` (string) 节点 ID
        - `index` (int) 执行序号，用于展示 Tracing Node 顺序
        - `predecessor_node_id` (string) optional 前置节点 ID，用于画布展示执行路径
        - `inputs` (object) 节点中所有使用到的前置节点变量内容
        - `process_data` (json) Optional 节点过程数据
        - `outputs` (json) Optional 输出内容
        - `status` (string) 执行状态 `running` / `succeeded` / `failed` / `stopped`
        - `error` (string) Optional 错误原因
        - `elapsed_time` (float) Optional 耗时(s)
        - `execution_metadata` (json) 元数据
          - `total_tokens` (int) optional 总使用 tokens
          - `total_price` (decimal) optional 总费用
          - `currency` (string) optional 货币，如 `USD` / `RMB`
        - `created_at` (timestamp) 开始时间
    - `event: workflow_finished` workflow 执行结束，成功失败同一事件中不同状态
      - `task_id` (string) 任务 ID，用于请求跟踪和下方的停止响应接口
      - `workflow_run_id` (string) workflow 执行 ID
      - `event` (string) 固定为 `workflow_finished`
      - `data` (object) 详细内容
        - `id` (string) workflow 执行 ID
        - `workflow_id` (string) 关联 Workflow ID
        - `status` (string)  执行状态 `running` / `succeeded` / `failed` / `stopped`
        - `outputs` (json) Optional 输出内容
        - `error` (string) Optional 错误原因
        - `elapsed_time` (float) Optional 耗时(s)
        - `total_tokens` (int) Optional 总使用 tokens
        - `total_steps` (int) 总步数（冗余），默认 0
        - `created_at` (timestamp) 开始时间
        - `finished_at` (timestamp) 结束时间
    - `event: tts_message` TTS 音频流事件，即：语音合成输出。内容是Mp3格式的音频块，使用 base64 编码后的字符串，播放的时候直接解码即可。(开启自动播放才有此消息)
      - `task_id` (string) 任务 ID，用于请求跟踪和下方的停止响应接口
      - `message_id` (string) 消息唯一 ID
      - `audio` (string) 语音合成之后的音频块使用 Base64 编码之后的文本内容，播放的时候直接 base64 解码送入播放器即可
      - `created_at` (int) 创建时间戳，如：1705395332
    - `event: tts_message_end` TTS 音频流结束事件，收到这个事件表示音频流返回结束。
      - `task_id` (string) 任务 ID，用于请求跟踪和下方的停止响应接口
      - `message_id` (string) 消息唯一 ID
      - `audio` (string) 结束事件是没有音频的，所以这里是空字符串
      - `created_at` (int) 创建时间戳，如：1705395332
    - `event: ping` 每 10s 一次的 ping 事件，保持连接存活。

    ### Errors
    - 400，`invalid_param`，传入参数异常
    - 400，`app_unavailable`，App 配置不可用
    - 400，`provider_not_initialize`，无可用模型凭据配置
    - 400，`provider_quota_exceeded`，模型调用额度不足
    - 400，`model_currently_not_support`，当前模型不可用
    - 400，`workflow_not_found`，指定的工作流版本未找到
    - 400，`draft_workflow_error`，无法使用草稿工作流版本
    - 400，`workflow_id_format_error`，工作流ID格式错误，需要UUID格式
    - 400，`workflow_request_error`，workflow 执行失败
    - 500，服务内部异常

  </Col>
  <Col sticky>
<<<<<<< HEAD
    <CodeGroup title="Request" tag="POST" label="/workflows/:identifier/run" targetCode={`curl -X POST '${props.appDetail.api_base_url}/workflows/{identifier}/run' \\\n--header 'Authorization: Bearer {api_key}' \\\n--header 'Content-Type: application/json' \\\n--data-raw '{\n    "inputs": ${JSON.stringify(props.inputs)},\n    "response_mode": "streaming",\n    "user": "abc-123"\n}'\n`}>
    ```bash {{ title: 'cURL' }}
    curl -X POST '${props.appDetail.api_base_url}/workflows/{identifier}/run' \
    --header 'Authorization: Bearer {api_key}' \
    --header 'Content-Type: application/json' \
    --data-raw '{
        "inputs": {},
        "response_mode": "streaming",
        "user": "abc-123"
    }'
    ```
    </CodeGroup>
=======
    <CodeGroup
      title="Request"
      tag="POST"
      label="/workflows/:workflow_id/run"
      targetCode={`curl -X POST '${props.appDetail.api_base_url}/workflows/{workflow_id}/run' \\
--header 'Authorization: Bearer {api_key}' \\
--header 'Content-Type: application/json' \\
--data-raw '{
    "inputs": ${JSON.stringify(props.inputs)},
    "response_mode": "streaming",
    "user": "abc-123"
}'`}
    />
>>>>>>> 8809b3ba
    <CodeGroup title="Example: file array as an input variable">
      ```json {{ title: 'File variable example' }}
      {
        "inputs": {
          "{variable_name}":
          [
            {
            "transfer_method": "local_file",
            "upload_file_id": "{upload_file_id}",
            "type": "{document_type}"
            }
          ]
        }
      }
      ```
    </CodeGroup>
    ### Blocking Mode
    <CodeGroup title="Response">
    ```json {{ title: 'Response' }}
    {
        "workflow_run_id": "djflajgkldjgd",
        "task_id": "9da23599-e713-473b-982c-4328d4f5c78a",
        "data": {
            "id": "fdlsjfjejkghjda",
            "workflow_id": "fldjaslkfjlsda",
            "status": "succeeded",
            "outputs": {
              "text": "Nice to meet you."
            },
            "error": null,
            "elapsed_time": 0.875,
            "total_tokens": 3562,
            "total_steps": 8,
            "created_at": 1705407629,
            "finished_at": 1727807631
        }
    }
    ```
    </CodeGroup>
    ### Streaming Mode
    <CodeGroup title="Response">
    ```streaming {{ title: 'Response' }}
      data: {"event": "workflow_started", "task_id": "5ad4cb98-f0c7-4085-b384-88c403be6290", "workflow_run_id": "5ad498-f0c7-4085-b384-88cbe6290", "data": {"id": "5ad498-f0c7-4085-b384-88cbe6290", "workflow_id": "dfjasklfjdslag", "created_at": 1679586595}}
      data: {"event": "node_started", "task_id": "5ad4cb98-f0c7-4085-b384-88c403be6290", "workflow_run_id": "5ad498-f0c7-4085-b384-88cbe6290", "data": {"id": "5ad498-f0c7-4085-b384-88cbe6290", "node_id": "dfjasklfjdslag", "node_type": "start", "title": "Start", "index": 0, "predecessor_node_id": "fdljewklfklgejlglsd", "inputs": {}, "created_at": 1679586595}}
      data: {"event": "node_finished", "task_id": "5ad4cb98-f0c7-4085-b384-88c403be6290", "workflow_run_id": "5ad498-f0c7-4085-b384-88cbe6290", "data": {"id": "5ad498-f0c7-4085-b384-88cbe6290", "node_id": "dfjasklfjdslag", "node_type": "start", "title": "Start", "index": 0, "predecessor_node_id": "fdljewklfklgejlglsd", "inputs": {}, "outputs": {}, "status": "succeeded", "elapsed_time": 0.324, "execution_metadata": {"total_tokens": 63127864, "total_price": 2.378, "currency": "USD"},  "created_at": 1679586595}}
      data: {"event": "workflow_finished", "task_id": "5ad4cb98-f0c7-4085-b384-88c403be6290", "workflow_run_id": "5ad498-f0c7-4085-b384-88cbe6290", "data": {"id": "5ad498-f0c7-4085-b384-88cbe6290", "workflow_id": "dfjasklfjdslag", "outputs": {}, "status": "succeeded", "elapsed_time": 0.324, "total_tokens": 63127864, "total_steps": "1", "created_at": 1679586595, "finished_at": 1679976595}}
      data: {"event": "tts_message", "conversation_id": "23dd85f3-1a41-4ea0-b7a9-062734ccfaf9", "message_id": "a8bdc41c-13b2-4c18-bfd9-054b9803038c", "created_at": 1721205487, "task_id": "3bf8a0bb-e73b-4690-9e66-4e429bad8ee7", "audio": "qqqqqqqqqqqqqqqqqqqqqqqqqqqqqqqqqqqqqqqqqqqqqqqqqqqqqqqqqqqqqqqqqqqqqqqqqqqqqqqqqqqqqqqqqqqqqqqqqqqqqqqqqqqqqqqqqqqqqqqqqqqqqqqq"}
      data: {"event": "tts_message_end", "conversation_id": "23dd85f3-1a41-4ea0-b7a9-062734ccfaf9", "message_id": "a8bdc41c-13b2-4c18-bfd9-054b9803038c", "created_at": 1721205487, "task_id": "3bf8a0bb-e73b-4690-9e66-4e429bad8ee7", "audio": ""}
    ```
    </CodeGroup>
  </Col>
</Row>

---

<Heading
  url='/workflows/run/:workflow_run_id'
  method='GET'
  title='获取 Workflow 执行情况'
  name='#get-workflow-run-detail'
/>
<Row>
  <Col>
    根据 workflow 执行 ID 获取 workflow 任务当前执行结果
    ### Path
    - `workflow_run_id` (string) workflow 执行 ID，可在流式返回 Chunk 中获取
    ### Response
    - `id` (string) workflow 执行 ID
    - `workflow_id` (string) 关联的 Workflow ID
    - `status` (string) 执行状态 `running` / `succeeded` / `failed` / `stopped`
    - `inputs` (json) 任务输入内容
    - `outputs` (json) 任务输出内容
    - `error` (string) 错误原因
    - `total_steps` (int) 任务执行总步数
    - `total_tokens` (int) 任务执行总 tokens
    - `created_at` (timestamp) 任务开始时间
    - `finished_at` (timestamp) 任务结束时间
    - `elapsed_time` (float) 耗时 (s)
  </Col>
  <Col sticky>
    ### Request Example
    <CodeGroup
      title="Request"
      tag="GET"
      label="/workflows/run/:workflow_run_id"
      targetCode={`curl -X GET '${props.appDetail.api_base_url}/workflows/run/:workflow_run_id' \\
-H 'Authorization: Bearer {api_key}' \\
-H 'Content-Type: application/json'`}
    />

    ### Response Example
    <CodeGroup title="Response">
    ```json {{ title: 'Response' }}
    {
        "id": "b1ad3277-089e-42c6-9dff-6820d94fbc76",
        "workflow_id": "19eff89f-ec03-4f75-b0fc-897e7effea02",
        "status": "succeeded",
        "inputs": "{\"sys.files\": [], \"sys.user_id\": \"abc-123\"}",
        "outputs": null,
        "error": null,
        "total_steps": 3,
        "total_tokens": 0,
        "created_at": 1705407629,
        "finished_at": 1727807631,
        "elapsed_time": 30.098514399956912
    }
    ```
    </CodeGroup>
  </Col>
</Row>

---

<Heading
  url='/workflows/tasks/:task_id/stop'
  method='POST'
  title='停止响应'
  name='#stop-generatebacks'
/>
<Row>
  <Col>
    仅支持流式模式。
    ### Path
    - `task_id` (string) 任务 ID，可在流式返回 Chunk 中获取
    ### Request Body
    - `user` (string) Required
      用户标识，用于定义终端用户的身份，必须和发送消息接口传入 user 保持一致。API 无法访问 WebApp 创建的会话。
    ### Response
    - `result` (string) 固定返回 "success"
  </Col>
  <Col sticky>
    ### Request Example
    <CodeGroup
      title="Request"
      tag="POST"
      label="/workflows/tasks/:task_id/stop"
      targetCode={`curl -X POST '${props.appDetail.api_base_url}/workflows/tasks/:task_id/stop' \\
-H 'Authorization: Bearer {api_key}' \\
-H 'Content-Type: application/json' \\
--data-raw '{"user": "abc-123"}'`}
    />

    ### Response Example
    <CodeGroup title="Response">
    ```json {{ title: 'Response' }}
    {
      "result": "success"
    }
    ```
    </CodeGroup>
  </Col>
</Row>

---

<Heading
  url='/files/upload'
  method='POST'
  title='上传文件'
  name='#files-upload'
/>
<Row>
  <Col>
    上传文件并在发送消息时使用，可实现图文多模态理解。
    支持您的工作流程所支持的任何格式。
    <i>上传的文件仅供当前终端用户使用。</i>

    ### Request Body
    该接口需使用  `multipart/form-data` 进行请求。
    <Properties>
      <Property name='file' type='file' key='file'>
        要上传的文件。
      </Property>
      <Property name='user' type='string' key='user'>
          用户标识，用于定义终端用户的身份，必须和发送消息接口传入 user 保持一致。服务 API 不会共享 WebApp 创建的对话。
      </Property>
    </Properties>

    ### Response
    成功上传后，服务器会返回文件的 ID 和相关信息。
    - `id` (uuid) ID
    - `name` (string) 文件名
    - `size` (int) 文件大小（byte）
    - `extension` (string) 文件后缀
    - `mime_type` (string) 文件 mime-type
    - `created_by` (uuid) 上传人 ID
    - `created_at` (timestamp) 上传时间

    ### Errors
    - 400，`no_file_uploaded`，必须提供文件
    - 400，`too_many_files`，目前只接受一个文件
    - 400，`unsupported_preview`，该文件不支持预览
    - 400，`unsupported_estimate`，该文件不支持估算
    - 413，`file_too_large`，文件太大
    - 415，`unsupported_file_type`，不支持的扩展名，当前只接受文档类文件
    - 503，`s3_connection_failed`，无法连接到 S3 服务
    - 503，`s3_permission_denied`，无权限上传文件到 S3
    - 503，`s3_file_too_large`，文件超出 S3 大小限制
  </Col>
  <Col sticky>

    <CodeGroup
      title="Request"
      tag="POST"
      label="/files/upload"
      targetCode={`curl -X POST '${props.appDetail.api_base_url}/files/upload' \\
--header 'Authorization: Bearer {api_key}' \\
--form 'file=@localfile;type=image/[png|jpeg|jpg|webp|gif]' \\
--form 'user=abc-123'`}
    />

    <CodeGroup title="Response">
    ```json {{ title: 'Response' }}
    {
      "id": "72fa9618-8f89-4a37-9b33-7e1178a24a67",
      "name": "example.png",
      "size": 1024,
      "extension": "png",
      "mime_type": "image/png",
      "created_by": 123,
      "created_at": 1577836800,
    }
    ```
    </CodeGroup>
  </Col>
</Row>
---

<Heading
  url='/files/:file_id/preview'
  method='GET'
  title='文件预览'
  name='#file-preview'
/>
<Row>
  <Col>
    预览或下载已上传的文件。此端点允许您访问先前通过文件上传 API 上传的文件。

    <i>文件只能在属于请求应用程序的消息范围内访问。</i>

    ### 路径参数
    - `file_id` (string) 必需
      要预览的文件的唯一标识符，从文件上传 API 响应中获得。

    ### 查询参数
    - `as_attachment` (boolean) 可选
      是否强制将文件作为附件下载。默认为 `false`（在浏览器中预览）。

    ### 响应
    返回带有适当浏览器显示或下载标头的文件内容。
    - `Content-Type` 根据文件 MIME 类型设置
    - `Content-Length` 文件大小（以字节为单位，如果可用）
    - `Content-Disposition` 如果 `as_attachment=true` 则设置为 "attachment"
    - `Cache-Control` 用于性能的缓存标头
    - `Accept-Ranges` 对于音频/视频文件设置为 "bytes"

    ### 错误
    - 400, `invalid_param`, 参数输入异常
    - 403, `file_access_denied`, 文件访问被拒绝或文件不属于当前应用程序
    - 404, `file_not_found`, 文件未找到或已被删除
    - 500, 服务内部错误

  </Col>
  <Col sticky>
    ### 请求示例
    <CodeGroup
      title="Request"
      tag="GET"
      label="/files/:file_id/preview"
      targetCode={`curl -X GET '${props.appDetail.api_base_url}/files/72fa9618-8f89-4a37-9b33-7e1178a24a67/preview' \\
--header 'Authorization: Bearer {api_key}'`}
    />

    ### 作为附件下载
    <CodeGroup
      title="Request"
      tag="GET"
      label="/files/:file_id/preview?as_attachment=true"
      targetCode={`curl -X GET '${props.appDetail.api_base_url}/files/72fa9618-8f89-4a37-9b33-7e1178a24a67/preview?as_attachment=true' \\
--header 'Authorization: Bearer {api_key}' \\
--output downloaded_file.png`}
    />

    ### 响应标头示例
    <CodeGroup title="Response Headers">
    ```http {{ title: 'Headers - 图片预览' }}
    Content-Type: image/png
    Content-Length: 1024
    Cache-Control: public, max-age=3600
    ```
    </CodeGroup>

    ### 文件下载响应标头
    <CodeGroup title="Download Response Headers">
    ```http {{ title: 'Headers - 文件下载' }}
    Content-Type: image/png
    Content-Length: 1024
    Content-Disposition: attachment; filename*=UTF-8''example.png
    Cache-Control: public, max-age=3600
    ```
    </CodeGroup>
  </Col>
</Row>
---

<Heading
  url='/workflows/logs'
  method='GET'
  title='获取 Workflow 日志'
  name='#Get-Workflow-Logs'
/>
<Row>
  <Col>
    倒序返回 workflow 日志

    ### Query

    <Properties>
      <Property name='keyword' type='string' key='keyword'>
        关键字
      </Property>
      <Property name='status' type='string' key='status'>
        执行状态 succeeded/failed/stopped
      </Property>
      <Property name='page' type='int' key='page'>
        当前页码, 默认1.
      </Property>
      <Property name='limit' type='int' key='limit'>
        每页条数, 默认20.
      </Property>
      <Property name='created_by_end_user_session_id' type='str' key='created_by_end_user_session_id'>
        由哪个endUser创建，例如，`abc-123`.
      </Property>
      <Property name='created_by_account' type='str' key='created_by_account'>
        由哪个邮箱账户创建，例如，lizb@test.com.
      </Property>
    </Properties>

    ### Response
  - `page` (int) 当前页码
  - `limit` (int) 每页条数
  - `total` (int) 总条数
  - `has_more` (bool) 是否还有更多数据
  - `data` (array[object]) 当前页码的数据
    - `id` (string) 标识
    - `workflow_run` (object) Workflow 执行日志
      - `id` (string) 标识
      - `version` (string) 版本
      - `status` (string) 执行状态，`running` / `succeeded` / `failed` / `stopped`
      - `error` (string) (可选) 错误
      - `elapsed_time` (float) 耗时，单位秒
      - `total_tokens` (int) 消耗的 token 数量
      - `total_steps` (int) 执行步骤长度
      - `created_at` (timestamp) 开始时间
      - `finished_at` (timestamp) 结束时间
    - `created_from` (string) 来源
    - `created_by_role` (string) 角色
    - `created_by_account` (string) (可选) 帐号
    - `created_by_end_user` (object) 用户
      - `id` (string) 标识
      - `type` (string) 类型
      - `is_anonymous` (bool) 是否匿名
      - `session_id` (string) 会话标识
    - `created_at` (timestamp) 创建时间
  </Col>
  <Col sticky>

    <CodeGroup
      title="Request"
      tag="GET"
      label="/workflows/logs"
      targetCode={`curl -X GET '${props.appDetail.api_base_url}/workflows/logs'\\
--header 'Authorization: Bearer {api_key}'`}
    />
    ### Response Example
    <CodeGroup title="Response">
    ```json {{ title: 'Response' }}
    {
        "page": 1,
        "limit": 1,
        "total": 7,
        "has_more": true,
        "data": [
            {
                "id": "e41b93f1-7ca2-40fd-b3a8-999aeb499cc0",
                "workflow_run": {
                    "id": "c0640fc8-03ef-4481-a96c-8a13b732a36e",
                    "version": "2024-08-01 12:17:09.771832",
                    "status": "succeeded",
                    "error": null,
                    "elapsed_time": 1.3588523610014818,
                    "total_tokens": 0,
                    "total_steps": 3,
                    "created_at": 1726139643,
                    "finished_at": 1726139644
                },
                "created_from": "service-api",
                "created_by_role": "end_user",
                "created_by_account": null,
                "created_by_end_user": {
                    "id": "7f7d9117-dd9d-441d-8970-87e5e7e687a3",
                    "type": "service_api",
                    "is_anonymous": false,
                    "session_id": "abc-123"
                },
                "created_at": 1726139644
            }
        ]
    }
    ```
    </CodeGroup>
  </Col>
</Row>
---

<Heading
  url='/info'
  method='GET'
  title='获取应用基本信息'
  name='#info'
/>
<Row>
  <Col>
  用于获取应用的基本信息
  ### Response
  - `name` (string) 应用名称
  - `description` (string) 应用描述
  - `tags` (array[string]) 应用标签
  - `mode` (string) 应用模式
  - 'author_name' (string) 作者名称
  </Col>
  <Col>
    <CodeGroup
      title="Request"
      tag="GET"
      label="/info"
      targetCode={`curl -X GET '${props.appDetail.api_base_url}/info' \\
-H 'Authorization: Bearer {api_key}'`}
    />
    <CodeGroup title="Response">
    ```json {{ title: 'Response' }}
    {
      "name": "My App",
      "description": "This is my app.",
      "tags": [
        "tag1",
        "tag2"
      ],
      "mode": "workflow",
      "author_name": "Dify"
    }
    ```
    </CodeGroup>
  </Col>
</Row>

---

<Heading
  url='/parameters'
  method='GET'
  title='获取应用参数'
  name='#parameters'
/>
<Row>
  <Col>
    用于进入页面一开始，获取功能开关、输入参数名称、类型及默认值等使用。

    ### Response
    - `user_input_form` (array[object]) 用户输入表单配置
      - `text-input` (object) 文本输入控件
        - `label` (string) 控件展示标签名
        - `variable` (string) 控件 ID
        - `required` (bool) 是否必填
        - `default` (string) 默认值
      - `paragraph` (object) 段落文本输入控件
        - `label` (string) 控件展示标签名
        - `variable` (string) 控件 ID
        - `required` (bool) 是否必填
        - `default` (string) 默认值
      - `select` (object) 下拉控件
        - `label` (string) 控件展示标签名
        - `variable` (string) 控件 ID
        - `required` (bool) 是否必填
        - `default` (string) 默认值
        - `options` (array[string]) 选项值
    - `file_upload` (object) 文件上传配置
      - `document` (object) 文档设置
        当前仅支持文档类型：`txt`, `md`, `markdown`, `pdf`, `html`, `xlsx`, `xls`, `docx`, `csv`, `eml`, `msg`, `pptx`, `ppt`, `xml`, `epub`。
        - `enabled` (bool) 是否启用
        - `number_limits` (int) 文档数量限制，默认为 3
        - `transfer_methods` (array[string]) 传输方式列表：`remote_url`, `local_file`，必须选择一个。
      - `image` (object) 图片设置
        当前仅支持图片类型：`png`, `jpg`, `jpeg`, `webp`, `gif`。
        - `enabled` (bool) 是否启用
        - `number_limits` (int) 图片数量限制，默认为 3
        - `transfer_methods` (array[string]) 传输方式列表：`remote_url`, `local_file`，必须选择一个。
      - `audio` (object) 音频设置
        当前仅支持音频类型：`mp3`, `m4a`, `wav`, `webm`, `amr`。
        - `enabled` (bool) 是否启用
        - `number_limits` (int) 音频数量限制，默认为 3
        - `transfer_methods` (array[string]) 传输方式列表：`remote_url`, `local_file`，必须选择一个。
      - `video` (object) 视频设置
        当前仅支持视频类型：`mp4`, `mov`, `mpeg`, `mpga`。
        - `enabled` (bool) 是否启用
        - `number_limits` (int) 视频数量限制，默认为 3
        - `transfer_methods` (array[string]) 传输方式列表：`remote_url`, `local_file`，必须选择一个。
      - `custom` (object) 自定义设置
        - `enabled` (bool) 是否启用
        - `number_limits` (int) 自定义数量限制，默认为 3
        - `transfer_methods` (array[string]) 传输方式列表：`remote_url`, `local_file`，必须选择一个。
    - `system_parameters` (object) 系统参数
      - `file_size_limit` (int) 文档上传大小限制 (MB)
      - `image_file_size_limit` (int) 图片文件上传大小限制（MB）
      - `audio_file_size_limit` (int) 音频文件上传大小限制 (MB)
      - `video_file_size_limit` (int) 视频文件上传大小限制 (MB)

  </Col>
  <Col sticky>

    <CodeGroup
      title="Request"
      tag="GET"
      label="/parameters"
      targetCode={` curl -X GET '${props.appDetail.api_base_url}/parameters'`}
    />

    <CodeGroup title="Response">
    ```json {{ title: 'Response' }}
    {
      "user_input_form": [
          {
              "paragraph": {
                  "label": "Query",
                  "variable": "query",
                  "required": true,
                  "default": ""
              }
          }
      ],
      "file_upload": {
          "image": {
              "enabled": false,
              "number_limits": 3,
              "detail": "high",
              "transfer_methods": [
                  "remote_url",
                  "local_file"
              ]
          }
      },
      "system_parameters": {
          "file_size_limit": 15,
          "image_file_size_limit": 10,
          "audio_file_size_limit": 50,
          "video_file_size_limit": 100
      }
    }
    ```
    </CodeGroup>
  </Col>
</Row>

---

<Heading
  url='/site'
  method='GET'
  title='获取应用 WebApp 设置'
  name='#site'
/>
<Row>
  <Col>
  用于获取应用的 WebApp 设置
  ### Response
  - `title` (string) WebApp 名称
  - `icon_type` (string) 图标类型，`emoji`-表情，`image`-图片
  - `icon` (string) 图标，如果是 `emoji` 类型，则是 emoji 表情符号，如果是 `image` 类型，则是图片 URL
  - `icon_background` (string) hex 格式的背景色
  - `icon_url` (string) 图标 URL
  - `description` (string) 描述
  - `copyright` (string) 版权信息
  - `privacy_policy` (string) 隐私政策链接
  - `custom_disclaimer` (string) 自定义免责声明
  - `default_language` (string) 默认语言
  - `show_workflow_steps` (bool) 是否显示工作流详情
  </Col>
  <Col>
    <CodeGroup
      title="Request"
      tag="POST"
      label="/meta"
      targetCode={`curl -X GET '${props.appDetail.api_base_url}/site' \\
-H 'Authorization: Bearer {api_key}'`}
    />

    <CodeGroup title="Response">
    ```json {{ title: 'Response' }}
    {
      "title": "My App",
      "icon_type": "emoji",
      "icon": "😄",
      "icon_background": "#FFEAD5",
      "icon_url": null,
      "description": "This is my app.",
      "copyright": "all rights reserved",
      "privacy_policy": "",
      "custom_disclaimer": "All generated by AI",
      "default_language": "en-US",
      "show_workflow_steps": false,
    }
    ```
    </CodeGroup>
  </Col>
</Row>
___<|MERGE_RESOLUTION|>--- conflicted
+++ resolved
@@ -332,7 +332,6 @@
     执行指定版本的工作流，支持通过工作流ID或别名指定版本。
 
     ### Path
-<<<<<<< HEAD
     - `identifier` (string) Required 工作流标识符
       - 工作流ID（UUID格式）
       - 工作流别名
@@ -342,11 +341,6 @@
       **获取方式：**
       - 工作流ID：通过版本历史页面获取特定版本的工作流ID
       - 工作流别名：通过版本历史页面获取对应的工作流别名
-=======
-    - `workflow_id` (string) Required 工作流ID，用于指定特定版本的工作流
-
-      获取方式：可以在版本历史中查询特定版本的工作流ID。
->>>>>>> 8809b3ba
 
     ### Request Body
       - `inputs` (object) Required
@@ -495,20 +489,6 @@
 
   </Col>
   <Col sticky>
-<<<<<<< HEAD
-    <CodeGroup title="Request" tag="POST" label="/workflows/:identifier/run" targetCode={`curl -X POST '${props.appDetail.api_base_url}/workflows/{identifier}/run' \\\n--header 'Authorization: Bearer {api_key}' \\\n--header 'Content-Type: application/json' \\\n--data-raw '{\n    "inputs": ${JSON.stringify(props.inputs)},\n    "response_mode": "streaming",\n    "user": "abc-123"\n}'\n`}>
-    ```bash {{ title: 'cURL' }}
-    curl -X POST '${props.appDetail.api_base_url}/workflows/{identifier}/run' \
-    --header 'Authorization: Bearer {api_key}' \
-    --header 'Content-Type: application/json' \
-    --data-raw '{
-        "inputs": {},
-        "response_mode": "streaming",
-        "user": "abc-123"
-    }'
-    ```
-    </CodeGroup>
-=======
     <CodeGroup
       title="Request"
       tag="POST"
@@ -522,7 +502,6 @@
     "user": "abc-123"
 }'`}
     />
->>>>>>> 8809b3ba
     <CodeGroup title="Example: file array as an input variable">
       ```json {{ title: 'File variable example' }}
       {
