import { CodeGroup } from '../code.tsx'
import { Row, Col, Properties, Property, Heading, SubProperty, Paragraph } from '../md.tsx'

# 高度なチャットアプリ API

チャットアプリケーションはセッションの持続性をサポートしており、以前のチャット履歴を応答のコンテキストとして使用できます。これは、チャットボットやカスタマーサービス AI などに適用できます。

<div>
  ### ベース URL
  <CodeGroup title="コード" targetCode={props.appDetail.api_base_url}>
    ```javascript
    ```
  </CodeGroup>

  ### 認証

  サービス API は `API-Key` 認証を使用します。
  <i>**API キーはサーバー側に保存し、クライアント側で共有または保存しないことを強くお勧めします。API キーの漏洩は深刻な結果を招く可能性があります。**</i>

  すべての API リクエストには、以下のように `Authorization`HTTP ヘッダーに API キーを含めてください：

  <CodeGroup title="コード">
    ```javascript
      Authorization: Bearer {API_KEY}

    ```
  </CodeGroup>
</div>

---

<Heading
  url='/chat-messages'
  method='POST'
  title='チャットメッセージを送信'
  name='#Send-Chat-Message'
/>
<Row>
  <Col>
    チャットアプリケーションにリクエストを送信します。

    ### リクエストボディ

    <Properties>
      <Property name='query' type='string' key='query'>
        ユーザー入力/質問内容
      </Property>
      <Property name='inputs' type='object' key='inputs'>
          アプリによって定義されたさまざまな変数値の入力を許可します。
          `inputs`パラメータには複数のキー/値ペアが含まれ、各キーは特定の変数に対応し、各値はその変数の特定の値です。
          変数がファイルタイプの場合、以下の`files`で説明されているキーを持つオブジェクトを指定します。
          デフォルト`{}`
      </Property>
      <Property name='response_mode' type='string' key='response_mode'>
        応答の返却モードを指定します。サポートされているモード：
        - `streaming` ストリーミングモード（推奨）、SSE（[サーバー送信イベント](https://developer.mozilla.org/en-US/docs/Web/API/Server-sent_events/Using_server-sent_events)）を通じてタイプライターのような出力を実装します。
        - `blocking` ブロッキングモード、実行完了後に結果を返します。（プロセスが長い場合、リクエストが中断される可能性があります）
        Cloudflareの制限により、リクエストは100秒後に返答なしで中断されます。
      </Property>
      <Property name='user' type='string' key='user'>
          ユーザー識別子、エンドユーザーの身元を定義するために使用され、統計のために使用されます。
          アプリケーション内で開発者によって一意に定義されるべきです。サービス API は WebApp によって作成された会話を共有しません。
      </Property>
      <Property name='conversation_id' type='string' key='conversation_id'>
      会話ID、以前のチャット記録に基づいて会話を続けるには、以前のメッセージのconversation_idを渡す必要があります。
      </Property>
      <Property name='files' type='array[object]' key='files'>
          ファイルリスト、テキストの理解と質問への回答を組み合わせたファイルの入力に適しており、モデルがビジョン機能をサポートしている場合にのみ利用可能です。
          - `type` (string) サポートされているタイプ： 
            - `document` ('TXT', 'MD', 'MARKDOWN', 'PDF', 'HTML', 'XLSX', 'XLS', 'DOCX', 'CSV', 'EML', 'MSG', 'PPTX', 'PPT', 'XML', 'EPUB')
            - `image` ('JPG', 'JPEG', 'PNG', 'GIF', 'WEBP', 'SVG')
            - `audio` ('MP3', 'M4A', 'WAV', 'WEBM', 'AMR')
            - `video` ('MP4', 'MOV', 'MPEG', 'MPGA')
            - `custom` (他のファイルタイプ)
          - `transfer_method` (string) 転送方法、画像URLの場合は`remote_url` / ファイルアップロードの場合は`local_file`
          - `url` (string) 画像URL（転送方法が`remote_url`の場合）
          - `upload_file_id` (string) アップロードされたファイルID、事前にファイルアップロードAPIを通じて取得する必要があります（転送方法が`local_file`の場合）
      </Property>
      <Property name='auto_generate_name' type='bool' key='auto_generate_name'>
      タイトルを自動生成、デフォルトは`true`。
      `false`に設定すると、会話のリネームAPIを呼び出し、`auto_generate`を`true`に設定することで非同期タイトル生成を実現できます。
      </Property>
      <Property name='workflow_id' type='string' key='workflow_id'>
      （オプション）ワークフローID、特定のバージョンを指定するために使用、提供されない場合はデフォルトの公開バージョンを使用。
      </Property>
      <Property name='trace_id' type='string' key='trace_id'>
        （オプション）トレースID。既存の業務システムのトレースコンポーネントと連携し、エンドツーエンドの分散トレーシングを実現するために使用します。指定がない場合、システムが自動的に trace_id を生成します。以下の3つの方法で渡すことができ、優先順位は次のとおりです：<br/>
        - Header：HTTPヘッダー <code>X-Trace-Id</code> で渡す（最優先）。<br/>
        - クエリパラメータ：URLクエリパラメータ <code>trace_id</code> で渡す。<br/>
        - リクエストボディ：リクエストボディの <code>trace_id</code> フィールドで渡す（本フィールド）。<br/>
      </Property>
    </Properties>

    ### 応答
    response_modeがブロッキングの場合、CompletionResponseオブジェクトを返します。
    response_modeがストリーミングの場合、ChunkCompletionResponseストリームを返します。

    ### ChatCompletionResponse
    完全なアプリ結果を返します。`Content-Type`は`application/json`です。
    - `event` (string) イベントタイプ、固定で `message`
    - `task_id` (string) タスクID、リクエスト追跡と以下のStop Generate APIに使用
    - `id` (string) ユニークID
    - `message_id` (string) 一意のメッセージID
    - `conversation_id` (string) 会話ID
    - `mode` (string) アプリモード、`chat`として固定
    - `answer` (string) 完全な応答内容
    - `metadata` (object) メタデータ
      - `usage` (Usage) モデル使用情報
      - `retriever_resources` (array[RetrieverResource]) 引用と帰属リスト
    - `created_at` (int) メッセージ作成タイムスタンプ、例：1705395332

    ### ChunkChatCompletionResponse
    アプリによって出力されたストリームチャンクを返します。`Content-Type`は`text/event-stream`です。
    各ストリーミングチャンクは`data:`で始まり、2つの改行文字`\n\n`で区切られます。以下のように表示されます：
    <CodeGroup>
    ```streaming {{ title: '応答' }}
    data: {"event": "message", "task_id": "900bbd43-dc0b-4383-a372-aa6e6c414227", "id": "663c5084-a254-4040-8ad3-51f2a3c1a77c", "answer": "Hi", "created_at": 1705398420}\n\n
    ```
    </CodeGroup>
    ストリーミングチャンクの構造は`event`に応じて異なります：
    - `event: message` LLMがテキストチャンクイベントを返します。つまり、完全なテキストがチャンク形式で出力されます。
      - `task_id` (string) タスクID、リクエスト追跡と以下のStop Generate APIに使用
      - `message_id` (string) 一意のメッセージID
      - `conversation_id` (string) 会話ID
      - `answer` (string) LLMが返したテキストチャンク内容
      - `created_at` (int) 作成タイムスタンプ、例：1705395332
    - `event: message_file` メッセージファイルイベント、ツールによって新しいファイルが作成されました
      - `id` (string) ファイル一意ID
      - `type` (string) ファイルタイプ、現在は"image"のみ許可
      - `belongs_to` (string) 所属、ここでは'assistant'のみ
      - `url` (string) ファイルのリモートURL
      - `conversation_id`  (string) 会話ID
    - `event: message_end` メッセージ終了イベント、このイベントを受信するとストリーミングが終了したことを意味します。
      - `task_id` (string) タスクID、リクエスト追跡と以下のStop Generate APIに使用
      - `message_id` (string) 一意のメッセージID
      - `conversation_id` (string) 会話ID
      - `metadata` (object) メタデータ
        - `usage` (Usage) モデル使用情報
        - `retriever_resources` (array[RetrieverResource]) 引用と帰属リスト
    - `event: tts_message` TTSオーディオストリームイベント、つまり音声合成出力。内容はMp3形式のオーディオブロックで、base64文字列としてエンコードされています。再生時には、base64をデコードしてプレーヤーに入力するだけです。（このメッセージは自動再生が有効な場合にのみ利用可能）
      - `task_id` (string) タスクID、リクエスト追跡と以下のストップ応答インターフェースに使用
      - `message_id` (string) 一意のメッセージID
      - `audio` (string) 音声合成後のオーディオ、base64テキストコンテンツとしてエンコードされており、再生時にはbase64をデコードしてプレーヤーに入力するだけです
      - `created_at` (int) 作成タイムスタンプ、例：1705395332
    - `event: tts_message_end` TTSオーディオストリーム終了イベント、このイベントを受信するとオーディオストリームが終了したことを示します。
      - `task_id` (string) タスクID、リクエスト追跡と以下のストップ応答インターフェースに使用
      - `message_id` (string) 一意のメッセージID
      - `audio` (string) 終了イベントにはオーディオがないため、これは空の文字列です
      - `created_at` (int) 作成タイムスタンプ、例：1705395332
    - `event: message_replace` メッセージ内容置換イベント。
      出力内容のモデレーションが有効な場合、内容がフラグ付けされると、このイベントを通じてメッセージ内容がプリセットの返信に置き換えられます。
      - `task_id` (string) タスクID、リクエスト追跡と以下のStop Generate APIに使用
      - `message_id` (string) 一意のメッセージID
      - `conversation_id` (string) 会話ID
      - `answer` (string) 置換内容（すべてのLLM返信テキストを直接置き換えます）
      - `created_at` (int) 作成タイムスタンプ、例：1705395332
    - `event: workflow_started` ワークフローが実行を開始
      - `task_id` (string) タスクID、リクエスト追跡と以下のStop Generate APIに使用
      - `workflow_run_id` (string) ワークフロー実行の一意ID
      - `event` (string) `workflow_started`に固定
      - `data` (object) 詳細
        - `id` (string) ワークフロー実行の一意ID
        - `workflow_id` (string) 関連ワークフローのID
        - `created_at` (timestamp) 作成タイムスタンプ、例：1705395332
    - `event: node_started` ノード実行が開始
      - `task_id` (string) タスクID、リクエスト追跡と以下のStop Generate APIに使用
      - `workflow_run_id` (string) ワークフロー実行の一意ID
      - `event` (string) `node_started`に固定
      - `data` (object) 詳細
        - `id` (string) ワークフロー実行の一意ID
        - `node_id` (string) ノードのID
        - `node_type` (string) ノードのタイプ
        - `title` (string) ノードの名前
        - `index` (int) 実行シーケンス番号、トレースノードシーケンスを表示するために使用
        - `predecessor_node_id` (string) オプションのプレフィックスノードID、キャンバス表示実行パスに使用
        - `inputs` (object) ノードで使用されるすべての前のノード変数の内容
        - `created_at` (timestamp) 開始のタイムスタンプ、例：1705395332
    - `event: node_finished` ノード実行が終了、成功または失敗は同じイベント内で異なる状態で示されます
      - `task_id` (string) タスクID、リクエスト追跡と以下のStop Generate APIに使用
      - `workflow_run_id` (string) ワークフロー実行の一意ID
      - `event` (string) `node_finished`に固定
      - `data` (object) 詳細
        - `id` (string) ワークフロー実行の一意ID
        - `node_id` (string) ノードのID
        - `node_type` (string) ノードのタイプ
        - `title` (string) ノードの名前
        - `index` (int) 実行シーケンス番号、トレースノードシーケンスを表示するために使用
        - `predecessor_node_id` (string) オプションのプレフィックスノードID、キャンバス表示実行パスに使用
        - `inputs` (object) ノードで使用されるすべての前のノード変数の内容
        - `process_data` (json) オプションのノードプロセスデータ
        - `outputs` (json) オプションの出力内容
        - `status` (string) 実行の状態、`running` / `succeeded` / `failed` / `stopped`
        - `error` (string) オプションのエラー理由
        - `elapsed_time` (float) オプションの使用される合計秒数
        - `execution_metadata` (json) メタデータ
          - `total_tokens` (int) オプションの使用されるトークン数
          - `total_price` (decimal) オプションの合計コスト
          - `currency` (string) オプション、例：`USD` / `RMB`
        - `created_at` (timestamp) 開始のタイムスタンプ、例：1705395332
    - `event: workflow_finished` ワークフロー実行が終了、成功または失敗は同じイベント内で異なる状態で示されます
      - `task_id` (string) タスクID、リクエスト追跡と以下のStop Generate APIに使用
      - `workflow_run_id` (string) ワークフロー実行の一意ID
      - `event` (string) `workflow_finished`に固定
      - `data` (object) 詳細
        - `id` (string) ワークフロー実行のID
        - `workflow_id` (string) 関連ワークフローのID
        - `status` (string) 実行の状態、`running` / `succeeded` / `failed` / `stopped`
        - `outputs` (json) オプションの出力内容
        - `error` (string) オプションのエラー理由
        - `elapsed_time` (float) オプションの使用される合計秒数
        - `total_tokens` (int) オプションの使用されるトークン数
        - `total_steps` (int) デフォルト0
        - `created_at` (timestamp) 開始時間
        - `finished_at` (timestamp) 終了時間
    - `event: error`
      ストリーミングプロセス中に発生する例外はストリームイベントの形式で出力され、エラーイベントを受信するとストリームが終了します。
      - `task_id` (string) タスクID、リクエスト追跡と以下のStop Generate APIに使用
      - `message_id` (string) 一意のメッセージID
      - `status` (int) HTTPステータスコード
      - `code` (string) エラーコード
      - `message` (string) エラーメッセージ
    - `event: ping` 接続を維持するために10秒ごとにpingイベントが発生します。

    ### エラー
    - 404, 会話が存在しません
    - 400, `invalid_param`, 異常なパラメータ入力
    - 400, `app_unavailable`, アプリ構成が利用できません
    - 400, `provider_not_initialize`, 利用可能なモデル資格情報構成がありません
    - 400, `provider_quota_exceeded`, モデル呼び出しクォータが不足しています
    - 400, `model_currently_not_support`, 現在のモデルが利用できません
    - 400, `workflow_not_found`, 指定されたワークフローバージョンが見つかりません
    - 400, `draft_workflow_error`, ドラフトワークフローバージョンは使用できません
    - 400, `workflow_id_format_error`, ワークフローID形式エラー、UUID形式が必要です
    - 400, `completion_request_error`, テキスト生成に失敗しました
    - 500, 内部サーバーエラー

  </Col>
  <Col sticky>

    <CodeGroup title="リクエスト" tag="POST" label="/chat-messages" targetCode={`curl -X POST '${props.appDetail.api_base_url}/chat-messages' \\\n--header 'Authorization: Bearer {api_key}' \\\n--header 'Content-Type: application/json' \\\n--data-raw '{\n    "inputs": ${JSON.stringify(props.inputs)},\n    "query": "iPhone 13 Pro Maxの仕様は何ですか？",\n    "response_mode": "streaming",\n    "conversation_id": "",\n    "user": "abc-123",\n    "files": [\n      {\n        "type": "image",\n        "transfer_method": "remote_url",\n        "url": "https://cloud.dify.ai/logo/logo-site.png"\n      }\n    ]\n}'`}>

    ```bash {{ title: 'cURL' }}
    curl -X POST '${props.appDetail.api_base_url}/chat-messages' \
    --header 'Authorization: Bearer {api_key}' \
    --header 'Content-Type: application/json' \
    --data-raw '{
        "inputs": {},
        "query": "eh",
        "response_mode": "streaming",
        "conversation_id": "1c7e55fb-1ba2-4e10-81b5-30addcea2276",
        "user": "abc-123"
    }'
    ```
    </CodeGroup>
    ### ブロッキングモード
    <CodeGroup title="応答">
    ```json {{ title: '応答' }}
    {
        "event": "message",
        "task_id": "c3800678-a077-43df-a102-53f23ed20b88", 
        "id": "9da23599-e713-473b-982c-4328d4f5c78a",
        "message_id": "9da23599-e713-473b-982c-4328d4f5c78a",
        "conversation_id": "45701982-8118-4bc5-8e9b-64562b4555f2",
        "mode": "chat",
        "answer": "iPhone 13 Pro Maxの仕様は次のとおりです:...",
        "metadata": {
            "usage": {
                "prompt_tokens": 1033,
                "prompt_unit_price": "0.001",
                "prompt_price_unit": "0.001",
                "prompt_price": "0.0010330",
                "completion_tokens": 128,
                "completion_unit_price": "0.002",
                "completion_price_unit": "0.001",
                "completion_price": "0.0002560",
                "total_tokens": 1161,
                "total_price": "0.0012890",
                "currency": "USD",
                "latency": 0.7682376249867957
            },
            "retriever_resources": [
                {
                    "position": 1,
                    "dataset_id": "101b4c97-fc2e-463c-90b1-5261a4cdcafb",
                    "dataset_name": "iPhone",
                    "document_id": "8dd1ad74-0b5f-4175-b735-7d98bbbb4e00",
                    "document_name": "iPhone List",
                    "segment_id": "ed599c7f-2766-4294-9d1d-e5235a61270a",
                    "score": 0.98457545,
                    "content": "\"Model\",\"Release Date\",\"Display Size\",\"Resolution\",\"Processor\",\"RAM\",\"Storage\",\"Camera\",\"Battery\",\"Operating System\"\n\"iPhone 13 Pro Max\",\"September 24, 2021\",\"6.7 inch\",\"1284 x 2778\",\"Hexa-core (2x3.23 GHz Avalanche + 4x1.82 GHz Blizzard)\",\"6 GB\",\"128, 256, 512 GB, 1TB\",\"12 MP\",\"4352 mAh\",\"iOS 15\""
                }
            ]
        },
        "created_at": 1705407629
    }
    ```
    </CodeGroup>
    ### ストリーミングモード
    <CodeGroup title="応答">
    ```streaming {{ title: '応答' }}
      data: {"event": "workflow_started", "task_id": "5ad4cb98-f0c7-4085-b384-88c403be6290", "workflow_run_id": "5ad498-f0c7-4085-b384-88cbe6290", "data": {"id": "5ad498-f0c7-4085-b384-88cbe6290", "workflow_id": "dfjasklfjdslag", "created_at": 1679586595}}
      data: {"event": "node_started", "task_id": "5ad4cb98-f0c7-4085-b384-88c403be6290", "workflow_run_id": "5ad498-f0c7-4085-b384-88cbe6290", "data": {"id": "5ad498-f0c7-4085-b384-88cbe6290", "node_id": "dfjasklfjdslag", "node_type": "start", "title": "Start", "index": 0, "predecessor_node_id": "fdljewklfklgejlglsd", "inputs": {}, "created_at": 1679586595}}
      data: {"event": "node_finished", "task_id": "5ad4cb98-f0c7-4085-b384-88c403be6290", "workflow_run_id": "5ad498-f0c7-4085-b384-88cbe6290", "data": {"id": "5ad498-f0c7-4085-b384-88cbe6290", "node_id": "dfjasklfjdslag", "node_type": "start", "title": "Start", "index": 0, "predecessor_node_id": "fdljewklfklgejlglsd", "inputs": {}, "outputs": {}, "status": "succeeded", "elapsed_time": 0.324, "execution_metadata": {"total_tokens": 63127864, "total_price": 2.378, "currency": "USD"},  "created_at": 1679586595}}
      data: {"event": "workflow_finished", "task_id": "5ad4cb98-f0c7-4085-b384-88c403be6290", "workflow_run_id": "5ad498-f0c7-4085-b384-88cbe6290", "data": {"id": "5ad498-f0c7-4085-b384-88cbe6290", "workflow_id": "dfjasklfjdslag", "outputs": {}, "status": "succeeded", "elapsed_time": 0.324, "total_tokens": 63127864, "total_steps": "1", "created_at": 1679586595, "finished_at": 1679976595}}
      data: {"event": "message", "message_id": "5ad4cb98-f0c7-4085-b384-88c403be6290", "conversation_id": "45701982-8118-4bc5-8e9b-64562b4555f2", "answer": " I", "created_at": 1679586595}
      data: {"event": "message", "message_id": "5ad4cb98-f0c7-4085-b384-88c403be6290", "conversation_id": "45701982-8118-4bc5-8e9b-64562b4555f2", "answer": "'m", "created_at": 1679586595}
      data: {"event": "message", "message_id": "5ad4cb98-f0c7-4085-b384-88c403be6290", "conversation_id": "45701982-8118-4bc5-8e9b-64562b4555f2", "answer": " glad", "created_at": 1679586595}
      data: {"event": "message", "message_id": "5ad4cb98-f0c7-4085-b384-88c403be6290", "conversation_id": "45701982-8118-4bc5-8e9b-64562b4555f2", "answer": " to", "created_at": 1679586595}
      data: {"event": "message", "message_id" : "5ad4cb98-f0c7-4085-b384-88c403be6290", "conversation_id": "45701982-8118-4bc5-8e9b-64562b4555f2", "answer": " meet", "created_at": 1679586595}
      data: {"event": "message", "message_id" : "5ad4cb98-f0c7-4085-b384-88c403be6290", "conversation_id": "45701982-8118-4bc5-8e9b-64562b4555f2", "answer": " you", "created_at": 1679586595}
      data: {"event": "message_end", "id": "5e52ce04-874b-4d27-9045-b3bc80def685", "conversation_id": "45701982-8118-4bc5-8e9b-64562b4555f2", "metadata": {"usage": {"prompt_tokens": 1033, "prompt_unit_price": "0.001", "prompt_price_unit": "0.001", "prompt_price": "0.0010330", "completion_tokens": 135, "completion_unit_price": "0.002", "completion_price_unit": "0.001", "completion_price": "0.0002700", "total_tokens": 1168, "total_price": "0.0013030", "currency": "USD", "latency": 1.381760165997548}, "retriever_resources": [{"position": 1, "dataset_id": "101b4c97-fc2e-463c-90b1-5261a4cdcafb", "dataset_name": "iPhone", "document_id": "8dd1ad74-0b5f-4175-b735-7d98bbbb4e00", "document_name": "iPhone List", "segment_id": "ed599c7f-2766-4294-9d1d-e5235a61270a", "score": 0.98457545, "content": "\"Model\",\"Release Date\",\"Display Size\",\"Resolution\",\"Processor\",\"RAM\",\"Storage\",\"Camera\",\"Battery\",\"Operating System\"\n\"iPhone 13 Pro Max\",\"September 24, 2021\",\"6.7 inch\",\"1284 x 2778\",\"Hexa-core (2x3.23 GHz Avalanche + 4x1.82 GHz Blizzard)\",\"6 GB\",\"128, 256, 512 GB, 1TB\",\"12 MP\",\"4352 mAh\",\"iOS 15\""}]}}
      data: {"event": "tts_message", "conversation_id": "23dd85f3-1a41-4ea0-b7a9-062734ccfaf9", "message_id": "a8bdc41c-13b2-4c18-bfd9-054b9803038c", "created_at": 1721205487, "task_id": "3bf8a0bb-e73b-4690-9e66-4e429bad8ee7", "audio": "qqqqqqqqqqqqqqqqqqqqqqqqqqqqqqqqqqqqqqqqqqqqqqqqqqqqqqqqqqqqqqqqqqqqqqqqqqqqqqqqqqqqqqqqqqqqqqqqqqqqqqqqqqqqqqqqqqqqqqqqqqqqqqqq"}
      data: {"event": "tts_message_end", "conversation_id": "23dd85f3-1a41-4ea0-b7a9-062734ccfaf9", "message_id": "a8bdc41c-13b2-4c18-bfd9-054b9803038c", "created_at": 1721205487, "task_id": "3bf8a0bb-e73b-4690-9e66-4e429bad8ee7", "audio": ""}
    ```
    </CodeGroup>

  </Col>
</Row>

---
<Heading
  url='/files/upload'
  method='POST'
  title='ファイルアップロード'
  name='#file-upload'
/>
<Row>
  <Col>
  メッセージ送信時に使用するファイルをアップロードし、画像とテキストのマルチモーダル理解を可能にします。
  アプリケーションでサポートされている形式をサポートします。
  アップロードされたファイルは現在のエンドユーザーのみが使用できます。

  ### リクエストボディ
  このインターフェースは`multipart/form-data`リクエストを必要とします。
  - `file` (File) 必須
    アップロードするファイル。
  - `user` (string) 必須
    ユーザー識別子、開発者のルールによって定義され、アプリケーション内で一意でなければなりません。サービス API は WebApp によって作成された会話を共有しません。

  ### 応答
  アップロードが成功すると、サーバーはファイルの ID と関連情報を返します。
  - `id` (uuid) ID
  - `name` (string) ファイル名
  - `size` (int) ファイルサイズ（バイト）
  - `extension` (string) ファイル拡張子
  - `mime_type` (string) ファイルの MIME タイプ
  - `created_by` (uuid) エンドユーザーID
  - `created_at` (timestamp) 作成タイムスタンプ、例：1705395332

  ### エラー
  - 400, `no_file_uploaded`, ファイルが提供されなければなりません
  - 400, `too_many_files`, 現在は 1 つのファイルのみ受け付けます
  - 400, `unsupported_preview`, ファイルはプレビューをサポートしていません
  - 400, `unsupported_estimate`, ファイルは推定をサポートしていません
  - 413, `file_too_large`, ファイルが大きすぎます
  - 415, `unsupported_file_type`, サポートされていない拡張子、現在はドキュメントファイルのみ受け付けます
  - 503, `s3_connection_failed`, S3 サービスに接続できません
  - 503, `s3_permission_denied`, S3 にファイルをアップロードする権限がありません
  - 503, `s3_file_too_large`, ファイルが S3 のサイズ制限を超えています
  - 500, 内部サーバーエラー


  </Col>
  <Col sticky>
  ### リクエスト例
  <CodeGroup title="リクエスト" tag="POST" label="/files/upload" targetCode={`curl -X POST '${props.appDetail.api_base_url}/files/upload' \\\n--header 'Authorization: Bearer {api_key}' \\\n--form 'file=@localfile;type=image/[png|jpeg|jpg|webp|gif]' \\\n--form 'user=abc-123'`}>

    ```bash {{ title: 'cURL' }}
    curl -X POST '${props.appDetail.api_base_url}/files/upload' \
    --header 'Authorization: Bearer {api_key}' \
    --form 'file=@"/path/to/file"'
    ```

    </CodeGroup>


  ### 応答例
  <CodeGroup title="応答">
    ```json {{ title: '応答' }}
    {
      "id": "72fa9618-8f89-4a37-9b33-7e1178a24a67",
      "name": "example.png",
      "size": 1024,
      "extension": "png",
      "mime_type": "image/png",
      "created_by": "6ad1ab0a-73ff-4ac1-b9e4-cdb312f71f13",
      "created_at": 1577836800,
    }
  ```
  </CodeGroup>
  </Col>
</Row>
---

<Heading
  url='/files/:file_id/preview'
  method='GET'
  title='ファイルプレビュー'
  name='#file-preview'
/>
<Row>
  <Col>
    アップロードされたファイルをプレビューまたはダウンロードします。このエンドポイントを使用すると、以前にファイルアップロード API でアップロードされたファイルにアクセスできます。
    
    <i>ファイルは、リクエストしているアプリケーションのメッセージ範囲内にある場合のみアクセス可能です。</i>

    ### パスパラメータ
    - `file_id` (string) 必須
      プレビューするファイルの一意識別子。ファイルアップロード API レスポンスから取得します。

    ### クエリパラメータ
    - `as_attachment` (boolean) オプション
      ファイルを添付ファイルとして強制ダウンロードするかどうか。デフォルトは `false`（ブラウザでプレビュー）。

    ### レスポンス
    ブラウザ表示またはダウンロード用の適切なヘッダー付きでファイル内容を返します。
    - `Content-Type` ファイル MIME タイプに基づいて設定
    - `Content-Length` ファイルサイズ（バイト、利用可能な場合）
    - `Content-Disposition` `as_attachment=true` の場合は "attachment" に設定
    - `Cache-Control` パフォーマンス向上のためのキャッシュヘッダー
    - `Accept-Ranges` 音声/動画ファイルの場合は "bytes" に設定

    ### エラー
    - 400, `invalid_param`, パラメータ入力異常
    - 403, `file_access_denied`, ファイルアクセス拒否またはファイルが現在のアプリケーションに属していません
    - 404, `file_not_found`, ファイルが見つからないか削除されています
    - 500, サーバー内部エラー

  </Col>
  <Col sticky>
    ### リクエスト例
    <CodeGroup title="Request" tag="GET" label="/files/:file_id/preview" targetCode={`curl -X GET '${props.appDetail.api_base_url}/files/72fa9618-8f89-4a37-9b33-7e1178a24a67/preview' \\\n--header 'Authorization: Bearer {api_key}'`}>

    ```bash {{ title: 'cURL - ブラウザプレビュー' }}
    curl -X GET '${props.appDetail.api_base_url}/files/72fa9618-8f89-4a37-9b33-7e1178a24a67/preview' \
    --header 'Authorization: Bearer {api_key}'
    ```

    </CodeGroup>

    ### 添付ファイルとしてダウンロード
    <CodeGroup title="Download Request" tag="GET" label="/files/:file_id/preview?as_attachment=true" targetCode={`curl -X GET '${props.appDetail.api_base_url}/files/72fa9618-8f89-4a37-9b33-7e1178a24a67/preview?as_attachment=true' \\\n--header 'Authorization: Bearer {api_key}' \\\n--output downloaded_file.png`}>

    ```bash {{ title: 'cURL' }}
    curl -X GET '${props.appDetail.api_base_url}/files/72fa9618-8f89-4a37-9b33-7e1178a24a67/preview?as_attachment=true' \
    --header 'Authorization: Bearer {api_key}' \
    --output downloaded_file.png
    ```

    </CodeGroup>

    ### レスポンスヘッダー例
    <CodeGroup title="Response Headers">
    ```http {{ title: 'ヘッダー - 画像プレビュー' }}
    Content-Type: image/png
    Content-Length: 1024
    Cache-Control: public, max-age=3600
    ```
    </CodeGroup>

    ### ダウンロードレスポンスヘッダー
    <CodeGroup title="Download Response Headers">
    ```http {{ title: 'ヘッダー - ファイルダウンロード' }}
    Content-Type: image/png
    Content-Length: 1024
    Content-Disposition: attachment; filename*=UTF-8''example.png
    Cache-Control: public, max-age=3600
    ```
    </CodeGroup>
  </Col>
</Row>

---

<Heading
  url='/chat-messages/:task_id/stop'
  method='POST'
  title='生成を停止'
  name='#stop-generatebacks'
/>
<Row>
  <Col>
  ストリーミングモードでのみサポートされています。
  ### パス
  - `task_id` (string) タスク ID、ストリーミングチャンクの返り値から取得できます
  ### リクエストボディ
  - `user` (string) 必須
    ユーザー識別子、エンドユーザーの身元を定義するために使用され、送信メッセージインターフェースで渡されたユーザーと一致している必要があります。サービス API は WebApp によって作成された会話を共有しません。
  ### 応答
  - `result` (string) 常に"success"を返します
  </Col>
  <Col sticky>
  ### リクエスト例
  <CodeGroup title="リクエスト" tag="POST" label="/chat-messages/:task_id/stop" targetCode={`curl -X POST '${props.appDetail.api_base_url}/chat-messages/:task_id/stop' \\\n-H 'Authorization: Bearer {api_key}' \\\n-H 'Content-Type: application/json' \\\n--data-raw '{"user": "abc-123"}'`}>
    ```bash {{ title: 'cURL' }}
    curl -X POST '${props.appDetail.api_base_url}/chat-messages/:task_id/stop' \
    -H 'Authorization: Bearer {api_key}' \
    -H 'Content-Type: application/json' \
    --data-raw '{
        "user": "abc-123"
    }'
    ```
    </CodeGroup>

    ### 応答例
    <CodeGroup title="応答">
    ```json {{ title: '応答' }}
    {
      "result": "success"
    }
    ```
    </CodeGroup>
  </Col>
</Row>

---

<Heading
  url='/messages/:message_id/feedbacks'
  method='POST'
  title='メッセージフィードバック'
  name='#feedbacks'
/>
<Row>
  <Col>
    エンドユーザーはフィードバックメッセージを提供でき、アプリケーション開発者が期待される出力を最適化するのを支援します。

    ### パス
    <Properties>
      <Property name='message_id' type='string' key='message_id'>
       メッセージID
      </Property>
    </Properties>

    ### リクエストボディ

    <Properties>
      <Property name='rating' type='string' key='rating'>
        アップボートは`like`、ダウンボートは`dislike`、アップボートの取り消しは`null`
      </Property>
      <Property name='user' type='string' key='user'>
        ユーザー識別子、開発者のルールによって定義され、アプリケーション内で一意でなければなりません。
      </Property>
      <Property name='content' type='string' key='content'>
        メッセージのフィードバックです。
      </Property>
    </Properties>

    ### 応答
    - `result` (string) 常に"success"を返します
  </Col>
  <Col sticky>

    <CodeGroup title="リクエスト" tag="POST" label="/messages/:message_id/feedbacks" targetCode={`curl -X POST '${props.appDetail.api_base_url}/messages/:message_id/feedbacks \\\n --header 'Authorization: Bearer {api_key}' \\\n--header 'Content-Type: application/json' \\\n--data-raw '{\n    "rating": "like",\n    "user": "abc-123",\n    "content": "message feedback information"\n}'`}>

    ```bash {{ title: 'cURL' }}
    curl -X POST '${props.appDetail.api_base_url}/messages/:message_id/feedbacks' \
    --header 'Authorization: Bearer {api_key}' \
    --header 'Content-Type: application/json' \
    --data-raw '{
        "rating": "like",
        "user": "abc-123",
        "content": "message feedback information"
    }'
    ```

    </CodeGroup>

    <CodeGroup title="応答">
    ```json {{ title: '応答' }}
    {
      "result": "success"
    }
    ```
    </CodeGroup>
  </Col>
</Row>

---

<Heading
  url='/app/feedbacks'
  method='GET'
  title='アプリのメッセージの「いいね」とフィードバックを取得'
  name='#app-feedbacks'
/>
<Row>
  <Col>
    アプリのエンドユーザーからのフィードバックや「いいね」を取得します。

    ### クエリ
    <Properties>
      <Property name='page' type='string' key='page'>
       （任意）ページ番号。デフォルト値：1
      </Property>
    </Properties>

    <Properties>
      <Property name='limit' type='string' key='limit'>
       （任意）1ページあたりの件数。デフォルト値：20
      </Property>
    </Properties>

    ### レスポンス
    - `data` (リスト) このアプリの「いいね」とフィードバックの一覧を返します。
  </Col>
  <Col sticky>

    <CodeGroup title="Request" tag="GET" label="/app/feedbacks" targetCode={`curl -X GET '${props.appDetail.api_base_url}/app/feedbacks?page=1&limit=20'`}>

    ```bash {{ title: 'cURL' }}
    curl -X GET '${props.appDetail.api_base_url}/app/feedbacks?page=1&limit=20' \
    --header 'Authorization: Bearer {api_key}' \
    --header 'Content-Type: application/json'
    ```

    </CodeGroup>

    <CodeGroup title="Response">
    ```json {{ title: 'Response' }}
        {
        "data": [
            {
                "id": "8c0fbed8-e2f9-49ff-9f0e-15a35bdd0e25",
                "app_id": "f252d396-fe48-450e-94ec-e184218e7346",
                "conversation_id": "2397604b-9deb-430e-b285-4726e51fd62d",
                "message_id": "709c0b0f-0a96-4a4e-91a4-ec0889937b11",
                "rating": "like",
                "content": "message feedback information-3",
                "from_source": "user",
                "from_end_user_id": "74286412-9a1a-42c1-929c-01edb1d381d5",
                "from_account_id": null,
                "created_at": "2025-04-24T09:24:38",
                "updated_at": "2025-04-24T09:24:38"
            }
        ]
        }
    ```
    </CodeGroup>
  </Col>
</Row>
---


<Heading
  url='/messages/{message_id}/suggested'
  method='GET'
  title='次の推奨質問'
  name='#suggested'
/>
<Row>
  <Col>
    現在のメッセージに対する次の質問の提案を取得します

    ### パスパラメータ

    <Properties>
      <Property name='message_id' type='string' key='message_id'>
        メッセージID
      </Property>
    </Properties>

    ### クエリ
    <Properties>
      <Property name='user' type='string' key='user'>
        ユーザー識別子、エンドユーザーの身元を定義するために使用され、統計のために使用されます。
        アプリケーション内で開発者によって一意に定義されるべきです。
      </Property>
    </Properties>
  </Col>
  <Col sticky>

    <CodeGroup title="リクエスト" tag="GET" label="/messages/{message_id}/suggested" targetCode={`curl --location --request GET '${props.appDetail.api_base_url}/messages/{message_id}/suggested?user=abc-123& \\\n--header 'Authorization: Bearer ENTER-YOUR-SECRET-KEY' \\\n--header 'Content-Type: application/json'`}>

    ```bash {{ title: 'cURL' }}
    curl --location --request GET '${props.appDetail.api_base_url}/messages/{message_id}/suggested?user=abc-123' \
    --header 'Authorization: Bearer ENTER-YOUR-SECRET-KEY' \
    --header 'Content-Type: application/json' \
    ```

    </CodeGroup>

    <CodeGroup title="応答">
    ```json {{ title: '応答' }}
    {
      "result": "success",
      "data": [
            "a",
            "b",
            "c"
        ]
    }
    ```
    </CodeGroup>
  </Col>
</Row>

---

<Heading
  url='/messages'
  method='GET'
  title='会話履歴メッセージを取得'
  name='#messages'
/>
<Row>
  <Col>
    スクロールロード形式で履歴チャット記録を返し、最初のページは最新の`{limit}`メッセージを返します。つまり、逆順です。

    ### クエリ

    <Properties>
      <Property name='conversation_id' type='string' key='conversation_id'>
        会話ID
      </Property>
      <Property name='user' type='string' key='user'>
        ユーザー識別子、エンドユーザーの身元を定義するために使用され、統計のために使用されます。
        アプリケーション内で開発者によって一意に定義されるべきです。
      </Property>
      <Property name='first_id' type='string' key='first_id'>
          現在のページの最初のチャット記録のID、デフォルトはnullです。
      </Property>
      <Property name='limit' type='int' key='limit'>
          1回のリクエストで返すチャット履歴メッセージの数、デフォルトは20です。
      </Property>
    </Properties>

    ### 応答
    - `data` (array[object]) メッセージリスト
      - `id` (string) メッセージID
      - `conversation_id` (string) 会話ID
      - `inputs` (object) ユーザー入力パラメータ。
      - `query` (string) ユーザー入力/質問内容。
      - `message_files` (array[object]) メッセージファイル
        - `id` (string) ID
        - `type` (string) ファイルタイプ、画像の場合はimage
        - `url` (string) ファイルプレビューURL、ファイルアクセスにはファイルプレビューAPI（`/files/{file_id}/preview`）を使用してください
        - `belongs_to` (string) 所属、userまたはassistant
      - `answer` (string) 応答メッセージ内容
      - `created_at` (timestamp) 作成タイムスタンプ、例：1705395332
      - `feedback` (object) フィードバック情報
        - `rating` (string) アップボートは`like` / ダウンボートは`dislike`
      - `retriever_resources` (array[RetrieverResource]) 引用と帰属リスト
    - `has_more` (bool) 次のページがあるかどうか
    - `limit` (int) 返された項目数、入力がシステム制限を超える場合、システム制限数を返します

  </Col>
  <Col sticky>

    <CodeGroup title="リクエスト" tag="GET" label="/messages" targetCode={`curl -X GET '${props.appDetail.api_base_url}/messages?user=abc-123&conversation_id='\\\n --header 'Authorization: Bearer {api_key}'`}>

    ```bash {{ title: 'cURL' }}
    curl -X GET '${props.appDetail.api_base_url}/messages?user=abc-123&conversation_id='
    --header 'Authorization: Bearer {api_key}'
    ```

    </CodeGroup>
    ### 応答例
    <CodeGroup title="応答">
    ```json {{ title: '応答' }}
    {
      "limit": 20,
      "has_more": false,
      "data": [
        {
            "id": "a076a87f-31e5-48dc-b452-0061adbbc922",
            "conversation_id": "cd78daf6-f9e4-4463-9ff2-54257230a0ce",
            "inputs": {
                "name": "dify"
            },
            "query": "iphone 13 pro",
            "answer": "iPhone 13 Proは2021年9月24日に発売され、6.1インチのディスプレイと1170 x 2532の解像度を備えています。Hexa-core (2x3.23 GHz Avalanche + 4x1.82 GHz Blizzard)プロセッサ、6 GBのRAMを搭載し、128 GB、256 GB、512 GB、1 TBのストレージオプションを提供します。カメラは12 MP、バッテリー容量は3095 mAhで、iOS 15を搭載しています。",
            "message_files": [],
            "feedback": null,
            "retriever_resources": [
                {
                    "position": 1,
                    "dataset_id": "101b4c97-fc2e-463c-90b1-5261a4cdcafb",
                    "dataset_name": "iPhone",
                    "document_id": "8dd1ad74-0b5f-4175-b735-7d98bbbb4e00",
                    "document_name": "iPhone List",
                    "segment_id": "ed599c7f-2766-4294-9d1d-e5235a61270a",
                    "score": 0.98457545,
                    "content": "\"Model\",\"Release Date\",\"Display Size\",\"Resolution\",\"Processor\",\"RAM\",\"Storage\",\"Camera\",\"Battery\",\"Operating System\"\n\"iPhone 13 Pro Max\",\"September 24, 2021\",\"6.7 inch\",\"1284 x 2778\",\"Hexa-core (2x3.23 GHz Avalanche + 4x1.82 GHz Blizzard)\",\"6 GB\",\"128, 256, 512 GB, 1TB\",\"12 MP\",\"4352 mAh\",\"iOS 15\""
                }
            ],
            "created_at": 1705569239,
        }
      ]
    }
    ```
    </CodeGroup>
  </Col>
</Row>

---

<Heading
  url='/conversations'
  method='GET'
  title='会話を取得'
  name='#conversations'
/>
<Row>
  <Col>
    現在のユーザーの会話リストを取得し、デフォルトで最新の 20 件を返します。

    ### クエリ

    <Properties>
      <Property name='user' type='string' key='user'>
          ユーザー識別子、エンドユーザーの身元を定義するために使用され、統計のために使用されます。
          アプリケーション内で開発者によって一意に定義されるべきです。
      </Property>
      <Property name='last_id' type='string' key='last_id'>
          (Optional)現在のページの最後の記録のID、デフォルトはnullです。
      </Property>
      <Property name='limit' type='int' key='limit'>
          (Optional)1回のリクエストで返す記録の数、デフォルトは最新の20件です。最大100、最小1。
      </Property>
      <Property name='sort_by' type='string' key='sort_by'>
        (Optional)ソートフィールド、デフォルト：-updated_at（更新時間で降順にソート）
        - 利用可能な値：created_at, -created_at, updated_at, -updated_at
        - フィールドの前の記号は順序または逆順を表し、"-"は逆順を表します。
      </Property>
    </Properties>

    ### 応答
    - `data` (array[object]) 会話のリスト
      - `id` (string) 会話ID
      - `name` (string) 会話名、デフォルトではLLMによって生成されます。
      - `inputs` (object) ユーザー入力パラメータ。
      - `introduction` (string) 紹介
      - `created_at` (timestamp) 作成タイムスタンプ、例：1705395332
      - `updated_at` (timestamp) 更新タイムスタンプ、例：1705395332
    - `has_more` (bool)
    - `limit` (int) 返されたエントリ数、入力がシステム制限を超える場合、システム制限数が返されます

  </Col>
  <Col sticky>

    <CodeGroup title="リクエスト" tag="GET" label="/conversations" targetCode={`curl -X GET '${props.appDetail.api_base_url}/conversations?user=abc-123&last_id=&limit=20' \\\n --header 'Authorization: Bearer {api_key}'`}>

    ```bash {{ title: 'cURL' }}
    curl -X GET '${props.appDetail.api_base_url}/conversations?user=abc-123&last_id=&limit=20' \
    --header 'Authorization: Bearer {api_key}'
    ```

    </CodeGroup>

    <CodeGroup title="応答">
    ```json {{ title: '応答' }}
    {
      "limit": 20,
      "has_more": false,
      "data": [
        {
          "id": "10799fb8-64f7-4296-bbf7-b42bfbe0ae54",
          "name": "新しいチャット",
          "inputs": {
              "book": "book",
              "myName": "Lucy"
          },
          "status": "normal",
          "created_at": 1679667915,
          "updated_at": 1679667915
        },
        {
          "id": "hSIhXBhNe8X1d8Et"
          // ...
        }
      ]
    }
    ```
    </CodeGroup>
  </Col>
</Row>

---

<Heading
  url='/conversations/:conversation_id'
  method='DELETE'
  title='会話を削除'
  name='#delete'
/>
<Row>
  <Col>
    会話を削除します。

    ### パス
    - `conversation_id` (string) 会話ID

    ### リクエストボディ

    <Properties>
      <Property name='user' type='string' key='user'>
        ユーザー識別子、開発者によって定義され、アプリケーション内で一意であることを保証しなければなりません。
      </Property>
    </Properties>

    ### 応答
    - `result` (string) 常に"success"を返します
  </Col>
  <Col sticky>

    <CodeGroup title="リクエスト" tag="DELETE" label="/conversations/:conversation_id" targetCode={`curl -X DELETE '${props.appDetail.api_base_url}/conversations/:conversation_id' \\\n--header 'Authorization: Bearer {api_key}' \\\n--header 'Content-Type: application/json' \\\n--data-raw '{ \n "user": "abc-123"\n}'`}>

    ```bash {{ title: 'cURL' }}
        curl -X DELETE '${props.appDetail.api_base_url}/conversations/{conversation_id}' \
        --header 'Content-Type: application/json' \
        --header 'Accept: application/json' \
        --header 'Authorization: Bearer {api_key}' \
        --data '{
            "user": "abc-123"
        }'
      ```

    </CodeGroup>

    <CodeGroup title="応答">
    ```text {{ title: '応答' }}
    204 No Content
    ```
    </CodeGroup>
  </Col>
</Row>

---
<Heading
  url='/conversations/:conversation_id/name'
  method='POST'
  title='会話の名前を変更'
  name='#rename'
/>
<Row>
  <Col>
    ### リクエストボディ
    セッションの名前を変更します。セッション名は、複数のセッションをサポートするクライアントでの表示に使用されます。

    ### パス
    - `conversation_id` (string) 会話ID

    <Properties>
      <Property name='name' type='string' key='name'>
        (Optional)会話の名前。`auto_generate`が`true`に設定されている場合、このパラメータは省略できます。
      </Property>
      <Property name='auto_generate' type='bool' key='auto_generate'>
        (Optional)タイトルを自動生成、デフォルトは`false`
      </Property>
      <Property name='user' type='string' key='user'>
        ユーザー識別子、開発者によって定義され、アプリケーション内で一意であることを保証しなければなりません。
      </Property>
    </Properties>

    ### 応答
    - `id` (string) 会話ID
    - `name` (string) 会話名
    - `inputs` (object) ユーザー入力パラメータ
    - `status` (string) 会話状態
    - `introduction` (string) 紹介
    - `created_at` (timestamp) 作成タイムスタンプ、例：1705395332
    - `updated_at` (timestamp) 更新タイムスタンプ、例：1705395332
  </Col>
  <Col sticky>

    <CodeGroup title="リクエスト" tag="POST" label="/conversations/:conversation_id/name" targetCode={`curl -X POST '${props.appDetail.api_base_url}/conversations/:conversation_id/name' \\\n--header 'Authorization: Bearer {api_key}' \\\n--header 'Content-Type: application/json' \\\n--data-raw '{ \n "name": "", \n "auto_generate": true, \n "user": "abc-123"\n}'`}>

    ```bash {{ title: 'cURL' }}
    curl -X POST '${props.appDetail.api_base_url}/conversations/{conversation_id}/name' \
    --header 'Content-Type: application/json' \
    --header 'Authorization: Bearer {api_key}' \
    --data-raw '{
        "name": "",
        "auto_generate": true,
        "user": "abc-123"
    }'
    ```

    </CodeGroup>

    <CodeGroup title="応答">
    ```json {{ title: '応答' }}
    {
        "id": "cd78daf6-f9e4-4463-9ff2-54257230a0ce",
        "name": "チャット vs AI",
        "inputs": {},
        "status": "normal",
        "introduction": "",
        "created_at": 1705569238,
        "updated_at": 1705569238
    }
    ```
    </CodeGroup>
  </Col>
</Row>

---

<Heading
  url='/conversations/:conversation_id/variables'
  method='GET'
  title='会話変数の取得'
  name='#conversation-variables'
/>
<Row>
  <Col>
    特定の会話から変数を取得します。このエンドポイントは、会話中に取得された構造化データを抽出するのに役立ちます。

    ### パスパラメータ

    <Properties>
      <Property name='conversation_id' type='string' key='conversation_id'>
        変数を取得する会話のID。
      </Property>
    </Properties>

    ### クエリパラメータ

    <Properties>
      <Property name='user' type='string' key='user'>
        ユーザー識別子。開発者によって定義されたルールに従い、アプリケーション内で一意である必要があります。
      </Property>
      <Property name='last_id' type='string' key='last_id'>
          (Optional)現在のページの最後の記録のID、デフォルトはnullです。
      </Property>
      <Property name='limit' type='int' key='limit'>
          (Optional)1回のリクエストで返す記録の数、デフォルトは最新の20件です。最大100、最小1。
      </Property>
    </Properties>

    ### レスポンス

    - `limit` (int) ページごとのアイテム数
    - `has_more` (bool) さらにアイテムがあるかどうか
    - `data` (array[object]) 変数のリスト
      - `id` (string) 変数 ID
      - `name` (string) 変数名
      - `value_type` (string) 変数タイプ（文字列、数値、真偽値など）
      - `value` (string) 変数値
      - `description` (string) 変数の説明
      - `created_at` (int) 作成タイムスタンプ
      - `updated_at` (int) 最終更新タイムスタンプ

    ### エラー
    - 404, `conversation_not_exists`, 会話が見つかりません

  </Col>
  <Col sticky>

    <CodeGroup title="Request" tag="GET" label="/conversations/:conversation_id/variables" targetCode={`curl -X GET '${props.appDetail.api_base_url}/conversations/{conversation_id}/variables?user=abc-123' \\\n--header 'Authorization: Bearer {api_key}'`}>

    ```bash {{ title: 'cURL' }}
    curl -X GET '${props.appDetail.api_base_url}/conversations/{conversation_id}/variables?user=abc-123' \
    --header 'Authorization: Bearer {api_key}'
    ```

    </CodeGroup>

    <CodeGroup title="Request with variable name filter">
    ```bash {{ title: 'cURL' }}
    curl -X GET '${props.appDetail.api_base_url}/conversations/{conversation_id}/variables?user=abc-123&variable_name=customer_name' \
    --header 'Authorization: Bearer {api_key}'
    ```
    </CodeGroup>

    <CodeGroup title="Response">
    ```json {{ title: 'Response' }}
    {
      "limit": 100,
      "has_more": false,
      "data": [
        {
          "id": "variable-uuid-1",
          "name": "customer_name",
          "value_type": "string",
          "value": "John Doe",
          "description": "会話から抽出された顧客名",
          "created_at": 1650000000000,
          "updated_at": 1650000000000
        },
        {
          "id": "variable-uuid-2",
          "name": "order_details",
          "value_type": "json",
          "value": "{\"product\":\"Widget\",\"quantity\":5,\"price\":19.99}",
          "description": "顧客の注文詳細",
          "created_at": 1650000000000,
          "updated_at": 1650000000000
        }
      ]
    }
    ```
    </CodeGroup>
  </Col>
</Row>

---

<Heading
  url='/conversations/:conversation_id/variables/:variable_id'
  method='PUT'
  title='会話変数の更新'
  name='#update-conversation-variable'
/>
<Row>
  <Col>
    特定の会話変数の値を更新します。このエンドポイントは、名前、型、説明を保持しながら、会話中にキャプチャされた変数の値を変更することを可能にします。

    ### パスパラメータ

    <Properties>
      <Property name='conversation_id' type='string' key='conversation_id'>
        更新する変数を含む会話のID。
      </Property>
      <Property name='variable_id' type='string' key='variable_id'>
        更新する変数のID。
      </Property>
    </Properties>

    ### リクエストボディ

    <Properties>
      <Property name='value' type='any' key='value'>
        変数の新しい値。変数の期待される型（文字列、数値、オブジェクトなど）と一致する必要があります。
      </Property>
      <Property name='user' type='string' key='user'>
        ユーザー識別子。開発者によって定義されたルールに従い、アプリケーション内で一意である必要があります。
      </Property>
    </Properties>

    ### レスポンス

    以下を含む更新された変数オブジェクトを返します：
    - `id` (string) 変数ID
    - `name` (string) 変数名
    - `value_type` (string) 変数型（文字列、数値、オブジェクトなど）
    - `value` (any) 更新された変数値
    - `description` (string) 変数の説明
    - `created_at` (int) 作成タイムスタンプ
    - `updated_at` (int) 最終更新タイムスタンプ

    ### エラー
    - 400, `Type mismatch: variable expects {expected_type}, but got {actual_type} type`, 値の型が変数の期待される型と一致しません
    - 404, `conversation_not_exists`, 会話が見つかりません
    - 404, `conversation_variable_not_exists`, 変数が見つかりません

  </Col>
  <Col sticky>

    <CodeGroup title="Request" tag="PUT" label="/conversations/:conversation_id/variables/:variable_id" targetCode={`curl -X PUT '${props.appDetail.api_base_url}/conversations/{conversation_id}/variables/{variable_id}' \\\n--header 'Authorization: Bearer {api_key}' \\\n--header 'Content-Type: application/json' \\\n--data-raw '{\n  "value": "Updated Value",\n  "user": "abc-123"\n}'`}>

    ```bash {{ title: 'cURL' }}
    curl -X PUT '${props.appDetail.api_base_url}/conversations/{conversation_id}/variables/{variable_id}' \
    --header 'Content-Type: application/json' \
    --header 'Authorization: Bearer {api_key}' \
    --data-raw '{
        "value": "Updated Value",
        "user": "abc-123"
    }'
    ```

    </CodeGroup>

    <CodeGroup title="異なる値型での更新">
    ```bash {{ title: '文字列値' }}
    curl -X PUT '${props.appDetail.api_base_url}/conversations/{conversation_id}/variables/{variable_id}' \
    --header 'Content-Type: application/json' \
    --header 'Authorization: Bearer {api_key}' \
    --data-raw '{
        "value": "新しい文字列値",
        "user": "abc-123"
    }'
    ```

    ```bash {{ title: '数値' }}
    curl -X PUT '${props.appDetail.api_base_url}/conversations/{conversation_id}/variables/{variable_id}' \
    --header 'Content-Type: application/json' \
    --header 'Authorization: Bearer {api_key}' \
    --data-raw '{
        "value": 42,
        "user": "abc-123"
    }'
    ```

    ```bash {{ title: 'オブジェクト値' }}
    curl -X PUT '${props.appDetail.api_base_url}/conversations/{conversation_id}/variables/{variable_id}' \
    --header 'Content-Type: application/json' \
    --header 'Authorization: Bearer {api_key}' \
    --data-raw '{
        "value": {"product": "Widget", "quantity": 10, "price": 29.99},
        "user": "abc-123"
    }'
    ```
    </CodeGroup>

    <CodeGroup title="Response">
    ```json {{ title: 'Response' }}
    {
      "id": "variable-uuid-1",
      "name": "customer_name",
      "value_type": "string",
      "value": "Updated Value",
      "description": "会話から抽出された顧客名",
      "created_at": 1650000000000,
      "updated_at": 1650000001000
    }
    ```
    </CodeGroup>
  </Col>
</Row>

---

<Heading
  url='/audio-to-text'
  method='POST'
  title='音声からテキストへ'
  name='#audio-to-text'
/>
<Row>
  <Col>
    このエンドポイントは multipart/form-data リクエストを必要とします。

    ### リクエストボディ

    <Properties>
      <Property name='file' type='file' key='file'>
        オーディオファイル。
        サポートされている形式：`['mp3', 'mp4', 'mpeg', 'mpga', 'm4a', 'wav', 'webm']`
        ファイルサイズ制限：15MB
      </Property>
      <Property name='user' type='string' key='user'>
      ユーザー識別子、開発者のルールによって定義され、アプリケーション内で一意でなければなりません。
      </Property>
    </Properties>

    ### 応答
    - `text` (string) 出力テキスト

  </Col>
  <Col sticky>

    <CodeGroup title="リクエスト" tag="POST" label="/audio-to-text" targetCode={`curl -X POST '${props.appDetail.api_base_url}/audio-to-text' \\\n--header 'Authorization: Bearer {api_key}' \\\n--form 'file=@localfile;type=audio/[mp3|mp4|mpeg|mpga|m4a|wav|webm]'`}>

    ```bash {{ title: 'cURL' }}
    curl -X POST '${props.appDetail.api_base_url}/conversations/name' \
    --header 'Authorization: Bearer {api_key}' \
    --form 'file=@localfile;type=audio/mp3'
    ```

    </CodeGroup>

    <CodeGroup title="応答">
    ```json {{ title: '応答' }}
    {
      "text": ""
    }
    ```
    </CodeGroup>
  </Col>
</Row>

---

<Heading
  url='/text-to-audio'
  method='POST'
  title='テキストから音声へ'
  name='#text-to-audio'
/>
<Row>
  <Col>
    テキストを音声に変換します。

    ### リクエストボディ

    <Properties>
      <Property name='message_id' type='str' key='message_id'>
        Difyによって生成されたテキストメッセージの場合、生成されたメッセージIDを直接渡します。バックエンドはメッセージIDを使用して対応する内容を検索し、音声情報を直接合成します。message_idとtextが同時に提供される場合、message_idが優先されます。
      </Property>
      <Property name='text' type='str' key='text'>
        音声生成コンテンツ。
      </Property>
      <Property name='user' type='string' key='user'>
        ユーザー識別子、開発者によって定義され、アプリ内で一意であることを保証しなければなりません。
      </Property>
    </Properties>
  </Col>
  <Col sticky>

    <CodeGroup title="リクエスト" tag="POST" label="/text-to-audio" targetCode={`curl -o text-to-audio.mp3 -X POST '${props.appDetail.api_base_url}/text-to-audio' \\\n--header 'Authorization: Bearer {api_key}' \\\n--header 'Content-Type: application/json' \\\n--data-raw '{\n    "message_id": "5ad4cb98-f0c7-4085-b384-88c403be6290",\n    "text": "Hello Dify",\n    "user": "abc-123"\n}'`}>

    ```bash {{ title: 'cURL' }}
    curl -o text-to-audio.mp3 -X POST '${props.appDetail.api_base_url}/text-to-audio' \
    --header 'Authorization: Bearer {api_key}' \
    --header 'Content-Type: application/json' \
    --data-raw '{
        "message_id": "5ad4cb98-f0c7-4085-b384-88c403be6290",
        "text": "Hello Dify",
        "user": "abc-123",
        "streaming": false
    }'
    ```
    </CodeGroup>

    <CodeGroup title="ヘッダー">
    ```json {{ title: 'ヘッダー' }}
    {
      "Content-Type": "audio/wav"
    }
    ```
    </CodeGroup>
  </Col>
</Row>
---

<Heading
  url='/info'
  method='GET'
  title='アプリケーションの基本情報を取得'
  name='#info'
/>
<Row>
  <Col>
  このアプリケーションの基本情報を取得するために使用されます

  ### Response
  - `name` (string) アプリケーションの名前
  - `description` (string) アプリケーションの説明
  - `tags` (array[string]) アプリケーションのタグ
  - `mode` (string) アプリケーションのモード
  - `author_name` (string) 作者の名前
  </Col>
  <Col>
    <CodeGroup title="Request" tag="GET" label="/info" targetCode={`curl -X GET '${props.appDetail.api_base_url}/info' \\\n-H 'Authorization: Bearer {api_key}'`}>
      ```bash {{ title: 'cURL' }}
      curl -X GET '${props.appDetail.api_base_url}/info' \
      -H 'Authorization: Bearer {api_key}'
      ```
    </CodeGroup>
    <CodeGroup title="Response">
    ```json {{ title: 'Response' }}
    {
      "name": "My App",
      "description": "This is my app.",
      "tags": [
        "tag1",
        "tag2"
      ],
      "mode": "advanced-chat",
      "author_name": "Dify"
    }
    ```
    </CodeGroup>
  </Col>
</Row>

---

<Heading
  url='/parameters'
  method='GET'
  title='アプリケーションのパラメータ情報を取得'
  name='#parameters'
/>
<Row>
  <Col>
    ページに入る際に、機能、入力パラメータ名、タイプ、デフォルト値などの情報を取得するために使用されます。

    ### 応答
    - `opening_statement` (string) 開始の挨拶
    - `suggested_questions` (array[string]) 開始時の推奨質問のリスト
    - `suggested_questions_after_answer` (object) 答えを有効にした後の質問を提案します。
      - `enabled` (bool) 有効かどうか
    - `speech_to_text` (object) 音声からテキストへ
      - `enabled` (bool) 有効かどうか
    - `text_to_speech` (object) テキストから音声へ
      - `enabled` (bool) 有効かどうか
      - `voice` (string) 音声タイプ
      - `language` (string) 言語
      - `autoPlay` (string) 自動再生
        - `enabled`  有効
        - `disabled` 無効
    - `retriever_resource` (object) 引用と帰属
      - `enabled` (bool) 有効かどうか
    - `annotation_reply` (object) 注釈返信
      - `enabled` (bool) 有効かどうか
    - `user_input_form` (array[object]) ユーザー入力フォームの設定
      - `text-input` (object) テキスト入力コントロール
        - `label` (string) 変数表示ラベル名
        - `variable` (string) 変数ID
        - `required` (bool) 必須かどうか
        - `default` (string) デフォルト値
      - `paragraph` (object) 段落テキスト入力コントロール
        - `label` (string) 変数表示ラベル名
        - `variable` (string) 変数ID
        - `required` (bool) 必須かどうか
        - `default` (string) デフォルト値
      - `select` (object) ドロップダウンコントロール
        - `label` (string) 変数表示ラベル名
        - `variable` (string) 変数ID
        - `required` (bool) 必須かどうか
        - `default` (string) デフォルト値
        - `options` (array[string]) オプション値
    - `file_upload` (object) ファイルアップロード設定
      - `document` (object) ドキュメント設定  
        現在サポートされているドキュメントタイプ：`txt`, `md`, `markdown`, `pdf`, `html`, `xlsx`, `xls`, `docx`, `csv`, `eml`, `msg`, `pptx`, `ppt`, `xml`, `epub`。 
        - `enabled` (bool) 有効かどうか  
        - `number_limits` (int) ドキュメント数の上限。デフォルトは 3  
        - `transfer_methods` (array[string]) 転送方法リスト：`remote_url`, `local_file`。いずれかを選択する必要があります。  
      - `image` (object) 画像設定  
        現在サポートされている画像タイプ：`png`, `jpg`, `jpeg`, `webp`, `gif`。 
        - `enabled` (bool) 有効かどうか  
        - `number_limits` (int) 画像数の上限。デフォルトは 3  
        - `transfer_methods` (array[string]) 転送方法リスト：`remote_url`, `local_file`。いずれかを選択する必要があります。  
      - `audio` (object) オーディオ設定  
        現在サポートされているオーディオタイプ：`mp3`, `m4a`, `wav`, `webm`, `amr`。 
        - `enabled` (bool) 有効かどうか  
        - `number_limits` (int) オーディオ数の上限。デフォルトは 3  
        - `transfer_methods` (array[string]) 転送方法リスト：`remote_url`, `local_file`。いずれかを選択する必要があります。  
      - `video` (object) ビデオ設定  
        現在サポートされているビデオタイプ：`mp4`, `mov`, `mpeg`, `mpga`。 
        - `enabled` (bool) 有効かどうか  
        - `number_limits` (int) ビデオ数の上限。デフォルトは 3  
        - `transfer_methods` (array[string]) 転送方法リスト：`remote_url`, `local_file`。いずれかを選択する必要があります。  
      - `custom` (object) カスタム設定  
        - `enabled` (bool) 有効かどうか  
        - `number_limits` (int) カスタム数の上限。デフォルトは 3  
        - `transfer_methods` (array[string]) 転送方法リスト：`remote_url`, `local_file`。いずれかを選択する必要があります。  
    - `system_parameters` (object) システムパラメータ
      - `file_size_limit` (int) ドキュメントアップロードサイズ制限（MB）
      - `image_file_size_limit` (int) 画像ファイルアップロードサイズ制限（MB）
      - `audio_file_size_limit` (int) オーディオファイルアップロードサイズ制限（MB）
      - `video_file_size_limit` (int) ビデオファイルアップロードサイズ制限（MB）

  </Col>
  <Col sticky>

    <CodeGroup title="リクエスト" tag="GET" label="/parameters" targetCode={` curl -X GET '${props.appDetail.api_base_url}/parameters'`}>

    ```bash {{ title: 'cURL' }}
    curl -X GET '${props.appDetail.api_base_url}/parameters' \
    --header 'Authorization: Bearer {api_key}'
    ```

    </CodeGroup>

    <CodeGroup title="応答">
    ```json {{ title: '応答' }}
    {
      "opening_statement": "こんにちは！",
      "suggested_questions_after_answer": {
          "enabled": true
      },
      "speech_to_text": {
          "enabled": true
      },
      "text_to_speech": {
          "enabled": true,
          "voice": "sambert-zhinan-v1",
          "language": "zh-Hans",
          "autoPlay": "disabled"
      },
      "retriever_resource": {
          "enabled": true
      },
      "annotation_reply": {
          "enabled": true
      },
      "user_input_form": [
          {
              "paragraph": {
                  "label": "クエリ",
                  "variable": "query",
                  "required": true,
                  "default": ""
              }
          }
      ],
      "file_upload": {
          "image": {
              "enabled": false,
              "number_limits": 3,
              "detail": "high",
              "transfer_methods": [
                  "remote_url",
                  "local_file"
              ]
          }
      },
      "system_parameters": {
          "file_size_limit": 15,
          "image_file_size_limit": 10,
          "audio_file_size_limit": 50,
          "video_file_size_limit": 100
      }
    }
    ```
    </CodeGroup>
  </Col>
</Row>
---

<Heading
<<<<<<< HEAD
  url='/files/:file_id/preview'
  method='GET'
  title='ファイルプレビュー'
  name='#file-preview'
/>
<Row>
  <Col>
    アップロードされたファイルをプレビューまたはダウンロードします。このエンドポイントを使用すると、以前にファイルアップロード API でアップロードされたファイルにアクセスできます。
    
    <i>ファイルは、リクエストしているアプリケーションのメッセージ範囲内にある場合のみアクセス可能です。</i>

    ### パスパラメータ
    - `file_id` (string) 必須
      プレビューするファイルの一意識別子。ファイルアップロード API レスポンスから取得します。

    ### クエリパラメータ
    - `as_attachment` (boolean) オプション
      ファイルを添付ファイルとして強制ダウンロードするかどうか。デフォルトは `false`（ブラウザでプレビュー）。

    ### レスポンス
    ブラウザ表示またはダウンロード用の適切なヘッダー付きでファイル内容を返します。
    - `Content-Type` ファイル MIME タイプに基づいて設定
    - `Content-Length` ファイルサイズ（バイト、利用可能な場合）
    - `Content-Disposition` `as_attachment=true` の場合は "attachment" に設定
    - `Cache-Control` パフォーマンス向上のためのキャッシュヘッダー
    - `Accept-Ranges` 音声/動画ファイルの場合は "bytes" に設定

    ### エラー
    - 400, `invalid_param`, パラメータ入力異常
    - 403, `file_access_denied`, ファイルアクセス拒否またはファイルが現在のアプリケーションに属していません
    - 404, `file_not_found`, ファイルが見つからないか削除されています
    - 500, サーバー内部エラー

  </Col>
  <Col sticky>
    ### リクエスト例
    <CodeGroup title="Request" tag="GET" label="/files/:file_id/preview" targetCode={`curl -X GET '${props.appDetail.api_base_url}/files/72fa9618-8f89-4a37-9b33-7e1178a24a67/preview' \\\n--header 'Authorization: Bearer {api_key}'`}>

    ```bash {{ title: 'cURL - ブラウザプレビュー' }}
    curl -X GET '${props.appDetail.api_base_url}/files/72fa9618-8f89-4a37-9b33-7e1178a24a67/preview' \
    --header 'Authorization: Bearer {api_key}'
    ```

    </CodeGroup>

    ### 添付ファイルとしてダウンロード
    <CodeGroup title="Download Request" tag="GET" label="/files/:file_id/preview?as_attachment=true" targetCode={`curl -X GET '${props.appDetail.api_base_url}/files/72fa9618-8f89-4a37-9b33-7e1178a24a67/preview?as_attachment=true' \\\n--header 'Authorization: Bearer {api_key}' \\\n--output downloaded_file.png`}>

    ```bash {{ title: 'cURL' }}
    curl -X GET '${props.appDetail.api_base_url}/files/72fa9618-8f89-4a37-9b33-7e1178a24a67/preview?as_attachment=true' \
    --header 'Authorization: Bearer {api_key}' \
    --output downloaded_file.png
    ```

    </CodeGroup>

    ### レスポンスヘッダー例
    <CodeGroup title="Response Headers">
    ```http {{ title: 'ヘッダー - 画像プレビュー' }}
    Content-Type: image/png
    Content-Length: 1024
    Cache-Control: public, max-age=3600
    ```
    </CodeGroup>

    ### ダウンロードレスポンスヘッダー
    <CodeGroup title="Download Response Headers">
    ```http {{ title: 'ヘッダー - ファイルダウンロード' }}
    Content-Type: image/png
    Content-Length: 1024
    Content-Disposition: attachment; filename*=UTF-8''example.png
    Cache-Control: public, max-age=3600
    ```
    </CodeGroup>
  </Col>
</Row>

---

<Heading
  url='/messages/{message_id}'
  method='GET'
  title='メッセージ詳細を取得'
  name='#get-message-detail'
/>
<Row>
  <Col>
    メッセージIDによってメッセージの詳細情報を取得します。ワークフロー実行IDなどの重要な情報が含まれます。

    ### パスパラメータ
    <Properties>
      <Property name='message_id' type='string' key='message_id'>
        メッセージID、チャットインターフェースのレスポンスまたはイベントストリームから取得可能
      </Property>
    </Properties>

    ### レスポンス
    メッセージの詳細情報を返します。以下の主要フィールドが含まれます：
    - `id` (string) メッセージID
    - `conversation_id` (string) 会話ID
    - `workflow_run_id` (string) ワークフロー実行ID（メッセージがワークフロー実行から来る場合）
    - `inputs` (object) メッセージ入力内容
    - `query` (string) ユーザークエリ内容
    - `answer` (string) アシスタント返信内容
    - `status` (string) メッセージステータス
    - `created_at` (timestamp) メッセージ作成時間
    - その他のメッセージ関連フィールド...

    ### エラー
    - 401, `unauthorized`, 認証失敗
    - 404, `message_not_found`, メッセージが見つかりません
    - 500, サーバー内部エラー

  </Col>
  <Col sticky>
    <CodeGroup
      title="Request"
      tag="GET"
      label="/messages/{message_id}"
      targetCode={`curl --location --request GET '${props.appDetail.api_base_url}/messages/{message_id}' \\\n--header 'Authorization: Bearer {api_key}'`}
    >
    ```bash {{ title: 'cURL' }}
    curl --location --request GET '${props.appDetail.api_base_url}/messages/{message_id}' \
    --header 'Authorization: Bearer {api_key}'
    ```
    </CodeGroup>

    <CodeGroup title="Response">
    ```json {{ title: 'Response' }}
    {
      "id": "a8bdc41c-13b2-4c18-bfd9-054b9803038c",
      "conversation_id": "49045336-89bc-457b-b54d-a1e30eaa4d73",
      "workflow_run_id": "3c4655be-6e43-453e-8cbd-0ae23d5738b3",
      "inputs": {
        "query": "こんにちは"
      },
      "query": "こんにちは",
      "answer": "こんにちは！私はあなたのAIアシスタントです。何かお手伝いできることはありますか？",
      "status": "normal",
      "created_at": "2025-08-10T14:55:56.632003",
      "updated_at": "2025-08-10T14:55:57.856024"
    }
    ```
    </CodeGroup>
  </Col>
</Row>

---

<Heading
  url='/node-executions'
  method='GET'
  title='ノード実行リストを取得'
  name='#node-executions'
/>
<Row>
  <Col>
    ワークフロー実行IDに基づいてノード実行リストを取得し、ワークフロー内の各ノードの実行状態と結果を確認するために使用されます。

    ### クエリパラメータ
    <Properties>
      <Property name='workflow_run_id' type='string' key='workflow_run_id'>
        ワークフロー実行ID（必須）。以下の方法で取得可能：
        <br />• ワークフロー実行開始時の `workflow_started` イベントの `workflow_run_id` フィールド
        <br />• ワークフロー実行完了時の `workflow_finished` イベントの `workflow_run_id` フィールド  
        <br />• ワークフロー実行インターフェースレスポンスの `workflow_run_id` フィールド
        <br />• ノード実行出力の `sys.workflow_run_id` フィールド
        <br />• メッセージ詳細インターフェース：`GET /messages/{message_id}` でメッセージの `workflow_run_id` フィールドを取得
      </Property>
    </Properties>

    ### レスポンス
    ノード実行リストを返します。各ノード実行には以下のフィールドが含まれます：
    - `id` (string) ノード実行ID
    - `node_id` (string) ノードID
    - `node_type` (string) ノードタイプ
    - `title` (string) ノード名
    - `index` (int) 実行シーケンス番号
    - `predecessor_node_id` (string) 前置ノードID
    - `inputs` (object) ノード入力内容、入力内容と同じ
    - `process_data` (object) ノードプロセスデータ
    - `outputs` (object) ノード出力内容、入力内容と同じ
    - `status` (string) 実行状態：`running` / `succeeded` / `failed` / `stopped`
    - `error` (string) エラー理由（実行失敗の場合）
    - `elapsed_time` (float) ノード実行時間（秒）
    - `execution_metadata` (object) 実行メタデータ
    - `created_at` (timestamp) ノード実行開始時間

    ### エラー
    - 400, `invalid_param`, パラメータ入力異常
    - 401, `unauthorized`, 認証失敗
    - 404, `workflow_run_not_found`, ワークフロー実行が見つかりません
    - 500, サーバー内部エラー

  </Col>
  <Col sticky>
    <CodeGroup
      title="Request"
      tag="GET"
      label="/node-executions"
      targetCode={`curl --location --request GET '${props.appDetail.api_base_url}/node-executions?workflow_run_id=3c4655be-6e43-453e-8cbd-0ae23d5738b3' \\\n--header 'Authorization: Bearer {api_key}'`}
    >
    ```bash {{ title: 'cURL' }}
    curl --location --request GET '${props.appDetail.api_base_url}/node-executions?workflow_run_id=3c4655be-6e43-453e-8cbd-0ae23d5738b3' \
    --header 'Authorization: Bearer {api_key}'
    ```
    </CodeGroup>

    <CodeGroup title="Response">
    ```json {{ title: 'Response' }}
    {
      "data": [
        {
          "id": "dfjasklfjdslag",
          "node_id": "start",
          "node_type": "start",
          "title": "Start",
          "index": 0,
          "predecessor_node_id": null,
          "inputs": {},
          "process_data": {},
          "outputs": {
            "query": "こんにちは"
          },
          "status": "succeeded",
          "error": null,
          "elapsed_time": 0.324,
          "execution_metadata": {
            "total_tokens": 63127864,
            "total_price": 2.378,
            "currency": "USD"
          },
          "created_at": "2025-08-10T14:55:56.632003"
        },
        {
          "id": "fdljewklfklgejlglsd",
          "node_id": "llm",
          "node_type": "llm",
          "title": "LLM",
          "index": 1,
          "predecessor_node_id": "start",
          "inputs": {
            "query": "こんにちは"
          },
          "process_data": {},
          "outputs": {
            "text": "こんにちは！私はあなたのAIアシスタントです。何かお手伝いできることはありますか？"
          },
          "status": "succeeded",
          "error": null,
          "elapsed_time": 1.247,
          "execution_metadata": {
            "total_tokens": 150,
            "total_price": 0.003,
            "currency": "USD"
          },
          "created_at": "2025-08-10T14:55:57.856024"
        }
      ]
    }
    ```
    </CodeGroup>
  </Col>
</Row>

---

<Heading
=======
>>>>>>> bb852ef6
  url='/meta'
  method='GET'
  title='アプリケーションのメタ情報を取得'
  name='#meta'
/>
<Row>
  <Col>
  このアプリケーションのツールのアイコンを取得するために使用されます

  ### 応答
  - `tool_icons`(object[string]) ツールアイコン
    - `tool_name` (string)
      - `icon` (object|string)
        - (object) アイコンオブジェクト
          - `background` (string) 背景色（16 進数形式）
          - `content`(string) 絵文字
        - (string) アイコンの URL
  </Col>
  <Col>
  <CodeGroup title="リクエスト" tag="GET" label="/meta" targetCode={`curl -X GET '${props.appDetail.api_base_url}/meta' \\\n-H 'Authorization: Bearer {api_key}'`}>
    ```bash {{ title: 'cURL' }}
    curl -X GET '${props.appDetail.api_base_url}/meta' \
    -H 'Authorization: Bearer {api_key}'
    ```

    </CodeGroup>

    <CodeGroup title="応答">
    ```json {{ title: '応答' }}
    {
      "tool_icons": {
        "dalle2": "https://cloud.dify.ai/console/api/workspaces/current/tool-provider/builtin/dalle/icon",
        "api_tool": {
          "background": "#252525",
          "content": "\ud83d\ude01"
        }
      }
    }
    ```
    </CodeGroup>
  </Col>
</Row>

---

<Heading
  url='/site'
  method='GET'
  title='アプリのWebApp設定を取得'
  name='#site'
/>
<Row>
  <Col>
  アプリの WebApp 設定を取得するために使用します。
  ### 応答
  - `title` (string) WebApp 名
  - `chat_color_theme` (string) チャットの色テーマ、16 進数形式
  - `chat_color_theme_inverted` (bool) チャットの色テーマを反転するかどうか
  - `icon_type` (string) アイコンタイプ、`emoji`-絵文字、`image`-画像
  - `icon` (string) アイコン。`emoji`タイプの場合は絵文字、`image`タイプの場合は画像 URL
  - `icon_background` (string) 16 進数形式の背景色
  - `icon_url` (string) アイコンの URL
  - `description` (string) 説明
  - `copyright` (string) 著作権情報
  - `privacy_policy` (string) プライバシーポリシーのリンク
  - `custom_disclaimer` (string) カスタム免責事項
  - `default_language` (string) デフォルト言語
  - `show_workflow_steps` (bool) ワークフローの詳細を表示するかどうか
  - `use_icon_as_answer_icon` (bool) WebApp のアイコンをチャット内の🤖に置き換えるかどうか
  </Col>
  <Col>
  <CodeGroup title="Request" tag="POST" label="/meta" targetCode={`curl -X GET '${props.appDetail.api_base_url}/site' \\\n-H 'Authorization: Bearer {api_key}'`}>
    ```bash {{ title: 'cURL' }}
    curl -X GET '${props.appDetail.api_base_url}/site' \
    -H 'Authorization: Bearer {api_key}'
    ```

    </CodeGroup>

    <CodeGroup title="Response">
    ```json {{ title: 'Response' }}
    {
      "title": "My App",
      "chat_color_theme": "#ff4a4a",
      "chat_color_theme_inverted": false,
      "icon_type": "emoji",
      "icon": "😄",
      "icon_background": "#FFEAD5",
      "icon_url": null,
      "description": "This is my app.",
      "copyright": "all rights reserved",
      "privacy_policy": "",
      "custom_disclaimer": "All generated by AI",
      "default_language": "en-US",
      "show_workflow_steps": false,
      "use_icon_as_answer_icon": false,
    }
    ```
    </CodeGroup>
  </Col>
</Row>
___<|MERGE_RESOLUTION|>--- conflicted
+++ resolved
@@ -1503,7 +1503,6 @@
 ---
 
 <Heading
-<<<<<<< HEAD
   url='/files/:file_id/preview'
   method='GET'
   title='ファイルプレビュー'
@@ -1772,8 +1771,6 @@
 ---
 
 <Heading
-=======
->>>>>>> bb852ef6
   url='/meta'
   method='GET'
   title='アプリケーションのメタ情報を取得'
