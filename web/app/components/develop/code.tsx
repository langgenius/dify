--- conflicted
+++ resolved
@@ -62,11 +62,7 @@
     <button
       type="button"
       className={classNames(
-<<<<<<< HEAD
-        'group/button absolute right-4 top-3.5 overflow-hidden rounded-full py-1 pl-2 pr-3 text-2xs font-medium opacity-0 backdrop-blur transition focus:opacity-100 group-hover:opacity-100',
-=======
         'group/button absolute right-4 top-1.5 overflow-hidden rounded-full py-1 pl-2 pr-3 text-2xs font-medium opacity-0 backdrop-blur transition focus:opacity-100 group-hover:opacity-100',
->>>>>>> 5bc6e8a4
         copied
           ? 'bg-emerald-400/10 ring-1 ring-inset ring-emerald-400/20'
           : 'hover:bg-white/7.5 dark:bg-white/2.5 bg-white/5 dark:hover:bg-white/5',
