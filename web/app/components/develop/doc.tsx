--- conflicted
+++ resolved
@@ -264,10 +264,6 @@
             </button>
           )}
       </div>
-<<<<<<< HEAD
-      <article className={cn('prose-xl prose mx-1 overflow-auto rounded-t-xl bg-background-default px-4 pt-16 sm:mx-12', theme === Theme.dark && 'dark:prose-invert')}>
-        {Template}
-=======
       <article className={cn('prose-xl prose', theme === Theme.dark && 'prose-invert')} >
         {(appDetail?.mode === 'chat' || appDetail?.mode === 'agent-chat') && (
           (() => {
@@ -317,7 +313,6 @@
             }
           })()
         )}
->>>>>>> 110bb5e5
       </article>
     </div>
   )
