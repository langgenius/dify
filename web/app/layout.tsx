--- conflicted
+++ resolved
@@ -1,9 +1,5 @@
-<<<<<<< HEAD
-import type { Viewport } from 'next'
 import RoutePrefixHandle from './routePrefixHandle'
-=======
 import type { Metadata, Viewport } from 'next'
->>>>>>> 849994d3
 import I18nServer from './components/i18n-server'
 import BrowserInitor from './components/browser-initor'
 import SentryInitor from './components/sentry-initor'
@@ -66,7 +62,6 @@
         <BrowserInitor>
           <SentryInitor>
             <TanstackQueryIniter>
-<<<<<<< HEAD
               <ThemeProvider
                 attribute='data-theme'
                 forcedTheme='light'
@@ -75,16 +70,11 @@
                 disableTransitionOnChange
               >
                 <I18nServer>
-                  {children}
+                  <GlobalPublicStoreProvider>
+                    {children}
+                  </GlobalPublicStoreProvider>
                 </I18nServer>
               </ThemeProvider>
-=======
-              <I18nServer>
-                <GlobalPublicStoreProvider>
-                  {children}
-                </GlobalPublicStoreProvider>
-              </I18nServer>
->>>>>>> 849994d3
             </TanstackQueryIniter>
           </SentryInitor>
         </BrowserInitor>
