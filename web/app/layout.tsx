--- conflicted
+++ resolved
@@ -62,12 +62,6 @@
   return (
     <html lang={locale ?? 'en'} className={cn('h-full', instrumentSerif.variable)} suppressHydrationWarning>
       <head>
-<<<<<<< HEAD
-        <meta name='theme-color' content='#FFFFFF' />
-        <meta name='mobile-web-app-capable' content='yes' />
-        <meta name='apple-mobile-web-app-capable' content='yes' />
-        <meta name='apple-mobile-web-app-status-bar-style' content='default' />
-=======
         <link rel="manifest" href="/manifest.json" />
         <meta name="theme-color" content="#1C64F2" />
         <meta name="mobile-web-app-capable" content="yes" />
@@ -79,7 +73,6 @@
         <link rel="icon" type="image/png" sizes="16x16" href="/icon-192x192.png" />
         <meta name="msapplication-TileColor" content="#1C64F2" />
         <meta name="msapplication-config" content="/browserconfig.xml" />
->>>>>>> 299141ae
       </head>
       <body
         className='color-scheme h-full select-auto'
