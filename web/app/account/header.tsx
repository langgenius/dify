'use client'
import { useTranslation } from 'react-i18next'
import { RiArrowRightUpLine, RiRobot2Line } from '@remixicon/react'
import { useRouter } from 'next/navigation'
import Button from '../components/base/button'
import Avatar from './avatar'
import LogoSite from '@/app/components/base/logo/logo-site'

const Header = () => {
  const { t } = useTranslation()
  const router = useRouter()

  const back = () => {
    router.back()
  }
  return (
    <div className='flex flex-1 items-center justify-between px-4'>
      <div className='flex items-center gap-3'>
        <div className='flex cursor-pointer items-center' onClick={back}>
          <LogoSite className='object-contain' />
        </div>
        <div className='h-4 w-[1px] bg-divider-regular' />
        <p className='title-3xl-semi-bold text-text-primary'>{t('common.account.account')}</p>
      </div>
<<<<<<< HEAD
      <div className='flex items-center shrink-0 gap-3'>
        <Button className='gap-2 py-2 px-3 system-sm-medium' onClick={back}>
          <RiRobot2Line className='w-4 h-4' />
=======
      <div className='flex shrink-0 items-center gap-3'>
        <Button className='system-sm-medium gap-2 px-3 py-2' onClick={back}>
          <RiRobot2Line className='h-4 w-4' />
>>>>>>> 0e2e2db3
          <p>{t('common.account.studio')}</p>
          <RiArrowRightUpLine className='h-4 w-4' />
        </Button>
        <div className='h-4 w-[1px] bg-divider-regular' />
        <Avatar />
      </div>
    </div>
  )
}
export default Header<|MERGE_RESOLUTION|>--- conflicted
+++ resolved
@@ -22,15 +22,9 @@
         <div className='h-4 w-[1px] bg-divider-regular' />
         <p className='title-3xl-semi-bold text-text-primary'>{t('common.account.account')}</p>
       </div>
-<<<<<<< HEAD
-      <div className='flex items-center shrink-0 gap-3'>
-        <Button className='gap-2 py-2 px-3 system-sm-medium' onClick={back}>
-          <RiRobot2Line className='w-4 h-4' />
-=======
       <div className='flex shrink-0 items-center gap-3'>
         <Button className='system-sm-medium gap-2 px-3 py-2' onClick={back}>
           <RiRobot2Line className='h-4 w-4' />
->>>>>>> 0e2e2db3
           <p>{t('common.account.studio')}</p>
           <RiArrowRightUpLine className='h-4 w-4' />
         </Button>
