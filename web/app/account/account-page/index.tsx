--- conflicted
+++ resolved
@@ -19,11 +19,8 @@
 import AppIcon from '@/app/components/base/app-icon'
 import { IS_CE_EDITION } from '@/config'
 import Input from '@/app/components/base/input'
-<<<<<<< HEAD
 import PremiumBadge from '@/app/components/base/premium-badge'
-=======
 import { useGlobalPublicStore } from '@/context/global-public-context'
->>>>>>> 849994d3
 
 const titleClassName = `
   system-sm-semibold text-text-secondary
@@ -141,13 +138,8 @@
       <div className='pb-3 pt-2'>
         <h4 className='title-2xl-semi-bold text-text-primary'>{t('common.account.myAccount')}</h4>
       </div>
-<<<<<<< HEAD
       <div className='mb-8 flex items-center rounded-xl bg-gradient-to-r from-background-gradient-bg-fill-chat-bg-2 to-background-gradient-bg-fill-chat-bg-1 p-6'>
-        <AvatarWithEdit avatar={userProfile.avatar_url} name={userProfile.name} onSave={ mutateUserProfile } size={64} />
-=======
-      <div className='mb-8 p-6 rounded-xl flex items-center bg-gradient-to-r from-background-gradient-bg-fill-chat-bg-2 to-background-gradient-bg-fill-chat-bg-1'>
         <AvatarWithEdit avatar={userProfile.avatar_url} name={userProfile.name} onSave={mutateUserProfile} size={64} />
->>>>>>> 849994d3
         <div className='ml-4'>
           <p className='system-xl-semibold text-text-primary'>
             {userProfile.name}
