# base image
FROM node:20-alpine3.20 AS base
LABEL maintainer="takatost@gmail.com"

# if you located in China, you can use aliyun mirror to speed up
# RUN sed -i 's/dl-cdn.alpinelinux.org/mirrors.aliyun.com/g' /etc/apk/repositories

RUN apk add --no-cache tzdata
RUN npm install -g pnpm@9.12.2
ENV PNPM_HOME="/pnpm"
ENV PATH="$PNPM_HOME:$PATH"


# install packages
FROM base AS packages

WORKDIR /app/web

COPY package.json .
COPY pnpm-lock.yaml .

# if you located in China, you can use taobao registry to speed up
# RUN pnpm install --frozen-lockfile --registry https://registry.npmmirror.com/

RUN pnpm install --frozen-lockfile

# build resources
FROM base AS builder
WORKDIR /app/web
COPY --from=packages /app/web/ .
COPY . .

<<<<<<< HEAD
# Set environment variables, at build time
ENV NEXT_PUBLIC_BASE_PATH=

RUN yarn build
=======
ENV NODE_OPTIONS="--max-old-space-size=4096"
RUN pnpm build
>>>>>>> 02dc8357


# production stage
FROM base AS production

ENV NODE_ENV=production
ENV EDITION=SELF_HOSTED
ENV DEPLOY_ENV=PRODUCTION
ENV CONSOLE_API_URL=http://127.0.0.1:5001
ENV APP_API_URL=http://127.0.0.1:5001
ENV MARKETPLACE_API_URL=http://127.0.0.1:5001
ENV MARKETPLACE_URL=http://127.0.0.1:5001
ENV PORT=3000
ENV NEXT_TELEMETRY_DISABLED=1
<<<<<<< HEAD
# Set environment variables, at run time
ENV NEXT_PUBLIC_BASE_PATH=
=======
ENV PM2_INSTANCES=2
>>>>>>> 02dc8357

# set timezone
ENV TZ=UTC
RUN ln -s /usr/share/zoneinfo/${TZ} /etc/localtime \
    && echo ${TZ} > /etc/timezone


WORKDIR /app/web
COPY --from=builder /app/web/public ./public
COPY --from=builder /app/web/.next/standalone ./
COPY --from=builder /app/web/.next/static ./.next/static

COPY docker/entrypoint.sh ./entrypoint.sh


# global runtime packages
RUN pnpm add -g pm2 \
    && mkdir /.pm2 \
    && chown -R 1001:0 /.pm2 /app/web \
    && chmod -R g=u /.pm2 /app/web

ARG COMMIT_SHA
ENV COMMIT_SHA=${COMMIT_SHA}

USER 1001
EXPOSE 3000
ENTRYPOINT ["/bin/sh", "./entrypoint.sh"]<|MERGE_RESOLUTION|>--- conflicted
+++ resolved
@@ -30,15 +30,11 @@
 COPY --from=packages /app/web/ .
 COPY . .
 
-<<<<<<< HEAD
 # Set environment variables, at build time
 ENV NEXT_PUBLIC_BASE_PATH=
 
-RUN yarn build
-=======
 ENV NODE_OPTIONS="--max-old-space-size=4096"
 RUN pnpm build
->>>>>>> 02dc8357
 
 
 # production stage
@@ -53,12 +49,9 @@
 ENV MARKETPLACE_URL=http://127.0.0.1:5001
 ENV PORT=3000
 ENV NEXT_TELEMETRY_DISABLED=1
-<<<<<<< HEAD
 # Set environment variables, at run time
 ENV NEXT_PUBLIC_BASE_PATH=
-=======
 ENV PM2_INSTANCES=2
->>>>>>> 02dc8357
 
 # set timezone
 ENV TZ=UTC
