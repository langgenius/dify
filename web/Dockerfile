--- conflicted
+++ resolved
@@ -30,16 +30,12 @@
 COPY --from=packages /app/web/ .
 COPY . .
 
-<<<<<<< HEAD
 # set base path
 ARG NEXT_PUBLIC_BASE_PATH
 ENV NEXT_PUBLIC_BASE_PATH=${NEXT_PUBLIC_BASE_PATH}
 
-RUN yarn build
-=======
 ENV NODE_OPTIONS="--max-old-space-size=4096"
 RUN pnpm build
->>>>>>> 67416040
 
 
 # production stage
