import '@testing-library/jest-dom'
import { cleanup } from '@testing-library/react'

// Fix for @headlessui/react compatibility with happy-dom
<<<<<<< HEAD
// headlessui tries to set focus property which is read-only in happy-dom
if (typeof window !== 'undefined') {
  // Ensure window.focus is writable for headlessui
  if (!Object.getOwnPropertyDescriptor(window, 'focus')?.writable) {
    Object.defineProperty(window, 'focus', {
      value: jest.fn(),
      writable: true,
      configurable: true,
    })
  }
=======
// headlessui tries to override focus properties which may be read-only in happy-dom
if (typeof window !== 'undefined') {
  const ensureWritable = (target: object, prop: string) => {
    const descriptor = Object.getOwnPropertyDescriptor(target, prop)
    if (descriptor && !descriptor.writable) {
      const original = descriptor.value ?? descriptor.get?.call(target)
      Object.defineProperty(target, prop, {
        value: typeof original === 'function' ? original : jest.fn(),
        writable: true,
        configurable: true,
      })
    }
  }

  ensureWritable(window, 'focus')
  ensureWritable(HTMLElement.prototype, 'focus')
>>>>>>> 04040079
}

afterEach(() => {
  cleanup()
})<|MERGE_RESOLUTION|>--- conflicted
+++ resolved
@@ -2,18 +2,6 @@
 import { cleanup } from '@testing-library/react'
 
 // Fix for @headlessui/react compatibility with happy-dom
-<<<<<<< HEAD
-// headlessui tries to set focus property which is read-only in happy-dom
-if (typeof window !== 'undefined') {
-  // Ensure window.focus is writable for headlessui
-  if (!Object.getOwnPropertyDescriptor(window, 'focus')?.writable) {
-    Object.defineProperty(window, 'focus', {
-      value: jest.fn(),
-      writable: true,
-      configurable: true,
-    })
-  }
-=======
 // headlessui tries to override focus properties which may be read-only in happy-dom
 if (typeof window !== 'undefined') {
   const ensureWritable = (target: object, prop: string) => {
@@ -30,7 +18,6 @@
 
   ensureWritable(window, 'focus')
   ensureWritable(HTMLElement.prototype, 'focus')
->>>>>>> 04040079
 }
 
 afterEach(() => {
