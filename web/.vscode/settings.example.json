{
<<<<<<< HEAD
    "prettier.enable": false,
    "editor.formatOnSave": true,
    "editor.codeActionsOnSave": {
      "source.fixAll.eslint": "explicit"
    },
    "eslint.format.enable": true,
    "[python]": {
      "editor.formatOnType": true
    },
    "[html]": {
      "editor.defaultFormatter": "vscode.html-language-features"
    },
    "[typescriptreact]": {
      "editor.defaultFormatter": "vscode.typescript-language-features"
    },
    "[javascriptreact]": {
      "editor.defaultFormatter": "vscode.typescript-language-features"
    },
    "[jsonc]": {
      "editor.defaultFormatter": "vscode.json-language-features"
    },
    "typescript.tsdk": "node_modules/typescript/lib",
    "typescript.enablePromptUseWorkspaceTsdk": true
  }
=======
  "prettier.enable": false,
  "editor.formatOnSave": true,
  "editor.codeActionsOnSave": {
    "source.fixAll.eslint": "explicit"
  },
  "eslint.format.enable": true,
  "[python]": {
    "editor.formatOnType": true
  },
  "[html]": {
    "editor.defaultFormatter": "vscode.html-language-features"
  },
  "[typescriptreact]": {
    "editor.defaultFormatter": "vscode.typescript-language-features"
  },
  "[javascriptreact]": {
    "editor.defaultFormatter": "vscode.typescript-language-features"
  },
  "[jsonc]": {
    "editor.defaultFormatter": "vscode.json-language-features"
  },
  "typescript.tsdk": "node_modules/typescript/lib",
  "typescript.enablePromptUseWorkspaceTsdk": true
}
>>>>>>> 4a301a2c
<|MERGE_RESOLUTION|>--- conflicted
+++ resolved
@@ -1,5 +1,4 @@
 {
-<<<<<<< HEAD
     "prettier.enable": false,
     "editor.formatOnSave": true,
     "editor.codeActionsOnSave": {
@@ -23,30 +22,4 @@
     },
     "typescript.tsdk": "node_modules/typescript/lib",
     "typescript.enablePromptUseWorkspaceTsdk": true
-  }
-=======
-  "prettier.enable": false,
-  "editor.formatOnSave": true,
-  "editor.codeActionsOnSave": {
-    "source.fixAll.eslint": "explicit"
-  },
-  "eslint.format.enable": true,
-  "[python]": {
-    "editor.formatOnType": true
-  },
-  "[html]": {
-    "editor.defaultFormatter": "vscode.html-language-features"
-  },
-  "[typescriptreact]": {
-    "editor.defaultFormatter": "vscode.typescript-language-features"
-  },
-  "[javascriptreact]": {
-    "editor.defaultFormatter": "vscode.typescript-language-features"
-  },
-  "[jsonc]": {
-    "editor.defaultFormatter": "vscode.json-language-features"
-  },
-  "typescript.tsdk": "node_modules/typescript/lib",
-  "typescript.enablePromptUseWorkspaceTsdk": true
-}
->>>>>>> 4a301a2c
+  }