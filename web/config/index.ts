--- conflicted
+++ resolved
@@ -302,15 +302,10 @@
 
 export const resetReg = () => (VAR_REGEX.lastIndex = 0)
 
-<<<<<<< HEAD
 export const HITL_INPUT_REG = /\{\{(#\$output\.([a-zA-Z_]\w{0,29}){1,10}#)\}\}/gi
 export const resetHITLInputReg = () => HITL_INPUT_REG.lastIndex = 0
 
 export const DISABLE_UPLOAD_IMAGE_AS_ICON = process.env.NEXT_PUBLIC_DISABLE_UPLOAD_IMAGE_AS_ICON === 'true'
-=======
-export const DISABLE_UPLOAD_IMAGE_AS_ICON
-  = process.env.NEXT_PUBLIC_DISABLE_UPLOAD_IMAGE_AS_ICON === 'true'
->>>>>>> d1de3cfb
 
 export const GITHUB_ACCESS_TOKEN
   = process.env.NEXT_PUBLIC_GITHUB_ACCESS_TOKEN || ''
