--- conflicted
+++ resolved
@@ -9,20 +9,6 @@
   onError?: (error: Error) => void
 }
 
-<<<<<<< HEAD
-export const useAsyncWindowOpen = () => {
-  const openAsync = useCallback(async (
-    fetchUrl: () => Promise<string>,
-    options: AsyncWindowOpenOptions = {},
-  ) => {
-    const {
-      successMessage,
-      errorMessage = 'Failed to open page',
-      windowFeatures = 'noopener',
-      onError,
-      onSuccess,
-    } = options
-=======
 export const useAsyncWindowOpen = () => useCallback(async (getUrl: GetUrl, options?: AsyncWindowOpenOptions) => {
   const {
     immediateUrl,
@@ -30,62 +16,16 @@
     features,
     onError,
   } = options ?? {}
->>>>>>> 2d496e7e
 
   const secureImmediateFeatures = features ? `${features},noopener,noreferrer` : 'noopener,noreferrer'
 
   if (immediateUrl) {
     const newWindow = window.open(immediateUrl, target, secureImmediateFeatures)
     if (!newWindow) {
-<<<<<<< HEAD
-      const error = new Error('Failed to open new window')
-      onError?.(error)
-      Toast.notify({
-        type: 'error',
-        message: errorMessage,
-      })
-=======
       onError?.(new Error('Failed to open new window'))
->>>>>>> 2d496e7e
       return
     }
     try {
-<<<<<<< HEAD
-      const url = await fetchUrl()
-
-      if (url) {
-        try {
-          newWindow.opener = null
-        }
-        catch { /* noop */ }
-        newWindow.location.href = url
-        onSuccess?.(url)
-
-        if (successMessage) {
-          Toast.notify({
-            type: 'success',
-            message: successMessage,
-          })
-        }
-      }
-      else {
-        newWindow?.close()
-        const error = new Error('Invalid URL received')
-        onError?.(error)
-        Toast.notify({
-          type: 'error',
-          message: errorMessage,
-        })
-      }
-    }
-    catch (error) {
-      newWindow?.close()
-      onError?.(error)
-      Toast.notify({
-        type: 'error',
-        message: errorMessage,
-      })
-=======
       newWindow.opener = null
     }
     catch { /* noop */ }
@@ -108,7 +48,6 @@
     if (url) {
       newWindow.location.href = url
       return
->>>>>>> 2d496e7e
     }
     newWindow.close()
     onError?.(new Error('No url resolved for new window'))
