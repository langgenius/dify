/** this file is used to embed the chatbot in a website
 * the difyChatbotConfig should be defined in the html file before this script is included
 * the difyChatbotConfig should contain the token of the chatbot
 * the token can be found in the chatbot settings page
 */

// attention: This JavaScript script must be placed after the <body> element. Otherwise, the script will not work.

(function () {
  // Constants for DOM element IDs and configuration key
  const configKey = "difyChatbotConfig";
  const buttonId = "dify-chatbot-bubble-button";
  const iframeId = "dify-chatbot-bubble-window";
  const config = window[configKey];

  // SVG icons for open and close states
  const svgIcons = `<svg id="openIcon" width="24" height="24" viewBox="0 0 24 24" fill="none" xmlns="http://www.w3.org/2000/svg">
      <path fill-rule="evenodd" clip-rule="evenodd" d="M7.7586 2L16.2412 2C17.0462 1.99999 17.7105 1.99998 18.2517 2.04419C18.8138 2.09012 19.3305 2.18868 19.8159 2.43598C20.5685 2.81947 21.1804 3.43139 21.5639 4.18404C21.8112 4.66937 21.9098 5.18608 21.9557 5.74818C21.9999 6.28937 21.9999 6.95373 21.9999 7.7587L22 14.1376C22.0004 14.933 22.0007 15.5236 21.8636 16.0353C21.4937 17.4156 20.4155 18.4938 19.0352 18.8637C18.7277 18.9461 18.3917 18.9789 17.9999 18.9918L17.9999 20.371C18 20.6062 18 20.846 17.9822 21.0425C17.9651 21.2305 17.9199 21.5852 17.6722 21.8955C17.3872 22.2525 16.9551 22.4602 16.4983 22.4597C16.1013 22.4593 15.7961 22.273 15.6386 22.1689C15.474 22.06 15.2868 21.9102 15.1031 21.7632L12.69 19.8327C12.1714 19.4178 12.0174 19.3007 11.8575 19.219C11.697 19.137 11.5262 19.0771 11.3496 19.0408C11.1737 19.0047 10.9803 19 10.3162 19H7.75858C6.95362 19 6.28927 19 5.74808 18.9558C5.18598 18.9099 4.66928 18.8113 4.18394 18.564C3.43129 18.1805 2.81937 17.5686 2.43588 16.816C2.18859 16.3306 2.09002 15.8139 2.0441 15.2518C1.99988 14.7106 1.99989 14.0463 1.9999 13.2413V7.75868C1.99989 6.95372 1.99988 6.28936 2.0441 5.74818C2.09002 5.18608 2.18859 4.66937 2.43588 4.18404C2.81937 3.43139 3.43129 2.81947 4.18394 2.43598C4.66928 2.18868 5.18598 2.09012 5.74808 2.04419C6.28927 1.99998 6.95364 1.99999 7.7586 2ZM10.5073 7.5C10.5073 6.67157 9.83575 6 9.00732 6C8.1789 6 7.50732 6.67157 7.50732 7.5C7.50732 8.32843 8.1789 9 9.00732 9C9.83575 9 10.5073 8.32843 10.5073 7.5ZM16.6073 11.7001C16.1669 11.3697 15.5426 11.4577 15.2105 11.8959C15.1488 11.9746 15.081 12.0486 15.0119 12.1207C14.8646 12.2744 14.6432 12.4829 14.3566 12.6913C13.7796 13.111 12.9818 13.5001 12.0073 13.5001C11.0328 13.5001 10.235 13.111 9.65799 12.6913C9.37138 12.4829 9.15004 12.2744 9.00274 12.1207C8.93366 12.0486 8.86581 11.9745 8.80418 11.8959C8.472 11.4577 7.84775 11.3697 7.40732 11.7001C6.96549 12.0314 6.87595 12.6582 7.20732 13.1001C7.20479 13.0968 7.21072 13.1043 7.22094 13.1171C7.24532 13.1478 7.29407 13.2091 7.31068 13.2289C7.36932 13.2987 7.45232 13.3934 7.55877 13.5045C7.77084 13.7258 8.08075 14.0172 8.48165 14.3088C9.27958 14.8891 10.4818 15.5001 12.0073 15.5001C13.5328 15.5001 14.735 14.8891 15.533 14.3088C15.9339 14.0172 16.2438 13.7258 16.4559 13.5045C16.5623 13.3934 16.6453 13.2987 16.704 13.2289C16.7333 13.1939 16.7567 13.165 16.7739 13.1432C17.1193 12.6969 17.0729 12.0493 16.6073 11.7001ZM15.0073 6C15.8358 6 16.5073 6.67157 16.5073 7.5C16.5073 8.32843 15.8358 9 15.0073 9C14.1789 9 13.5073 8.32843 13.5073 7.5C13.5073 6.67157 14.1789 6 15.0073 6Z" fill="white"/>
    </svg>
    <svg id="closeIcon" style="display:none" width="24" height="24" viewBox="0 0 24 24" fill="none" xmlns="http://www.w3.org/2000/svg">
      <path d="M18 18L6 6M6 18L18 6" stroke="white" stroke-width="2" stroke-linecap="round" stroke-linejoin="round"/>
    </svg>
    `;

  // Main function to embed the chatbot
  async function embedChatbot() {
    let isDragging = false
    
    if (!config || !config.token) {
      console.error(`${configKey} is empty or token is not provided`);
      return;
    }

    async function compressAndEncodeBase64(input) {
      const uint8Array = new TextEncoder().encode(input);
      const compressedStream = new Response(
        new Blob([uint8Array])
          .stream()
          .pipeThrough(new CompressionStream("gzip"))
      ).arrayBuffer();
      const compressedUint8Array = new Uint8Array(await compressedStream);
      return btoa(String.fromCharCode(...compressedUint8Array));
    }

    async function getCompressedInputsFromConfig() {
      const inputs = config?.inputs || {};
      const compressedInputs = {};
      await Promise.all(
        Object.entries(inputs).map(async ([key, value]) => {
          compressedInputs[key] = await compressAndEncodeBase64(value);
        })
      );
      return compressedInputs;
    }

    const params = new URLSearchParams(await getCompressedInputsFromConfig());

    const baseUrl =
      config.baseUrl || `https://${config.isDev ? "dev." : ""}udify.app`;

    // pre-check the length of the URL
    const iframeUrl = `${baseUrl}/chatbot/${config.token}?${params}`;
<<<<<<< HEAD
    if (iframeUrl.length > 2048) {
      console.error(
        "The URL is too long, please reduce the number of inputs to prevent the bot from failing to load"
      );
=======
    // 1) CREATE the iframe immediately, so it can load in the background:
    const preloadedIframe = createIframe();
    // 2) HIDE it by default:
    preloadedIframe.style.display = "none";
    // 3) APPEND it to the document body right away:
    document.body.appendChild(preloadedIframe);
    // ─── End Fix Snippet
    if(iframeUrl.length > 2048) {
      console.error("The URL is too long, please reduce the number of inputs to prevent the bot from failing to load");
>>>>>>> 6cf258a8
    }

    // Function to create the iframe for the chatbot
    function createIframe() {
      const iframe = document.createElement("iframe");
      iframe.allow = "fullscreen;microphone";
      iframe.title = "dify chatbot bubble window";
      iframe.id = iframeId;
      iframe.src = iframeUrl;
      iframe.style.cssText = `
        position: absolute;
        display: flex;
        flex-direction: column;
        justify-content: space-between;
        left: unset;
        right: 0;
        bottom: 0;
        width: 24rem;
        max-width: calc(100vw - 2rem);
        height: 43.75rem;
        max-height: calc(100vh - 6rem);
        border: none;
        z-index: 2147483640;
        overflow: hidden;
        user-select: none;
      `;

      return iframe;
    }

    // Function to reset the iframe position
    function resetIframePosition() {
      if (window.innerWidth <= 640) return;

      const targetIframe = document.getElementById(iframeId);
      const targetButton = document.getElementById(buttonId);
      if (targetIframe && targetButton) {
        const buttonRect = targetButton.getBoundingClientRect();

        const buttonInBottom = buttonRect.top - 5 > targetIframe.clientHeight;

        if (buttonInBottom) {
          targetIframe.style.bottom = "0px";
          targetIframe.style.top = "unset";
        } else {
          targetIframe.style.bottom = "unset";
          targetIframe.style.top = "0px";
        }

        const buttonInRight = buttonRect.right > targetIframe.clientWidth;

        if (buttonInRight) {
          targetIframe.style.right = "0";
          targetIframe.style.left = "unset";
        } else {
          targetIframe.style.right = "unset";
          targetIframe.style.left = 0;
        }
      }
    }

    // Function to create the chat button
    function createButton() {
      const containerDiv = document.createElement("div");
      // Apply custom properties from config
      Object.entries(config.containerProps || {}).forEach(([key, value]) => {
        if (key === "className") {
          containerDiv.classList.add(...value.split(" "));
        } else if (key === "style") {
          if (typeof value === "object") {
            Object.assign(containerDiv.style, value);
          } else {
            containerDiv.style.cssText = value;
          }
        } else if (typeof value === "function") {
          containerDiv.addEventListener(
            key.replace(/^on/, "").toLowerCase(),
            value
          );
        } else {
          containerDiv[key] = value;
        }
      });

      containerDiv.id = buttonId;

      // Add styles for the button
      const styleSheet = document.createElement("style");
      document.head.appendChild(styleSheet);
      styleSheet.sheet.insertRule(`
        #${containerDiv.id} {
          position: fixed;
          bottom: var(--${containerDiv.id}-bottom, 1rem);
          right: var(--${containerDiv.id}-right, 1rem);
          left: var(--${containerDiv.id}-left, unset);
          top: var(--${containerDiv.id}-top, unset);
          width: var(--${containerDiv.id}-width, 48px);
          height: var(--${containerDiv.id}-height, 48px);
          border-radius: var(--${containerDiv.id}-border-radius, 25px);
          background-color: var(--${containerDiv.id}-bg-color, #155EEF);
          box-shadow: var(--${containerDiv.id}-box-shadow, rgba(0, 0, 0, 0.2) 0px 4px 8px 0px);
          cursor: pointer;
          z-index: 2147483647;
        }
      `);

      // Create display div for the button icon
      const displayDiv = document.createElement("div");
      displayDiv.style.cssText =
        "position: relative; display: flex; align-items: center; justify-content: center; width: 100%; height: 100%; z-index: 2147483647;";
      displayDiv.innerHTML = svgIcons;
      containerDiv.appendChild(displayDiv);
      document.body.appendChild(containerDiv);

      // Add click event listener to toggle chatbot
      containerDiv.addEventListener("click", handleClick);
      // Add touch event listener
      containerDiv.addEventListener("touchend", handleClick);

      function handleClick() {
        if (isDragging) return;

        const targetIframe = document.getElementById(iframeId);
        if (!targetIframe) {
          containerDiv.appendChild(createIframe());
          resetIframePosition();
          this.title = "Exit (ESC)";
          setSvgIcon("close");
          document.addEventListener("keydown", handleEscKey);
          return;
        }
        targetIframe.style.display =
          targetIframe.style.display === "none" ? "block" : "none";
        targetIframe.style.display === "none"
          ? setSvgIcon("open")
          : setSvgIcon("close");

        if (targetIframe.style.display === "none") {
          document.removeEventListener("keydown", handleEscKey);
        } else {
          document.addEventListener("keydown", handleEscKey);
        }

        resetIframePosition();
      }

      // Enable dragging if specified in config
      if (config.draggable) {
        enableDragging(containerDiv, config.dragAxis || "both");
      }
    }

    // Function to enable dragging of the chat button
    function enableDragging(element, axis) {
      let startX, startY, startClientX, startClientY;

      element.addEventListener("mousedown", startDragging);
      element.addEventListener("touchstart", startDragging);

      function startDragging(e) {
        isDragging = false;
        if (e.type === "touchstart") {
          startX = e.touches[0].clientX - element.offsetLeft;
          startY = e.touches[0].clientY - element.offsetTop;
          startClientX = e.touches[0].clientX;
          startClientY = e.touches[0].clientY;
        } else {
          startX = e.clientX - element.offsetLeft;
          startY = e.clientY - element.offsetTop;
        }
        document.addEventListener("mousemove", drag);
        document.addEventListener("touchmove", drag, { passive: false });
        document.addEventListener("mouseup", stopDragging);
        document.addEventListener("touchend", stopDragging);
        e.preventDefault();
      }

      function drag(e) {
        const touch = e.type === "touchmove" ? e.touches[0] : e;
        const deltaX = touch.clientX - startClientX;
        const deltaY = touch.clientY - startClientY;
        
        // Determine whether it is a drag operation
        if (Math.abs(deltaX) > 8 || Math.abs(deltaY) > 8) {
          isDragging = true;
        }

        if (!isDragging) return;

        element.style.transition = "none";
        element.style.cursor = "grabbing";

        // Hide iframe while dragging
        const targetIframe = document.getElementById(iframeId);
        if (targetIframe) {
          targetIframe.style.display = "none";
          setSvgIcon("open");
        }

        let newLeft, newBottom;
        if (e.type === "touchmove") {
          newLeft = e.touches[0].clientX - startX;
          newBottom = window.innerHeight - e.touches[0].clientY - startY;
        } else {
          newLeft = e.clientX - startX;
          newBottom = window.innerHeight - e.clientY - startY;
        }

        const elementRect = element.getBoundingClientRect();
        const maxX = window.innerWidth - elementRect.width;
        const maxY = window.innerHeight - elementRect.height;

        // Update position based on drag axis
        if (axis === "x" || axis === "both") {
          element.style.setProperty(
            `--${buttonId}-left`,
            `${Math.max(0, Math.min(newLeft, maxX))}px`
          );
        }

        if (axis === "y" || axis === "both") {
          element.style.setProperty(
            `--${buttonId}-bottom`,
            `${Math.max(0, Math.min(newBottom, maxY))}px`
          );
        }
      }

      function stopDragging() {
        setTimeout(() => {
          isDragging = false;
        }, 0);
        element.style.transition = "";
        element.style.cursor = "pointer";

        document.removeEventListener("mousemove", drag);
        document.removeEventListener("touchmove", drag);
        document.removeEventListener("mouseup", stopDragging);
        document.removeEventListener("touchend", stopDragging);
      }
    }

    // Create the chat button if it doesn't exist
    if (!document.getElementById(buttonId)) {
      createButton();
    }
  }

  function setSvgIcon(type = "open") {
    if (type === "open") {
      document.getElementById("openIcon").style.display = "block";
      document.getElementById("closeIcon").style.display = "none";
    } else {
      document.getElementById("openIcon").style.display = "none";
      document.getElementById("closeIcon").style.display = "block";
    }
  }

  // Add esc Exit keyboard event triggered
  function handleEscKey(event) {
    if (event.key === "Escape") {
      const targetIframe = document.getElementById(iframeId);
      if (targetIframe && targetIframe.style.display !== "none") {
        targetIframe.style.display = "none";
        setSvgIcon("open");
      }
    }
  }
  document.addEventListener("keydown", handleEscKey);

  // Set the embedChatbot function to run when the body is loaded,Avoid infinite nesting
  if (config?.dynamicScript) {
    embedChatbot();
  } else {
    document.body.onload = embedChatbot;
  }
})();<|MERGE_RESOLUTION|>--- conflicted
+++ resolved
@@ -60,12 +60,6 @@
 
     // pre-check the length of the URL
     const iframeUrl = `${baseUrl}/chatbot/${config.token}?${params}`;
-<<<<<<< HEAD
-    if (iframeUrl.length > 2048) {
-      console.error(
-        "The URL is too long, please reduce the number of inputs to prevent the bot from failing to load"
-      );
-=======
     // 1) CREATE the iframe immediately, so it can load in the background:
     const preloadedIframe = createIframe();
     // 2) HIDE it by default:
@@ -75,7 +69,6 @@
     // ─── End Fix Snippet
     if(iframeUrl.length > 2048) {
       console.error("The URL is too long, please reduce the number of inputs to prevent the bot from failing to load");
->>>>>>> 6cf258a8
     }
 
     // Function to create the iframe for the chatbot
