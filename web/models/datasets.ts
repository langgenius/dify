--- conflicted
+++ resolved
@@ -1,17 +1,10 @@
-<<<<<<< HEAD
-import type { DataSourceFeishuPage, DataSourceNotionPage } from './common'
-import type { AppMode, RetrievalConfig } from '@/types/app'
-=======
 import type { DataSourceNotionPage } from './common'
 import type { AppIconType, AppMode, RetrievalConfig } from '@/types/app'
->>>>>>> cd7ab623
 import type { Tag } from '@/app/components/base/tag-management/constant'
 
 export enum DataSourceType {
   FILE = 'upload_file',
   NOTION = 'notion_import',
-  FEISHUWIKI = 'feishuwiki_import',
-  FEISHU = 'feishuwiki_import',
   WEB = 'website_crawl',
 }
 
@@ -309,7 +302,6 @@
   info_list: {
     data_source_type: DataSourceType
     notion_info_list?: NotionInfo[]
-    feishuwiki_info_list?: FeishuInfo[]
     file_info_list?: {
       file_ids: string[]
     }
@@ -326,15 +318,6 @@
   pages: DataSourceNotionPage[]
 }
 export type NotionPage = {
-  page_id: string
-  type: string
-}
-
-export type FeishuInfo = {
-  workspace_id: string
-  pages: DataSourceFeishuPage[]
-}
-export type FeishuPage = {
   page_id: string
   type: string
 }
