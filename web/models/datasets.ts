import type { DataSourceNotionPage, DataSourceProvider } from './common'
import type { AppIconType, AppMode, RetrievalConfig } from '@/types/app'
import type { Tag } from '@/app/components/base/tag-management/constant'
import type { IndexingType } from '@/app/components/datasets/create/step-two'

export enum DataSourceType {
  FILE = 'upload_file',
  NOTION = 'notion_import',
  WEB = 'website_crawl',
}

export enum DatasetPermission {
<<<<<<< HEAD
  onlyMe = 'only_me',
  allTeamMembers = 'all_team_members',
  partialMembers = 'partial_members',
=======
  'onlyMe' = 'only_me',
  'allTeamMembers' = 'all_team_members',
  'partialMembers' = 'partial_members',
>>>>>>> 035e54ba
}

export enum ChunkingMode {
  text = 'text_model', // General text
  qa = 'qa_model', // General QA
  parentChild = 'hierarchical_model', // Parent-Child
}

export type DataSet = {
  id: string
  name: string
  icon: string
  icon_background: string
  description: string
  permission: DatasetPermission
  data_source_type: DataSourceType
  indexing_technique: IndexingType
  created_by: string
  updated_by: string
  updated_at: number
  app_count: number
  doc_form: ChunkingMode
  document_count: number
  word_count: number
  provider: string
  embedding_model: string
  embedding_model_provider: string
  embedding_available: boolean
  retrieval_model_dict: RetrievalConfig
  retrieval_model: RetrievalConfig
  tags: Tag[]
  partial_member_list?: string[]
  external_knowledge_info: {
    external_knowledge_id: string
    external_knowledge_api_id: string
    external_knowledge_api_name: string
    external_knowledge_api_endpoint: string
  }
  external_retrieval_model: {
    top_k: number
    score_threshold: number
    score_threshold_enabled: boolean
  }
}

export type ExternalAPIItem = {
  id: string
  tenant_id: string
  name: string
  description: string
  settings: {
    endpoint: string
    api_key: string
  }
  dataset_bindings: { id: string; name: string }[]
  created_by: string
  created_at: string
}

export type ExternalKnowledgeItem = {
  id: string
  name: string
  description: string | null
  provider: 'external'
  permission: DatasetPermission
  data_source_type: null
  indexing_technique: null
  app_count: number
  document_count: number
  word_count: number
  created_by: string
  created_at: string
  updated_by: string
  updated_at: string
  tags: Tag[]
}

export type ExternalAPIDeleteResponse = {
  result: 'success' | 'error'
}

export type ExternalAPIUsage = {
  is_using: boolean
  count: number
}

export type CustomFile = File & {
  id?: string
  extension?: string
  mime_type?: string
  created_by?: string
  created_at?: number
}

export type DocumentItem = {
  id: string
  name: string
  extension: string
}

export type CrawlOptions = {
  crawl_sub_pages: boolean
  only_main_content: boolean
  includes: string
  excludes: string
  limit: number | string
  max_depth: number | string
  use_sitemap: boolean
}

export type CrawlResultItem = {
  title: string
  markdown: string
  description: string
  source_url: string
}

export type FileItem = {
  fileID: string
  file: CustomFile
  progress: number
}

export type FetchDatasetsParams = {
  url: string
  params: {
    page: number
<<<<<<< HEAD
    tag_ids?: string[]
    limit: number
    include_all: boolean
=======
    ids?: string[]
    tag_ids?: string[]
    limit?: number
    include_all?: boolean
>>>>>>> 035e54ba
    keyword?: string
  }
}

export type DataSetListResponse = {
  data: DataSet[]
  has_more: boolean
  limit: number
  page: number
  total: number
}

export type ExternalAPIListResponse = {
  data: ExternalAPIItem[]
  has_more: boolean
  limit: number
  page: number
  total: number
}

export type QA = {
  question: string
  answer: string
}

export type IndexingEstimateResponse = {
  tokens: number
  total_price: number
  currency: string
  total_segments: number
  preview: Array<{ content: string; child_chunks: string[] }>
  qa_preview?: QA[]
}

export type FileIndexingEstimateResponse = {
  total_nodes: number
} & IndexingEstimateResponse

export type IndexingStatusResponse = {
  id: string
  indexing_status: DocumentIndexingStatus
  processing_started_at: number
  parsing_completed_at: number
  cleaning_completed_at: number
  splitting_completed_at: number
  completed_at: any
  paused_at: any
  error: any
  stopped_at: any
  completed_segments: number
  total_segments: number
}
export type IndexingStatusBatchResponse = {
  data: IndexingStatusResponse[]
}

export enum ProcessMode {
  general = 'custom',
  parentChild = 'hierarchical',
}

export type ParentMode = 'full-doc' | 'paragraph'

export type ProcessRuleResponse = {
  mode: ProcessMode
  rules: Rules
  limits: Limits
}

export type Rules = {
  pre_processing_rules: PreProcessingRule[]
  segmentation: Segmentation
  parent_mode: ParentMode
  subchunk_segmentation: Segmentation
}

export type Limits = {
  indexing_max_segmentation_tokens_length: number
}

export type PreProcessingRule = {
  id: string
  enabled: boolean
}

export type Segmentation = {
  separator: string
  max_tokens: number
  chunk_overlap?: number
}

export const DocumentIndexingStatusList = [
  'waiting',
  'parsing',
  'cleaning',
  'splitting',
  'indexing',
  'paused',
  'error',
  'completed',
] as const

export type DocumentIndexingStatus = typeof DocumentIndexingStatusList[number]

export const DisplayStatusList = [
  'queuing',
  'indexing',
  'paused',
  'error',
  'available',
  'enabled',
  'disabled',
  'archived',
] as const

export type DocumentDisplayStatus = typeof DisplayStatusList[number]

export type DataSourceInfo = {
  upload_file: {
    id: string
    name: string
    size: number
    mime_type: string
    created_at: number
    created_by: string
    extension: string
  }
  notion_page_icon?: string
  notion_workspace_id?: string
  notion_page_id?: string
  provider?: DataSourceProvider
  job_id: string
  url: string
}

export type InitialDocumentDetail = {
  id: string
  batch: string
  position: number
  dataset_id: string
  data_source_type: DataSourceType
  data_source_info: DataSourceInfo
  dataset_process_rule_id: string
  name: string
  created_from: 'api' | 'web'
  created_by: string
  created_at: number
  indexing_status: DocumentIndexingStatus
  display_status: DocumentDisplayStatus
  completed_segments?: number
  total_segments?: number
  doc_form: ChunkingMode
  doc_language: string
}

export type SimpleDocumentDetail = InitialDocumentDetail & {
  enabled: boolean
  word_count: number
  is_qa: boolean // TODO waiting for backend to add this field
  error?: string | null
  archived: boolean
  updated_at: number
  hit_count: number
  dataset_process_rule_id?: string
  data_source_detail_dict?: {
    upload_file: {
      name: string
      extension: string
    }
  }
}

export type DocumentListResponse = {
  data: SimpleDocumentDetail[]
  has_more: boolean
  total: number
  page: number
  limit: number
}

export type DocumentReq = {
  original_document_id?: string
  indexing_technique?: string
  doc_form: ChunkingMode
  doc_language: string
  process_rule: ProcessRule
}

export type CreateDocumentReq = DocumentReq & {
  data_source: DataSource
  retrieval_model: RetrievalConfig
  embedding_model: string
  embedding_model_provider: string
}

export type IndexingEstimateParams = DocumentReq & Partial<DataSource> & {
  dataset_id: string
}

export type DataSource = {
  type: DataSourceType
  info_list: {
    data_source_type: DataSourceType
    notion_info_list?: NotionInfo[]
    file_info_list?: {
      file_ids: string[]
    }
    website_info_list?: {
      provider: string
      job_id: string
      urls: string[]
    }
  }
}

export type NotionInfo = {
  workspace_id: string
  pages: DataSourceNotionPage[]
}
export type NotionPage = {
  page_id: string
  type: string
}

export type ProcessRule = {
  mode: ProcessMode
  rules: Rules
}

export type createDocumentResponse = {
  dataset?: DataSet
  batch: string
  documents: InitialDocumentDetail[]
}

export type PrecessRule = {
  mode: ProcessMode
  rules: Rules
}

export type FullDocumentDetail = SimpleDocumentDetail & {
  batch: string
  created_api_request_id: string
  processing_started_at: number
  parsing_completed_at: number
  cleaning_completed_at: number
  splitting_completed_at: number
  tokens: number
  indexing_latency: number
  completed_at: number
  paused_by: string
  paused_at: number
  stopped_at: number
  indexing_status: string
  disabled_at: number
  disabled_by: string
  archived_reason: 'rule_modified' | 're_upload'
  archived_by: string
  archived_at: number
  doc_type?: DocType | null | 'others'
  doc_metadata?: DocMetadata | null
  segment_count: number
  dataset_process_rule: PrecessRule
  document_process_rule: ProcessRule
  [key: string]: any
}

export type DocMetadata = {
  title: string
  language: string
  author: string
  publisher: string
  publicationDate: string
  ISBN: string
  category: string
  [key: string]: string
}

export const CUSTOMIZABLE_DOC_TYPES = [
  'book',
  'web_page',
  'paper',
  'social_media_post',
  'personal_document',
  'business_document',
  'im_chat_log',
] as const

export const FIXED_DOC_TYPES = ['synced_from_github', 'synced_from_notion', 'wikipedia_entry'] as const

export type CustomizableDocType = typeof CUSTOMIZABLE_DOC_TYPES[number]
export type FixedDocType = typeof FIXED_DOC_TYPES[number]
export type DocType = CustomizableDocType | FixedDocType

export type DocumentDetailResponse = FullDocumentDetail

export const SEGMENT_STATUS_LIST = ['waiting', 'completed', 'error', 'indexing']
export type SegmentStatus = typeof SEGMENT_STATUS_LIST[number]

export type SegmentsQuery = {
  page?: string
  limit: number
  // status?: SegmentStatus
  hit_count_gte?: number
  keyword?: string
  enabled?: boolean | 'all'
}

export type SegmentDetailModel = {
  id: string
  position: number
  document_id: string
  content: string
  sign_content: string
  word_count: number
  tokens: number
  keywords: string[]
  index_node_id: string
  index_node_hash: string
  hit_count: number
  enabled: boolean
  disabled_at: number
  disabled_by: string
  status: SegmentStatus
  created_by: string
  created_at: number
  indexing_at: number
  completed_at: number
  error: string | null
  stopped_at: number
  answer?: string
  child_chunks?: ChildChunkDetail[]
  updated_at: number
}

export type SegmentsResponse = {
  data: SegmentDetailModel[]
  has_more: boolean
  limit: number
  total: number
  total_pages: number
  page: number
}

export type HitTestingRecord = {
  id: string
  content: string
  source: 'app' | 'hit_testing' | 'plugin'
  source_app_id: string
  created_by_role: 'account' | 'end_user'
  created_by: string
  created_at: number
}

export type HitTestingChildChunk = {
  id: string
  content: string
  position: number
  score: number
}
export type HitTesting = {
  segment: Segment
  content: Segment
  score: number
  tsne_position: TsnePosition
  child_chunks?: HitTestingChildChunk[] | null
}

export type ExternalKnowledgeBaseHitTesting = {
  content: string
  title: string
  score: number
  metadata: {
    'x-amz-bedrock-kb-source-uri': string
    'x-amz-bedrock-kb-data-source-id': string
  }
}

export type Segment = {
  id: string
  document: Document
  content: string
  sign_content: string
  position: number
  word_count: number
  tokens: number
  keywords: string[]
  hit_count: number
  index_node_hash: string
}

export type Document = {
  id: string
  data_source_type: string
  name: string
  doc_type: DocType
}

export type HitTestingRecordsResponse = {
  data: HitTestingRecord[]
  has_more: boolean
  limit: number
  total: number
  page: number
}

export type TsnePosition = {
  x: number
  y: number
}

export type HitTestingResponse = {
  query: {
    content: string
    tsne_position: TsnePosition
  }
  records: Array<HitTesting>
}

export type ExternalKnowledgeBaseHitTestingResponse = {
  query: {
    content: string
  }
  records: Array<ExternalKnowledgeBaseHitTesting>
}

export type RelatedApp = {
  id: string
  name: string
  mode: AppMode
  icon_type: AppIconType | null
  icon: string
  icon_background: string
  icon_url: string
}

export type RelatedAppResponse = {
  data: Array<RelatedApp>
  total: number
}

export type SegmentUpdater = {
  content: string
  answer?: string
  keywords?: string[]
  regenerate_child_chunks?: boolean
}

export type ErrorDocsResponse = {
  data: IndexingStatusResponse[]
  total: number
}

export type SelectedDatasetsMode = {
  allHighQuality: boolean
  allHighQualityVectorSearch: boolean
  allHighQualityFullTextSearch: boolean
  allEconomic: boolean
  mixtureHighQualityAndEconomic: boolean
  allInternal: boolean
  allExternal: boolean
  mixtureInternalAndExternal: boolean
  inconsistentEmbeddingModel: boolean
}

export enum WeightedScoreEnum {
  SemanticFirst = 'semantic_first',
  KeywordFirst = 'keyword_first',
  Customized = 'customized',
}

export enum RerankingModeEnum {
  RerankingModel = 'reranking_model',
  WeightedScore = 'weighted_score',
}

export const DEFAULT_WEIGHTED_SCORE = {
  allHighQualityVectorSearch: {
    semantic: 1.0,
    keyword: 0,
  },
  allHighQualityFullTextSearch: {
    semantic: 0,
    keyword: 1.0,
  },
  other: {
    semantic: 0.7,
    keyword: 0.3,
  },
}

export type ChildChunkType = 'automatic' | 'customized'

export type ChildChunkDetail = {
  id: string
  position: number
  segment_id: string
  content: string
  word_count: number
  created_at: number
  updated_at: number
  type: ChildChunkType
}

export type ChildSegmentsResponse = {
  data: ChildChunkDetail[]
  total: number
  total_pages: number
  page: number
  limit: number
}

export type UpdateDocumentParams = {
  datasetId: string
  documentId: string
}

// Used in api url
export enum DocumentActionType {
  enable = 'enable',
  disable = 'disable',
  archive = 'archive',
  unArchive = 'un_archive',
  delete = 'delete',
}

export type UpdateDocumentBatchParams = {
  datasetId: string
  documentId?: string
  documentIds?: string[] | string
}

export type BatchImportResponse = {
  job_id: string
  job_status: string
}<|MERGE_RESOLUTION|>--- conflicted
+++ resolved
@@ -10,15 +10,9 @@
 }
 
 export enum DatasetPermission {
-<<<<<<< HEAD
   onlyMe = 'only_me',
   allTeamMembers = 'all_team_members',
   partialMembers = 'partial_members',
-=======
-  'onlyMe' = 'only_me',
-  'allTeamMembers' = 'all_team_members',
-  'partialMembers' = 'partial_members',
->>>>>>> 035e54ba
 }
 
 export enum ChunkingMode {
@@ -146,16 +140,10 @@
   url: string
   params: {
     page: number
-<<<<<<< HEAD
-    tag_ids?: string[]
-    limit: number
-    include_all: boolean
-=======
     ids?: string[]
     tag_ids?: string[]
     limit?: number
     include_all?: boolean
->>>>>>> 035e54ba
     keyword?: string
   }
 }
