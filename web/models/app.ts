--- conflicted
+++ resolved
@@ -1,13 +1,9 @@
-<<<<<<< HEAD
-import type { AliyunConfig, LangFuseConfig, LangSmithConfig, OpikConfig, TracingProvider, WeaveConfig } from '@/app/(commonLayout)/app/(appDetailLayout)/[appId]/overview/tracing/type'
-=======
-import type { ArizeConfig, LangFuseConfig, LangSmithConfig, OpikConfig, PhoenixConfig, TracingProvider, WeaveConfig } from '@/app/(commonLayout)/app/(appDetailLayout)/[appId]/overview/tracing/type'
->>>>>>> ebc4fdc4
+import type { AliyunConfig, LangFuseConfig, LangSmithConfig, OpikConfig, PhoenixConfig, TracingProvider, WeaveConfig } from '@/app/(commonLayout)/app/(appDetailLayout)/[appId]/overview/tracing/type'
 import type { App, AppTemplate, SiteConfig } from '@/types/app'
 import type { Dependency } from '@/app/components/plugins/types'
 
 /* export type App = {
-  id: string
+  id: strin
   name: string
   description: string
   mode: AppMode
@@ -170,9 +166,5 @@
 
 export type TracingConfig = {
   tracing_provider: TracingProvider
-<<<<<<< HEAD
-  tracing_config: LangSmithConfig | LangFuseConfig | OpikConfig | WeaveConfig | AliyunConfig
-=======
-  tracing_config: ArizeConfig | PhoenixConfig | LangSmithConfig | LangFuseConfig | OpikConfig | WeaveConfig
->>>>>>> ebc4fdc4
+  tracing_config: ArizeConfig | PhoenixConfig | LangSmithConfig | LangFuseConfig | OpikConfig | WeaveConfig | AliyunConfig
 }