--- conflicted
+++ resolved
@@ -1,12 +1,10 @@
-<<<<<<< HEAD
-import type { AliyunConfig, ArizeConfig, DatabricksConfig, LangFuseConfig, LangSmithConfig, MLflowConfig, OpikConfig, PhoenixConfig, TencentConfig, TracingProvider, WeaveConfig } from '@/app/(commonLayout)/app/(appDetailLayout)/[appId]/overview/tracing/type'
-import type { App, AppMode, AppTemplate, SiteConfig } from '@/types/app'
-=======
 import type {
   AliyunConfig,
   ArizeConfig,
+  DatabricksConfig,
   LangFuseConfig,
   LangSmithConfig,
+  MLflowConfig,
   OpikConfig,
   PhoenixConfig,
   TencentConfig,
@@ -14,7 +12,6 @@
   WeaveConfig,
 } from '@/app/(commonLayout)/app/(appDetailLayout)/[appId]/overview/tracing/type'
 import type { App, AppModeEnum, AppTemplate, SiteConfig } from '@/types/app'
->>>>>>> 19c92fd6
 import type { Dependency } from '@/app/components/plugins/types'
 
 export enum DSLImportMode {
@@ -124,10 +121,7 @@
 
 export type TracingConfig = {
   tracing_provider: TracingProvider
-<<<<<<< HEAD
   tracing_config: ArizeConfig | PhoenixConfig | LangSmithConfig | LangFuseConfig | DatabricksConfig | MLflowConfig | OpikConfig | WeaveConfig | AliyunConfig | TencentConfig
-=======
-  tracing_config: ArizeConfig | PhoenixConfig | LangSmithConfig | LangFuseConfig | OpikConfig | WeaveConfig | AliyunConfig | TencentConfig
 }
 
 export type WebhookTriggerResponse = {
@@ -137,5 +131,4 @@
   webhook_debug_url: string
   node_id: string
   created_at: string
->>>>>>> 19c92fd6
 }