--- conflicted
+++ resolved
@@ -1,10 +1,15 @@
-<<<<<<< HEAD
-import type { AliyunConfig, ArizeConfig, LangFuseConfig, LangSmithConfig, OpikConfig, PhoenixConfig, TracingProvider, WeaveConfig } from '@/app/(commonLayout)/app/(appDetailLayout)/[appId]/overview/tracing/type'
+import type {
+  AliyunConfig,
+  ArizeConfig,
+  LangFuseConfig,
+  LangSmithConfig,
+  OpikConfig,
+  PhoenixConfig,
+  TencentConfig,
+  TracingProvider,
+  WeaveConfig,
+} from '@/app/(commonLayout)/app/(appDetailLayout)/[appId]/overview/tracing/type'
 import type { App, AppModeEnum, AppTemplate, SiteConfig } from '@/types/app'
-=======
-import type { AliyunConfig, ArizeConfig, LangFuseConfig, LangSmithConfig, OpikConfig, PhoenixConfig, TencentConfig, TracingProvider, WeaveConfig } from '@/app/(commonLayout)/app/(appDetailLayout)/[appId]/overview/tracing/type'
-import type { App, AppMode, AppTemplate, SiteConfig } from '@/types/app'
->>>>>>> 95ce224d
 import type { Dependency } from '@/app/components/plugins/types'
 
 export enum DSLImportMode {
@@ -114,8 +119,7 @@
 
 export type TracingConfig = {
   tracing_provider: TracingProvider
-<<<<<<< HEAD
-  tracing_config: ArizeConfig | PhoenixConfig | LangSmithConfig | LangFuseConfig | OpikConfig | WeaveConfig | AliyunConfig
+  tracing_config: ArizeConfig | PhoenixConfig | LangSmithConfig | LangFuseConfig | OpikConfig | WeaveConfig | AliyunConfig | TencentConfig
 }
 
 export type WebhookTriggerResponse = {
@@ -125,7 +129,4 @@
   webhook_debug_url: string
   node_id: string
   created_at: string
-=======
-  tracing_config: ArizeConfig | PhoenixConfig | LangSmithConfig | LangFuseConfig | OpikConfig | WeaveConfig | AliyunConfig | TencentConfig
->>>>>>> 95ce224d
 }