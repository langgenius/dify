--- conflicted
+++ resolved
@@ -45,11 +45,9 @@
   enableReplaceWebAppLogo: boolean
   modelLoadBalancingEnabled: boolean
   datasetOperatorEnabled: boolean
-<<<<<<< HEAD
   enableEducationPlan: boolean
   isEducationWorkspace: boolean
   isEducationAccount: boolean
-=======
   webappCopyrightEnabled: boolean
   licenseLimit: {
     workspace_members: {
@@ -57,7 +55,6 @@
       limit: number
     }
   }
->>>>>>> 849994d3
 }
 const ProviderContext = createContext<ProviderContextState>({
   modelProviders: [],
@@ -88,11 +85,9 @@
   enableReplaceWebAppLogo: false,
   modelLoadBalancingEnabled: false,
   datasetOperatorEnabled: false,
-<<<<<<< HEAD
   enableEducationPlan: false,
   isEducationWorkspace: false,
   isEducationAccount: false,
-=======
   webappCopyrightEnabled: false,
   licenseLimit: {
     workspace_members: {
@@ -100,7 +95,6 @@
       limit: 0,
     },
   },
->>>>>>> 849994d3
 })
 
 export const useProviderContext = () => useContext(ProviderContext)
@@ -162,6 +156,14 @@
         setModelLoadBalancingEnabled(true)
       if (data.dataset_operator_enabled)
         setDatasetOperatorEnabled(true)
+      if (data.model_load_balancing_enabled)
+        setModelLoadBalancingEnabled(true)
+      if (data.dataset_operator_enabled)
+        setDatasetOperatorEnabled(true)
+      if (data.webapp_copyright_enabled)
+        setWebappCopyrightEnabled(true)
+      if (data.workspace_members)
+        setLicenseLimit({ workspace_members: data.workspace_members })
     }
     catch (error) {
       console.error('Failed to fetch plan info:', error)
@@ -171,17 +173,6 @@
       setIsEducationWorkspace(false)
       setEnableReplaceWebAppLogo(false)
     }
-<<<<<<< HEAD
-=======
-    if (data.model_load_balancing_enabled)
-      setModelLoadBalancingEnabled(true)
-    if (data.dataset_operator_enabled)
-      setDatasetOperatorEnabled(true)
-    if (data.webapp_copyright_enabled)
-      setWebappCopyrightEnabled(true)
-    if (data.workspace_members)
-      setLicenseLimit({ workspace_members: data.workspace_members })
->>>>>>> 849994d3
   }
   useEffect(() => {
     fetchPlan()
@@ -227,14 +218,11 @@
       enableReplaceWebAppLogo,
       modelLoadBalancingEnabled,
       datasetOperatorEnabled,
-<<<<<<< HEAD
       enableEducationPlan,
       isEducationWorkspace,
       isEducationAccount: isEducationAccount?.result || false,
-=======
       webappCopyrightEnabled,
       licenseLimit,
->>>>>>> 849994d3
     }}>
       {children}
     </ProviderContext.Provider>
