'use client'

import { useCallback, useEffect, useMemo, useState } from 'react'
import useSWR from 'swr'
import { createContext, useContext, useContextSelector } from 'use-context-selector'
import type { FC, ReactNode } from 'react'
import { fetchCurrentWorkspace, fetchLangGeniusVersion, fetchUserProfile } from '@/service/common'
import type { ICurrentWorkspace, LangGeniusVersionResponse, UserProfileResponse } from '@/models/common'
import MaintenanceNotice from '@/app/components/header/maintenance-notice'
import { noop } from 'lodash-es'
import { setZendeskConversationFields } from '@/app/components/base/zendesk/utils'
import { ZENDESK_FIELD_IDS } from '@/config'
<<<<<<< HEAD
import { useGlobalPublicStore } from './global-public-context'
=======
import { setUserId, setUserProperties } from '@/app/components/base/amplitude'
>>>>>>> 2a20a961

export type AppContextValue = {
  userProfile: UserProfileResponse
  mutateUserProfile: VoidFunction
  currentWorkspace: ICurrentWorkspace
  isCurrentWorkspaceManager: boolean
  isCurrentWorkspaceOwner: boolean
  isCurrentWorkspaceEditor: boolean
  isCurrentWorkspaceDatasetOperator: boolean
  mutateCurrentWorkspace: VoidFunction
  langGeniusVersionInfo: LangGeniusVersionResponse
  useSelector: typeof useSelector
  isLoadingCurrentWorkspace: boolean
  isValidatingCurrentWorkspace: boolean
}

const userProfilePlaceholder = {
  id: '',
  name: '',
  email: '',
  avatar: '',
  avatar_url: '',
  is_password_set: false,
}

const initialLangGeniusVersionInfo = {
  current_env: '',
  current_version: '',
  latest_version: '',
  release_date: '',
  release_notes: '',
  version: '',
  can_auto_update: false,
}

const initialWorkspaceInfo: ICurrentWorkspace = {
  id: '',
  name: '',
  plan: '',
  status: '',
  created_at: 0,
  role: 'normal',
  providers: [],
  trial_credits: 200,
  trial_credits_used: 0,
  next_credit_reset_date: 0,
}

const AppContext = createContext<AppContextValue>({
  userProfile: userProfilePlaceholder,
  currentWorkspace: initialWorkspaceInfo,
  isCurrentWorkspaceManager: false,
  isCurrentWorkspaceOwner: false,
  isCurrentWorkspaceEditor: false,
  isCurrentWorkspaceDatasetOperator: false,
  mutateUserProfile: noop,
  mutateCurrentWorkspace: noop,
  langGeniusVersionInfo: initialLangGeniusVersionInfo,
  useSelector,
  isLoadingCurrentWorkspace: false,
  isValidatingCurrentWorkspace: false,
})

export function useSelector<T>(selector: (value: AppContextValue) => T): T {
  return useContextSelector(AppContext, selector)
}

export type AppContextProviderProps = {
  children: ReactNode
}

export const AppContextProvider: FC<AppContextProviderProps> = ({ children }) => {
  const systemFeatures = useGlobalPublicStore(s => s.systemFeatures)
  const { data: userProfileResponse, mutate: mutateUserProfile, error: userProfileError } = useSWR({ url: '/account/profile', params: {} }, fetchUserProfile)
  const { data: currentWorkspaceResponse, mutate: mutateCurrentWorkspace, isLoading: isLoadingCurrentWorkspace, isValidating: isValidatingCurrentWorkspace } = useSWR({ url: '/workspaces/current', params: {} }, fetchCurrentWorkspace)

  const [userProfile, setUserProfile] = useState<UserProfileResponse>(userProfilePlaceholder)
  const [langGeniusVersionInfo, setLangGeniusVersionInfo] = useState<LangGeniusVersionResponse>(initialLangGeniusVersionInfo)
  const [currentWorkspace, setCurrentWorkspace] = useState<ICurrentWorkspace>(initialWorkspaceInfo)
  const isCurrentWorkspaceManager = useMemo(() => ['owner', 'admin'].includes(currentWorkspace.role), [currentWorkspace.role])
  const isCurrentWorkspaceOwner = useMemo(() => currentWorkspace.role === 'owner', [currentWorkspace.role])
  const isCurrentWorkspaceEditor = useMemo(() => ['owner', 'admin', 'editor'].includes(currentWorkspace.role), [currentWorkspace.role])
  const isCurrentWorkspaceDatasetOperator = useMemo(() => currentWorkspace.role === 'dataset_operator', [currentWorkspace.role])
  const updateUserProfileAndVersion = useCallback(async () => {
    if (userProfileResponse && !userProfileResponse.bodyUsed) {
      try {
        const result = await userProfileResponse.json()
        setUserProfile(result)
        if (!systemFeatures.branding.enabled) {
          const current_version = userProfileResponse.headers.get('x-version')
          const current_env = process.env.NODE_ENV === 'development' ? 'DEVELOPMENT' : userProfileResponse.headers.get('x-env')
          const versionData = await fetchLangGeniusVersion({ url: '/version', params: { current_version } })
          setLangGeniusVersionInfo({ ...versionData, current_version, latest_version: versionData.version, current_env })
        }
      }
      catch (error) {
        console.error('Failed to update user profile:', error)
        if (userProfile.id === '')
          setUserProfile(userProfilePlaceholder)
      }
    }
    else if (userProfileError && userProfile.id === '') {
      setUserProfile(userProfilePlaceholder)
    }
  }, [userProfileResponse, userProfileError, userProfile.id])

  useEffect(() => {
    updateUserProfileAndVersion()
  }, [updateUserProfileAndVersion, userProfileResponse])

  useEffect(() => {
    if (currentWorkspaceResponse)
      setCurrentWorkspace(currentWorkspaceResponse)
  }, [currentWorkspaceResponse])

  // #region Zendesk conversation fields
  useEffect(() => {
    if (ZENDESK_FIELD_IDS.ENVIRONMENT && langGeniusVersionInfo?.current_env) {
      setZendeskConversationFields([{
        id: ZENDESK_FIELD_IDS.ENVIRONMENT,
        value: langGeniusVersionInfo.current_env.toLowerCase(),
      }])
    }
  }, [langGeniusVersionInfo?.current_env])

  useEffect(() => {
    if (ZENDESK_FIELD_IDS.VERSION && langGeniusVersionInfo?.version) {
      setZendeskConversationFields([{
        id: ZENDESK_FIELD_IDS.VERSION,
        value: langGeniusVersionInfo.version,
      }])
    }
  }, [langGeniusVersionInfo?.version])

  useEffect(() => {
    if (ZENDESK_FIELD_IDS.EMAIL && userProfile?.email) {
      setZendeskConversationFields([{
        id: ZENDESK_FIELD_IDS.EMAIL,
        value: userProfile.email,
      }])
    }
  }, [userProfile?.email])

  useEffect(() => {
    if (ZENDESK_FIELD_IDS.WORKSPACE_ID && currentWorkspace?.id) {
      setZendeskConversationFields([{
        id: ZENDESK_FIELD_IDS.WORKSPACE_ID,
        value: currentWorkspace.id,
      }])
    }
  }, [currentWorkspace?.id])
  // #endregion Zendesk conversation fields

  // #region Amplitude user tracking
  useEffect(() => {
    // Report user info to Amplitude when loaded
    if (userProfile?.id) {
      setUserId(userProfile.id)
      setUserProperties({
        email: userProfile.email,
        name: userProfile.name,
        has_password: userProfile.is_password_set,
      })
    }
  }, [userProfile?.id, userProfile?.email, userProfile?.name, userProfile?.is_password_set])

  useEffect(() => {
    // Report workspace info to Amplitude when loaded
    if (currentWorkspace?.id && userProfile?.id) {
      setUserProperties({
        workspace_id: currentWorkspace.id,
        workspace_name: currentWorkspace.name,
        workspace_plan: currentWorkspace.plan,
        workspace_status: currentWorkspace.status,
        workspace_role: currentWorkspace.role,
      })
    }
  }, [currentWorkspace?.id, currentWorkspace?.name, currentWorkspace?.plan, currentWorkspace?.status, currentWorkspace?.role, userProfile?.id])
  // #endregion Amplitude user tracking

  return (
    <AppContext.Provider value={{
      userProfile,
      mutateUserProfile,
      langGeniusVersionInfo,
      useSelector,
      currentWorkspace,
      isCurrentWorkspaceManager,
      isCurrentWorkspaceOwner,
      isCurrentWorkspaceEditor,
      isCurrentWorkspaceDatasetOperator,
      mutateCurrentWorkspace,
      isLoadingCurrentWorkspace,
      isValidatingCurrentWorkspace,
    }}>
      <div className='flex h-full flex-col overflow-y-auto'>
        {globalThis.document?.body?.getAttribute('data-public-maintenance-notice') && <MaintenanceNotice />}
        <div className='relative flex grow flex-col overflow-y-auto overflow-x-hidden bg-background-body'>
          {children}
        </div>
      </div>
    </AppContext.Provider>
  )
}

export const useAppContext = () => useContext(AppContext)

export default AppContext<|MERGE_RESOLUTION|>--- conflicted
+++ resolved
@@ -10,11 +10,8 @@
 import { noop } from 'lodash-es'
 import { setZendeskConversationFields } from '@/app/components/base/zendesk/utils'
 import { ZENDESK_FIELD_IDS } from '@/config'
-<<<<<<< HEAD
 import { useGlobalPublicStore } from './global-public-context'
-=======
 import { setUserId, setUserProperties } from '@/app/components/base/amplitude'
->>>>>>> 2a20a961
 
 export type AppContextValue = {
   userProfile: UserProfileResponse
