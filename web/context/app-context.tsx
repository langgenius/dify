--- conflicted
+++ resolved
@@ -10,12 +10,7 @@
 import type { App } from '@/types/app'
 import type { ICurrentWorkspace, LangGeniusVersionResponse, UserProfileResponse } from '@/models/common'
 import MaintenanceNotice from '@/app/components/header/maintenance-notice'
-<<<<<<< HEAD
-import type { SystemFeatures } from '@/types/feature'
-import { defaultSystemFeatures } from '@/types/feature'
 import { noop } from 'lodash-es'
-=======
->>>>>>> 849994d3
 
 export type AppContextValue = {
   apps: App[]
@@ -55,12 +50,6 @@
 }
 
 const AppContext = createContext<AppContextValue>({
-<<<<<<< HEAD
-  systemFeatures: defaultSystemFeatures,
-=======
-  theme: Theme.light,
-  setTheme: () => { },
->>>>>>> 849994d3
   apps: [],
   mutateApps: noop,
   userProfile: {
