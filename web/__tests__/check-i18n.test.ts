import fs from 'node:fs'
import path from 'node:path'

// Mock functions to simulate the check-i18n functionality
const vm = require('node:vm')
const transpile = require('typescript').transpile

describe('check-i18n script functionality', () => {
  const testDir = path.join(__dirname, '../i18n-test')
  const testEnDir = path.join(testDir, 'en-US')
  const testZhDir = path.join(testDir, 'zh-Hans')

  // Helper function that replicates the getKeysFromLanguage logic
  async function getKeysFromLanguage(language: string, testPath = testDir): Promise<string[]> {
    return new Promise((resolve, reject) => {
      const folderPath = path.resolve(testPath, language)
      const allKeys: string[] = []

      if (!fs.existsSync(folderPath)) {
        resolve([])
        return
      }

      fs.readdir(folderPath, (err, files) => {
        if (err) {
          reject(err)
          return
        }

        const translationFiles = files.filter(file => /\.(ts|js)$/.test(file))

        translationFiles.forEach((file) => {
          const filePath = path.join(folderPath, file)
          const fileName = file.replace(/\.[^/.]+$/, '')
          const camelCaseFileName = fileName.replace(/[-_](.)/g, (_, c) =>
            c.toUpperCase(),
          )

          try {
            const content = fs.readFileSync(filePath, 'utf8')
            const moduleExports = {}
            const context = {
              exports: moduleExports,
              module: { exports: moduleExports },
              require,
              console,
              __filename: filePath,
              __dirname: folderPath,
            }

            vm.runInNewContext(transpile(content), context)
            const translationObj = (context.module.exports as any).default || context.module.exports

            if (!translationObj || typeof translationObj !== 'object')
              throw new Error(`Error parsing file: ${filePath}`)

            const nestedKeys: string[] = []
            const iterateKeys = (obj: any, prefix = '') => {
              for (const key in obj) {
                const nestedKey = prefix ? `${prefix}.${key}` : key
                if (typeof obj[key] === 'object' && obj[key] !== null && !Array.isArray(obj[key])) {
                  // This is an object (but not array), recurse into it but don't add it as a key
                  iterateKeys(obj[key], nestedKey)
                }
                else {
                  // This is a leaf node (string, number, boolean, array, etc.), add it as a key
                  nestedKeys.push(nestedKey)
                }
              }
            }
            iterateKeys(translationObj)

            const fileKeys = nestedKeys.map(key => `${camelCaseFileName}.${key}`)
            allKeys.push(...fileKeys)
          }
          catch (error) {
            reject(error)
          }
        })
        resolve(allKeys)
      })
    })
  }

  beforeEach(() => {
    // Clean up and create test directories
    if (fs.existsSync(testDir))
      fs.rmSync(testDir, { recursive: true })

    fs.mkdirSync(testDir, { recursive: true })
    fs.mkdirSync(testEnDir, { recursive: true })
    fs.mkdirSync(testZhDir, { recursive: true })
  })

  afterEach(() => {
    // Clean up test files
    if (fs.existsSync(testDir))
      fs.rmSync(testDir, { recursive: true })
  })

  describe('Key extraction logic', () => {
    it('should extract only leaf node keys, not intermediate objects', async () => {
      const testContent = `const translation = {
  simple: 'Simple Value',
  nested: {
    level1: 'Level 1 Value',
    deep: {
      level2: 'Level 2 Value'
    }
  },
  array: ['not extracted'],
  number: 42,
  boolean: true
}

export default translation
`

      fs.writeFileSync(path.join(testEnDir, 'test.ts'), testContent)

      const keys = await getKeysFromLanguage('en-US')

      expect(keys).toEqual([
        'test.simple',
        'test.nested.level1',
        'test.nested.deep.level2',
        'test.array',
        'test.number',
        'test.boolean',
      ])

      // Should not include intermediate object keys
      expect(keys).not.toContain('test.nested')
      expect(keys).not.toContain('test.nested.deep')
    })

    it('should handle camelCase file name conversion correctly', async () => {
      const testContent = `const translation = {
  key: 'value'
}

export default translation
`

      fs.writeFileSync(path.join(testEnDir, 'app-debug.ts'), testContent)
      fs.writeFileSync(path.join(testEnDir, 'user_profile.ts'), testContent)

      const keys = await getKeysFromLanguage('en-US')

      expect(keys).toContain('appDebug.key')
      expect(keys).toContain('userProfile.key')
    })
  })

  describe('Missing keys detection', () => {
    it('should detect missing keys in target language', async () => {
      const enContent = `const translation = {
  common: {
    save: 'Save',
    cancel: 'Cancel',
    delete: 'Delete'
  },
  app: {
    title: 'My App',
    version: '1.0'
  }
}

export default translation
`

      const zhContent = `const translation = {
  common: {
    save: '保存',
    cancel: '取消'
    // missing 'delete'
  },
  app: {
    title: '我的应用'
    // missing 'version'
  }
}

export default translation
`

      fs.writeFileSync(path.join(testEnDir, 'test.ts'), enContent)
      fs.writeFileSync(path.join(testZhDir, 'test.ts'), zhContent)

      const enKeys = await getKeysFromLanguage('en-US')
      const zhKeys = await getKeysFromLanguage('zh-Hans')

      const missingKeys = enKeys.filter(key => !zhKeys.includes(key))

      expect(missingKeys).toContain('test.common.delete')
      expect(missingKeys).toContain('test.app.version')
      expect(missingKeys).toHaveLength(2)
    })
  })

  describe('Extra keys detection', () => {
    it('should detect extra keys in target language', async () => {
      const enContent = `const translation = {
  common: {
    save: 'Save',
    cancel: 'Cancel'
  }
}

export default translation
`

      const zhContent = `const translation = {
  common: {
    save: '保存',
    cancel: '取消',
    delete: '删除', // extra key
    extra: '额外的' // another extra key
  },
  newSection: {
    someKey: '某个值' // extra section
  }
}

export default translation
`

      fs.writeFileSync(path.join(testEnDir, 'test.ts'), enContent)
      fs.writeFileSync(path.join(testZhDir, 'test.ts'), zhContent)

      const enKeys = await getKeysFromLanguage('en-US')
      const zhKeys = await getKeysFromLanguage('zh-Hans')

      const extraKeys = zhKeys.filter(key => !enKeys.includes(key))

      expect(extraKeys).toContain('test.common.delete')
      expect(extraKeys).toContain('test.common.extra')
      expect(extraKeys).toContain('test.newSection.someKey')
      expect(extraKeys).toHaveLength(3)
    })
  })

  describe('File filtering logic', () => {
    it('should filter keys by specific file correctly', async () => {
      // Create multiple files
      const file1Content = `const translation = {
  button: 'Button',
  text: 'Text'
}

export default translation
`

      const file2Content = `const translation = {
  title: 'Title',
  description: 'Description'
}

export default translation
`

      fs.writeFileSync(path.join(testEnDir, 'components.ts'), file1Content)
      fs.writeFileSync(path.join(testEnDir, 'pages.ts'), file2Content)
      fs.writeFileSync(path.join(testZhDir, 'components.ts'), file1Content)
      fs.writeFileSync(path.join(testZhDir, 'pages.ts'), file2Content)

      const allEnKeys = await getKeysFromLanguage('en-US')

      // Test file filtering logic
      const targetFile = 'components'
      const filteredEnKeys = allEnKeys.filter(key =>
        key.startsWith(targetFile.replace(/[-_](.)/g, (_, c) => c.toUpperCase())),
      )

      expect(allEnKeys).toHaveLength(4) // 2 keys from each file
      expect(filteredEnKeys).toHaveLength(2) // only components keys
      expect(filteredEnKeys).toContain('components.button')
      expect(filteredEnKeys).toContain('components.text')
      expect(filteredEnKeys).not.toContain('pages.title')
      expect(filteredEnKeys).not.toContain('pages.description')
    })
  })

  describe('Complex nested structure handling', () => {
    it('should handle deeply nested objects correctly', async () => {
      const complexContent = `const translation = {
  level1: {
    level2: {
      level3: {
        level4: {
          deepValue: 'Deep Value'
        },
        anotherValue: 'Another Value'
      },
      simpleValue: 'Simple Value'
    },
    directValue: 'Direct Value'
  },
  rootValue: 'Root Value'
}

export default translation
`

      fs.writeFileSync(path.join(testEnDir, 'complex.ts'), complexContent)

      const keys = await getKeysFromLanguage('en-US')

      expect(keys).toContain('complex.level1.level2.level3.level4.deepValue')
      expect(keys).toContain('complex.level1.level2.level3.anotherValue')
      expect(keys).toContain('complex.level1.level2.simpleValue')
      expect(keys).toContain('complex.level1.directValue')
      expect(keys).toContain('complex.rootValue')

      // Should not include intermediate object keys
      expect(keys).not.toContain('complex.level1')
      expect(keys).not.toContain('complex.level1.level2')
      expect(keys).not.toContain('complex.level1.level2.level3')
      expect(keys).not.toContain('complex.level1.level2.level3.level4')
    })
  })

  describe('Edge cases', () => {
    it('should handle empty objects', async () => {
      const emptyContent = `const translation = {
  empty: {},
  withValue: 'value'
}

export default translation
`

      fs.writeFileSync(path.join(testEnDir, 'empty.ts'), emptyContent)

      const keys = await getKeysFromLanguage('en-US')

      expect(keys).toContain('empty.withValue')
      expect(keys).not.toContain('empty.empty')
    })

    it('should handle special characters in keys', async () => {
      const specialContent = `const translation = {
  'key-with-dash': 'value1',
  'key_with_underscore': 'value2',
  'key.with.dots': 'value3',
  normalKey: 'value4'
}

export default translation
`

      fs.writeFileSync(path.join(testEnDir, 'special.ts'), specialContent)

      const keys = await getKeysFromLanguage('en-US')

      expect(keys).toContain('special.key-with-dash')
      expect(keys).toContain('special.key_with_underscore')
      expect(keys).toContain('special.key.with.dots')
      expect(keys).toContain('special.normalKey')
    })

    it('should handle different value types', async () => {
      const typesContent = `const translation = {
  stringValue: 'string',
  numberValue: 42,
  booleanValue: true,
  nullValue: null,
  undefinedValue: undefined,
  arrayValue: ['array', 'values'],
  objectValue: {
    nested: 'nested value'
  }
}

export default translation
`

      fs.writeFileSync(path.join(testEnDir, 'types.ts'), typesContent)

      const keys = await getKeysFromLanguage('en-US')

      expect(keys).toContain('types.stringValue')
      expect(keys).toContain('types.numberValue')
      expect(keys).toContain('types.booleanValue')
      expect(keys).toContain('types.nullValue')
      expect(keys).toContain('types.undefinedValue')
      expect(keys).toContain('types.arrayValue')
      expect(keys).toContain('types.objectValue.nested')
      expect(keys).not.toContain('types.objectValue')
    })
  })

  describe('Real-world scenario tests', () => {
    it('should handle app-debug structure like real files', async () => {
      const appDebugEn = `const translation = {
  pageTitle: {
    line1: 'Prompt',
    line2: 'Engineering'
  },
  operation: {
    applyConfig: 'Publish',
    resetConfig: 'Reset',
    debugConfig: 'Debug'
  },
  generate: {
    instruction: 'Instructions',
    generate: 'Generate',
    resTitle: 'Generated Prompt',
    noDataLine1: 'Describe your use case on the left,',
    noDataLine2: 'the orchestration preview will show here.'
  }
}

export default translation
`

      const appDebugZh = `const translation = {
  pageTitle: {
    line1: '提示词',
    line2: '编排'
  },
  operation: {
    applyConfig: '发布',
    resetConfig: '重置',
    debugConfig: '调试'
  },
  generate: {
    instruction: '指令',
    generate: '生成',
    resTitle: '生成的提示词',
    noData: '在左侧描述您的用例，编排预览将在此处显示。' // This is extra
  }
}

export default translation
`

      fs.writeFileSync(path.join(testEnDir, 'app-debug.ts'), appDebugEn)
      fs.writeFileSync(path.join(testZhDir, 'app-debug.ts'), appDebugZh)

      const enKeys = await getKeysFromLanguage('en-US')
      const zhKeys = await getKeysFromLanguage('zh-Hans')

      const missingKeys = enKeys.filter(key => !zhKeys.includes(key))
      const extraKeys = zhKeys.filter(key => !enKeys.includes(key))

      expect(missingKeys).toContain('appDebug.generate.noDataLine1')
      expect(missingKeys).toContain('appDebug.generate.noDataLine2')
      expect(extraKeys).toContain('appDebug.generate.noData')

      expect(missingKeys).toHaveLength(2)
      expect(extraKeys).toHaveLength(1)
    })

    it('should handle time structure with operation nested keys', async () => {
      const timeEn = `const translation = {
  months: {
    January: 'January',
    February: 'February'
  },
  operation: {
    now: 'Now',
    ok: 'OK',
    cancel: 'Cancel',
    pickDate: 'Pick Date'
  },
  title: {
    pickTime: 'Pick Time'
  },
  defaultPlaceholder: 'Pick a time...'
}

export default translation
`

      const timeZh = `const translation = {
  months: {
    January: '一月',
    February: '二月'
  },
  operation: {
    now: '此刻',
    ok: '确定',
    cancel: '取消',
    pickDate: '选择日期'
  },
  title: {
    pickTime: '选择时间'
  },
  pickDate: '选择日期', // This is extra - duplicates operation.pickDate
  defaultPlaceholder: '请选择时间...'
}

export default translation
`

      fs.writeFileSync(path.join(testEnDir, 'time.ts'), timeEn)
      fs.writeFileSync(path.join(testZhDir, 'time.ts'), timeZh)

      const enKeys = await getKeysFromLanguage('en-US')
      const zhKeys = await getKeysFromLanguage('zh-Hans')

      const missingKeys = enKeys.filter(key => !zhKeys.includes(key))
      const extraKeys = zhKeys.filter(key => !enKeys.includes(key))

      expect(missingKeys).toHaveLength(0) // No missing keys
      expect(extraKeys).toContain('time.pickDate') // Extra root-level pickDate
      expect(extraKeys).toHaveLength(1)

      // Should have both keys available
      expect(zhKeys).toContain('time.operation.pickDate') // Correct nested key
      expect(zhKeys).toContain('time.pickDate') // Extra duplicate key
    })
  })

  describe('Statistics calculation', () => {
    it('should calculate correct difference statistics', async () => {
      const enContent = `const translation = {
  key1: 'value1',
  key2: 'value2',
  key3: 'value3'
}

export default translation
`

      const zhContentMissing = `const translation = {
  key1: 'value1',
  key2: 'value2'
  // missing key3
}

export default translation
`

      const zhContentExtra = `const translation = {
  key1: 'value1',
  key2: 'value2', 
  key3: 'value3',
  key4: 'extra',
  key5: 'extra2'
}

export default translation
`

      fs.writeFileSync(path.join(testEnDir, 'stats.ts'), enContent)

      // Test missing keys scenario
      fs.writeFileSync(path.join(testZhDir, 'stats.ts'), zhContentMissing)

      const enKeys = await getKeysFromLanguage('en-US')
      const zhKeysMissing = await getKeysFromLanguage('zh-Hans')

      expect(enKeys.length - zhKeysMissing.length).toBe(1) // +1 means 1 missing key

      // Test extra keys scenario
      fs.writeFileSync(path.join(testZhDir, 'stats.ts'), zhContentExtra)

      const zhKeysExtra = await getKeysFromLanguage('zh-Hans')

      expect(enKeys.length - zhKeysExtra.length).toBe(-2) // -2 means 2 extra keys
    })
  })

  describe('Auto-remove multiline key-value pairs', () => {
    // Helper function to simulate removeExtraKeysFromFile logic
    function removeExtraKeysFromFile(content: string, keysToRemove: string[]): string {
      const lines = content.split('\n')
      const linesToRemove: number[] = []

      for (const keyToRemove of keysToRemove) {
        let targetLineIndex = -1
        const linesToRemoveForKey: number[] = []

        // Find the key line (simplified for single-level keys in test)
        for (let i = 0; i < lines.length; i++) {
          const line = lines[i]
          const keyPattern = new RegExp(`^s*${keyToRemove}s*:`)
          if (keyPattern.test(line)) {
            targetLineIndex = i
            break
          }
        }

        if (targetLineIndex !== -1) {
          linesToRemoveForKey.push(targetLineIndex)

          // Check if this is a multiline key-value pair
          const keyLine = lines[targetLineIndex]
          const trimmedKeyLine = keyLine.trim()

          // If key line ends with ":" (not complete value), it's likely multiline
          if (trimmedKeyLine.endsWith(':') && !trimmedKeyLine.includes('{') && !trimmedKeyLine.match(/:\s*['"\\]/)) {
            // Find the value lines that belong to this key
            let currentLine = targetLineIndex + 1
            let foundValue = false

            while (currentLine < lines.length) {
              const line = lines[currentLine]
              const trimmed = line.trim()

              // Skip empty lines
              if (trimmed === '') {
                currentLine++
                continue
              }

              // Check if this line starts a new key (indicates end of current value)
              if (trimmed.match(/^\w+\s*:/))
                break

              // Check if this line is part of the value
              if (trimmed.startsWith('\'') || trimmed.startsWith('"') || trimmed.startsWith('`') || foundValue) {
                linesToRemoveForKey.push(currentLine)
                foundValue = true

                // Check if this line ends the value (ends with quote and comma/no comma)
                if ((trimmed.endsWith('\',') || trimmed.endsWith('",') || trimmed.endsWith('`,')
                     || trimmed.endsWith('\'') || trimmed.endsWith('"') || trimmed.endsWith('`'))
                    && !trimmed.startsWith('//'))
                  break
              }
              else {
                break
              }

              currentLine++
            }
          }

          linesToRemove.push(...linesToRemoveForKey)
        }
      }

      // Remove duplicates and sort in reverse order
      const uniqueLinesToRemove = [...new Set(linesToRemove)].sort((a, b) => b - a)

      for (const lineIndex of uniqueLinesToRemove)
        lines.splice(lineIndex, 1)

      return lines.join('\n')
    }

    it('should remove single-line key-value pairs correctly', () => {
      const content = `const translation = {
  keepThis: 'This should stay',
  removeThis: 'This should be removed',
  alsoKeep: 'This should also stay',
}

export default translation`

      const result = removeExtraKeysFromFile(content, ['removeThis'])

      expect(result).toContain('keepThis: \'This should stay\'')
      expect(result).toContain('alsoKeep: \'This should also stay\'')
      expect(result).not.toContain('removeThis: \'This should be removed\'')
    })

    it('should remove multiline key-value pairs completely', () => {
      const content = `const translation = {
  keepThis: 'This should stay',
  removeMultiline:
    'This is a multiline value that should be removed completely',
  alsoKeep: 'This should also stay',
}

export default translation`

      const result = removeExtraKeysFromFile(content, ['removeMultiline'])

      expect(result).toContain('keepThis: \'This should stay\'')
      expect(result).toContain('alsoKeep: \'This should also stay\'')
      expect(result).not.toContain('removeMultiline:')
      expect(result).not.toContain('This is a multiline value that should be removed completely')
    })

    it('should handle mixed single-line and multiline removals', () => {
      const content = `const translation = {
  keepThis: 'Keep this',
  removeSingle: 'Remove this single line',
  removeMultiline:
    'Remove this multiline value',
  anotherMultiline:
    'Another multiline that spans multiple lines',
  keepAnother: 'Keep this too',
}

export default translation`

      const result = removeExtraKeysFromFile(content, ['removeSingle', 'removeMultiline', 'anotherMultiline'])

      expect(result).toContain('keepThis: \'Keep this\'')
      expect(result).toContain('keepAnother: \'Keep this too\'')
      expect(result).not.toContain('removeSingle:')
      expect(result).not.toContain('removeMultiline:')
      expect(result).not.toContain('anotherMultiline:')
      expect(result).not.toContain('Remove this single line')
      expect(result).not.toContain('Remove this multiline value')
      expect(result).not.toContain('Another multiline that spans multiple lines')
    })

    it('should properly detect multiline vs single-line patterns', () => {
      const multilineContent = `const translation = {
  singleLine: 'This is single line',
  multilineKey:
    'This is multiline',
  keyWithColon: 'Value with: colon inside',
  objectKey: {
    nested: 'value'
  },
}

export default translation`

      // Test that single line with colon in value is not treated as multiline
      const result1 = removeExtraKeysFromFile(multilineContent, ['keyWithColon'])
      expect(result1).not.toContain('keyWithColon:')
      expect(result1).not.toContain('Value with: colon inside')

      // Test that true multiline is handled correctly
      const result2 = removeExtraKeysFromFile(multilineContent, ['multilineKey'])
      expect(result2).not.toContain('multilineKey:')
      expect(result2).not.toContain('This is multiline')

      // Test that object key removal works (note: this is a simplified test)
      // In real scenario, object removal would be more complex
      const result3 = removeExtraKeysFromFile(multilineContent, ['objectKey'])
      expect(result3).not.toContain('objectKey: {')
      // Note: Our simplified test function doesn't handle nested object removal perfectly
      // This is acceptable as it's testing the main multiline string removal functionality
    })

    it('should handle real-world Polish translation structure', () => {
      const polishContent = `const translation = {
  createApp: 'UTWÓRZ APLIKACJĘ',
  newApp: {
    captionAppType: 'Jaki typ aplikacji chcesz stworzyć?',
    chatbotDescription:
      'Zbuduj aplikację opartą na czacie. Ta aplikacja używa formatu pytań i odpowiedzi.',
    agentDescription:
      'Zbuduj inteligentnego agenta, który może autonomicznie wybierać narzędzia.',
    basic: 'Podstawowy',
  },
}

export default translation`

      const result = removeExtraKeysFromFile(polishContent, ['captionAppType', 'chatbotDescription', 'agentDescription'])

      expect(result).toContain('createApp: \'UTWÓRZ APLIKACJĘ\'')
      expect(result).toContain('basic: \'Podstawowy\'')
      expect(result).not.toContain('captionAppType:')
      expect(result).not.toContain('chatbotDescription:')
      expect(result).not.toContain('agentDescription:')
      expect(result).not.toContain('Jaki typ aplikacji')
      expect(result).not.toContain('Zbuduj aplikację opartą na czacie')
      expect(result).not.toContain('Zbuduj inteligentnego agenta')
    })
  })
<<<<<<< HEAD
  describe('Compare all languages with en-US', () => {
    const languages = ['de-DE', 'es-ES', 'fa-IR', 'fr-FR', 'hi-IN', 'id-ID', 'it-IT', 'ja-JP', 'ko-KR', 'pl-PL', 'pt-BR', 'ro-RO', 'ru-RU', 'sl-SI', 'th-TH', 'tr-TR', 'uk-UA', 'vi-VN', 'zh-Hans', 'zh-Hant']

    it.each(languages)('should have the same keys as en-US in %s', async (lang) => {
      const enKeys = await getKeysFromLanguage('en-US', path.join(__dirname, '../i18n'))
      const langKeys = await getKeysFromLanguage(lang, path.join(__dirname, '../i18n'))

      const missingKeys = enKeys.filter(key => !langKeys.includes(key))
      const extraKeys = langKeys.filter(key => !enKeys.includes(key))

      expect(missingKeys).toEqual([])
      expect(extraKeys).toEqual([])
=======

  describe('Performance and Scalability', () => {
    it('should handle large translation files efficiently', async () => {
      // Create a large translation file with 1000 keys
      const largeContent = `const translation = {
${Array.from({ length: 1000 }, (_, i) => `  key${i}: 'value${i}',`).join('\n')}
}

export default translation`

      fs.writeFileSync(path.join(testEnDir, 'large.ts'), largeContent)

      const startTime = Date.now()
      const keys = await getKeysFromLanguage('en-US')
      const endTime = Date.now()

      expect(keys.length).toBe(1000)
      expect(endTime - startTime).toBeLessThan(1000) // Should complete in under 1 second
    })

    it('should handle multiple translation files concurrently', async () => {
      // Create multiple files
      for (let i = 0; i < 10; i++) {
        const content = `const translation = {
  key${i}: 'value${i}',
  nested${i}: {
    subkey: 'subvalue'
  }
}

export default translation`
        fs.writeFileSync(path.join(testEnDir, `file${i}.ts`), content)
      }

      const startTime = Date.now()
      const keys = await getKeysFromLanguage('en-US')
      const endTime = Date.now()

      expect(keys.length).toBe(20) // 10 files * 2 keys each
      expect(endTime - startTime).toBeLessThan(500)
    })
  })

  describe('Unicode and Internationalization', () => {
    it('should handle Unicode characters in keys and values', async () => {
      const unicodeContent = `const translation = {
  '中文键': '中文值',
  'العربية': 'قيمة',
  'emoji_😀': 'value with emoji 🎉',
  'mixed_中文_English': 'mixed value'
}

export default translation`

      fs.writeFileSync(path.join(testEnDir, 'unicode.ts'), unicodeContent)

      const keys = await getKeysFromLanguage('en-US')

      expect(keys).toContain('unicode.中文键')
      expect(keys).toContain('unicode.العربية')
      expect(keys).toContain('unicode.emoji_😀')
      expect(keys).toContain('unicode.mixed_中文_English')
    })

    it('should handle RTL language files', async () => {
      const rtlContent = `const translation = {
  مرحبا: 'Hello',
  العالم: 'World',
  nested: {
    مفتاح: 'key'
  }
}

export default translation`

      fs.writeFileSync(path.join(testEnDir, 'rtl.ts'), rtlContent)

      const keys = await getKeysFromLanguage('en-US')

      expect(keys).toContain('rtl.مرحبا')
      expect(keys).toContain('rtl.العالم')
      expect(keys).toContain('rtl.nested.مفتاح')
    })
  })

  describe('Error Recovery', () => {
    it('should handle syntax errors in translation files gracefully', async () => {
      const invalidContent = `const translation = {
  validKey: 'valid value',
  invalidKey: 'missing quote,
  anotherKey: 'another value'
}

export default translation`

      fs.writeFileSync(path.join(testEnDir, 'invalid.ts'), invalidContent)

      await expect(getKeysFromLanguage('en-US')).rejects.toThrow()
>>>>>>> e91105ca
    })
  })
})<|MERGE_RESOLUTION|>--- conflicted
+++ resolved
@@ -759,20 +759,6 @@
       expect(result).not.toContain('Zbuduj inteligentnego agenta')
     })
   })
-<<<<<<< HEAD
-  describe('Compare all languages with en-US', () => {
-    const languages = ['de-DE', 'es-ES', 'fa-IR', 'fr-FR', 'hi-IN', 'id-ID', 'it-IT', 'ja-JP', 'ko-KR', 'pl-PL', 'pt-BR', 'ro-RO', 'ru-RU', 'sl-SI', 'th-TH', 'tr-TR', 'uk-UA', 'vi-VN', 'zh-Hans', 'zh-Hant']
-
-    it.each(languages)('should have the same keys as en-US in %s', async (lang) => {
-      const enKeys = await getKeysFromLanguage('en-US', path.join(__dirname, '../i18n'))
-      const langKeys = await getKeysFromLanguage(lang, path.join(__dirname, '../i18n'))
-
-      const missingKeys = enKeys.filter(key => !langKeys.includes(key))
-      const extraKeys = langKeys.filter(key => !enKeys.includes(key))
-
-      expect(missingKeys).toEqual([])
-      expect(extraKeys).toEqual([])
-=======
 
   describe('Performance and Scalability', () => {
     it('should handle large translation files efficiently', async () => {
@@ -871,7 +857,6 @@
       fs.writeFileSync(path.join(testEnDir, 'invalid.ts'), invalidContent)
 
       await expect(getKeysFromLanguage('en-US')).rejects.toThrow()
->>>>>>> e91105ca
     })
   })
 })