--- conflicted
+++ resolved
@@ -1,5 +1,4 @@
 html[data-theme="light"] {
-<<<<<<< HEAD
   --color-chatbot-bg: linear-gradient(
     180deg,
     rgba(249, 250, 251, 0.9) 0%,
@@ -20,10 +19,9 @@
     rgba(249, 250, 251, 0.9) -0.1%,
     rgba(242, 244, 247, 0.9) 98.26%
   );
-=======
-  --color-chatbot-bg: linear-gradient(180deg, rgba(249, 250, 251, 0.90) 0%, rgba(242, 244, 247, 0.90) 90.48%);
-  --color-chat-bubble-bg: linear-gradient(180deg, #FFF 0%, rgba(255, 255, 255, 0.60) 100%);
-  --color-workflow-process-bg: linear-gradient(90deg, rgba(200, 206, 218, 0.20) 0%, rgba(200, 206, 218, 0.04) 100%);
-  --mask-top2bottom-gray-50-to-transparent: linear-gradient(180deg, rgba(200, 206, 218, 0.20) 0%, rgba(255, 255, 255, 0.00) 100%);
->>>>>>> 3335fa78
+  --mask-top2bottom-gray-50-to-transparent: linear-gradient(
+    180deg,
+    rgba(200, 206, 218, 0.2) 0%,
+    rgba(255, 255, 255, 0) 100%
+  );
 }