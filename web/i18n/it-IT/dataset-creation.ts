--- conflicted
+++ resolved
@@ -124,11 +124,7 @@
     QATitle: 'Segmentazione in formato Domanda & Risposta',
     QATip: 'Abilitare questa opzione consumerà più token',
     QALanguage: 'Segmenta usando',
-<<<<<<< HEAD
-    emstimateCost: 'Stima',
-=======
     estimateCost: 'Stima',
->>>>>>> b1918dae
     estimateSegment: 'Blocchi stimati',
     segmentCount: 'blocchi',
     calculating: 'Calcolo in corso...',
