const translation = {
  steps: {
    header: {
      creation: 'ज्ञान बनाएं',
      update: 'डेटा जोड़ें',
    },
    one: 'डेटा स्रोत चुनें',
    two: 'पाठ पूर्व-प्रसंस्करण और सफाई',
    three: 'निष्पादित करें और समाप्त करें',
  },
  error: {
    unavailable: 'यह ज्ञान उपलब्ध नहीं है',
  },
  firecrawl: {
    configFirecrawl: '🔥फायरक्रॉल को कॉन्फ़िगर करें',
    apiKeyPlaceholder: 'firecrawl.dev से API कुंजी',
    getApiKeyLinkText: 'firecrawl.dev से अपनी API कुंजी प्राप्त करें',
  },
  stepOne: {
    filePreview: 'फ़ाइल पूर्वावलोकन',
    pagePreview: 'पृष्ठ पूर्वावलोकन',
    dataSourceType: {
      file: 'फ़ाइल से आयात करें',
      notion: 'नोटियन से सिंक करें',
      web: 'वेबसाइट से सिंक करें',
    },
    uploader: {
      title: 'फ़ाइल अपलोड करें',
      button: 'फ़ाइल खींचें और छोड़ें, या',
      browse: 'ब्राउज़ करें',
      tip: 'समर्थित {{supportTypes}}। प्रत्येक अधिकतम {{size}}MB।',
      validation: {
        typeError: 'फ़ाइल प्रकार समर्थित नहीं है',
        size: 'फ़ाइल बहुत बड़ी है। अधिकतम {{size}}MB है',
        count: 'एकाधिक फ़ाइलें समर्थित नहीं हैं',
        filesNumber: 'आपने {{filesNumber}} की बैच अपलोड सीमा तक पहुँच गए हैं।',
      },
      cancel: 'रद्द करें',
      change: 'बदलें',
      failed: 'अपलोड विफल रहा',
    },
    notionSyncTitle: 'नोटियन कनेक्ट नहीं है',
    notionSyncTip:
      'नोटियन से सिंक करने के लिए, पहले नोटियन से कनेक्शन स्थापित होना चाहिए।',
    connect: 'कनेक्ट करने जाएं',
    button: 'अगला',
    emptyDatasetCreation: 'मैं एक खाली ज्ञान बनाना चाहता हूं',
    modal: {
      title: 'एक खाली ज्ञान बनाएं',
      tip: 'एक खाली ज्ञान में कोई दस्तावेज़ नहीं होगा, और आप कभी भी दस्तावेज़ अपलोड कर सकते हैं।',
      input: 'ज्ञान का नाम',
      placeholder: 'कृपया दर्ज करें',
      nameNotEmpty: 'नाम खाली नहीं हो सकता',
      nameLengthInvalid: 'नाम 1 से 40 वर्णों के बीच होना चाहिए',
      cancelButton: 'रद्द करें',
      confirmButton: 'बनाएं',
      failed: 'बनाना विफल रहा',
    },
    website: {
      fireCrawlNotConfigured: 'फायरक्रॉल कॉन्फ़िगर नहीं किया गया है',
      fireCrawlNotConfiguredDescription:
        'इसे उपयोग करने के लिए फायरक्रॉल को API कुंजी के साथ कॉन्फ़िगर करें।',
      configure: 'कॉन्फ़िगर करें',
      run: 'चलाएं',
      firecrawlTitle: '🔥फायरक्रॉल के साथ वेब सामग्री निकालें',
      firecrawlDoc: 'फायरक्रॉल दस्तावेज़',
      firecrawlDocLink:
        'https://docs.dify.ai/guides/knowledge-base/sync_from_website',
      options: 'विकल्प',
      crawlSubPage: 'उप-पृष्ठों को क्रॉल करें',
      limit: 'सीमा',
      maxDepth: 'अधिकतम गहराई',
      excludePaths: 'पथों को बाहर रखें',
      includeOnlyPaths: 'केवल पथों को शामिल करें',
      extractOnlyMainContent:
        'केवल मुख्य सामग्री निकालें (कोई हैडर, नेव्स, फुटर आदि नहीं)',
      exceptionErrorTitle: 'फायरक्रॉल जॉब चलाते समय एक अपवाद हुआ:',
      unknownError: 'अज्ञात त्रुटि',
      totalPageScraped: 'कुल पृष्ठ स्क्रैप किए गए:',
      selectAll: 'सभी चुनें',
      resetAll: 'सभी रीसेट करें',
      scrapTimeInfo: 'कुल {{total}} पृष्ठों को {{time}}s में स्क्रैप किया गया',
      preview: 'पूर्वावलोकन',
      maxDepthTooltip:
        'प्रविष्ट URL के सापेक्ष क्रॉल करने की अधिकतम गहराई। गहराई 0 केवल प्रविष्ट url का पृष्ठ स्क्रैप करता है, गहराई 1 url और प्रविष्टURL + एक / के बाद सब कुछ स्क्रैप करता है, और इसी तरह।',
    },
  },
  stepTwo: {
    segmentation: 'खंड सेटिंग्स',
    auto: 'स्वचालित',
    autoDescription:
      'स्वचालित रूप से खंड और पूर्व-प्रसंस्करण नियम सेट करें। अपरिचित उपयोगकर्ताओं को यह चुनने की सिफारिश की जाती है।',
    custom: 'कस्टम',
    customDescription:
      'कस्टमाइज खंड नियम, खंड लंबाई, और पूर्व-प्रसंस्करण नियम आदि।',
    separator: 'खंड पहचानकर्ता',
    separatorPlaceholder:
      'उदाहरण के लिए, नया लाइन (\\\\n) या विशेष विभाजक (जैसे "***")',
    maxLength: 'अधिकतम खंड लंबाई',
    overlap: 'खंड ओवरलैप',
    overlapTip:
      'खंड ओवरलैप सेट करने से उनके बीच की सांविधानिक प्रासंगिकता बनाए रखी जा सकती है, पुनः प्राप्ति प्रभाव को बढ़ाया जा सकता है। 10%-25% अधिकतम खंड आकार सेट करने की सिफारिश की जाती है।',
    overlapCheck: 'खंड ओवरलैप अधिकतम खंड लंबाई से बड़ा नहीं होना चाहिए',
    rules: 'पाठ पूर्व-प्रसंस्करण नियम',
    removeExtraSpaces:
      'लगातार रिक्त स्थान, नए लाइन और टैब्स को प्रतिस्थापित करें',
    removeUrlEmails: 'सभी URL और ईमेल पतों को हटाएं',
    removeStopwords: 'रुकावट शब्द जैसे "a", "an", "the" हटाएं',
    preview: 'पुष्टि करें और पूर्वावलोकन करें',
    reset: 'रीसेट',
    indexMode: 'इंडेक्स मोड',
    qualified: 'उच्च गुणवत्ता',
    recommend: 'सिफारिश करें',
    qualifiedTip:
      'उपयोगकर्ताओं के प्रश्नों के दौरान उच्च सटीकता प्रदान करने के लिए डिफ़ॉल्ट सिस्टम एम्बेडिंग इंटरफेस को कॉल करें।',
    warning: 'कृपया पहले मॉडल प्रदाता API कुंजी सेट करें।',
    click: 'सेटिंग्स पर जाएं',
    economical: 'आर्थिक',
    economicalTip:
      'ऑफ़लाइन वेक्टर इंजन, कीवर्ड इंडेक्स आदि का उपयोग करके सटीकता को कम करें बिना टोकन खर्च किए',
    QATitle: 'प्रश्न और उत्तर प्रारूप में खंड करना',
    QATip: 'इस विकल्प को सक्षम करने से अधिक टोकन खर्च होंगे',
    QALanguage: 'का उपयोग करके खंड करना',
<<<<<<< HEAD
    emstimateCost: 'अनुमानित लागत',
=======
    estimateCost: 'अनुमानित लागत',
>>>>>>> b1918dae
    estimateSegment: 'अनुमानित खंड',
    segmentCount: 'खंड',
    calculating: 'गणना कर रहा है...',
    fileSource: 'दस्तावेज़ों को पूर्व-प्रसंस्करण करें',
    notionSource: 'पृष्ठों को पूर्व-प्रसंस्करण करें',
    websiteSource: 'वेबसाइट को पूर्व-प्रसंस्करण करें',
    other: 'और अन्य ',
    fileUnit: ' फ़ाइलें',
    notionUnit: ' पृष्ठ',
    webpageUnit: ' पृष्ठ',
    previousStep: 'पिछला कदम',
    nextStep: 'सहेजें और संसाधित करें',
    save: 'सहेजें और संसाधित करें',
    cancel: 'रद्द करें',
    sideTipTitle: 'खंड और पूर्व-प्रसंस्करण क्यों करें?',
    sideTipP1:
      'पाठ डेटा को संसाधित करते समय, खंड और सफाई दो महत्वपूर्ण पूर्व-प्रसंस्करण चरण हैं।',
    sideTipP2:
      'खंड लंबे पाठ को पैराग्राफ में विभाजित करता है ताकि मॉडल बेहतर समझ सके। यह मॉडल परिणामों की गुणवत्ता और प्रासंगिकता में सुधार करता है।',
    sideTipP3:
      'सफाई अनावश्यक वर्णों और स्वरूपों को हटाती है, ज्ञान को साफ और सरल बनाने में मदद करती है।',
    sideTipP4:
      'उचित खंड और सफाई मॉडल प्रदर्शन में सुधार करती है, अधिक सटीक और मूल्यवान परिणाम प्रदान करती है।',
    previewTitle: 'पूर्वावलोकन',
    previewTitleButton: 'पूर्वावलोकन',
    previewButton: 'प्रश्न-उत्तर प्रारूप में स्विच करना',
    previewSwitchTipStart:
      'वर्तमान खंड पूर्वावलोकन पाठ प्रारूप में है, प्रश्न-उत्तर प्रारूप में स्विच करने से',
    previewSwitchTipEnd: ' अतिरिक्त टोकन खर्च होंगे',
    characters: 'वर्ण',
    indexSettingTip: 'इंडेक्स विधि बदलने के लिए, कृपया जाएं ',
    retrievalSettingTip: 'इंडेक्स विधि बदलने के लिए, कृपया जाएं ',
    datasetSettingLink: 'ज्ञान सेटिंग्स।',
  },
  stepThree: {
    creationTitle: '🎉 ज्ञान बनाया गया',
    creationContent:
      'हमने स्वचालित रूप से ज्ञान का नाम रखा है, आप इसे किसी भी समय संशोधित कर सकते हैं',
    label: 'ज्ञान का नाम',
    additionTitle: '🎉 दस्तावेज़ अपलोड किया गया',
    additionP1: 'दस्तावेज़ ज्ञान में अपलोड किया गया है',
    additionP2: ', आप इसे ज्ञान की दस्तावेज़ सूची में पा सकते हैं।',
    stop: 'प्रसंस्करण रोकें',
    resume: 'प्रसंस्करण फिर से शुरू करें',
    navTo: 'दस्तावेज़ पर जाएं',
    sideTipTitle: 'आगे क्या करना है',
    sideTipContent:
      'दस्तावेज़ को इंडेक्स करने के बाद, ज्ञान को एप्लिकेशन में संदर्भ के रूप में एकीकृत किया जा सकता है, आप संदर्भ सेटिंग को प्रॉम्प्ट ऑर्केस्ट्रेशन पृष्ठ पर पा सकते हैं। आप इसे रिलीज़ के लिए एक स्वतंत्र ChatGPT इंडेक्सिंग प्लगइन के रूप में भी बना सकते हैं।',
    modelTitle: 'क्या आप एम्बेडिंग को रोकने के लिए सुनिश्चित हैं?',
    modelContent:
      'यदि आपको बाद में फिर से प्रसंस्करण करने की आवश्यकता है, तो आप जहां से छोड़े थे वहीं से जारी रखेंगे।',
    modelButtonConfirm: 'पुष्टि करें',
    modelButtonCancel: 'रद्द करें',
  },
}

export default translation<|MERGE_RESOLUTION|>--- conflicted
+++ resolved
@@ -121,11 +121,7 @@
     QATitle: 'प्रश्न और उत्तर प्रारूप में खंड करना',
     QATip: 'इस विकल्प को सक्षम करने से अधिक टोकन खर्च होंगे',
     QALanguage: 'का उपयोग करके खंड करना',
-<<<<<<< HEAD
-    emstimateCost: 'अनुमानित लागत',
-=======
     estimateCost: 'अनुमानित लागत',
->>>>>>> b1918dae
     estimateSegment: 'अनुमानित खंड',
     segmentCount: 'खंड',
     calculating: 'गणना कर रहा है...',
