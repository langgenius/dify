--- conflicted
+++ resolved
@@ -163,7 +163,6 @@
       title: 'क्लाउड मॉनिटर',
       description: 'अलीबाबा क्लाउड द्वारा प्रदान की गई पूरी तरह से प्रबंधित और रखरखाव-मुक्त अवलोकन प्लेटफ़ॉर्म, Dify अनुप्रयोगों की स्वचालित निगरानी, ट्रेसिंग और मूल्यांकन का सक्षम बनाता है।',
     },
-<<<<<<< HEAD
     mlflow: {
       title: 'MLflow',
       description: 'प्रयोग ट्रैकिंग, अवलोकनीयता और मूल्यांकन के लिए ओपन-सोर्स LLMOps प्लेटफ़ॉर्म, विश्वास के साथ AI/LLM ऐप्स बनाने के लिए।',
@@ -171,11 +170,10 @@
     databricks: {
       title: 'Databricks',
       description: 'Databricks मजबूत शासन और सुरक्षा के साथ पूरी तरह से प्रबंधित MLflow प्रदान करता है, ट्रेस डेटा संग्रहीत करने के लिए।',
-=======
+    },
     tencent: {
       title: 'टेनसेंट एपीएम',
       description: 'Tencent एप्लिकेशन परफॉर्मेंस मॉनिटरिंग LLM एप्लिकेशन के लिए व्यापक ट्रेसिंग और बहु-आयामी विश्लेषण प्रदान करता है।',
->>>>>>> e91105ca
     },
   },
   answerIcon: {
