const translation = {
  createApp: 'CREAR APP',
  types: {
    all: 'Todos',
    chatbot: 'Chatbot',
    agent: 'Agente',
    workflow: 'Flujo de trabajo',
    completion: 'Finalización',
    basic: 'Básico',
    advanced: 'Flujo de chat',
  },
  duplicate: 'Duplicar',
  duplicateTitle: 'Duplicar App',
  export: 'Exportar DSL',
  exportFailed: 'Error al exportar DSL.',
  importDSL: 'Importar archivo DSL',
  createFromConfigFile: 'Crear desde archivo DSL',
  deleteAppConfirmTitle: '¿Eliminar esta app?',
  deleteAppConfirmContent:
    'Eliminar la app es irreversible. Los usuarios ya no podrán acceder a tu app y todas las configuraciones y registros de prompts se eliminarán permanentemente.',
  appDeleted: 'App eliminada',
  appDeleteFailed: 'Error al eliminar app',
  join: 'Únete a la comunidad',
  communityIntro:
    'Discute con miembros del equipo, colaboradores y desarrolladores en diferentes canales.',
  roadmap: 'Ver nuestro plan de desarrollo',
  newApp: {
    startFromBlank: 'Crear desde cero',
    startFromTemplate: 'Crear desde plantilla',
    workflowWarning: 'Actualmente en beta',
    captionName: 'Icono y nombre de la app',
    appNamePlaceholder: 'Asigna un nombre a tu app',
    captionDescription: 'Descripción',
    appDescriptionPlaceholder: 'Ingresa la descripción de la app',
    useTemplate: 'Usar esta plantilla',
    previewDemo: 'Vista previa de demostración',
    chatApp: 'Asistente',
    chatAppIntro:
      'Quiero construir una aplicación basada en chat. Esta app utiliza un formato de pregunta y respuesta, permitiendo múltiples rondas de conversación continua.',
    agentAssistant: 'Nuevo Asistente de Agente',
    completeApp: 'Generador de Texto',
    completeAppIntro:
      'Quiero crear una aplicación que genera texto de alta calidad basado en prompts, como la generación de artículos, resúmenes, traducciones y más.',
    showTemplates: 'Quiero elegir una plantilla',
    hideTemplates: 'Volver a la selección de modo',
    Create: 'Crear',
    Cancel: 'Cancelar',
    nameNotEmpty: 'El nombre no puede estar vacío',
    appTemplateNotSelected: 'Por favor, selecciona una plantilla',
    appTypeRequired: 'Por favor, selecciona un tipo de app',
    appCreated: 'App creada',
    appCreateFailed: 'Error al crear app',
    Confirm: 'Confirmar',
    caution: 'Cautela',
    appCreateDSLErrorTitle: 'Incompatibilidad de versiones',
    appCreateDSLErrorPart2: '¿Quieres continuar?',
    appCreateDSLErrorPart4: 'Versión de DSL compatible con el sistema:',
    appCreateDSLErrorPart1: 'Se ha detectado una diferencia significativa en las versiones de DSL. Forzar la importación puede hacer que la aplicación no funcione correctamente.',
    appCreateDSLWarning: 'Precaución: La diferencia de versión de DSL puede afectar a determinadas funciones',
    appCreateDSLErrorPart3: 'Versión actual de DSL de la aplicación:',
    forBeginners: 'Tipos de aplicación más básicos',
    learnMore: 'Aprende más',
    noTemplateFoundTip: 'Intente buscar usando diferentes palabras clave.',
    chatbotShortDescription: 'Chatbot basado en LLM con una configuración sencilla',
    chooseAppType: 'Elija un tipo de aplicación',
    noAppsFound: 'No se han encontrado aplicaciones',
    workflowUserDescription: 'Construya flujos de trabajo autónomos de IA con la simplicidad de arrastrar y soltar.',
    advancedShortDescription: 'Flujo de trabajo mejorado para chats de múltiples turnos',
    forAdvanced: 'PARA USUARIOS AVANZADOS',
    completionShortDescription: 'Asistente de IA para tareas de generación de texto',
    optional: 'Opcional',
    noIdeaTip: '¿No tienes ideas? Echa un vistazo a nuestras plantillas',
    agentUserDescription: 'Un agente inteligente capaz de realizar un razonamiento iterativo y un uso autónomo de las herramientas para alcanzar los objetivos de las tareas.',
    workflowShortDescription: 'Flujo agéntico para automatizaciones inteligentes',
    advancedUserDescription: 'Flujo de trabajo con funciones de memoria y una interfaz de chatbot.',
    agentShortDescription: 'Agente inteligente con razonamiento y uso autónomo de herramientas',
    foundResults: '{{conteo}} Resultados',
    noTemplateFound: 'No se han encontrado plantillas',
    foundResult: '{{conteo}} Resultado',
    chatbotUserDescription: 'Cree rápidamente un chatbot basado en LLM con una configuración sencilla. Puedes cambiar a Chatflow más tarde.',
    completionUserDescription: 'Cree rápidamente un asistente de IA para tareas de generación de texto con una configuración sencilla.',
    dropDSLToCreateApp: 'Suelta el archivo DSL aquí para crear la aplicación',
  },
  editApp: 'Editar información',
  editAppTitle: 'Editar información de la app',
  editDone: 'Información de la app actualizada',
  editFailed: 'Error al actualizar información de la app',
  iconPicker: {
    ok: 'OK',
    cancel: 'Cancelar',
    emoji: 'Emoji',
    image: 'Imagen',
  },
  switch: 'Cambiar a Orquestación de Flujo de Trabajo',
  switchTipStart: 'Se creará una nueva copia de la app para ti y la nueva copia cambiará a Orquestación de Flujo de Trabajo. La nueva copia no permitirá',
  switchTip: 'volver',
  switchTipEnd: ' a la Orquestación Básica.',
  switchLabel: 'La copia de la app a crear',
  removeOriginal: 'Eliminar la app original',
  switchStart: 'Iniciar cambio',
  typeSelector: {
    all: 'Todos los tipos',
    chatbot: 'Chatbot',
    agent: 'Agente',
    workflow: 'Flujo de trabajo',
    completion: 'Finalización',
    advanced: 'Flujo de chat',
  },
  tracing: {
    title: 'Rastreo del rendimiento de la app',
    description: 'Configuración de un proveedor de LLMOps de terceros y rastreo del rendimiento de la app.',
    config: 'Configurar',
    collapse: 'Contraer',
    expand: 'Expandir',
    tracing: 'Rastreo',
    disabled: 'Deshabilitado',
    disabledTip: 'Por favor, configura el proveedor primero',
    enabled: 'En servicio',
    tracingDescription: 'Captura el contexto completo de la ejecución de la app, incluyendo llamadas LLM, contexto, prompts, solicitudes HTTP y más, en una plataforma de rastreo de terceros.',
    configProviderTitle: {
      configured: 'Configurado',
      notConfigured: 'Configurar proveedor para habilitar el rastreo',
      moreProvider: 'Más proveedores',
    },
    arize: {
      title: 'Arize',
      description: 'Observabilidad de LLM de nivel empresarial, evaluación en línea y fuera de línea, monitoreo y experimentación—impulsada por OpenTelemetry. Diseñada específicamente para aplicaciones impulsadas por LLM y agentes.',
    },
    phoenix: {
      title: 'Phoenix',
      description: 'Plataforma de observabilidad, evaluación, ingeniería de prompts y experimentación de código abierto basada en OpenTelemetry para sus flujos de trabajo y agentes de LLM.',
    },
    langsmith: {
      title: 'LangSmith',
      description: 'Una plataforma de desarrollo todo en uno para cada paso del ciclo de vida de la aplicación impulsada por LLM.',
    },
    langfuse: {
      title: 'Langfuse',
      description: 'Rastrea, evalúa, gestiona prompts y métricas para depurar y mejorar tu aplicación LLM.',
    },
    inUse: 'En uso',
    configProvider: {
      title: 'Configurar ',
      placeholder: 'Ingresa tu {{key}}',
      project: 'Proyecto',
      publicKey: 'Clave pública',
      secretKey: 'Clave secreta',
      viewDocsLink: 'Ver documentación de {{key}}',
      removeConfirmTitle: '¿Eliminar la configuración de {{key}}?',
      removeConfirmContent: 'La configuración actual está en uso, eliminarla desactivará la función de rastreo.',
    },
    view: 'Vista',
    opik: {
      description: 'Opik es una plataforma de código abierto para evaluar, probar y monitorear aplicaciones LLM.',
      title: 'Opik',
    },
    weave: {
      description: 'Weave es una plataforma de código abierto para evaluar, probar y monitorear aplicaciones de LLM.',
      title: 'Tejer',
    },
    aliyun: {
      title: 'Monitor de Nubes',
      description: 'La plataforma de observabilidad totalmente gestionada y sin mantenimiento proporcionada por Alibaba Cloud, permite la monitorización, trazado y evaluación de aplicaciones Dify de manera inmediata.',
    },
  },
  answerIcon: {
    title: 'Usar el icono de la aplicación web para reemplazar 🤖',
    descriptionInExplore: 'Si se debe usar el icono de la aplicación web para reemplazarlo 🤖 en Explore',
    description: 'Si se va a usar el icono de la aplicación web para reemplazarlo 🤖 en la aplicación compartida',
  },
  importFromDSLUrl: 'URL de origen',
  importFromDSLUrlPlaceholder: 'Pegar enlace DSL aquí',
  dslUploader: {
    button: 'Arrastrar y soltar archivo, o',
    browse: 'Examinar',
  },
  importFromDSL: 'Importar desde DSL',
  importFromDSLFile: 'Desde el archivo DSL',
  mermaid: {
    handDrawn: 'Dibujado a mano',
    classic: 'Clásico',
  },
  openInExplore: 'Abrir en Explorar',
  newAppFromTemplate: {
    sidebar: {
      Programming: 'Programación',
      Agent: 'Agente',
      Writing: 'Escritura',
      Assistant: 'Asistente',
      Recommended: 'Recomendado',
      HR: 'HR',
      Workflow: 'Flujo de trabajo',
    },
    byCategories: 'POR CATEGORÍAS',
    searchAllTemplate: 'Buscar todas las plantillas...',
  },
  showMyCreatedAppsOnly: 'Mostrar solo mis aplicaciones creadas',
  appSelector: {
    label: 'APLICACIÓN',
    placeholder: 'Selecciona una aplicación...',
    noParams: 'No se necesitan parámetros',
    params: 'PARÁMETROS DE LA APLICACIÓN',
  },
  structOutput: {
    notConfiguredTip: 'La salida estructurada aún no ha sido configurada.',
    required: 'Requerido',
    configure: 'Configurar',
    LLMResponse: 'Respuesta del LLM',
    moreFillTip: 'Mostrando un máximo de 10 niveles de anidación',
    modelNotSupportedTip: 'El modelo actual no admite esta función y se degrada automáticamente a inyección de comandos.',
    structuredTip: 'Las Salidas Estructuradas son una función que garantiza que el modelo siempre generará respuestas que se ajusten a su esquema JSON proporcionado.',
    modelNotSupported: 'Modelo no soportado',
    structured: 'sistemático',
  },
  accessItemsDescription: {
    anyone: 'Cualquiera puede acceder a la aplicación web.',
    specific: 'Solo grupos o miembros específicos pueden acceder a la aplicación web',
    organization: 'Cualquiera en la organización puede acceder a la aplicación web',
    external: 'Solo los usuarios externos autenticados pueden acceder a la aplicación web.',
  },
  accessControlDialog: {
    accessItems: {
      anyone: 'Cualquiera con el enlace',
      specific: 'Grupos o miembros específicos',
      organization: 'Solo miembros dentro de la empresa',
      external: 'Usuarios externos autenticados',
    },
    operateGroupAndMember: {
      searchPlaceholder: 'Buscar grupos y miembros',
      allMembers: 'Todos los miembros',
      expand: 'Expandir',
      noResult: 'Sin resultado',
    },
    title: 'Control de Acceso a la Aplicación Web',
    description: 'Establecer permisos de acceso a la aplicación web',
    accessLabel: '¿Quién tiene acceso?',
    groups_one: '{{count}} GRUPO',
    groups_other: '{{count}} GRUPOS',
    members_one: '{{count}} MIEMBRO',
    members_other: '{{count}} MIEMBROS',
    noGroupsOrMembers: 'No grupos o miembros seleccionados',
    webAppSSONotEnabledTip: 'Por favor, contacte al administrador de la empresa para configurar el método de autenticación de la aplicación web.',
    updateSuccess: 'Actualización exitosa',
  },
  publishApp: {
    title: '¿Quién puede acceder a la aplicación web?',
    notSet: 'No establecido',
    notSetDesc: 'Actualmente nadie puede acceder a la aplicación web. Por favor, configure los permisos.',
  },
  accessControl: 'Control de Acceso a la Aplicación Web',
  noAccessPermission: 'No se permite el acceso a la aplicación web',
  maxActiveRequestsPlaceholder: 'Introduce 0 para ilimitado',
  maxActiveRequests: 'Máximas solicitudes concurrentes',
  maxActiveRequestsTip: 'Número máximo de solicitudes activas concurrentes por aplicación (0 para ilimitado)',
  gotoAnything: {
    actions: {
      searchApplications: 'Aplicaciones de búsqueda',
      searchKnowledgeBasesDesc: 'Busque y navegue por sus bases de conocimiento',
      searchWorkflowNodes: 'Buscar nodos de flujo de trabajo',
      searchPlugins: 'Complementos de búsqueda',
      searchWorkflowNodesDesc: 'Buscar y saltar a nodos en el flujo de trabajo actual por nombre o tipo',
      searchKnowledgeBases: 'Buscar en las bases de conocimiento',
      searchApplicationsDesc: 'Buscar y navegar a sus aplicaciones',
      searchPluginsDesc: 'Busca y navega a tus plugins',
      searchWorkflowNodesHelp: 'Esta función solo funciona cuando se visualiza un flujo de trabajo. Primero vaya a un flujo de trabajo.',
    },
    emptyState: {
      noAppsFound: 'No se encontraron aplicaciones',
      noPluginsFound: 'No se encontraron complementos',
      noWorkflowNodesFound: 'No se encontraron nodos de flujo de trabajo',
      noKnowledgeBasesFound: 'No se han encontrado bases de conocimiento',
      tryDifferentTerm: 'Intenta un término de búsqueda diferente o elimina el filtro {{mode}}',
      trySpecificSearch: 'Prueba {{shortcuts}} para búsquedas específicas',
    },
    groups: {
      apps: 'Aplicaciones',
      workflowNodes: 'Nodos de flujo de trabajo',
      knowledgeBases: 'Bases de conocimiento',
      plugins: 'Complementos',
    },
    clearToSearchAll: 'Borrar @ para buscar todo',
    noResults: 'No se han encontrado resultados',
    searching: 'Buscando...',
    searchTemporarilyUnavailable: 'La búsqueda no está disponible temporalmente',
    searchFailed: 'Error de búsqueda',
    useAtForSpecific: 'Use @ para tipos específicos',
    searchPlaceholder: 'Busque o escriba @ para los comandos...',
    searchTitle: 'Busca cualquier cosa',
    someServicesUnavailable: 'Algunos servicios de búsqueda no están disponibles',
    servicesUnavailableMessage: 'Algunos servicios de búsqueda pueden estar experimentando problemas. Inténtalo de nuevo en un momento.',
    searchHint: 'Empieza a escribir para buscar todo al instante',
    commandHint: 'Escriba @ para buscar por categoría',
    selectSearchType: 'Elige qué buscar',
    resultCount: '{{count}} resultado',
    resultCount_other: '{{count}} resultados',
    inScope: 'en {{scope}}s',
<<<<<<< HEAD
=======
    tryDifferentSearch: 'Prueba con un término de búsqueda diferente',
    noMatchingCommands: 'No se encontraron comandos coincidentes',
>>>>>>> c7f36d1a
  },
}

export default translation<|MERGE_RESOLUTION|>--- conflicted
+++ resolved
@@ -294,11 +294,8 @@
     resultCount: '{{count}} resultado',
     resultCount_other: '{{count}} resultados',
     inScope: 'en {{scope}}s',
-<<<<<<< HEAD
-=======
     tryDifferentSearch: 'Prueba con un término de búsqueda diferente',
     noMatchingCommands: 'No se encontraron comandos coincidentes',
->>>>>>> c7f36d1a
   },
 }
 
