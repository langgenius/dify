const translation = {
  createApp: 'CREEAZĂ APLICAȚIE',
  types: {
    all: 'Toate',
    chatbot: 'Chatbot',
    agent: 'Agent',
    workflow: 'Flux de lucru',
    completion: 'Finalizare',
    advanced: 'Fluxul de chat',
    basic: 'Bază',
  },
  duplicate: 'Duplicat',
  duplicateTitle: 'Duplică Aplicația',
  export: 'Exportă DSL',
  exportFailed: 'Exportul DSL a eșuat.',
  importDSL: 'Importă fișier DSL',
  createFromConfigFile: 'Creează din fișier DSL',
  deleteAppConfirmTitle: 'Ștergi această aplicație?',
  deleteAppConfirmContent:
    'Ștergerea aplicației este ireversibilă. Utilizatorii nu vor mai putea accesa aplicația ta, iar toate configurațiile promptului și jurnalele vor fi șterse permanent.',
  appDeleted: 'Aplicația a fost ștearsă',
  appDeleteFailed: 'Ștergerea aplicației a eșuat',
  join: 'Alătură-te comunității',
  communityIntro:
    'Discută cu membrii echipei, colaboratorii și dezvoltatorii pe diferite canale.',
  roadmap: 'Vezi planul nostru de dezvoltare',
  newApp: {
    startFromBlank: 'Creează din Nou',
    startFromTemplate: 'Creează din Șablon',
    workflowWarning: 'În prezent în beta',
    captionName: 'Pictogramă și nume aplicație',
    appNamePlaceholder: 'Dă-i aplicației tale un nume',
    captionDescription: 'Descriere',
    appDescriptionPlaceholder: 'Introduceți descrierea aplicației',
    useTemplate: 'Folosește acest șablon',
    previewDemo: 'Previzualizează demo',
    chatApp: 'Asistent',
    chatAppIntro:
      'Vreau să construiesc o aplicație bazată pe chat. Această aplicație folosește un format întrebare-răspuns, permițând mai multe runde de conversație continuă.',
    agentAssistant: 'Asistent Agent Nou',
    completeApp: 'Generator de text',
    completeAppIntro:
      'Vreau să creez o aplicație care generează text de înaltă calitate pe baza indicațiilor, cum ar fi generarea de articole, rezumate, traduceri și mai multe.',
    showTemplates: 'Vreau să aleg dintr-un șablon',
    hideTemplates: 'Înapoi la selecția modului',
    Create: 'Creează',
    Cancel: 'Anulează',
    nameNotEmpty: 'Numele nu poate fi gol',
    appTemplateNotSelected: 'Vă rugăm să selectați un șablon',
    appTypeRequired: 'Vă rugăm să selectați un tip de aplicație',
    appCreated: 'Aplicația a fost creată',
    appCreateFailed: 'Crearea aplicației a eșuat',
    caution: 'Prudență',
    appCreateDSLErrorPart2: 'Vrei să continui?',
    Confirm: 'Confirma',
    appCreateDSLErrorTitle: 'Incompatibilitate versiune',
    appCreateDSLWarning: 'Atenție: diferența de versiune DSL poate afecta anumite caracteristici',
    appCreateDSLErrorPart3: 'Versiunea DSL a aplicației curente:',
    appCreateDSLErrorPart1: 'A fost detectată o diferență semnificativă în versiunile DSL. Forțarea importului poate cauza funcționarea defectuoasă a aplicației.',
    appCreateDSLErrorPart4: 'Versiune DSL suportată de sistem:',
    chatbotShortDescription: 'Chatbot bazat pe LLM cu configurare simplă',
    forBeginners: 'Tipuri de aplicații mai simple',
    completionShortDescription: 'Asistent AI pentru sarcini de generare de text',
    agentUserDescription: 'Un agent inteligent capabil de raționament iterativ și utilizare autonomă a instrumentelor pentru a atinge obiectivele sarcinii.',
    workflowUserDescription: 'Construiește vizual fluxuri AI autonome cu simplitatea drag-and-drop.',
    optional: 'Facultativ',
    learnMore: 'Află mai multe',
    completionUserDescription: 'Construiește rapid un asistent AI pentru sarcinile de generare a textului cu o configurare simplă.',
    chatbotUserDescription: 'Construiți rapid un chatbot bazat pe LLM cu o configurare simplă. Puteți trece la Chatflow mai târziu.',
    advancedShortDescription: 'Flux de lucru îmbunătățit pentru conversații multi-tur',
    advancedUserDescription: 'Flux de lucru cu funcții suplimentare de memorie și interfață de chatbot.',
    noTemplateFoundTip: 'Încercați să căutați folosind cuvinte cheie diferite.',
    foundResults: '{{count}} Rezultatele',
    foundResult: '{{count}} Rezultat',
    noIdeaTip: 'Nicio idee? Consultați șabloanele noastre',
    noAppsFound: 'Nu s-au găsit aplicații',
    workflowShortDescription: 'Flux agentic pentru automatizări inteligente',
    agentShortDescription: 'Agent inteligent cu raționament și utilizare autonomă a uneltelor',
    noTemplateFound: 'Nu s-au găsit șabloane',
    forAdvanced: 'PENTRU UTILIZATORII AVANSAȚI',
    chooseAppType: 'Alegeți un tip de aplicație',
    dropDSLToCreateApp: 'Trageți fișierul DSL aici pentru a crea aplicația',
  },
  editApp: 'Editează Info',
  editAppTitle: 'Editează Info Aplicație',
  editDone: 'Informațiile despre aplicație au fost actualizate',
  editFailed: 'Actualizarea informațiilor despre aplicație a eșuat',
  iconPicker: {
    ok: 'OK',
    cancel: 'Anulează',
    emoji: 'Emoji',
    image: 'Imagine',
  },
  switch: 'Comută la Orchestrare Flux de Lucru',
  switchTipStart: 'O nouă copie a aplicației va fi creată pentru tine, iar noua copie va comuta la Orchestrare Flux de Lucru. Noua copie ',
  switchTip: 'nu va permite',
  switchTipEnd: ' comutarea înapoi la Orchestrare de Bază.',
  switchLabel: 'Copia aplicației care urmează să fie creată',
  removeOriginal: 'Șterge aplicația originală',
  switchStart: 'Începe comutarea',
  typeSelector: {
    all: 'TOATE Tipurile',
    chatbot: 'Chatbot',
    agent: 'Agent',
    workflow: 'Flux de lucru',
    completion: 'Finalizare',
    advanced: 'Fluxul de chat',
  },
  tracing: {
    title: 'Urmărirea performanței aplicației',
    description: 'Configurarea unui furnizor LLMOps terț și urmărirea performanței aplicației.',
    config: 'Configurare',
    collapse: 'Restrânge',
    expand: 'Extinde',
    tracing: 'Urmărire',
    disabled: 'Dezactivat',
    disabledTip: 'Vă rugăm să configurați mai întâi furnizorul',
    enabled: 'În serviciu',
    tracingDescription: 'Captează contextul complet al execuției aplicației, inclusiv apelurile LLM, context, prompt-uri, cereri HTTP și altele, către o platformă de urmărire terță.',
    configProviderTitle: {
      configured: 'Configurat',
      notConfigured: 'Configurați furnizorul pentru a activa urmărirea',
      moreProvider: 'Mai mulți furnizori',
    },
    arize: {
      title: 'Arize',
      description: 'Observabilitate LLM de nivel enterprise, evaluare online și offline, monitorizare și experimentare—alimentată de OpenTelemetry. Proiectată special pentru aplicații bazate pe LLM și agenți.',
    },
    phoenix: {
      title: 'Phoenix',
      description: 'Platformă open-source și bazată pe OpenTelemetry pentru observabilitate, evaluare, inginerie de prompturi și experimentare pentru fluxurile de lucru și agenții LLM.',
    },
    langsmith: {
      title: 'LangSmith',
      description: 'O platformă de dezvoltare all-in-one pentru fiecare etapă a ciclului de viață al aplicației bazate pe LLM.',
    },
    langfuse: {
      title: 'Langfuse',
      description: 'Urmărire, evaluări, gestionarea prompt-urilor și metrici pentru depanarea și îmbunătățirea aplicației dvs. LLM.',
    },
    inUse: 'În utilizare',
    configProvider: {
      title: 'Configurare ',
      placeholder: 'Introduceți {{key}}-ul dvs.',
      project: 'Proiect',
      publicKey: 'Cheie publică',
      secretKey: 'Cheie secretă',
      viewDocsLink: 'Vizualizați documentația {{key}}',
      removeConfirmTitle: 'Eliminați configurația {{key}}?',
      removeConfirmContent: 'Configurația curentă este în uz, eliminarea acesteia va dezactiva funcția de Urmărire.',
    },
    view: 'Vedere',
    opik: {
      description: 'Opik este o platformă open-source pentru evaluarea, testarea și monitorizarea aplicațiilor LLM.',
      title: 'Opik',
    },
    weave: {
      title: 'Împletește',
      description: 'Weave este o platformă open-source pentru evaluarea, testarea și monitorizarea aplicațiilor LLM.',
    },
    aliyun: {
      description: 'Platforma de observabilitate SaaS oferită de Alibaba Cloud permite monitorizarea, urmărirea și evaluarea aplicațiilor Dify din cutie.',
      title: 'Monitorizarea Cloud',
    },
  },
  answerIcon: {
    descriptionInExplore: 'Dacă să utilizați pictograma web app pentru a înlocui 🤖 în Explore',
    description: 'Dacă se utilizează pictograma web app pentru a înlocui 🤖 în aplicația partajată',
    title: 'Utilizați pictograma web app pentru a înlocui 🤖',
  },
  importFromDSL: 'Import din DSL',
  importFromDSLUrl: 'De la URL',
  importFromDSLUrlPlaceholder: 'Lipiți linkul DSL aici',
  dslUploader: {
    button: 'Trageți și plasați fișierul, sau',
    browse: 'Răsfoiți',
  },
  importFromDSLFile: 'Din fișierul DSL',
  mermaid: {
    handDrawn: 'Desenat de mână',
    classic: 'Clasic',
  },
  openInExplore: 'Deschide în Explorează',
  newAppFromTemplate: {
    sidebar: {
      Writing: 'Scriere',
      Programming: 'Programare',
      Workflow: 'Flux de lucru',
      Agent: 'Agent',
      Assistant: 'Asistent',
      Recommended: 'Recomandat',
      HR: 'DOMN',
    },
    searchAllTemplate: 'Căutați toate șabloanele...',
    byCategories: 'DUPĂ CATEGORII',
  },
  showMyCreatedAppsOnly: 'Afișează doar aplicațiile create de mine',
  appSelector: {
    label: 'APLICAȚIE',
    params: 'PARAMETRII APLICAȚIEI',
    noParams: 'Nu sunt necesari parametri',
    placeholder: 'Selectați o aplicație...',
  },
  structOutput: {
    notConfiguredTip: 'Ieșirea structurată nu a fost configurată încă',
    LLMResponse: 'Răspuns LLM',
    required: 'Necesar',
    moreFillTip: 'Afișând maxim 10 niveluri de imbricare',
    structured: 'Structurat',
    modelNotSupported: 'Modelul nu este suportat',
    structuredTip: 'Ieșirile structurate sunt o caracteristică care asigură că modelul va genera întotdeauna răspunsuri care respectă schema JSON furnizată.',
    configure: 'Configurează',
    modelNotSupportedTip: 'Modelul actual nu suportă această funcție și este downgradat automat la injecția de prompt.',
  },
  accessItemsDescription: {
    specific: 'Numai grupuri sau membri specifici pot accesa aplicația web.',
    organization: 'Oricine din organizație poate accesa aplicația web',
    anyone: 'Oricine poate accesa aplicația web',
    external: 'Numai utilizatorii externi autentificați pot accesa aplicația web',
  },
  accessControlDialog: {
    accessItems: {
      anyone: 'Oricine are linkul',
      specific: 'Grupuri sau membri specifici',
      organization: 'Numai membrii din cadrul întreprinderii',
      external: 'Utilizatori extern autentificați',
    },
    operateGroupAndMember: {
      searchPlaceholder: 'Caută grupuri și membri',
      allMembers: 'Toți membrii',
      expand: 'Expandează',
      noResult: 'Niciun rezultat',
    },
    title: 'Controlul Accesului la Aplicația Web',
    description: 'Setați permisiunile de acces la aplicația web',
    accessLabel: 'Cine are acces',
    groups_one: '{{count}} GRUP',
    groups_other: '{{count}} GRUPURI',
    members_one: '{{count}} MEMBRU',
    members_other: '{{count}} MEMBRI',
    noGroupsOrMembers: 'Niciun grup sau membri selectați',
    webAppSSONotEnabledTip: 'Vă rugăm să contactați administratorul de întreprindere pentru a configura metoda de autentificare a aplicației web.',
    updateSuccess: 'Actualizare reușită',
  },
  publishApp: {
    title: 'Cine poate accesa aplicația web',
    notSet: 'Nu este setat',
    notSetDesc: 'În prezent, nimeni nu poate accesa aplicația web. Vă rugăm să setați permisiunile.',
  },
  accessControl: 'Controlul Accesului la Aplicația Web',
  noAccessPermission: 'Nici o permisiune pentru a accesa aplicația web',
  maxActiveRequestsPlaceholder: 'Introduceți 0 pentru nelimitat',
  maxActiveRequests: 'Maxime cereri simultane',
  maxActiveRequestsTip: 'Numărul maxim de cereri active concurente pe aplicație (0 pentru nelimitat)',
  gotoAnything: {
    actions: {
      searchKnowledgeBasesDesc: 'Căutați și navigați la bazele de cunoștințe',
      searchWorkflowNodes: 'Căutare în noduri de flux de lucru',
      searchKnowledgeBases: 'Căutare în baze de cunoștințe',
      searchApplicationsDesc: 'Căutați și navigați la aplicațiile dvs.',
      searchApplications: 'Căutare aplicații',
      searchPluginsDesc: 'Căutați și navigați la plugin-urile dvs.',
      searchWorkflowNodesDesc: 'Găsiți și treceți la nodurile din fluxul de lucru curent după nume sau tip',
      searchWorkflowNodesHelp: 'Această caracteristică funcționează numai atunci când vizualizați un flux de lucru. Navigați mai întâi la un flux de lucru.',
      searchPlugins: 'Căutare plugin-uri',
    },
    emptyState: {
      noAppsFound: 'Nu s-au găsit aplicații',
      noPluginsFound: 'Nu au fost găsite plugin-uri',
      noWorkflowNodesFound: 'Nu au fost găsite noduri de flux de lucru',
      noKnowledgeBasesFound: 'Nu au fost găsite baze de cunoștințe',
      tryDifferentTerm: 'Încercați un termen de căutare diferit sau eliminați filtrul {{mode}}',
      trySpecificSearch: 'Încercați {{shortcuts}} pentru căutări specifice',
    },
    groups: {
      knowledgeBases: 'Baze de cunoștințe',
      workflowNodes: 'Noduri de flux de lucru',
      plugins: 'Pluginuri',
      apps: 'Aplicații',
    },
    useAtForSpecific: 'Utilizați @ pentru anumite tipuri',
    searchTemporarilyUnavailable: 'Căutare temporar indisponibilă',
    searchPlaceholder: 'Căutați sau tastați @ pentru comenzi...',
    searchTitle: 'Căutați orice',
    searching: 'Căutarea...',
    noResults: 'Nu s-au găsit rezultate',
    searchFailed: 'Căutarea a eșuat',
    servicesUnavailableMessage: 'Este posibil ca unele servicii de căutare să întâmpine probleme. Încercați din nou într-o clipă.',
    someServicesUnavailable: 'Unele servicii de căutare nu sunt disponibile',
    clearToSearchAll: 'Ștergeți @ pentru a căuta toate',
    selectSearchType: 'Alegeți ce să căutați',
    commandHint: 'Tastați @ pentru a naviga după categorie',
    searchHint: 'Începeți să tastați pentru a căuta totul instantaneu',
    resultCount: '{{count}} rezultat',
    resultCount_other: '{{count}} rezultate',
    inScope: 'în {{scope}}s',
<<<<<<< HEAD
=======
    noMatchingCommands: 'Nu s-au găsit comenzi potrivite',
    tryDifferentSearch: 'Încercați un alt termen de căutare',
>>>>>>> c7f36d1a
  },
}

export default translation<|MERGE_RESOLUTION|>--- conflicted
+++ resolved
@@ -294,11 +294,8 @@
     resultCount: '{{count}} rezultat',
     resultCount_other: '{{count}} rezultate',
     inScope: 'în {{scope}}s',
-<<<<<<< HEAD
-=======
     noMatchingCommands: 'Nu s-au găsit comenzi potrivite',
     tryDifferentSearch: 'Încercați un alt termen de căutare',
->>>>>>> c7f36d1a
   },
 }
 
