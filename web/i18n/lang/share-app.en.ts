const translation = {
  common: {
    welcome: 'Welcome to use',
    appUnavailable: 'App is unavailable',
    appUnkonwError: 'App is unavailable',
  },
  chat: {
    newChat: 'New chat',
<<<<<<< HEAD
    pinnedTitle: 'Pinned',
    unpinnedTitle: 'Chats',
=======
>>>>>>> a6db3e65
    newChatDefaultName: 'New conversation',
    powerBy: 'Powered by',
    prompt: 'Prompt',
    privatePromptConfigTitle: 'Conversation settings',
    publicPromptConfigTitle: 'Initial Prompt',
    configStatusDes: 'Before start, you can modify conversation settings',
    configDisabled:
      'Previous session settings have been used for this session.',
    startChat: 'Start Chat',
    privacyPolicyLeft:
      'Please read the ',
    privacyPolicyMiddle:
      'privacy policy',
    privacyPolicyRight:
      ' provided by the app developer.',
<<<<<<< HEAD
    deleteConversation: {
      title: 'Delete conversation',
      content: 'Are you sure you want to delete this conversation?',
    },
    tryToSolve: 'Try to solve',
    temporarySystemIssue: 'Sorry, temporary system issue.',
  },
  generation: {
    tabs: {
      create: 'Run Once',
      batch: 'Run Batch',
=======
  },
  generation: {
    tabs: {
      create: 'Create',
>>>>>>> a6db3e65
      saved: 'Saved',
    },
    savedNoData: {
      title: 'You haven\'t saved a result yet!',
      description: 'Start generating content, and find your saved results here.',
      startCreateContent: 'Start create content',
<<<<<<< HEAD
    },
    title: 'AI Completion',
    queryTitle: 'Query content',
    completionResult: 'Completion result',
    queryPlaceholder: 'Write your query content...',
    run: 'Execute',
    copy: 'Copy',
    resultTitle: 'AI Completion',
    noData: 'AI will give you what you want here.',
    csvUploadTitle: 'Drag and drop your CSV file here, or ',
    browse: 'browse',
    csvStructureTitle: 'The CSV file must conform to the following structure:',
    downloadTemplate: 'Download the template here',
    field: 'Field',
    errorMsg: {
      empty: 'Please input content in the uploaded file.',
      fileStructNotMatch: 'The uploaded CSV file not match the struct.',
      emptyLine: 'Row {{rowIndex}} is empty',
      invalidLine: 'Row {{rowIndex}}: variables value can not be empty',
      atLeastOne: 'Please input at least one row in the uploaded file.',
    },
=======
    },
    title: 'AI Completion',
    queryTitle: 'Query content',
    queryPlaceholder: 'Write your query content...',
    run: 'Execute',
    copy: 'Copy',
    resultTitle: 'AI Completion',
    noData: 'AI will give you what you want here.',
>>>>>>> a6db3e65
  },
}

export default translation<|MERGE_RESOLUTION|>--- conflicted
+++ resolved
@@ -6,11 +6,8 @@
   },
   chat: {
     newChat: 'New chat',
-<<<<<<< HEAD
     pinnedTitle: 'Pinned',
     unpinnedTitle: 'Chats',
-=======
->>>>>>> a6db3e65
     newChatDefaultName: 'New conversation',
     powerBy: 'Powered by',
     prompt: 'Prompt',
@@ -26,7 +23,6 @@
       'privacy policy',
     privacyPolicyRight:
       ' provided by the app developer.',
-<<<<<<< HEAD
     deleteConversation: {
       title: 'Delete conversation',
       content: 'Are you sure you want to delete this conversation?',
@@ -38,41 +34,37 @@
     tabs: {
       create: 'Run Once',
       batch: 'Run Batch',
-=======
-  },
-  generation: {
-    tabs: {
-      create: 'Create',
->>>>>>> a6db3e65
-      saved: 'Saved',
     },
-    savedNoData: {
-      title: 'You haven\'t saved a result yet!',
-      description: 'Start generating content, and find your saved results here.',
-      startCreateContent: 'Start create content',
-<<<<<<< HEAD
-    },
-    title: 'AI Completion',
-    queryTitle: 'Query content',
-    completionResult: 'Completion result',
-    queryPlaceholder: 'Write your query content...',
-    run: 'Execute',
-    copy: 'Copy',
-    resultTitle: 'AI Completion',
-    noData: 'AI will give you what you want here.',
-    csvUploadTitle: 'Drag and drop your CSV file here, or ',
-    browse: 'browse',
-    csvStructureTitle: 'The CSV file must conform to the following structure:',
-    downloadTemplate: 'Download the template here',
-    field: 'Field',
-    errorMsg: {
-      empty: 'Please input content in the uploaded file.',
-      fileStructNotMatch: 'The uploaded CSV file not match the struct.',
-      emptyLine: 'Row {{rowIndex}} is empty',
-      invalidLine: 'Row {{rowIndex}}: variables value can not be empty',
-      atLeastOne: 'Please input at least one row in the uploaded file.',
-    },
-=======
+    generation: {
+      tabs: {
+        create: 'Create',
+        saved: 'Saved',
+      },
+      savedNoData: {
+        title: 'You haven\'t saved a result yet!',
+        description: 'Start generating content, and find your saved results here.',
+        startCreateContent: 'Start create content',
+      },
+      title: 'AI Completion',
+      queryTitle: 'Query content',
+      completionResult: 'Completion result',
+      queryPlaceholder: 'Write your query content...',
+      run: 'Execute',
+      copy: 'Copy',
+      resultTitle: 'AI Completion',
+      noData: 'AI will give you what you want here.',
+      csvUploadTitle: 'Drag and drop your CSV file here, or ',
+      browse: 'browse',
+      csvStructureTitle: 'The CSV file must conform to the following structure:',
+      downloadTemplate: 'Download the template here',
+      field: 'Field',
+      errorMsg: {
+        empty: 'Please input content in the uploaded file.',
+        fileStructNotMatch: 'The uploaded CSV file not match the struct.',
+        emptyLine: 'Row {{rowIndex}} is empty',
+        invalidLine: 'Row {{rowIndex}}: variables value can not be empty',
+        atLeastOne: 'Please input at least one row in the uploaded file.',
+      },
     },
     title: 'AI Completion',
     queryTitle: 'Query content',
@@ -81,7 +73,6 @@
     copy: 'Copy',
     resultTitle: 'AI Completion',
     noData: 'AI will give you what you want here.',
->>>>>>> a6db3e65
   },
 }
 
