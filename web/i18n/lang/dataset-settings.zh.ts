const translation = {
  title: '数据集设置',
  desc: '在这里您可以修改数据集的工作方式以及其它设置。',
  form: {
    name: '数据集名称',
    namePlaceholder: '请输入数据集名称',
    nameError: '名称不能为空',
    desc: '数据集描述',
<<<<<<< HEAD
    descPlaceholder: '描述这个数据集中的内容。详细的描述可以让 AI 及时访问数据集的内容。如果为空，Dify 将使用默认的召回策略。',
=======
    descInfo: '请写出清楚的文字描述来概述数据集的内容。当从多个数据集中进行选择匹配时，该描述将用作匹配的基础。',
    descPlaceholder: '描述这个数据集中的内容。详细的描述可以让 AI 及时访问数据集的内容。如果为空，Dify 将使用默认的命中策略。',
>>>>>>> c1e7193c
    descWrite: '了解如何编写更好的数据集描述。',
    permissions: '可见权限',
    permissionsOnlyMe: '只有我',
    permissionsAllMember: '所有团队成员',
    indexMethod: '索引模式',
    indexMethodHighQuality: '高质量',
    indexMethodHighQualityTip: '调用 OpenAI 的嵌入接口进行处理，以在用户查询时提供更高的准确度',
    indexMethodEconomy: '经济',
    indexMethodEconomyTip: '使用离线的向量引擎、关键词索引等方式，降低了准确度但无需花费 Token',
    embeddingModel: 'Embedding 模型',
    embeddingModelTip: '修改 Embedding 模型，请去',
    embeddingModelTipLink: '设置',
    retrievalSetting: {
      title: '检索设置',
      learnMore: '了解更多',
      description: '关于检索方法。',
      longDescription: '关于检索方法，您可以随时在数据集设置中更改此设置。',
    },
    save: '保存',
  },
}

export default translation<|MERGE_RESOLUTION|>--- conflicted
+++ resolved
@@ -6,12 +6,8 @@
     namePlaceholder: '请输入数据集名称',
     nameError: '名称不能为空',
     desc: '数据集描述',
-<<<<<<< HEAD
-    descPlaceholder: '描述这个数据集中的内容。详细的描述可以让 AI 及时访问数据集的内容。如果为空，Dify 将使用默认的召回策略。',
-=======
     descInfo: '请写出清楚的文字描述来概述数据集的内容。当从多个数据集中进行选择匹配时，该描述将用作匹配的基础。',
     descPlaceholder: '描述这个数据集中的内容。详细的描述可以让 AI 及时访问数据集的内容。如果为空，Dify 将使用默认的命中策略。',
->>>>>>> c1e7193c
     descWrite: '了解如何编写更好的数据集描述。',
     permissions: '可见权限',
     permissionsOnlyMe: '只有我',
