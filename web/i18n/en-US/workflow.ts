--- conflicted
+++ resolved
@@ -981,9 +981,7 @@
       chatNode: 'Conversation',
       systemNode: 'System',
     },
-<<<<<<< HEAD
     lastOutput: 'Last Output',
-=======
     relations: {
       dependencies: 'Dependencies',
       dependents: 'Dependents',
@@ -992,7 +990,6 @@
       noDependencies: 'No dependencies',
       noDependents: 'No dependents',
     },
->>>>>>> 5cf55fcb
   },
 }
 
