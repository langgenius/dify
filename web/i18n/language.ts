import data from './languages.json'
export type Item = {
  value: number | string
  name: string
  example: string
}

export type I18nText = {
  'en-US': string
  'zh-Hans': string
  'pt-BR': string
  'es-ES': string
  'fr-FR': string
  'de-DE': string
  'ja-JP': string
  'ko-KR': string
  'ru-RU': string
  'it-IT': string
  'uk-UA': string
  'vi-VN': string
  'de_DE': string
  'zh_Hant': string
  'ro-RO': string
  'pl-PL': string
}

<<<<<<< HEAD
export const languages = [
  {
    value: 'en-US',
    name: 'English (United States)',
    prompt_name: 'English',
    example: 'Hello, hz!',
    supported: true,
  },
  {
    value: 'zh-Hans',
    name: '简体中文',
    prompt_name: 'Chinese Simplified',
    example: '你好，hz！',
    supported: true,
  },
  {
    value: 'zh-Hant',
    name: '繁體中文',
    prompt_name: 'Chinese Traditional',
    example: '你好，hz！',
    supported: true,
  },
  {
    value: 'pt-BR',
    name: 'Português (Brasil)',
    prompt_name: 'Portuguese',
    example: 'Olá, !',
    supported: true,
  },
  {
    value: 'es-ES',
    name: 'Español (España)',
    prompt_name: 'Spanish',
    example: 'Saluton, !',
    supported: false,
  },
  {
    value: 'fr-FR',
    name: 'Français (France)',
    prompt_name: 'French',
    example: 'Bonjour, !',
    supported: true,
  },
  {
    value: 'de-DE',
    name: 'Deutsch (Deutschland)',
    prompt_name: 'German',
    example: 'Hallo, !',
    supported: true,
  },
  {
    value: 'ja-JP',
    name: '日本語 (日本)',
    prompt_name: 'Japanese',
    example: 'こんにちは、!',
    supported: true,
  },
  {
    value: 'ko-KR',
    name: '한국어 (대한민국)',
    prompt_name: 'Korean',
    example: '안녕하세요, !',
    supported: true,
  },
  {
    value: 'ru-RU',
    name: 'Русский (Россия)',
    prompt_name: 'Russian',
    example: ' Привет, !',
    supported: false,
  },
  {
    value: 'it-IT',
    name: 'Italiano (Italia)',
    prompt_name: 'Italian',
    example: 'Ciao, !',
    supported: false,
  },
  {
    value: 'th-TH',
    name: 'ไทย (ประเทศไทย)',
    prompt_name: 'Thai',
    example: 'สวัสดี !',
    supported: false,
  },
  {
    value: 'id-ID',
    name: 'Bahasa Indonesia',
    prompt_name: 'Indonesian',
    example: 'Saluto, !',
    supported: false,
  },
  {
    value: 'uk-UA',
    name: 'Українська (Україна)',
    prompt_name: 'Ukrainian',
    example: 'Привет, !',
    supported: true,
  },
  {
    value: 'vi-VN',
    name: 'Tiếng Việt (Việt Nam)',
    prompt_name: 'Vietnamese',
    example: 'Xin chào, !',
    supported: true,
  },
  {
    value: 'ro-RO',
    name: 'Română (România)',
    prompt_name: 'Romanian',
    example: 'Salut, !',
    supported: true,
  },
  {
    value: 'pl-PL',
    name: 'Polski (Polish)',
    prompt_name: 'Polish',
    example: 'Cześć, !',
    supported: true,
  },
]
=======
export const languages = data.languages
>>>>>>> 164d6e47

export const LanguagesSupported = languages.filter(item => item.supported).map(item => item.value)

export const getLanguage = (locale: string) => {
  if (locale === 'zh-Hans')
    return locale.replace('-', '_')

  return LanguagesSupported[0].replace('-', '_')
}

export const NOTICE_I18N = {
  title: {
    en_US: 'Important Notice',
    zh_Hans: '重要公告',
    pt_BR: 'Aviso Importante',
    es_ES: 'Aviso Importante',
    fr_FR: 'Avis important',
    de_DE: 'Wichtiger Hinweis',
    ja_JP: '重要なお知らせ',
    ko_KR: '중요 공지',
    pl_PL: 'Ważne ogłoszenie',
    uk_UA: 'Важливе повідомлення',
    vi_VN: 'Thông báo quan trọng',
  },
  desc: {
    en_US: 'Our system will be unavailable from 19:00 to 24:00 UTC on August 28 for an upgrade. For questions, kindly contact our support team (support@dify.ai). We value your patience.',
    zh_Hans: '为了有效提升数据检索能力及稳定性，hz 将于 2023 年 8 月 29 日 03:00 至 08:00 期间进行服务升级，届时 hz 云端版及应用将无法访问。感谢您的耐心与支持。',
    pt_BR: 'Our system will be unavailable from 19:00 to 24:00 UTC on August 28 for an upgrade. For questions, kindly contact our support team (support@dify.ai). We value your patience.',
    es_ES: 'Our system will be unavailable from 19:00 to 24:00 UTC on August 28 for an upgrade. For questions, kindly contact our support team (support@dify.ai). We value your patience.',
    fr_FR: 'Our system will be unavailable from 19:00 to 24:00 UTC on August 28 for an upgrade. For questions, kindly contact our support team (support@dify.ai). We value your patience.',
    de_DE: 'Our system will be unavailable from 19:00 to 24:00 UTC on August 28 for an upgrade. For questions, kindly contact our support team (support@dify.ai). We value your patience.',
    ja_JP: 'Our system will be unavailable from 19:00 to 24:00 UTC on August 28 for an upgrade. For questions, kindly contact our support team (support@dify.ai). We value your patience.',
    ko_KR: '시스템이 업그레이드를 위해 UTC 시간대로 8월 28일 19:00 ~ 24:00에 사용 불가될 예정입니다. 질문이 있으시면 지원 팀에 연락주세요 (support@dify.ai). 최선을 다해 답변해드리겠습니다.',
    pl_PL: 'Nasz system będzie niedostępny od 19:00 do 24:00 UTC 28 sierpnia w celu aktualizacji. W przypadku pytań prosimy o kontakt z naszym zespołem wsparcia (support@dify.ai). Doceniamy Twoją cierpliwość.',
    uk_UA: 'Наша система буде недоступна з 19:00 до 24:00 UTC 28 серпня для оновлення. Якщо у вас виникнуть запитання, будь ласка, зв’яжіться з нашою службою підтримки (support@dify.ai). Дякуємо за терпіння.',
    vi_VN: 'Hệ thống của chúng tôi sẽ ngừng hoạt động từ 19:00 đến 24:00 UTC vào ngày 28 tháng 8 để nâng cấp. Nếu có thắc mắc, vui lòng liên hệ với nhóm hỗ trợ của chúng tôi (support@dify.ai). Chúng tôi đánh giá cao sự kiên nhẫn của bạn.',
  },
  href: '#',
}<|MERGE_RESOLUTION|>--- conflicted
+++ resolved
@@ -24,131 +24,7 @@
   'pl-PL': string
 }
 
-<<<<<<< HEAD
-export const languages = [
-  {
-    value: 'en-US',
-    name: 'English (United States)',
-    prompt_name: 'English',
-    example: 'Hello, hz!',
-    supported: true,
-  },
-  {
-    value: 'zh-Hans',
-    name: '简体中文',
-    prompt_name: 'Chinese Simplified',
-    example: '你好，hz！',
-    supported: true,
-  },
-  {
-    value: 'zh-Hant',
-    name: '繁體中文',
-    prompt_name: 'Chinese Traditional',
-    example: '你好，hz！',
-    supported: true,
-  },
-  {
-    value: 'pt-BR',
-    name: 'Português (Brasil)',
-    prompt_name: 'Portuguese',
-    example: 'Olá, !',
-    supported: true,
-  },
-  {
-    value: 'es-ES',
-    name: 'Español (España)',
-    prompt_name: 'Spanish',
-    example: 'Saluton, !',
-    supported: false,
-  },
-  {
-    value: 'fr-FR',
-    name: 'Français (France)',
-    prompt_name: 'French',
-    example: 'Bonjour, !',
-    supported: true,
-  },
-  {
-    value: 'de-DE',
-    name: 'Deutsch (Deutschland)',
-    prompt_name: 'German',
-    example: 'Hallo, !',
-    supported: true,
-  },
-  {
-    value: 'ja-JP',
-    name: '日本語 (日本)',
-    prompt_name: 'Japanese',
-    example: 'こんにちは、!',
-    supported: true,
-  },
-  {
-    value: 'ko-KR',
-    name: '한국어 (대한민국)',
-    prompt_name: 'Korean',
-    example: '안녕하세요, !',
-    supported: true,
-  },
-  {
-    value: 'ru-RU',
-    name: 'Русский (Россия)',
-    prompt_name: 'Russian',
-    example: ' Привет, !',
-    supported: false,
-  },
-  {
-    value: 'it-IT',
-    name: 'Italiano (Italia)',
-    prompt_name: 'Italian',
-    example: 'Ciao, !',
-    supported: false,
-  },
-  {
-    value: 'th-TH',
-    name: 'ไทย (ประเทศไทย)',
-    prompt_name: 'Thai',
-    example: 'สวัสดี !',
-    supported: false,
-  },
-  {
-    value: 'id-ID',
-    name: 'Bahasa Indonesia',
-    prompt_name: 'Indonesian',
-    example: 'Saluto, !',
-    supported: false,
-  },
-  {
-    value: 'uk-UA',
-    name: 'Українська (Україна)',
-    prompt_name: 'Ukrainian',
-    example: 'Привет, !',
-    supported: true,
-  },
-  {
-    value: 'vi-VN',
-    name: 'Tiếng Việt (Việt Nam)',
-    prompt_name: 'Vietnamese',
-    example: 'Xin chào, !',
-    supported: true,
-  },
-  {
-    value: 'ro-RO',
-    name: 'Română (România)',
-    prompt_name: 'Romanian',
-    example: 'Salut, !',
-    supported: true,
-  },
-  {
-    value: 'pl-PL',
-    name: 'Polski (Polish)',
-    prompt_name: 'Polish',
-    example: 'Cześć, !',
-    supported: true,
-  },
-]
-=======
 export const languages = data.languages
->>>>>>> 164d6e47
 
 export const LanguagesSupported = languages.filter(item => item.supported).map(item => item.value)
 
