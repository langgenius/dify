export type Item = {
  value: number | string
  name: string
  example: string
}

export type I18nText = {
  'en-US': string
  'zh-Hans': string
  'pt-BR': string
  'es-ES': string
  'fr-FR': string
  'de-DE': string
  'ja-JP': string
  'ko-KR': string
  'ru-RU': string
  'it-IT': string
  'uk-UA': string
  'vi-VN': string
  'de_DE': string
  'zh_Hant': string
  'pl-PL': string
}

export const languages = [
  {
    value: 'en-US',
    name: 'English (United States)',
    prompt_name: 'English',
    example: 'Hello, Dify!',
    supported: true,
  },
  {
    value: 'zh-Hans',
    name: '简体中文',
    prompt_name: 'Chinese',
    example: '你好，Dify！',
    supported: true,
  },
  {
    value: 'zh-Hant',
    name: '繁體中文',
    prompt_name: 'Chinese',
    example: '你好，Dify！',
    supported: true,
  },
  {
    value: 'pt-BR',
    name: 'Português (Brasil)',
    prompt_name: 'Portuguese',
    example: 'Olá, Dify!',
    supported: true,
  },
  {
    value: 'es-ES',
    name: 'Español (España)',
    prompt_name: 'Spanish',
    example: 'Saluton, Dify!',
    supported: false,
  },
  {
    value: 'fr-FR',
    name: 'Français (France)',
    prompt_name: 'French',
    example: 'Bonjour, Dify!',
    supported: true,
  },
  {
    value: 'de-DE',
    name: 'Deutsch (Deutschland)',
    prompt_name: 'German',
    example: 'Hallo, Dify!',
    supported: true,
  },
  {
    value: 'ja-JP',
    name: '日本語 (日本)',
    prompt_name: 'Japanese',
    example: 'こんにちは、Dify!',
    supported: true,
  },
  {
    value: 'ko-KR',
    name: '한국어 (대한민국)',
    prompt_name: 'Korean',
    example: '안녕, Dify!',
    supported: false,
  },
  {
    value: 'ru-RU',
    name: 'Русский (Россия)',
    prompt_name: 'Russian',
    example: ' Привет, Dify!',
    supported: false,
  },
  {
    value: 'it-IT',
    name: 'Italiano (Italia)',
    prompt_name: 'Italian',
    example: 'Ciao, Dify!',
    supported: false,
  },
  {
    value: 'th-TH',
    name: 'ไทย (ประเทศไทย)',
    prompt_name: 'Thai',
    example: 'สวัสดี Dify!',
    supported: false,
  },
  {
    value: 'id-ID',
    name: 'Bahasa Indonesia',
    prompt_name: 'Indonesian',
    example: 'Saluto, Dify!',
    supported: false,
  },
  {
    value: 'uk-UA',
    name: 'Українська (Україна)',
    prompt_name: 'Ukrainian',
    example: 'Привет, Dify!',
    supported: true,
  },
  {
    value: 'vi-VN',
    name: 'Tiếng Việt (Việt Nam)',
    prompt_name: 'Vietnamese',
    example: 'Xin chào, Dify!',
    supported: true,
  },
  {
<<<<<<< HEAD
    value: 'ro-RO',
    name: 'Română (România)',
    prompt_name: 'Romanian',
    example: 'Salut, Dify!',
    supported: true,
  }
=======
    value: 'pl-PL',
    name: 'Polski (Polish)',
    example: 'Cześć, Dify!',
    supported: true,
  },
>>>>>>> 8137d630
]

export const LanguagesSupported = languages.filter(item => item.supported).map(item => item.value)

export const getLanguage = (locale: string) => {
  if (locale === 'zh-Hans')
    return locale.replace('-', '_')

  return LanguagesSupported[0].replace('-', '_')
}

export const NOTICE_I18N = {
  title: {
    en_US: 'Important Notice',
    zh_Hans: '重要公告',
    pt_BR: 'Aviso Importante',
    es_ES: 'Aviso Importante',
    fr_FR: 'Avis important',
    de_DE: 'Wichtiger Hinweis',
    ja_JP: '重要なお知らせ',
    ko_KR: '중요 공지',
    pl_PL: 'Ważne ogłoszenie',
    uk_UA: 'Важливе повідомлення',
    vi_VN: 'Thông báo quan trọng',
  },
  desc: {
    en_US: 'Our system will be unavailable from 19:00 to 24:00 UTC on August 28 for an upgrade. For questions, kindly contact our support team (support@dify.ai). We value your patience.',
    zh_Hans: '为了有效提升数据检索能力及稳定性，Dify 将于 2023 年 8 月 29 日 03:00 至 08:00 期间进行服务升级，届时 Dify 云端版及应用将无法访问。感谢您的耐心与支持。',
    pt_BR: 'Our system will be unavailable from 19:00 to 24:00 UTC on August 28 for an upgrade. For questions, kindly contact our support team (support@dify.ai). We value your patience.',
    es_ES: 'Our system will be unavailable from 19:00 to 24:00 UTC on August 28 for an upgrade. For questions, kindly contact our support team (support@dify.ai). We value your patience.',
    fr_FR: 'Our system will be unavailable from 19:00 to 24:00 UTC on August 28 for an upgrade. For questions, kindly contact our support team (support@dify.ai). We value your patience.',
    de_DE: 'Our system will be unavailable from 19:00 to 24:00 UTC on August 28 for an upgrade. For questions, kindly contact our support team (support@dify.ai). We value your patience.',
    ja_JP: 'Our system will be unavailable from 19:00 to 24:00 UTC on August 28 for an upgrade. For questions, kindly contact our support team (support@dify.ai). We value your patience.',
    ko_KR: 'Our system will be unavailable from 19:00 to 24:00 UTC on August 28 for an upgrade. For questions, kindly contact our support team (support@dify.ai). We value your patience.',
    pl_PL: 'Nasz system będzie niedostępny od 19:00 do 24:00 UTC 28 sierpnia w celu aktualizacji. W przypadku pytań prosimy o kontakt z naszym zespołem wsparcia (support@dify.ai). Doceniamy Twoją cierpliwość.',
    uk_UA: 'Наша система буде недоступна з 19:00 до 24:00 UTC 28 серпня для оновлення. Якщо у вас виникнуть запитання, будь ласка, зв’яжіться з нашою службою підтримки (support@dify.ai). Дякуємо за терпіння.',
    vi_VN: 'Hệ thống của chúng tôi sẽ ngừng hoạt động từ 19:00 đến 24:00 UTC vào ngày 28 tháng 8 để nâng cấp. Nếu có thắc mắc, vui lòng liên hệ với nhóm hỗ trợ của chúng tôi (support@dify.ai). Chúng tôi đánh giá cao sự kiên nhẫn của bạn.',
  },
  href: '#',
}<|MERGE_RESOLUTION|>--- conflicted
+++ resolved
@@ -129,20 +129,19 @@
     supported: true,
   },
   {
-<<<<<<< HEAD
     value: 'ro-RO',
     name: 'Română (România)',
     prompt_name: 'Romanian',
     example: 'Salut, Dify!',
     supported: true,
-  }
-=======
+  },
+  {
     value: 'pl-PL',
     name: 'Polski (Polish)',
+    prompt_name: 'Polish',
     example: 'Cześć, Dify!',
     supported: true,
   },
->>>>>>> 8137d630
 ]
 
 export const LanguagesSupported = languages.filter(item => item.supported).map(item => item.value)
