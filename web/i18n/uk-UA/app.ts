const translation = {
  createApp: 'Створити додаток',
  types: {
    all: 'Усе',
    chatbot: 'Чатбот',
    agent: 'Агент',
    workflow: 'Робочий процес',
    completion: 'Завершення',
    advanced: 'Чат',
    basic: 'Основні',
  },
  duplicate: 'Дублювати',
  duplicateTitle: 'Дублювати додаток',
  export: 'Експортувати DSL',
  exportFailed: 'Не вдалося експортувати DSL.',
  importDSL: 'Імпортувати файл DSL',
  createFromConfigFile: 'Створити з файлу DSL',
  deleteAppConfirmTitle: 'Видалити цей додаток?',
  deleteAppConfirmContent:
    'Видалення додатка незворотнє. Користувачі більше не зможуть отримати доступ до вашого додатка, і всі налаштування запитів та журнали будуть остаточно видалені.',
  appDeleted: 'Додаток видалено',
  appDeleteFailed: 'Не вдалося видалити додаток',
  join: 'Приєднуйтесь до спільноти',
  communityIntro:
    'Обговорюйте з членами команди, співавторами та розробниками на різних каналах.',
  roadmap: 'Переглянути наш план розвитку',
  newApp: {
    startFromBlank: 'Створити з нуля',
    startFromTemplate: 'Створити з шаблону',
    workflowWarning: 'Наразі в бета-версії',
    captionName: 'Іконка та назва додатка',
    appNamePlaceholder: 'Дайте назву вашому додатку',
    captionDescription: 'Опис',
    appDescriptionPlaceholder: 'Введіть опис додатка',
    useTemplate: 'Використовуйте цей шаблон',
    previewDemo: 'Попередній перегляд демонстрації',
    chatApp: 'Асистент',
    chatAppIntro:
      'Я хочу побудувати додаток на основі чату. Цей додаток використовує формат запитань та відповідей, що дозволяє проводити кілька раундів безперервного спілкування.',
    agentAssistant: 'Новий помічник агента',
    completeApp: 'Генератор тексту',
    completeAppIntro:
      'Я хочу створити додаток, який генерує текст високої якості на основі підказок, таких як генерація статей, резюме, перекладів тощо.',
    showTemplates: 'Я хочу вибрати з шаблону',
    hideTemplates: 'Повернутися до вибору режиму',
    Create: 'Створити',
    Cancel: 'Скасувати',
    nameNotEmpty: 'Назва не може бути порожньою',
    appTemplateNotSelected: 'Будь ласка, виберіть шаблон',
    appTypeRequired: 'Будь ласка, виберіть тип додатка',
    appCreated: 'Додаток створено',
    appCreateFailed: 'Не вдалося створити додаток',
    caution: 'Обережність',
    Confirm: 'Підтвердити',
    appCreateDSLErrorPart3: 'Поточна версія DSL програми:',
    appCreateDSLErrorPart4: 'Версія DSL з підтримкою системи:',
    appCreateDSLErrorPart2: 'Хочете продовжити?',
    appCreateDSLErrorTitle: 'Несумісність версій',
    appCreateDSLErrorPart1: 'Виявлено суттєву різницю у версіях DSL. Примусовий імпорт може призвести до неправильної роботи програми.',
    appCreateDSLWarning: 'Увага: різниця у версіях DSL може вплинути на певні функції',
    chooseAppType: 'Оберіть тип додатку',
    noIdeaTip: 'Немає ідей? Перегляньте наші шаблони',
    noTemplateFoundTip: 'Спробуйте шукати за різними ключовими словами.',
    foundResult: '{{count}} Результат',
    foundResults: '{{count}} Результатів',
    optional: 'Необов\'язково',
    completionShortDescription: 'AI-помічник для завдань генерації тексту',
    forAdvanced: 'ДЛЯ ДОСВІДЧЕНИХ КОРИСТУВАЧІВ',
    noTemplateFound: 'Не знайдено шаблонів',
    agentUserDescription: 'Інтелектуальний агент, здатний до ітеративного міркування і автономного використання інструменту для досягнення поставлених цілей.',
    advancedUserDescription: 'Робочий процес з функціями пам\'яті та інтерфейсом чат-бота.',
    agentShortDescription: 'Інтелектуальний агент з міркуваннями та автономним використанням інструментів',
    noAppsFound: 'Не знайдено додатків',
    forBeginners: 'Простіші типи додатків',
    workflowShortDescription: 'Агентський потік для інтелектуальних автоматизацій',
    learnMore: 'Дізнатися більше',
    chatbotUserDescription: 'Швидко створюйте чат-бота на базі LLM за допомогою простої конфігурації. Ви можете переключитися на Chatflow пізніше.',
    chatbotShortDescription: 'Чат-бот на базі LLM з простим налаштуванням',
    advancedShortDescription: 'Робочий процес, вдосконалений для багатоетапних чатів',
    completionUserDescription: 'Швидко створюйте помічника зі штучним інтелектом для завдань із генерації тексту за допомогою простої конфігурації.',
    workflowUserDescription: 'ізуально створюйте автономні ШІ-процеси з простотою перетягування.',
    dropDSLToCreateApp: 'Перетягніть файл DSL сюди, щоб створити додаток',
  },
  editApp: 'Редагувати інформацію',
  editAppTitle: 'Редагувати інформацію про додаток',
  editDone: 'Інформація про додаток оновлена',
  editFailed: 'Не вдалося оновити інформацію про додаток',
  iconPicker: {
    ok: 'OK',
    cancel: 'Скасувати',
    emoji: 'Емодзі',
    image: 'Зображення',
  },
  switch: 'Перейти до оркестрації робочого процесу',
  switchTipStart: 'Для вас буде створена нова копія додатка, і нова копія перейде до оркестрації робочого процесу. Нова копія не дозволить ',
  switchTip: 'повернутися',
  switchTipEnd: ' до базової оркестрації.',
  switchLabel: 'Копія додатка, яка буде створена',
  removeOriginal: 'Видалити початковий додаток',
  switchStart: 'Почати перемикання',
  typeSelector: {
    all: 'Усі типи',
    chatbot: 'Чатбот',
    agent: 'Агент',
    workflow: 'Робочий процес',
    completion: 'Завершення',
    advanced: 'Чат',
  },
  tracing: {
    title: 'Відстеження продуктивності додатку',
    description: 'Налаштування стороннього провайдера LLMOps та відстеження продуктивності додатку.',
    config: 'Налаштувати',
    collapse: 'Згорнути',
    expand: 'Розгорнути',
    tracing: 'Відстеження',
    disabled: 'Вимкнено',
    disabledTip: 'Спочатку налаштуйте провайдера',
    enabled: 'В роботі',
    tracingDescription: 'Захоплення повного контексту виконання додатку, включаючи виклики LLM, контекст, підказки, HTTP-запити та інше, на сторонню платформу відстеження.',
    configProviderTitle: {
      configured: 'Налаштовано',
      notConfigured: 'Налаштуйте провайдера для увімкнення відстеження',
      moreProvider: 'Більше провайдерів',
    },
    arize: {
      title: 'Arize',
      description: 'Спостережуваність LLM корпоративного рівня, онлайн та офлайн оцінювання, моніторинг та експерименти—на основі OpenTelemetry. Спеціально розроблено для застосунків на базі LLM та агентів.',
    },
    phoenix: {
      title: 'Phoenix',
      description: 'Відкрита та заснована на OpenTelemetry платформа для спостережуваності, оцінювання, інженерії підказок та експериментів для ваших робочих процесів та агентів LLM.',
    },
    langsmith: {
      title: 'LangSmith',
      description: 'Універсальна платформа розробника для кожного етапу життєвого циклу додатку на основі LLM.',
    },
    langfuse: {
      title: 'Langfuse',
      description: 'Трасування, оцінки, управління підказками та метрики для налагодження та покращення вашого LLM-додатку.',
    },
    inUse: 'Використовується',
    configProvider: {
      title: 'Налаштувати ',
      placeholder: 'Введіть ваш {{key}}',
      project: 'Проект',
      publicKey: 'Публічний ключ',
      secretKey: 'Секретний ключ',
      viewDocsLink: 'Переглянути документацію {{key}}',
      removeConfirmTitle: 'Видалити налаштування {{key}}?',
      removeConfirmContent: 'Поточне налаштування використовується, його видалення вимкне функцію Відстеження.',
    },
    view: 'Вид',
    opik: {
      title: 'Опік',
      description: 'Opik — це платформа з відкритим вихідним кодом для оцінки, тестування та моніторингу додатків LLM.',
    },
    weave: {
      title: 'Ткати',
      description: 'Weave є платформою з відкритим кодом для оцінки, тестування та моніторингу LLM додатків.',
    },
    aliyun: {
      title: 'Моніторинг Хмари',
      description: 'Повністю керовані та без обслуговування платформи спостереження, надані Alibaba Cloud, дозволяють миттєвий моніторинг, трасування та оцінку застосувань Dify.',
    },
  },
  answerIcon: {
    title: 'Використовуйте піктограму web app для заміни 🤖',
    description: 'Чи слід використовувати піктограму web app для заміни 🤖 у спільній програмі',
    descriptionInExplore: 'Чи використовувати піктограму веб-програми для заміни 🤖 в Огляді',
  },
  importFromDSLUrl: 'З URL',
  importFromDSL: 'Імпорт з DSL',
  importFromDSLUrlPlaceholder: 'Вставте посилання на DSL тут',
  dslUploader: {
    button: 'Перетягніть файл, або',
    browse: 'Огляд',
  },
  importFromDSLFile: 'З DSL-файлу',
  mermaid: {
    handDrawn: 'Намальовані від руки',
    classic: 'Класичний',
  },
  openInExplore: 'Відкрити в Огляді',
  newAppFromTemplate: {
    sidebar: {
      Writing: 'Написання',
      Assistant: 'Асистент',
      Workflow: 'Робочий процес',
      Agent: 'Агент',
      Recommended: 'Рекомендується',
      HR: 'Управління персоналом',
      Programming: 'Програмування',
    },
    byCategories: 'ЗА КАТЕГОРІЯМИ',
    searchAllTemplate: 'Пошук по всіх шаблонах...',
  },
  showMyCreatedAppsOnly: 'Показати лише створені мною додатки',
  appSelector: {
    noParams: 'Параметри не потрібні',
    label: 'ДОДАТОК',
    params: 'ПАРАМЕТРИ ПРОГРАМИ',
    placeholder: 'Виберіть програму...',
  },
  structOutput: {
    LLMResponse: 'Відповідь ЛЛМ',
    configure: 'Налаштувати',
    required: 'Необхідно',
    moreFillTip: 'Показуючи максимум 10 рівнів вкладеності',
    structured: 'Структурований',
    modelNotSupported: 'Модель не підтримується',
    notConfiguredTip: 'Структурований вихід ще не було налаштовано',
    modelNotSupportedTip: 'Поточна модель не підтримує цю функцію та автоматично знижується до ін\'єкції запитів.',
    structuredTip: 'Структуровані виходи - це функція, яка забезпечує, що модель завжди генеруватиме відповіді, що відповідають наданій вами схемі JSON.',
  },
  accessItemsDescription: {
    anyone: 'Будь-хто може отримати доступ до веб-додатку',
    specific: 'Тільки окремі групи або члени можуть отримати доступ до веб-додатку.',
    organization: 'Будь-хто в організації може отримати доступ до веб-додатку.',
    external: 'Тільки перевірені зовнішні користувачі можуть отримати доступ до веб-застосунку.',
  },
  accessControlDialog: {
    accessItems: {
      anyone: 'Кожен, у кого є посилання',
      specific: 'Конкретні групи або члени',
      organization: 'Тільки члени підприємства',
      external: 'Аутентифіковані зовнішні користувачі',
    },
    operateGroupAndMember: {
      searchPlaceholder: 'Шукати групи та учасників',
      allMembers: 'Всі члени',
      expand: 'розвивати',
      noResult: 'Немає результату',
    },
    title: 'Контроль доступу до веб-додатка',
    description: 'Встановіть дозволи доступу до веб-додатку',
    accessLabel: 'Хто має доступ',
    groups_one: '{{count}} ГРУПА',
    groups_other: '{{count}} ГРУП',
    members_one: '{{count}} ЧЛЕН',
    members_other: '{{count}} ЧЛЕНІ',
    noGroupsOrMembers: 'Не вибрано групи чи учасників',
    updateSuccess: 'Оновлення успішно',
    webAppSSONotEnabledTip: 'Будь ласка, зв\'яжіться з адміністратором підприємства для налаштування методу аутентифікації веб-додатку.',
  },
  publishApp: {
    title: 'Хто може отримати доступ до веб-додатку',
    notSet: 'Не встановлено',
    notSetDesc: 'На даний момент ніхто не може отримати доступ до веб-додатку. Будь ласка, налаштуйте дозволи.',
  },
  accessControl: 'Контроль доступу до веб-додатків',
  noAccessPermission: 'Немає дозволу на доступ до веб-додатку',
  maxActiveRequestsPlaceholder: 'Введіть 0 для необмеженого',
  maxActiveRequests: 'Максимальна кількість одночасних запитів',
  maxActiveRequestsTip: 'Максимальна кількість одночасних активних запитів на додаток (0 для необмеженої кількості)',
  gotoAnything: {
    actions: {
      searchApplications: 'Пошук додатків',
      searchKnowledgeBases: 'Пошук по базах знань',
      searchWorkflowNodes: 'Вузли документообігу пошуку',
      searchApplicationsDesc: 'Шукайте та переходьте до своїх програм',
      searchPluginsDesc: 'Пошук і навігація до ваших плагінів',
      searchWorkflowNodesHelp: 'Ця функція працює лише під час перегляду робочого процесу. Спочатку перейдіть до робочого процесу.',
      searchPlugins: 'Пошукові плагіни',
      searchKnowledgeBasesDesc: 'Шукайте та переходьте до своїх баз знань',
      searchWorkflowNodesDesc: 'Знаходьте вузли в поточному робочому процесі та переходьте до них за іменем або типом',
    },
    emptyState: {
      noPluginsFound: 'Плагінів не знайдено',
      noKnowledgeBasesFound: 'Баз знань не знайдено',
      noAppsFound: 'Не знайдено додатків',
      noWorkflowNodesFound: 'Вузли бізнес-процесу не знайдено',
      tryDifferentTerm: 'Спробуйте інший пошуковий термін або видаліть фільтр {{mode}}',
      trySpecificSearch: 'Спробуйте {{shortcuts}} для конкретного пошуку',
    },
    groups: {
      knowledgeBases: 'Бази знань',
      plugins: 'Плагіни',
      apps: 'Програми',
      workflowNodes: 'Вузли документообігу',
    },
    searching: 'Пошук...',
    searchTitle: 'Шукайте що завгодно',
    searchFailed: 'Пошук не вдався',
    clearToSearchAll: 'Очистіть @ для пошуку всіх',
    noResults: 'Результатів не знайдено',
    searchPlaceholder: 'Виконайте пошук або введіть @ для команд...',
    searchTemporarilyUnavailable: 'Пошук тимчасово недоступний',
    useAtForSpecific: 'Використовуйте @ для конкретних типів',
    someServicesUnavailable: 'Деякі пошукові сервіси недоступні',
    servicesUnavailableMessage: 'У деяких пошукових службах можуть виникати проблеми. Повторіть спробу за мить.',
    selectSearchType: 'Виберіть, що шукати',
    commandHint: 'Введіть @ для навігації за категоріями',
    searchHint: 'Почніть вводити текст, щоб миттєво шукати все',
    resultCount: '{{count}} результат',
    resultCount_other: '{{count}} результатів',
    inScope: 'у {{scope}}s',
<<<<<<< HEAD
=======
    noMatchingCommands: 'Відповідних команд не знайдено',
    tryDifferentSearch: 'Спробуйте інший пошуковий термін',
>>>>>>> c7f36d1a
  },
}

export default translation<|MERGE_RESOLUTION|>--- conflicted
+++ resolved
@@ -294,11 +294,8 @@
     resultCount: '{{count}} результат',
     resultCount_other: '{{count}} результатів',
     inScope: 'у {{scope}}s',
-<<<<<<< HEAD
-=======
     noMatchingCommands: 'Відповідних команд не знайдено',
     tryDifferentSearch: 'Спробуйте інший пошуковий термін',
->>>>>>> c7f36d1a
   },
 }
 
