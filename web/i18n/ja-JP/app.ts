const translation = {
  createApp: 'アプリを作成する',
  types: {
    all: '全て',
    chatbot: 'チャットボット',
    agent: 'エージェント',
    workflow: 'ワークフロー',
    completion: 'テキスト生成',
    basic: '基本的な',
    advanced: 'チャットフロー',
  },
  duplicate: '複製',
  mermaid: {
    handDrawn: '手描き',
    classic: 'クラシック',
  },
  duplicateTitle: 'アプリを複製する',
  export: 'DSL をエクスポート',
  exportFailed: 'DSL のエクスポートに失敗しました。',
  importDSL: 'DSL ファイルをインポート',
  createFromConfigFile: 'DSL ファイルから作成する',
  importFromDSL: 'DSL からインポート',
  importFromDSLFile: 'DSL ファイルから',
  importFromDSLUrl: 'URL から',
  importFromDSLUrlPlaceholder: 'DSL リンクをここに貼り付けます',
  dslUploader: {
    button: 'ファイルをドラッグ＆ドロップするか、',
    browse: '参照',
  },
  deleteAppConfirmTitle: 'このアプリを削除しますか？',
  deleteAppConfirmContent:
    'アプリを削除すると、元に戻すことはできません。他のユーザーはもはやこのアプリにアクセスできず、すべてのプロンプトの設定とログが永久に削除されます。',
  appDeleted: 'アプリが削除されました',
  appDeleteFailed: 'アプリの削除に失敗しました',
  join: 'コミュニティに参加する',
  communityIntro: 'さまざまなチャンネルでチームメンバーや貢献者、開発者と議論します。',
  roadmap: 'ロードマップを見る',
  newApp: {
    startFromBlank: '最初から作成',
    startFromTemplate: 'テンプレートから作成',
    workflowWarning: '現在ベータ版です',
    captionName: 'アプリのアイコンと名前',
    appNamePlaceholder: 'アプリ名を入力してください',
    captionDescription: '説明',
    appDescriptionPlaceholder: 'アプリの説明を入力してください',
    useTemplate: 'このテンプレートを使用する',
    previewDemo: 'デモをプレビュー',
    chatApp: 'アシスタント',
    chatAppIntro:
      'チャット形式のアプリケーションを構築したい。このアプリは質問と回答の形式を使用し、複数のラウンドの継続的な会話を可能にします。',
    agentAssistant: '新しいエージェント アシスタント',
    completeApp: 'テキスト ジェネレーター',
    completeAppIntro:
      'プロンプトに基づいて高品質のテキストを生成するアプリケーションを作成したい。記事、要約、翻訳などを生成します。',
    showTemplates: 'テンプレートから選択したい',
    hideTemplates: 'モード選択に戻る',
    Create: '作成する',
    Cancel: 'キャンセル',
    nameNotEmpty: '名前を入力してください',
    appTemplateNotSelected: 'テンプレートを選択してください',
    appTypeRequired: 'アプリの種類を選択してください',
    appCreated: 'アプリが作成されました',
    appCreateFailed: 'アプリの作成に失敗しました',
    Confirm: '確認する',
    caution: '注意',
    appCreateDSLErrorPart2: '続行しますか？',
    appCreateDSLErrorPart4: 'システムがサポートする DSL バージョン：',
    appCreateDSLErrorPart3: '現在のアプリケーションの DSL バージョン：',
    appCreateDSLErrorTitle: 'バージョンの非互換性',
    appCreateDSLWarning: '注意:DSL のバージョンの違いは、特定の機能に影響を与える可能性があります',
    appCreateDSLErrorPart1: 'DSL バージョンに大きな違いが検出されました。インポートを強制すると、アプリケーションが誤動作する可能性があります。',
    optional: '任意',
    forBeginners: '初心者向けの基本的なアプリタイプ',
    noTemplateFoundTip: '別のキーワードを使用して検索してみてください。',
    agentShortDescription: '推論と自律的なツールの使用を備えたインテリジェントエージェント',
    foundResults: '{{count}}件の結果',
    noTemplateFound: 'テンプレートが見つかりません',
    noAppsFound: 'アプリが見つかりませんでした',
    workflowShortDescription: 'インテリジェントな自動化のためのエージェントフロー',
    completionShortDescription: '複数ターンチャット向けに強化されたワークフロー',
    advancedUserDescription: '追加のメモリ機能とチャットボットインターフェースを備えたワークフロー',
    advancedShortDescription: 'メモリを使用した複雑なマルチターン対話のワークフロー',
    agentUserDescription: 'タスクの目標を達成するために反復的な推論と自律的なツールを使用できるインテリジェントエージェント。',
    foundResult: '{{count}}件の結果',
    forAdvanced: '上級ユーザー向け',
    chooseAppType: 'アプリタイプを選択',
    learnMore: '詳細情報',
    noIdeaTip: 'アイデアがありませんか？テンプレートをご覧ください',
    chatbotShortDescription: '簡単なセットアップの LLM ベースのチャットボット',
    chatbotUserDescription: '簡単な設定で LLM ベースのチャットボットを迅速に構築します。Chatflow は後で切り替えることができます。',
    workflowUserDescription: 'ドラッグ＆ドロップの簡易性で自律型 AI ワークフローを視覚的に構築',
    completionUserDescription: '簡単な構成でテキスト生成タスク用の AI アシスタントをすばやく構築します。',
    dropDSLToCreateApp: 'アプリを作成するにはここにDSLファイルをドロップしてください',
  },
  editApp: '情報を編集する',
  editAppTitle: 'アプリ情報を編集する',
  editDone: 'アプリ情報が更新されました',
  editFailed: 'アプリ情報の更新に失敗しました',
  iconPicker: {
    ok: 'OK',
    cancel: 'キャンセル',
    emoji: '絵文字',
    image: '画像',
  },
  switch: 'ワークフロー オーケストレートに切り替える',
  switchTipStart: '新しいアプリのコピーが作成され、新しいコピーがワークフロー オーケストレートに切り替わります。新しいコピーは ',
  switchTip: '切り替えを許可しません',
  switchTipEnd: ' 基本的なオーケストレートに戻ることはできません。',
  switchLabel: '作成されるアプリのコピー',
  removeOriginal: '元のアプリを削除する',
  switchStart: '切り替えを開始する',
  openInExplore: '"探索" で開く',
  typeSelector: {
    all: 'すべてのタイプ',
    chatbot: 'チャットボット',
    agent: 'エージェント',
    workflow: 'ワークフロー',
    completion: 'テキスト生成',
    advanced: 'チャットフロー',
  },
  tracing: {
    title: 'アプリのパフォーマンスの追跡',
    description: 'サードパーティの LLMOps サービスとトレースアプリケーションのパフォーマンス設定を行います。',
    config: '設定',
    view: '見る',
    collapse: '折りたたむ',
    expand: '展開',
    tracing: '追跡',
    disabled: '無効しました',
    disabledTip: 'まずはサービスの設定から始めましょう。',
    enabled: '有効しました',
    tracingDescription: 'LLM の呼び出し、コンテキスト、プロンプト、HTTP リクエストなど、アプリケーション実行の全ての文脈をサードパーティのトレースプラットフォームで取り込みます。',
    configProviderTitle: {
      configured: '設定しました',
      notConfigured: 'トレース機能を有効化するためには、サービスの設定が必要です。',
      moreProvider: 'その他のプロバイダー',
    },
    arize: {
      title: 'Arize',
      description: 'エンタープライズグレードのLLM可観測性、オンラインおよびオフライン評価、モニタリング、実験—OpenTelemetryによって支えられています。LLMおよびエージェント駆動型アプリケーション向けに特別に設計されています。',
    },
    phoenix: {
      title: 'Phoenix',
      description: 'オープンソースおよびOpenTelemetryベースの可観測性、評価、プロンプトエンジニアリング、実験プラットフォームで、LLMワークフローおよびエージェントに対応します。',
    },
    langsmith: {
      title: 'LangSmith',
      description: 'LLM を利用したアプリケーションのライフサイクル全段階を支援する、オールインワンの開発者向けプラットフォームです。',
    },
    langfuse: {
      title: 'Langfuse',
      description: 'トレース、評価、プロンプトの管理、そしてメトリクスを駆使して、LLM アプリケーションのデバッグや改善に役立てます。',
    },
    opik: {
      title: 'オピック',
      description: 'Opik は、LLM アプリケーションを評価、テスト、監視するためのオープンソース プラットフォームです。',
    },
    inUse: '使用中',
    configProvider: {
      title: '配置 ',
      placeholder: '{{key}}を入力してください',
      project: 'プロジェクト',
      publicKey: '公開キー',
      secretKey: '秘密キー',
      viewDocsLink: '{{key}}に関するドキュメントを見る',
      removeConfirmTitle: '{{key}}の設定を削除しますか？',
      removeConfirmContent: '現在の設定は使用中です。これを削除すると、トレース機能が無効になります。',
    },
    weave: {
      title: '織る',
      description: 'Weave は、LLM アプリケーションを評価、テスト、および監視するためのオープンソースプラットフォームです。',
    },
    aliyun: {
      title: 'クラウドモニター',
      description: 'Alibaba Cloud が提供する完全管理型でメンテナンスフリーの可観測性プラットフォームは、Dify アプリケーションの即時監視、トレース、評価を可能にします。',
    },
  },
  answerIcon: {
    title: 'Web アプリアイコンを使用して🤖を置き換える',
    description: '共有アプリケーションの中で Web アプリアイコンを使用して🤖を置き換えるかどうか',
    descriptionInExplore: 'Explore で Web アプリアイコンを使用して🤖を置き換えるかどうか',
  },
  newAppFromTemplate: {
    sidebar: {
      Agent: 'エージェント',
      Programming: 'プログラミング',
      HR: '人事',
      Writing: 'ライティング',
      Recommended: '推奨',
      Workflow: 'ワークフロー',
      Assistant: '助手',
    },
    byCategories: 'カテゴリ別',
    searchAllTemplate: 'すべてのテンプレートを検索...',
  },
  showMyCreatedAppsOnly: '自分が作成したアプリ',
  appSelector: {
    label: 'アプリ',
    params: 'アプリパラメータ',
    noParams: 'パラメータは必要ありません',
    placeholder: 'アプリを選択...',
  },
  structOutput: {
    moreFillTip: '最大 10 レベルのネストを表示します',
    required: '必須',
    LLMResponse: 'LLM のレスポンス',
    configure: '設定',
    notConfiguredTip: '構造化出力が未設定です',
    structured: '構造化出力',
    structuredTip: '構造化出力は、モデルが常に指定された JSON スキーマに準拠した応答を生成することを保証する機能です。',
    modelNotSupported: 'モデルが対応していません',
    modelNotSupportedTip: '現在のモデルはこの機能に対応しておらず、自動的にプロンプトインジェクションに切り替わります。',
  },
  accessControl: 'Web アプリアクセス制御',
  accessItemsDescription: {
    anyone: '誰でもこの web アプリにアクセスできます（ログイン不要）',
    specific: '特定のプラットフォーム内メンバーのみがこの Web アプリにアクセスできます',
    organization: 'プラットフォーム内の全メンバーがこの Web アプリにアクセスできます',
    external: '認証済みの外部ユーザーのみがこの Web アプリにアクセスできます',
  },
  accessControlDialog: {
    title: 'アクセス権限',
    description: 'Web アプリのアクセス権限を設定します',
    accessLabel: '誰がアクセスできますか',
    accessItems: {
      anyone: 'リンクを知っているすべてのユーザー',
      specific: '特定のプラットフォーム内メンバー',
      organization: 'プラットフォーム内の全メンバー',
      external: '認証済みの外部ユーザー',
    },
    groups_one: '{{count}} グループ',
    groups_other: '{{count}} グループ',
    members_one: '{{count}} メンバー',
    members_other: '{{count}} メンバー',
    noGroupsOrMembers: 'グループまたはメンバーが選択されていません',
    webAppSSONotEnabledTip: 'Web アプリの外部認証方式を設定するには、組織の管理者にお問い合わせください。',
    operateGroupAndMember: {
      searchPlaceholder: 'グループやメンバーを検索',
      allMembers: 'すべてのメンバー',
      expand: '展開',
      noResult: '結果がありません',
    },
    updateSuccess: '更新が成功しました',
  },
  publishApp: {
    title: 'Web アプリへのアクセス権',
    notSet: '未設定',
    notSetDesc: '現在この Web アプリには誰もアクセスできません。権限を設定してください。',
  },
  noAccessPermission: 'Web アプリにアクセス権限がありません',
  maxActiveRequestsPlaceholder: '無制限のために0を入力してください',
  maxActiveRequests: '最大同時リクエスト数',
  maxActiveRequestsTip: 'アプリごとの同時アクティブリクエストの最大数（無制限の場合は0）',
  gotoAnything: {
    searchPlaceholder: '検索するか、@ を入力してコマンドを使用...',
    searchTitle: '何でも検索',
    searching: '検索中...',
    noResults: '結果が見つかりません',
    searchFailed: '検索に失敗しました',
    searchTemporarilyUnavailable: '検索が一時的に利用できません',
    servicesUnavailableMessage: '一部の検索サービスで問題が発生している可能性があります。しばらくしてからもう一度お試しください。',
    someServicesUnavailable: '一部の検索サービスが利用できません',
    resultCount: '{{count}} 件の結果',
    resultCount_other: '{{count}} 件の結果',
    inScope: '{{scope}}s 内',
    clearToSearchAll: '@ をクリアしてすべてを検索',
    useAtForSpecific: '特定のタイプには @ を使用',
    selectSearchType: '検索対象を選択',
    searchHint: '入力を開始してすべてを瞬時に検索',
    commandHint: '@ を入力してカテゴリ別に参照',
    actions: {
      searchApplications: 'アプリケーションを検索',
      searchApplicationsDesc: 'アプリケーションを検索してナビゲート',
      searchPlugins: 'プラグインを検索',
      searchPluginsDesc: 'プラグインを検索してナビゲート',
      searchKnowledgeBases: 'ナレッジベースを検索',
      searchKnowledgeBasesDesc: 'ナレッジベースを検索してナビゲート',
      searchWorkflowNodes: 'ワークフローノードを検索',
      searchWorkflowNodesDesc: '現在のワークフロー内のノードを名前またはタイプで検索してジャンプ',
      searchWorkflowNodesHelp: 'この機能はワークフロー表示時のみ利用できます。まずワークフローに移動してください。',
    },
    emptyState: {
      noAppsFound: 'アプリが見つかりません',
      noPluginsFound: 'プラグインが見つかりません',
      noKnowledgeBasesFound: 'ナレッジベースが見つかりません',
      noWorkflowNodesFound: 'ワークフローノードが見つかりません',
      tryDifferentTerm: '別の検索語句を試すか、{{mode}} フィルターを削除してください',
      trySpecificSearch: '特定検索には {{shortcuts}} を試してください',
    },
    groups: {
      apps: 'アプリケーション',
      plugins: 'プラグイン',
      knowledgeBases: 'ナレッジベース',
      workflowNodes: 'ワークフローノード',
    },
<<<<<<< HEAD
=======
    noMatchingCommands: '一致するコマンドが見つかりません',
    tryDifferentSearch: '別の検索語句をお試しください',
>>>>>>> c7f36d1a
  },
}

export default translation<|MERGE_RESOLUTION|>--- conflicted
+++ resolved
@@ -293,11 +293,8 @@
       knowledgeBases: 'ナレッジベース',
       workflowNodes: 'ワークフローノード',
     },
-<<<<<<< HEAD
-=======
     noMatchingCommands: '一致するコマンドが見つかりません',
     tryDifferentSearch: '別の検索語句をお試しください',
->>>>>>> c7f36d1a
   },
 }
 
