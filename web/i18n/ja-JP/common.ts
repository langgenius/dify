const translation = {
  api: {
    success: '成功',
    actionSuccess: 'アクションが成功しました',
    saved: '保存済み',
    create: '作成済み',
    remove: '削除済み',
  },
  operation: {
    create: '作成',
    confirm: '確認',
    cancel: 'キャンセル',
    clear: 'クリア',
    save: '保存',
    saveAndEnable: '保存 & 有効に',
    edit: '編集',
    add: '追加',
    added: '追加済み',
    refresh: 'リフレッシュ',
    reset: 'リセット',
    search: '検索',
    change: '変更',
    remove: '削除',
    send: '送信',
    copy: 'コピー',
    lineBreak: '改行',
    sure: '確認済み',
    download: 'ダウンロード',
    delete: '削除',
    settings: '設定',
    setup: 'セットアップ',
    getForFree: '無料で入手',
    reload: '再読み込み',
    ok: 'OK',
    log: 'ログ',
    learnMore: '詳細はこちら',
    params: 'パラメータ',
    duplicate: '重複',
    rename: '名前の変更',
    audioSourceUnavailable: 'AudioSource が利用できません',
    zoomIn: 'ズームインする',
    openInNewTab: '新しいタブで開く',
    zoomOut: 'ズームアウト',
    copyImage: '画像をコピー',
    saveAndRegenerate: '保存して子チャンクを再生成',
    close: '閉じる',
    view: '表示',
    viewMore: 'さらに表示',
    regenerate: '再生成',
    submit: '送信',
    skip: 'スキップ',
    imageCopied: 'コピーした画像',
<<<<<<< HEAD
=======
    deleteApp: 'アプリを削除',
>>>>>>> 286cdc41
  },
  errorMsg: {
    fieldRequired: '{{field}}は必要です',
    urlError: 'URL は http:// または https:// で始まる必要があります',
  },
  placeholder: {
    input: '入力してください',
    select: '選択してください',
  },
  voice: {
    language: {
      zhHans: '中国語',
      zhHant: '繁体字中国語',
      enUS: '英語',
      deDE: 'ドイツ語',
      frFR: 'フランス語',
      esES: 'スペイン語',
      itIT: 'イタリア語',
      thTH: 'タイ語',
      idID: 'インドネシア語',
      jaJP: '日本語',
      koKR: '韓国語',
      ptBR: 'ポルトガル語',
      ruRU: 'ロシア語',
      ukUA: 'ウクライナ語',
      viVN: 'ベトナム語',
      plPL: 'ポーランド語',
      roRO: 'ルーマニア語',
      hiIN: 'ヒンディー語',
      trTR: 'トルコ語',
      faIR: 'ペルシア語',
    },
  },
  unit: {
    char: '文字',
  },
  actionMsg: {
    noModification: '現在は変更されていません。',
    modifiedSuccessfully: '変更が正常に行われました',
    modifiedUnsuccessfully: '変更が失敗しました',
    copySuccessfully: 'コピーが正常に行われました',
    paySucceeded: '支払いが成功しました',
    payCancelled: '支払いがキャンセルされました',
    generatedSuccessfully: '生成が成功しました',
    generatedUnsuccessfully: '生成が失敗しました',
  },
  model: {
    params: {
      temperature: '温度',
      temperatureTip:
        'ランダム性を制御します：温度を下げると、よりランダムな完成品が得られます。温度がゼロに近づくにつれて、モデルは決定的で反復的になります。',
      top_p: '上位P',
      top_pTip:
        'ニュークリアスサンプリングによる多様性の制御：0.5は、すべての尤度加重オプションの半分が考慮されることを意味します。',
      presence_penalty: '存在ペナルティ',
      presence_penaltyTip:
        'これまでのテキストにトークンが表示されるかどうかに基づいて、新しいトークンにいくらペナルティを科すかを制御します。\nモデルが新しいトピックについて話す可能性が高まります。',
      frequency_penalty: '頻度ペナルティ',
      frequency_penaltyTip:
        'これまでのテキスト内のトークンの既存の頻度に基づいて、新しいトークンにどれだけペナルティを科すかを制御します。\nモデルが同じ行を文字通りに繰り返す可能性が低くなります。',
      max_tokens: '最大トークン',
      max_tokensTip:
        '返信の最大長をトークン単位で制限するために使用されます。\n大きな値はプロンプトの単語、チャットログ、およびナレッジのために残されたスペースを制限する可能性があります。\nそれを2/3以下に設定することをお勧めします。\ngpt-4-1106-preview、gpt-4-vision-previewの最大トークン（入力128k出力4k）以下に設定することをお勧めします。',
      maxTokenSettingTip: '最大トークン設定が高いため、プロンプト、クエリ、およびデータのスペースが制限される可能性があります。現在のモデルの最大トークンの80%以下に設定してください。',
      setToCurrentModelMaxTokenTip: '最大トークンが現在のモデルの最大トークンの80%に更新されました {{maxToken}}.',
      stop_sequences: '停止シーケンス',
      stop_sequencesTip: 'APIが進行中のトークンの生成を停止する最大4つのシーケンス。返されたテキストには停止シーケンスは含まれません。',
      stop_sequencesPlaceholder: 'シーケンスを入力してタブキーを押してください',
    },
    tone: {
      Creative: 'クリエイティブ',
      Balanced: 'バランス',
      Precise: '正確',
      Custom: 'カスタム',
    },
    addMoreModel: '設定画面から他のモデルを追加してください',
  },
  menus: {
    status: 'ベータ版',
    explore: '探索',
    apps: 'スタジオ',
    plugins: 'プラグイン',
    pluginsTips: 'サードパーティのプラグインを統合するか、ChatGPT互換のAIプラグインを作成します。',
    datasets: 'ナレッジ',
    datasetsTips: '近日公開：独自のテキストデータをインポートするか、Webhookを介してリアルタイムにデータを記述してLLMコンテキストを強化します。',
    newApp: '新しいアプリ',
    newDataset: 'ナレッジの作成',
    tools: 'ツール',
  },
  userProfile: {
    settings: '設定',
    emailSupport: 'サポート',
    workspace: 'ワークスペース',
    createWorkspace: 'ワークスペースを作成',
    helpCenter: 'ヘルプ',
    communityFeedback: 'フィードバック',
    roadmap: 'ロードマップ',
    community: 'コミュニティ',
    about: 'Difyについて',
    logout: 'ログアウト',
  },
  settings: {
    accountGroup: 'アカウント',
    workplaceGroup: 'ワークスペース',
    account: 'マイアカウント',
    members: 'メンバー',
    billing: '請求',
    integrations: '統合',
    language: '言語',
    provider: 'モデルプロバイダー',
    dataSource: 'データソース',
    plugin: 'プラグイン',
    apiBasedExtension: 'API拡張',
  },
  account: {
    avatar: 'アバター',
    name: '名前',
    email: 'メール',
    password: 'パスワード',
    passwordTip: '一時的なログインコードを使用したくない場合は、永続的なパスワードを設定できます。',
    setPassword: 'パスワードを設定',
    resetPassword: 'パスワードをリセット',
    currentPassword: '現在のパスワード',
    newPassword: '新しいパスワード',
    confirmPassword: 'パスワードを確認',
    notEqual: '2つのパスワードが異なります。',
    langGeniusAccount: 'Difyアカウント',
    langGeniusAccountTip: 'Difyアカウントと関連するユーザーデータ。',
    editName: '名前を編集',
    showAppLength: '{{length}}アプリを表示',
    delete: 'アカウントを削除',
    deleteTip: 'アカウントを削除すると、すべてのデータが完全に消去され、復元できなくなります。',
    deleteConfirmTip: '確認のため、登録したメールから次の内容をに送信してください ',
    account: 'アカウント',
    myAccount: 'マイアカウント',
    studio: 'Difyスタジオ',
    deletePrivacyLinkTip: 'お客様のデータの取り扱い方法の詳細については、当社の',
    deletePrivacyLink: 'プライバシーポリシー。',
    deleteSuccessTip: 'アカウントの削除が完了するまでに時間が必要です。すべて完了しましたら、メールでお知らせします。',
    deleteLabel: '確認するには、以下にメールアドレスを入力してください',
    deletePlaceholder: 'メールアドレスを入力してください',
    verificationLabel: '認証コード',
    verificationPlaceholder: '6桁のコードを貼り付けます',
    permanentlyDeleteButton: 'アカウントを完全に削除',
    feedbackTitle: 'フィードバック',
    feedbackLabel: 'アカウントを削除した理由を教えてください。',
    feedbackPlaceholder: '随意',
    sendVerificationButton: '確認コードの送信',
  },
  members: {
    team: 'チーム',
    invite: '招待',
    name: '名前',
    lastActive: '最終アクティブ',
    role: 'ロール',
    pending: '保留中...',
    owner: 'オーナー',
    admin: '管理者',
    adminTip: 'アプリの構築およびチーム設定の管理ができます',
    normal: '通常',
    normalTip: 'アプリの使用のみが可能で、アプリの構築はできません',
    builder: 'ビルダー',
    builderTip: '独自のアプリを作成・編集できる',
    editor: 'エディター',
    editorTip: 'アプリの構築ができますが、チーム設定の管理はできません',
    datasetOperator: 'ナレッジ管理員',
    datasetOperatorTip: 'ナレッジベースのみを管理できる',
    inviteTeamMember: 'チームメンバーを招待する',
    inviteTeamMemberTip: '彼らはサインイン後、直接あなた様のチームデータにアクセスできます。',
    emailNotSetup: 'メールサーバーがセットアップされていないので、招待メールを送信することはできません。代わりに招待後に発行される招待リンクをユーザーに通知してください。',
    email: 'メール',
    emailInvalid: '無効なメール形式',
    emailPlaceholder: 'メールを入力してください',
    sendInvite: '招待を送る',
    invitedAsRole: '{{role}}ユーザーとして招待されました',
    invitationSent: '招待が送信されました',
    invitationSentTip: '招待が送信され、彼らはDifyにサインインしてあなた様のチームデータにアクセスできます。',
    invitationLink: '招待リンク',
    failedInvitationEmails: '以下のユーザーは正常に招待されませんでした',
    ok: 'OK',
    removeFromTeam: 'チームから削除',
    removeFromTeamTip: 'チームへのアクセスが削除されます',
    setAdmin: '管理者に設定',
    setMember: '通常のメンバーに設定',
    setBuilder: 'ビルダーに設定',
    setEditor: 'エディターに設定',
    disInvite: '招待をキャンセル',
    deleteMember: 'メンバーを削除',
    you: '(あなた様)',
  },
  integrations: {
    connected: '接続済み',
    google: 'Google',
    googleAccount: 'Googleアカウントでログイン',
    github: 'GitHub',
    githubAccount: 'GitHubアカウントでログイン',
    connect: '接続',
  },
  language: {
    displayLanguage: '表示言語',
    timezone: 'タイムゾーン',
  },
  provider: {
    apiKey: 'APIキー',
    enterYourKey: 'ここにAPIキーを入力してください',
    invalidKey: '無効なOpenAI APIキー',
    validatedError: '検証に失敗しました：',
    validating: 'キーの検証中...',
    saveFailed: 'APIキーの保存に失敗しました',
    apiKeyExceedBill: 'このAPI KEYには使用可能なクォータがありません。詳細は',
    addKey: 'キーを追加',
    comingSoon: '近日公開',
    editKey: '編集',
    invalidApiKey: '無効なAPIキー',
    azure: {
      apiBase: 'APIベース',
      apiBasePlaceholder: 'Azure OpenAIエンドポイントのAPIベースURL。',
      apiKey: 'APIキー',
      apiKeyPlaceholder: 'ここにAPIキーを入力してください',
      helpTip: 'Azure OpenAIサービスを学ぶ',
    },
    openaiHosted: {
      openaiHosted: 'ホステッドOpenAI',
      onTrial: 'トライアル中',
      exhausted: 'クォータが使い果たされました',
      desc: 'Difyが提供するOpenAIホスティングサービスを使用すると、GPT-3.5などのモデルを使用できます。トライアルクォータが使い果たされる前に、他のモデルプロバイダを設定する必要があります。',
      callTimes: '通話回数',
      usedUp: 'トライアルクォータが使い果たされました。独自のモデルプロバイダを追加してください。',
      useYourModel: '現在、独自のモデルプロバイダを使用しています。',
      close: '閉じる',
    },
    anthropicHosted: {
      anthropicHosted: 'アンソピッククロード',
      onTrial: 'トライアル中',
      exhausted: 'クォータが使い果たされました',
      desc: '高度なダイアログやクリエイティブなコンテンツ生成から詳細な指示まで、幅広いタスクに優れたパワフルなモデルです。',
      callTimes: '通話回数',
      usedUp: 'トライアルクォータが使い果たされました。独自のモデルプロバイダを追加してください。',
      useYourModel: '現在、独自のモデルプロバイダを使用しています。',
      close: '閉じる',
    },
    anthropic: {
      using: '埋め込み機能は使用中です',
      enableTip: 'Anthropicモデルを有効にするには、まずOpenAIまたはAzure OpenAIサービスにバインドする必要があります。',
      notEnabled: '有効にされていません',
      keyFrom: 'AnthropicからAPIキーを取得してください',
    },
    encrypted: {
      front: 'API KEYは',
      back: '技術を使用して暗号化および保存されます。',
    },
  },
  modelProvider: {
    notConfigured: 'システムモデルがまだ完全に設定されておらず、一部の機能が利用できない場合があります。',
    systemModelSettings: 'システムモデル設定',
    systemModelSettingsLink: 'システムモデルの設定が必要な理由は何ですか？',
    selectModel: 'モデルを選択',
    setupModelFirst: 'まずモデルをセットアップしてください',
    systemReasoningModel: {
      key: 'システム推論モデル',
      tip: 'アプリの作成に使用されるデフォルトの推論モデルを設定します。また、対話名の生成や次の質問の提案などの機能もデフォルトの推論モデルを使用します。',
    },
    embeddingModel: {
      key: '埋め込みモデル',
      tip: 'ナレッジのドキュメント埋め込み処理のデフォルトモデルを設定します。ナレッジの取得とインポートの両方に、この埋め込みモデルをベクトル化処理に使用します。切り替えると、インポートされたナレッジと質問の間のベクトル次元が一致せず、取得に失敗します。取得の失敗を避けるためには、このモデルを任意に切り替えないでください。',
      required: '埋め込みモデルが必要です',
    },
    speechToTextModel: {
      key: '音声-to-テキストモデル',
      tip: '会話での音声-to-テキスト入力に使用するデフォルトモデルを設定します。',
    },
    ttsModel: {
      key: 'テキスト-to-音声モデル',
      tip: '会話でのテキスト-to-音声入力に使用するデフォルトモデルを設定します。',
    },
    rerankModel: {
      key: 'Rerankモデル',
      tip: 'Rerankモデルは、ユーザークエリとの意味的一致に基づいて候補文書リストを再配置し、意味的ランキングの結果を向上させます。',
    },
    apiKey: 'API-キー',
    quota: 'クォータ',
    searchModel: '検索モデル',
    noModelFound: '{{model}}に対するモデルが見つかりません',
    models: 'モデル',
    showMoreModelProvider: 'より多くのモデルプロバイダを表示',
    selector: {
      tip: 'このモデルは削除されました。別のモデルを追加するか、別のモデルを選択してください。',
      emptyTip: '利用可能なモデルはありません',
      emptySetting: '設定に移動して構成してください',
      rerankTip: 'Rerankモデルを設定してください',
    },
    card: {
      quota: 'クォータ',
      onTrial: 'トライアル中',
      paid: '有料',
      quotaExhausted: 'クォータが使い果たされました',
      callTimes: '通話回数',
      tokens: 'トークン',
      buyQuota: 'クォータを購入',
      priorityUse: '優先利用',
      removeKey: 'APIキーを削除',
      tip: '有料クォータは優先して使用されます。有料クォータを使用し終えた後、トライアルクォータが利用されます。',
    },
    item: {
      deleteDesc: '{{modelName}}はシステムが推測するモデルとして利用されています。削除すると、一部の機能が使用不可能になる可能性があります。ご確認ください。',
      freeQuota: '無料のクォータ',
    },
    addApiKey: 'APIキーを追加',
    invalidApiKey: '無効なAPIキー',
    encrypted: {
      front: 'APIキーは',
      back: ' の技術で暗号化されて保存されます。',
    },
    freeQuota: {
      howToEarn: '獲得方法',
    },
    addMoreModelProvider: 'モデルプロバイダを追加',
    addModel: 'モデルを追加',
    modelsNum: '{{num}}のモデル',
    showModels: 'モデルの表示',
    showModelsNum: '{{num}}のモデルを表示',
    collapse: '折り畳み',
    config: '設定',
    modelAndParameters: 'モデルとパラメータ',
    model: 'モデル',
    featureSupported: '{{feature}}に対応',
    callTimes: '呼び出し回数',
    credits: 'クレジット',
    buyQuota: 'クォータ購入',
    getFreeTokens: '無料トークンを獲得',
    priorityUsing: '優先利用',
    deprecated: '廃止予定',
    confirmDelete: '削除を確認',
    quotaTip: '残りの無料トークン',
    loadPresets: 'プリセットの読み込み',
    parameters: 'パラメータ',
    loadBalancing: '負荷分散',
    loadBalancingDescription: '複数の認証情報を使って負荷を分散させます。',
    loadBalancingHeadline: '負荷分散',
    configLoadBalancing: '負荷分散の設定',
    modelHasBeenDeprecated: 'このモデルは廃止予定です',
    providerManaged: 'プロバイダ管理',
    providerManagedDescription: 'モデルプロバイダによって提供される認証情報を使用します。',
    defaultConfig: 'デフォルトの設定',
    apiKeyStatusNormal: 'APIキーの状態は正常',
    apiKeyRateLimit: 'レート制限に到達しました。{{seconds}}秒後に再度利用可能です',
    addConfig: '設定を追加',
    editConfig: '設定を編集',
    loadBalancingLeastKeyWarning: '負荷分散を利用するには、最低2つのキーを有効化する必要があります。',
    loadBalancingInfo: 'デフォルトでは、負荷分散はラウンドロビン方式を採用しています。レート制限が発生した場合、1分間のクールダウン期間が適用されます。',
    upgradeForLoadBalancing: '負荷分散を利用するには、プランのアップグレードが必要です。',
  },
  dataSource: {
    add: 'データソースの追加',
    connect: '接続',
    configure: '設定',
    notion: {
      title: 'ノーション',
      description: 'ナレッジデータソースとしてノーションを使用します。',
      connectedWorkspace: '接続済みワークスペース',
      addWorkspace: 'ワークスペースの追加',
      connected: '接続済み',
      disconnected: '接続解除',
      changeAuthorizedPages: '認証済みページの変更',
      pagesAuthorized: '認証済みページ',
      sync: '同期',
      remove: '削除',
      selector: {
        pageSelected: '選択済みページ',
        searchPages: 'ページ検索...',
        noSearchResult: '検索結果なし',
        addPages: 'ページの追加',
        preview: 'プレビュー',
      },
    },
    website: {
      title: 'ウェブサイト',
      description: 'ウェブクローラーを使ってウェブサイトからコンテンツを取り込みます。',
      with: 'による',
      configuredCrawlers: '設定済みクローラー',
      active: 'アクティブ',
      inactive: '非アクティブ',
    },
  },
  plugin: {
    serpapi: {
      apiKey: 'APIキー',
      apiKeyPlaceholder: 'APIキーを入力してください',
      keyFrom: 'SerpAPIアカウントページからSerpAPIキーを取得してください',
    },
  },
  apiBasedExtension: {
    title: 'API拡張機能は、Difyのアプリケーション全体での簡単な使用のための設定を簡素化し、集中的なAPI管理を提供します。',
    link: '独自のAPI拡張機能を開発する方法について学ぶ。',
    linkUrl: 'https://docs.dify.ai/features/extension/api_based_extension',
    add: 'API拡張機能を追加',
    selector: {
      title: 'API拡張機能',
      placeholder: 'API拡張機能を選択してください',
      manage: 'API拡張機能を管理',
    },
    modal: {
      title: 'API拡張機能を追加',
      editTitle: 'API拡張機能を編集',
      name: {
        title: '名前',
        placeholder: '名前を入力してください',
      },
      apiEndpoint: {
        title: 'APIエンドポイント',
        placeholder: 'APIエンドポイントを入力してください',
      },
      apiKey: {
        title: 'APIキー',
        placeholder: 'APIキーを入力してください',
        lengthError: 'APIキーの長さは5文字未満にできません',
      },
    },
    type: 'タイプ',
  },
  about: {
    changeLog: '変更ログ',
    updateNow: '今すぐ更新',
    nowAvailable: 'Dify {{version}} が利用可能です。',
    latestAvailable: 'Dify {{version}} が最新バージョンです。',
  },
  appMenus: {
    overview: '監視',
    promptEng: 'オーケストレート',
    apiAccess: 'APIアクセス',
    logAndAnn: 'ログ＆アナウンス',
    logs: 'ログ',
  },
  environment: {
    testing: 'テスト',
    development: '開発',
  },
  appModes: {
    completionApp: 'テキスト生成',
    chatApp: 'チャットアプリ',
  },
  datasetMenus: {
    documents: 'ドキュメント',
    hitTesting: '検索テスト',
    settings: '設定',
    emptyTip: 'このナレッジはどのアプリケーションにも統合されていません。ドキュメントを参照してガイダンスを確認してください。',
    viewDoc: 'ドキュメントを表示',
    relatedApp: '関連アプリ',
    noRelatedApp: '関連付けられたアプリはありません',
  },
  voiceInput: {
    speaking: '今話しています...',
    converting: 'テキストに変換中...',
    notAllow: 'マイクが許可されていません',
  },
  modelName: {
    'gpt-3.5-turbo': 'GPT-3.5-Turbo',
    'gpt-3.5-turbo-16k': 'GPT-3.5-Turbo-16K',
    'gpt-4': 'GPT-4',
    'gpt-4-32k': 'GPT-4-32K',
    'text-davinci-003': 'Text-Davinci-003',
    'text-embedding-ada-002': 'Text-Embedding-Ada-002',
    'whisper-1': 'Whisper-1',
    'claude-instant-1': 'Claude-Instant',
    'claude-2': 'Claude-2',
  },
  chat: {
    renameConversation: '会話名を変更',
    conversationName: '会話名',
    conversationNamePlaceholder: '会話名を入力してください',
    conversationNameCanNotEmpty: '会話名は必須です',
    citation: {
      title: '引用',
      linkToDataset: 'ナレッジへのリンク',
      characters: '文字数:',
      hitCount: '検索回数:',
      vectorHash: 'ベクトルハッシュ:',
      hitScore: '検索スコア:',
    },
    inputPlaceholder: 'ボットと話す',
  },
  promptEditor: {
    placeholder: 'ここにプロンプトワードを入力してください。変数を挿入するには「{」を、プロンプトコンテンツブロックを挿入するには「/」を入力します。',
    context: {
      item: {
        title: 'コンテキスト',
        desc: 'コンテキストテンプレートを挿入',
      },
      modal: {
        title: '{{num}} 番目のコンテキスト',
        add: 'コンテキストを追加',
        footer: '以下のコンテキストセクションでコンテキストを管理できます。',
      },
    },
    history: {
      item: {
        title: '会話履歴',
        desc: '過去のメッセージテンプレートを挿入',
      },
      modal: {
        title: '例',
        user: 'こんにちは',
        assistant: 'こんにちは！ 今日はどのようにお手伝いできますか？',
        edit: '会話の役割名を編集',
      },
    },
    variable: {
      item: {
        title: '変数＆外部ツール',
        desc: '変数＆外部ツールを挿入',
      },
      outputToolDisabledItem: {
        title: '変数',
        desc: '変数を挿入',
      },
      modal: {
        add: '新しい変数',
        addTool: '新しいツール',
      },
    },
    query: {
      item: {
        title: 'クエリ',
        desc: 'ユーザークエリテンプレートを挿入',
      },
    },
    existed: 'プロンプトにすでに存在します',
  },
  imageUploader: {
    uploadFromComputer: 'コンピューターからアップロード',
    uploadFromComputerReadError: '画像の読み込みに失敗しました。もう一度お試しください。',
    uploadFromComputerUploadError: '画像のアップロードに失敗しました。もう一度アップロードしてください。',
    uploadFromComputerLimit: 'アップロード画像のサイズは {{size}} MB を超えることはできません',
    pasteImageLink: '画像リンクを貼り付ける',
    pasteImageLinkInputPlaceholder: 'ここに画像リンクを貼り付けてください',
    pasteImageLinkInvalid: '無効な画像リンク',
    imageUpload: '画像アップロード',
  },
  tag: {
    placeholder: 'すべてのタグ',
    addNew: '新しいタグを追加',
    noTag: 'タグなし',
    noTagYet: 'まだタグがありません',
    addTag: 'タグを追加',
    editTag: 'タグを編集',
    manageTags: 'タグの管理',
    selectorPlaceholder: '検索または作成する文字を入力',
    create: '作成',
    delete: 'タグを削除',
    deleteTip: 'タグは使用されています、削除しますか',
    created: 'タグは正常に作成されました',
    failed: 'タグの作成に失敗しました',
  },
  fileUploader: {
    uploadFromComputer: 'ローカルアップロード',
    pasteFileLink: 'ファイルリンクの貼り付け',
    pasteFileLinkInputPlaceholder: 'URLを入力...',
    uploadFromComputerLimit: 'アップロードファイルは{{size}}を超えてはなりません',
    uploadFromComputerUploadError: 'ファイルのアップロードに失敗しました。再度アップロードしてください。',
    uploadFromComputerReadError: 'ファイルの読み取りに失敗しました。もう一度やり直してください。',
    fileExtensionNotSupport: 'ファイル拡張子はサポートされていません',
    pasteFileLinkInvalid: '無効なファイルリンク',
  },
  license: {
    expiring_plural: '有効期限 {{count}} 日',
    expiring: '1日で有効期限が切れます',
  },
  pagination: {
    perPage: 'ページあたりのアイテム数',
  },
}

export default translation<|MERGE_RESOLUTION|>--- conflicted
+++ resolved
@@ -50,10 +50,7 @@
     submit: '送信',
     skip: 'スキップ',
     imageCopied: 'コピーした画像',
-<<<<<<< HEAD
-=======
     deleteApp: 'アプリを削除',
->>>>>>> 286cdc41
   },
   errorMsg: {
     fieldRequired: '{{field}}は必要です',
