--- conflicted
+++ resolved
@@ -47,7 +47,8 @@
       install: 'نصب',
     },
     toolSelector: {
-      descriptionPlaceholder: 'شرح مختصری از هدف ابزار، به عنوان مثال، دما را برای یک مکان خاص دریافت کنید.',
+      descriptionPlaceholder:
+        'شرح مختصری از هدف ابزار، به عنوان مثال، دما را برای یک مکان خاص دریافت کنید.',
       auto: 'خودکار',
       unsupportedContent: 'نسخه افزونه نصب شده این عمل را ارائه نمی دهد.',
       paramsTip1: 'پارامترهای استنتاج LLM را کنترل می کند.',
@@ -57,15 +58,18 @@
       descriptionLabel: 'توضیحات ابزار',
       title: 'ابزار افزودن',
       settings: 'تنظیمات کاربر',
-      empty: 'برای افزودن ابزارها روی دکمه "+" کلیک کنید. می توانید چندین ابزار اضافه کنید.',
+      empty:
+        'برای افزودن ابزارها روی دکمه "+" کلیک کنید. می توانید چندین ابزار اضافه کنید.',
       toolLabel: 'ابزار',
       uninstalledTitle: 'ابزار نصب نشده است',
       uninstalledLink: 'مدیریت در پلاگین ها',
-      uninstalledContent: 'این افزونه از مخزن local/GitHub نصب شده است. لطفا پس از نصب استفاده کنید.',
+      uninstalledContent:
+        'این افزونه از مخزن local/GitHub نصب شده است. لطفا پس از نصب استفاده کنید.',
       unsupportedTitle: 'اکشن پشتیبانی نشده',
       unsupportedContent2: 'برای تغییر نسخه کلیک کنید.',
       toolSetting: 'تنظیمات ابزار',
-      unsupportedMCPTool: 'نسخه فعلی پلاگین استراتژی عامل انتخاب‌شده از ابزارهای MCP پشتیبانی نمی‌کند.',
+      unsupportedMCPTool:
+        'نسخه فعلی پلاگین استراتژی عامل انتخاب‌شده از ابزارهای MCP پشتیبانی نمی‌کند.',
     },
     endpointDeleteTip: 'حذف نقطه پایانی',
     disabled: 'غیر فعال',
@@ -76,14 +80,16 @@
     actionNum: '{{عدد}} {{اقدام}} شامل',
     endpointDisableContent: 'آیا می خواهید {{name}} را غیرفعال کنید؟',
     endpointModalTitle: 'راه اندازی اندپوینت',
-    endpointsTip: 'این افزونه عملکردهای خاصی را از طریق نقاط پایانی ارائه می دهد و می توانید چندین مجموعه نقطه پایانی را برای فضای کاری فعلی پیکربندی کنید.',
+    endpointsTip:
+      'این افزونه عملکردهای خاصی را از طریق نقاط پایانی ارائه می دهد و می توانید چندین مجموعه نقطه پایانی را برای فضای کاری فعلی پیکربندی کنید.',
     serviceOk: 'خدمات خوب',
     modelNum: '{{عدد}} مدل های گنجانده شده است',
     endpointDisableTip: 'غیرفعال کردن نقطه پایانی',
     configureModel: 'مدل را پیکربندی کنید',
     configureTool: 'ابزار پیکربندی',
     endpointsEmpty: 'برای افزودن نقطه پایانی روی دکمه "+" کلیک کنید',
-    endpointModalDesc: 'پس از پیکربندی، می توان از ویژگی های ارائه شده توسط افزونه از طریق نقاط پایانی API استفاده کرد.',
+    endpointModalDesc:
+      'پس از پیکربندی، می توان از ویژگی های ارائه شده توسط افزونه از طریق نقاط پایانی API استفاده کرد.',
     switchVersion: 'نسخه سوئیچ',
     endpointDeleteContent: 'آیا می خواهید {{name}} را حذف کنید؟',
     deprecation: {
@@ -93,8 +99,10 @@
         noMaintainer: 'بدون نگهدارنده',
       },
       noReason: 'این افزونه منسوخ شده است و دیگر به روز رسانی نخواهد شد.',
-      onlyReason: 'این افزونه به دلیل {{deprecatedReason}} منسوخ شده و دیگر به‌روزرسانی نخواهد شد.',
-      fullMessage: 'این افزونه به دلیل {{deprecatedReason}} منسوخ شده است و دیگر به‌روزرسانی نخواهد شد. لطفا به‌جای آن از <CustomLink href=\'https://example.com/\'>{{-alternativePluginId}}</CustomLink> استفاده کنید.',
+      onlyReason:
+        'این افزونه به دلیل {{deprecatedReason}} منسوخ شده و دیگر به‌روزرسانی نخواهد شد.',
+      fullMessage:
+        'این افزونه به دلیل {{deprecatedReason}} منسوخ شده است و دیگر به‌روزرسانی نخواهد شد. لطفا به‌جای آن از <CustomLink href=\'https://example.com/\'>{{-alternativePluginId}}</CustomLink> استفاده کنید.',
     },
   },
   debugInfo: {
@@ -133,7 +141,8 @@
     next: 'بعدی',
     cancel: 'لغو',
     uploadingPackage: 'آپلود {{packageName}}...',
-    fromTrustSource: 'لطفا مطمئن شوید که افزونه ها را فقط از <trustSource>یک منبع قابل اعتماد</trustSource> نصب می کنید.',
+    fromTrustSource:
+      'لطفا مطمئن شوید که افزونه ها را فقط از <trustSource>یک منبع قابل اعتماد</trustSource> نصب می کنید.',
     readyToInstall: 'در مورد نصب افزونه زیر',
     install: 'نصب',
     pluginLoadError: 'خطای بارگذاری افزونه',
@@ -159,7 +168,8 @@
     updatePlugin: 'افزونه را از GitHub به روز کنید',
     uploadFailed: 'آپلود انجام نشد',
     installedSuccessfully: 'نصب موفقیت آمیز بود',
-    installNote: 'لطفا مطمئن شوید که افزونه ها را فقط از یک منبع قابل اعتماد نصب می کنید.',
+    installNote:
+      'لطفا مطمئن شوید که افزونه ها را فقط از یک منبع قابل اعتماد نصب می کنید.',
     installFailed: 'نصب ناموفق بود',
     selectVersionPlaceholder: 'لطفا یک نسخه را انتخاب کنید',
     selectPackage: 'بسته را انتخاب کنید',
@@ -175,9 +185,12 @@
     description: 'در مورد نصب افزونه زیر',
   },
   error: {
-    noReleasesFound: 'هیچ نسخه ای یافت نشد. لطفا مخزن GitHub یا URL ورودی را بررسی کنید.',
-    inValidGitHubUrl: 'URL GitHub نامعتبر است. لطفا یک URL معتبر را در قالب وارد کنید: https://github.com/owner/repo',
-    fetchReleasesError: 'امکان بازیابی نسخه ها وجود ندارد. لطفا بعدا دوباره امتحان کنید.',
+    noReleasesFound:
+      'هیچ نسخه ای یافت نشد. لطفا مخزن GitHub یا URL ورودی را بررسی کنید.',
+    inValidGitHubUrl:
+      'URL GitHub نامعتبر است. لطفا یک URL معتبر را در قالب وارد کنید: https://github.com/owner/repo',
+    fetchReleasesError:
+      'امکان بازیابی نسخه ها وجود ندارد. لطفا بعدا دوباره امتحان کنید.',
   },
   marketplace: {
     sortOption: {
@@ -203,8 +216,10 @@
     clearAll: 'پاک کردن همه',
     installedError: 'افزونه های {{errorLength}} نصب نشدند',
     installError: 'پلاگین های {{errorLength}} نصب نشدند، برای مشاهده کلیک کنید',
-    installingWithSuccess: 'نصب پلاگین های {{installingLength}}، {{successLength}} موفقیت آمیز است.',
-    installingWithError: 'نصب پلاگین های {{installingLength}}، {{successLength}} با موفقیت مواجه شد، {{errorLength}} ناموفق بود',
+    installingWithSuccess:
+      'نصب پلاگین های {{installingLength}}، {{successLength}} موفقیت آمیز است.',
+    installingWithError:
+      'نصب پلاگین های {{installingLength}}، {{successLength}} با موفقیت مواجه شد، {{errorLength}} ناموفق بود',
   },
   searchTools: 'ابزارهای جستجو...',
   findMoreInMarketplace: 'اطلاعات بیشتر در Marketplace',
@@ -223,7 +238,8 @@
   metadata: {
     title: 'پلاگین ها',
   },
-  difyVersionNotCompatible: 'نسخه فعلی دیفی با این پلاگین سازگار نیست، لطفاً به نسخه حداقل مورد نیاز به‌روزرسانی کنید: {{minimalDifyVersion}}',
+  difyVersionNotCompatible:
+    'نسخه فعلی دیفی با این پلاگین سازگار نیست، لطفاً به نسخه حداقل مورد نیاز به‌روزرسانی کنید: {{minimalDifyVersion}}',
   requestAPlugin: 'درخواست یک افزونه',
   publishPlugins: 'انتشار افزونه ها',
   auth: {
@@ -246,17 +262,18 @@
     saveAndAuth: 'ذخیره و تأیید',
     saveOnly: 'فقط ذخیره کنید',
     oauthClientSettings: 'تنظیمات کلاینت اوتور',
-    clientInfo: 'از آنجایی که هیچ راز مشتری سیستم برای این ارائه‌دهنده ابزار پیدا نشد، تنظیم دستی آن ضروری است، لطفاً برای redirect_uri از',
-    useApiAuthDesc: 'پس از پیکربندی اعتبارنامه‌ها، تمامی اعضای درون فضای کاری می‌توانند از این ابزار هنگام نظم‌دهی به برنامه‌ها استفاده کنند.',
+    clientInfo:
+      'از آنجایی که هیچ راز مشتری سیستم برای این ارائه‌دهنده ابزار پیدا نشد، تنظیم دستی آن ضروری است، لطفاً برای redirect_uri از',
+    useApiAuthDesc:
+      'پس از پیکربندی اعتبارنامه‌ها، تمامی اعضای درون فضای کاری می‌توانند از این ابزار هنگام نظم‌دهی به برنامه‌ها استفاده کنند.',
     unavailable: 'در دسترس نیست',
-    credentialUnavailable: 'دسترسی به مدارک در حال حاضر امکان‌پذیر نیست. لطفاً با مدیر تماس بگیرید.',
-    customCredentialUnavailable: 'اعتبارنامه‌های سفارشی در حال حاضر در دسترس نیستند',
-<<<<<<< HEAD
+    credentialUnavailable:
+      'دسترسی به مدارک در حال حاضر امکان‌پذیر نیست. لطفاً با مدیر تماس بگیرید.',
+    customCredentialUnavailable:
+      'اعتبارنامه‌های سفارشی در حال حاضر در دسترس نیستند',
+    credentialUnavailableInButton: 'گواهی در دسترس نیست',
     connectedWorkspace: 'فضای کاری متصل',
     emptyAuth: 'لطفا احراز هویت را پیکربندی کنید',
-=======
-    credentialUnavailableInButton: 'گواهی در دسترس نیست',
->>>>>>> bdd85b36
   },
   deprecated: 'منسوخ شده',
   autoUpdate: {
@@ -268,7 +285,8 @@
       fixOnly: {
         name: 'فقط تعمیر کنید',
         selectedDescription: 'به‌روزرسانی خودکار تنها برای نسخه‌های وصله',
-        description: 'به‌روزرسانی خودکار فقط برای نسخه‌های پچ (مانند ۱.۰.۱ → ۱.۰.۲). تغییرات جزئی نسخه باعث راه‌اندازی به‌روزرسانی‌ها نمی‌شود.',
+        description:
+          'به‌روزرسانی خودکار فقط برای نسخه‌های پچ (مانند ۱.۰.۱ → ۱.۰.۲). تغییرات جزئی نسخه باعث راه‌اندازی به‌روزرسانی‌ها نمی‌شود.',
       },
       latest: {
         name: 'جدیدترین',
@@ -283,7 +301,8 @@
     },
     upgradeModePlaceholder: {
       exclude: 'افزونه‌های انتخاب شده به‌صورت خودکار به‌روزرسانی نخواهند شد',
-      partial: 'فقط پلاگین‌های انتخاب شده به‌روزرسانی خودکار خواهند داشت. در حال حاضر هیچ پلاگینی انتخاب نشده است، بنابراین هیچ پلاگینی به‌روزرسانی خودکار نخواهد شد.',
+      partial:
+        'فقط پلاگین‌های انتخاب شده به‌روزرسانی خودکار خواهند داشت. در حال حاضر هیچ پلاگینی انتخاب نشده است، بنابراین هیچ پلاگینی به‌روزرسانی خودکار نخواهد شد.',
     },
     operation: {
       select: 'افزونه‌ها را انتخاب کنید',
@@ -293,7 +312,8 @@
       title: 'کاهش نسخه افزونه',
       downgrade: 'به هر حال تنزل دهید',
       exclude: 'از بروزرسانی خودکار مستثنی شود',
-      description: 'به‌روزرسانی خودکار برای این افزونه در حال حاضر فعال است. کاهش نسخه ممکن است باعث شود تغییرات شما در حین به‌روزرسانی خودکار بعدی نادیده گرفته شود.',
+      description:
+        'به‌روزرسانی خودکار برای این افزونه در حال حاضر فعال است. کاهش نسخه ممکن است باعث شود تغییرات شما در حین به‌روزرسانی خودکار بعدی نادیده گرفته شود.',
     },
     noPluginPlaceholder: {
       noFound: 'هیچ افزونه‌ای یافت نشد',
@@ -304,10 +324,13 @@
     updateTime: 'زمان به‌روزرسانی',
     automaticUpdates: 'بروز رسانی خودکار',
     updateSettings: 'تنظیمات را به‌روزرسانی کنید',
-    changeTimezone: 'برای تغییر منطقه زمانی، به <setTimezone>تنظیمات</setTimezone> بروید',
-    excludeUpdate: 'پلاگین‌های زیر {{num}} به‌طور خودکار به‌روزرسانی نخواهند شد',
+    changeTimezone:
+      'برای تغییر منطقه زمانی، به <setTimezone>تنظیمات</setTimezone> بروید',
+    excludeUpdate:
+      'پلاگین‌های زیر {{num}} به‌طور خودکار به‌روزرسانی نخواهند شد',
     nextUpdateTime: 'به‌روزرسانی خودکار بعدی: {{time}}',
-    partialUPdate: 'تنها {{num}} پلاگین زیر به‌طور خودکار به‌روزرسانی خواهد شد.',
+    partialUPdate:
+      'تنها {{num}} پلاگین زیر به‌طور خودکار به‌روزرسانی خواهد شد.',
   },
 }
 
