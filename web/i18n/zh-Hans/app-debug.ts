const translation = {
  pageTitle: {
    line1: '提示词',
    line2: '编排',
  },
  orchestrate: '编排',
  promptMode: {
    simple: '切换到专家模式以编辑完整的提示词',
    advanced: '专家模式',
    switchBack: '返回简易模式',
    advancedWarning: {
      title: '您已切换到专家模式，一旦修改提示词，将无法返回简易模式。',
      description: '在专家模式下，您可以编辑完整的提示词。',
      learnMore: '了解更多',
      ok: '确定',
    },
    operation: {
      addMessage: '添加消息',
    },
    contextMissing: '上下文内容块缺失，提示词的有效性可能不好。',
  },
  operation: {
    applyConfig: '发布',
    resetConfig: '重置',
    debugConfig: '调试',
    addFeature: '添加功能',
    automatic: '生成',
    stopResponding: '停止响应',
    agree: '赞同',
    disagree: '反对',
    cancelAgree: '取消赞同',
    cancelDisagree: '取消反对',
    userAction: '用户表示',
  },
  notSetAPIKey: {
    title: 'LLM 提供者的密钥未设置',
    trailFinished: '试用已结束',
    description: '在调试之前需要设置 LLM 提供者的密钥。',
    settingBtn: '去设置',
  },
  trailUseGPT4Info: {
    title: '当前不支持使用 gpt-4',
    description: '使用 gpt-4，请设置 API Key',
  },
  feature: {
    groupChat: {
      title: '聊天增强',
      description: '为聊天型应用添加预对话设置，可以提升用户体验。',
    },
    groupExperience: {
      title: '体验增强',
    },
    conversationOpener: {
      title: '对话开场白',
      description: '在对话型应用中，让 AI 主动说第一段话可以拉近与用户间的距离。',
    },
    suggestedQuestionsAfterAnswer: {
      title: '下一步问题建议',
      description: '设置下一步问题建议可以让用户更好的对话。',
      resDes: '回答结束后系统会给出 3 个建议',
      tryToAsk: '试着问问',
    },
    moreLikeThis: {
      title: '更多类似的',
      description: '一次生成多条文本，可在此基础上编辑并继续生成',
      generateNumTip: '每次生成数',
      tip: '使用此功能将会额外消耗 tokens',
    },
    speechToText: {
      title: '语音转文字',
      description: '您可以使用语音输入。',
      resDes: '语音输入已启用',
    },
    textToSpeech: {
      title: '文字转语音',
      description: '文本可以转换成语音。',
      resDes: '文本转音频已启用',
    },
    citation: {
      title: '引用和归属',
      description: '显示源文档和生成内容的归属部分。',
      resDes: '引用和归属已启用',
    },
    annotation: {
      title: '标注回复',
      description: '启用后，将标注用户的回复，以便在用户重复提问时快速响应。',
      resDes: '标注回复已启用',
      scoreThreshold: {
        title: '分数阈值',
        description: '用于设置标注回复的匹配相似度阈值。',
        easyMatch: '容易匹配',
        accurateMatch: '精准匹配',
      },
      matchVariable: {
        title: '匹配变量',
        choosePlaceholder: '请选择变量',
      },
      cacheManagement: '标注管理',
      cached: '已标注',
      remove: '移除',
      removeConfirm: '删除这个标注？',
      add: '添加标注',
      edit: '编辑标注',
    },
    dataSet: {
      title: '知识库',
      noData: '您可以导入知识库作为上下文',
      words: '词',
      textBlocks: '文本块',
      selectTitle: '选择引用知识库',
      selected: '个知识库被选中',
      noDataSet: '未找到知识库',
      toCreate: '去创建',
      notSupportSelectMulti: '目前只支持引用一个知识库',
      queryVariable: {
        title: '查询变量',
        tip: '该变量将用作上下文检索的查询输入，获取与该变量的输入相关的上下文信息。',
        choosePlaceholder: '请选择变量',
        noVar: '没有变量',
        noVarTip: '请创建变量',
        unableToQueryDataSet: '无法查询知识库',
        unableToQueryDataSetTip: '无法成功查询知识库，请在上下文部分选择一个上下文查询变量。',
        ok: '好的',
        contextVarNotEmpty: '上下文查询变量不能为空',
        deleteContextVarTitle: '删除变量“{{varName}}”？',
        deleteContextVarTip: '该变量已被设置为上下文查询变量，删除该变量将影响知识库的正常使用。如果您仍需要删除它，请在上下文部分中重新选择它。',
      },
    },
    tools: {
      title: '工具',
      tips: '工具提供了一个标准的 API 调用方式，将用户输入或变量作为 API 的请求参数，用于查询外部数据作为上下文。',
      toolsInUse: '{{count}} 工具使用中',
      modal: {
        title: '工具',
        toolType: {
          title: '工具类型',
          placeholder: '请选择工具类型',
        },
        name: {
          title: '名称',
          placeholder: '请填写名称',
        },
        variableName: {
          title: '变量名称',
          placeholder: '请填写变量名称',
        },
      },
    },
    conversationHistory: {
      title: '对话历史',
      description: '设置对话角色的前缀名称',
      tip: '对话历史未启用，请在上面的提示中添加<histories>。',
      learnMore: '了解更多',
      editModal: {
        title: '编辑对话角色名称',
        userPrefix: '用户前缀',
        assistantPrefix: '助手前缀',
      },
    },
    toolbox: {
      title: '工具箱',
    },
    moderation: {
      title: '内容审查',
      description: '您可以调用审查 API 或者维护敏感词库来使模型更安全地输出。',
      contentEnableLabel: '启用审查内容',
      allEnabled: '输入内容和输出内容',
      inputEnabled: '输入内容',
      outputEnabled: '输出内容',
      modal: {
        title: '内容审查设置',
        provider: {
          title: '类别',
          openai: 'OpenAI Moderation',
          openaiTip: {
            prefix: 'OpenAI Moderation 需要在',
            suffix: '中配置 OpenAI API 密钥。',
          },
          keywords: '关键词',
        },
        keywords: {
          tip: '每行一个，用换行符分隔。每行最多 100 个字符。',
          placeholder: '每行一个，用换行符分隔',
          line: '行',
        },
        content: {
          input: '审查输入内容',
          output: '审查输出内容',
          preset: '预设回复',
          placeholder: '这里预设回复内容',
          condition: '审查输入内容和审查输出内容至少启用一项',
          fromApi: '预设回复通过 API 返回',
          errorMessage: '预设回复不能为空',
          supportMarkdown: '支持 Markdown',
        },
        openaiNotConfig: {
          before: 'OpenAI 内容审查需要在',
          after: '中配置 OpenAI API 密钥。',
        },
      },
    },
    fileUpload: {
      title: '文件上传',
      description: '聊天输入框支持上传文件。类型包括图片、文档以及其它类型',
      supportedTypes: '支持的文件类型',
      numberLimit: '最大上传数',
      modalTitle: '文件上传设置',
    },
    imageUpload: {
      title: '图片上传',
      description: '支持上传图片',
      supportedTypes: '支持的文件类型',
      numberLimit: '最大上传数',
      modalTitle: '图片上传设置',
    },
    bar: {
      empty: '开启功能增强 web app 用户体验',
      enableText: '功能已开启',
      manage: '管理',
    },
    documentUpload: {
      title: '文档',
      description: '启用文档后，模型可以接收文档并回答关于它们的问题。',
    },
  },
  codegen: {
    title: '代码生成器',
    description: '代码生成器使用配置的模型根据您的指令生成高质量的代码。请提供清晰详细的说明。',
    instruction: '指令',
    instructionPlaceholder: '请输入您想要生成的代码的详细描述。',
    noDataLine1: '在左侧描述您的用例，',
    noDataLine2: '代码预览将在此处显示。',
    generate: '生成',
    generatedCodeTitle: '生成的代码',
    loading: '正在生成代码...',
    apply: '应用',
    applyChanges: '应用更改',
    resTitle: '生成的代码',
    overwriteConfirmTitle: '是否覆盖现有代码？',
    overwriteConfirmMessage: '此操作将覆盖现有代码。您确定要继续吗？',
  },
  generate: {
    title: '提示词生成器',
    description: '提示词生成器使用配置的模型来优化提示词，以获得更高的质量和更好的结构。请写出清晰详细的说明。',
    tryIt: '试一试',
    instruction: '指令',
    instructionPlaceHolder: '写下清晰、具体的说明。',
    generate: '生成',
    resTitle: '生成的提示词',
    noDataLine1: '在左侧描述您的用例，',
    noDataLine2: '编排预览将在此处显示。',
    apply: '应用',
    noData: '在左侧描述您的用例，编排预览将在此处显示。',
    loading: '为您编排应用程序中…',
    overwriteTitle: '覆盖现有配置？',
    overwriteMessage: '应用此提示将覆盖现有配置。',
    template: {
      pythonDebugger: {
        name: 'Python 代码助手',
        instruction: '一个帮你写和纠错程序的机器人',
      },
      translation: {
        name: '翻译机器人',
        instruction: '一个可以翻译多种语言的翻译器',
      },
      professionalAnalyst: {
        name: '职业分析师',
        instruction: ' 从长篇报告中提取洞察、识别风险并提炼关键信息',
      },
      excelFormulaExpert: {
        name: 'Excel 公式专家',
        instruction: '一个可以让小白用户理解、使用和创建 Excel 公式的对话机器人',
      },
      travelPlanning: {
        name: '旅行规划助手',
        instruction: '旅行规划助手是一个智能工具，旨在帮助用户轻松规划他们的旅行',
      },
      SQLSorcerer: {
        name: 'SQL 生成',
        instruction: '把自然语言转换成 SQL 查询语句',
      },
      GitGud: {
        name: 'Git 大师',
        instruction: '从用户提出的版本管理需求生成合适的 Git 命令',
      },
      meetingTakeaways: {
        name: '总结会议纪要',
        instruction: '将会议内容提炼总结，包括讨论主题、关键要点和待办事项',
      },
      writingsPolisher: {
        name: '润色文章',
        instruction: '用地道的编辑技巧改进我的文章',
      },
    },
  },
  resetConfig: {
    title: '确认重置？',
    message: '重置将丢失当前页面所有修改，恢复至上次发布时的配置',
  },
  errorMessage: {
    nameOfKeyRequired: '变量 {{key}} 对应的名称必填',
    valueOfVarRequired: '{{key}}必填',
    queryRequired: '主要文本必填',
    waitForResponse: '请等待上条信息响应完成',
    waitForBatchResponse: '请等待批量任务完成',
    notSelectModel: '请选择模型',
    waitForImgUpload: '请等待图片上传完成',
    waitForFileUpload: '请等待文件上传完成',
  },
  chatSubTitle: '提示词',
  completionSubTitle: '前缀提示词',
  promptTip:
    '提示词用于对 AI 的回复做出一系列指令和约束。可插入表单变量，例如 {{input}}。这段提示词不会被最终用户所看到。',
  formattingChangedTitle: '编排已改变',
  formattingChangedText: '修改编排将重置调试区域，确定吗？',
  variableTitle: '变量',
  notSetVar: '变量能使用户输入表单引入提示词或开场白，你可以试试在提示词中输入 {{input}}',
  variableTip:
    '变量将以表单形式让用户在对话前填写，用户填写的表单内容将自动替换提示词中的变量。',
  autoAddVar: '提示词中引用了未定义的变量，是否自动添加到用户输入表单中？',
  variableTable: {
    key: '变量 Key',
    name: '字段名称',
    optional: '可选',
    type: '类型',
    action: '操作',
    typeString: '文本',
    typeSelect: '下拉选项',
  },
  varKeyError: {
    canNoBeEmpty: '{{key}}必填',
    tooLong: '{{key}} 长度太长。不能超过 30 个字符',
    notValid: '{{key}} 非法。只能包含英文字符，数字和下划线',
    notStartWithNumber: '{{key}} 不能以数字开头',
    keyAlreadyExists: '{{key}} 已存在',
  },
  otherError: {
    promptNoBeEmpty: '提示词不能为空',
    historyNoBeEmpty: '提示词中必须设置对话历史',
    queryNoBeEmpty: '提示词中必须设置查询内容',
  },
  variableConfig: {
    'addModalTitle': '添加变量',
    'editModalTitle': '编辑变量',
    'description': '设置变量 {{varName}}',
    'fieldType': '字段类型',
    'string': '文本',
    'text-input': '文本',
    'paragraph': '段落',
    'select': '下拉选项',
    'number': '数字',
    'single-file': '单文件',
    'multi-files': '文件列表',
    'notSet': '未设置，在 Prompt 中输入 {{input}} 试试',
    'stringTitle': '文本框设置',
    'maxLength': '最大长度',
    'options': '选项',
    'addOption': '添加选项',
    'apiBasedVar': '基于 API 的变量',
    'varName': '变量名称',
    'inputPlaceholder': '请输入',
    'labelName': '显示名称',
    'required': '必填',
<<<<<<< HEAD
    'placeholder': '占位符',
    'placeholderPlaceholder': '输入字段为空时显示的文本',
    'defaultValue': '默认值',
    'defaultValuePlaceholder': '输入默认值以预先填充字段',
    'unit': '单位',
    'unitPlaceholder': '在数字后显示的单位，如 token',
    'tooltips': '提示',
    'tooltipsPlaceholder': '输入悬停在标签上时显示的提示文本',
    'showAllSettings': '显示所有设置',
    'checkbox': '复选框',
    'startSelectedOption': '默认选中项',
    'noDefaultSelected': '不默认选中',
=======
    'hide': '隐藏',
>>>>>>> ad2f2587
    'file': {
      supportFileTypes: '支持的文件类型',
      image: {
        name: '图片',
      },
      audio: {
        name: '音频',
      },
      document: {
        name: '文档',
      },
      video: {
        name: '视频',
      },
      custom: {
        name: '其他文件类型',
        description: '指定其他文件类型',
        createPlaceholder: '+ 文件扩展名，例如 .doc',
      },
    },
    'uploadFileTypes': '上传文件类型',
    'uploadMethod': '上传方式',
    'localUpload': '本地上传',
    'both': '两者',
    'maxNumberOfUploads': '最大上传数',
    'maxNumberTip': '文档 < {{docLimit}}, 图片 < {{imgLimit}}, 音频 < {{audioLimit}}, 视频 < {{videoLimit}}',
    'content': '内容',
    'errorMsg': {
      labelNameRequired: '显示名称必填',
      varNameCanBeRepeat: '变量名称不能重复',
      atLeastOneOption: '至少需要一个选项',
      optionRepeat: '选项不能重复',
    },
  },
  vision: {
    name: '视觉',
    description: '开启视觉功能将允许模型输入图片，并根据图像内容的理解回答用户问题',
    onlySupportVisionModelTip: '只有视觉模型配置视觉功能',
    settings: '设置',
    visionSettings: {
      title: '视觉设置',
      resolution: '分辨率',
      resolutionTooltip: `低分辨率模式将使模型接收图像的低分辨率版本，尺寸为 512 x 512，并使用 65 Tokens 来表示图像。这样可以使 API 更快地返回响应，并在不需要高细节的用例中消耗更少的输入。
      \n
      高分辨率模式将首先允许模型查看低分辨率图像，然后根据输入图像的大小创建 512 像素的详细裁剪图像。每个详细裁剪图像使用两倍的预算总共为 129 Tokens。`,
      high: '高',
      low: '低',
      uploadMethod: '上传方式',
      both: '两者',
      localUpload: '本地上传',
      url: 'URL',
      uploadLimit: '上传数量限制',
    },
  },
  voice: {
    name: '音色',
    defaultDisplay: '缺省音色',
    description: '文本转语音音色设置',
    settings: '设置',
    voiceSettings: {
      title: '音色设置',
      language: '语言',
      resolutionTooltip: '文本转语音音色支持语言。',
      voice: '音色',
      autoPlay: '自动播放',
      autoPlayEnabled: '开启',
      autoPlayDisabled: '关闭',
    },
  },
  openingStatement: {
    title: '对话开场白',
    add: '添加开场白',
    writeOpener: '编写开场白',
    placeholder: '在这里写下你的开场白，你可以使用变量，尝试输入 {{variable}}。',
    openingQuestion: '开场问题',
    noDataPlaceHolder:
      '在对话型应用中，让 AI 主动说第一段话可以拉近与用户间的距离。',
    varTip: '你可以使用变量，试试输入 {{variable}}',
    tooShort: '对话前提示词至少 20 字才能生成开场白',
    notIncludeKey: '前缀提示词中不包含变量 {{key}}。请在前缀提示词中添加该变量',
  },
  modelConfig: {
    model: '语言模型',
    setTone: '模型设置',
    title: '模型及参数',
    modeType: {
      chat: '对话型',
      completion: '补全型',
    },
  },
  inputs: {
    title: '调试与预览',
    noPrompt: '尝试在对话前提示框中编写一些提示词',
    userInputField: '用户输入',
    noVar: '填入变量的值，每次启动新会话时该变量将自动替换提示词中的变量。',
    chatVarTip: '填入变量的值，该值将在每次开启一个新会话时自动替换到提示词中',
    completionVarTip: '填入变量的值，该值将在每次提交问题时自动替换到提示词中',
    previewTitle: '提示词预览',
    queryTitle: '查询内容',
    queryPlaceholder: '请输入文本内容',
    run: '运行',
  },
  result: '结果',
  noResult: '输出结果展示在这',
  datasetConfig: {
    settingTitle: '召回设置',
    knowledgeTip: '点击“+”按钮添加知识库',
    retrieveOneWay: {
      title: 'N 选 1 召回',
      description: '根据用户意图和知识库描述，由 Agent 自主判断选择最匹配的单个知识库来查询相关文本，适合知识库区分度大且知识库数量偏少的应用。',
    },
    retrieveMultiWay: {
      title: '多路召回',
      description: '根据用户意图同时匹配所有知识库，从多路知识库查询相关文本片段，经过重排序步骤，从多路查询结果中选择匹配用户问题的最佳结果。',
    },
    embeddingModelRequired: '未配置 Embedding 模型',
    rerankModelRequired: '未配置 Rerank 模型',
    params: '参数设置',
    top_k: 'Top K',
    top_kTip: '用于筛选与用户问题相似度最高的文本片段。系统同时会根据选用模型上下文窗口大小动态调整分段数量。',
    score_threshold: 'Score 阈值',
    score_thresholdTip: '用于设置文本片段筛选的相似度阈值。',
    retrieveChangeTip: '修改索引模式和检索模式可能会影响与该知识库关联的应用程序。',
  },
  debugAsSingleModel: '单一模型进行调试',
  debugAsMultipleModel: '多个模型进行调试',
  duplicateModel: '复制模型',
  publishAs: '发布为',
  assistantType: {
    name: '助手类型',
    chatAssistant: {
      name: '基础助手',
      description: '基于 LLM 构建一个聊天型助手',
    },
    agentAssistant: {
      name: '智能助手',
      description: '构建一个智能助手，他可以自主选择工具完成你设置的任务',
    },
  },
  agent: {
    agentMode: 'Agent Mode',
    agentModeDes: '设置代理的推理模式类型',
    agentModeType: {
      ReACT: 'ReAct',
      functionCall: 'Function Calling',
    },
    setting: {
      name: 'Agent 设置',
      description: '智能助手设置允许设置代理模式和内置提示等高级功能，仅在代理类型中可用。',
      maximumIterations: {
        name: '最大迭代次数',
        description: '限制代理型助手执行迭代的次数',
      },
    },
    buildInPrompt: '内置提示词',
    firstPrompt: '第一次提示词',
    nextIteration: '下一次迭代',
    promptPlaceholder: '在这里写下您的提示词',
    tools: {
      name: '工具',
      description: '使用工具可以扩展代理的能力，比如搜索互联网或科学计算',
      enabled: '启用',
    },
  },
}

export default translation<|MERGE_RESOLUTION|>--- conflicted
+++ resolved
@@ -361,7 +361,7 @@
     'inputPlaceholder': '请输入',
     'labelName': '显示名称',
     'required': '必填',
-<<<<<<< HEAD
+    'hide': '隐藏',
     'placeholder': '占位符',
     'placeholderPlaceholder': '输入字段为空时显示的文本',
     'defaultValue': '默认值',
@@ -374,9 +374,6 @@
     'checkbox': '复选框',
     'startSelectedOption': '默认选中项',
     'noDefaultSelected': '不默认选中',
-=======
-    'hide': '隐藏',
->>>>>>> ad2f2587
     'file': {
       supportFileTypes: '支持的文件类型',
       image: {
