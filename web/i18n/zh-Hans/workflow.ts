--- conflicted
+++ resolved
@@ -981,9 +981,7 @@
       chatNode: '会话变量',
       systemNode: '系统变量',
     },
-<<<<<<< HEAD
     lastOutput: '上次输出',
-=======
     relations: {
       dependencies: '依赖',
       dependents: '被依赖',
@@ -992,7 +990,6 @@
       noDependencies: '无依赖',
       noDependents: '无被依赖',
     },
->>>>>>> 5cf55fcb
   },
 }
 
