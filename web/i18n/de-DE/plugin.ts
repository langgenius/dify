--- conflicted
+++ resolved
@@ -51,35 +51,44 @@
       settings: 'BENUTZEREINSTELLUNGEN',
       uninstalledLink: 'In Plugins verwalten',
       descriptionLabel: 'Beschreibung des Werkzeugs',
-      empty: 'Klicken Sie auf die Schaltfläche "+", um Werkzeuge hinzuzufügen. Sie können mehrere Werkzeuge hinzufügen.',
+      empty:
+        'Klicken Sie auf die Schaltfläche "+", um Werkzeuge hinzuzufügen. Sie können mehrere Werkzeuge hinzufügen.',
       title: 'Werkzeug "Hinzufügen"',
-      paramsTip2: 'Wenn "Automatisch" ausgeschaltet ist, wird der Standardwert verwendet.',
-      unsupportedContent: 'Die installierte Plug-in-Version bietet diese Aktion nicht.',
+      paramsTip2:
+        'Wenn "Automatisch" ausgeschaltet ist, wird der Standardwert verwendet.',
+      unsupportedContent:
+        'Die installierte Plug-in-Version bietet diese Aktion nicht.',
       unsupportedTitle: 'Nicht unterstützte Aktion',
-      descriptionPlaceholder: 'Kurze Beschreibung des Zwecks des Werkzeugs, z. B. um die Temperatur für einen bestimmten Ort zu ermitteln.',
+      descriptionPlaceholder:
+        'Kurze Beschreibung des Zwecks des Werkzeugs, z. B. um die Temperatur für einen bestimmten Ort zu ermitteln.',
       auto: 'Auto',
       params: 'KONFIGURATION DER ARGUMENTATION',
       unsupportedContent2: 'Klicken Sie hier, um die Version zu wechseln.',
       placeholder: 'Wählen Sie ein Werkzeug aus...',
       uninstalledTitle: 'Tool nicht installiert',
       toolLabel: 'Werkzeug',
-      uninstalledContent: 'Dieses Plugin wird aus dem lokalen/GitHub-Repository installiert. Bitte nach der Installation verwenden.',
+      uninstalledContent:
+        'Dieses Plugin wird aus dem lokalen/GitHub-Repository installiert. Bitte nach der Installation verwenden.',
       toolSetting: 'Werkzeugs Einstellungen',
-      unsupportedMCPTool: 'Die derzeit ausgewählte Agentenstrategie-Plugin-Version unterstützt keine MCP-Tools.',
+      unsupportedMCPTool:
+        'Die derzeit ausgewählte Agentenstrategie-Plugin-Version unterstützt keine MCP-Tools.',
     },
     strategyNum: '{{num}} {{Strategie}} IINKLUSIVE',
     configureApp: 'App konfigurieren',
     endpointDeleteContent: 'Möchten Sie {{name}} entfernen?',
-    endpointsEmpty: 'Klicken Sie auf die Schaltfläche "+", um einen Endpunkt hinzuzufügen',
+    endpointsEmpty:
+      'Klicken Sie auf die Schaltfläche "+", um einen Endpunkt hinzuzufügen',
     disabled: 'Arbeitsunfähig',
     endpointsDocLink: 'Dokument anzeigen',
     endpointDisableTip: 'Endpunkt deaktivieren',
     endpoints: 'Endpunkte',
     actionNum: '{{num}} {{Aktion}} IINKLUSIVE',
     endpointModalTitle: 'Endpunkt einrichten',
-    endpointModalDesc: 'Nach der Konfiguration können die Funktionen, die das Plugin über API-Endpunkte bereitstellt, verwendet werden.',
+    endpointModalDesc:
+      'Nach der Konfiguration können die Funktionen, die das Plugin über API-Endpunkte bereitstellt, verwendet werden.',
     configureTool: 'Werkzeug konfigurieren',
-    endpointsTip: 'Dieses Plugin bietet bestimmte Funktionen über Endpunkte, und Sie können mehrere Endpunktsätze für den aktuellen Arbeitsbereich konfigurieren.',
+    endpointsTip:
+      'Dieses Plugin bietet bestimmte Funktionen über Endpunkte, und Sie können mehrere Endpunktsätze für den aktuellen Arbeitsbereich konfigurieren.',
     modelNum: '{{num}} ENTHALTENE MODELLE',
     configureModel: 'Modell konfigurieren',
     endpointDisableContent: 'Möchten Sie {{name}} deaktivieren?',
@@ -92,9 +101,12 @@
         ownershipTransferred: 'Eigentum übertragen',
         businessAdjustments: 'Geschäftsanpassungen',
       },
-      onlyReason: 'Dieses Plugin wurde aufgrund von {{deprecatedReason}} abgelehnt und wird nicht länger aktualisiert.',
-      fullMessage: 'Dieses Plugin wurde aufgrund von {{deprecatedReason}} eingestellt und wird nicht mehr aktualisiert. Bitte verwenden Sie stattdessen <CustomLink href=\'https://example.com/\'>{{-alternativePluginId}}</CustomLink>.',
-      noReason: 'Dieses Plugin wurde eingestellt und wird nicht mehr aktualisiert.',
+      onlyReason:
+        'Dieses Plugin wurde aufgrund von {{deprecatedReason}} abgelehnt und wird nicht länger aktualisiert.',
+      fullMessage:
+        'Dieses Plugin wurde aufgrund von {{deprecatedReason}} eingestellt und wird nicht mehr aktualisiert. Bitte verwenden Sie stattdessen <CustomLink href=\'https://example.com/\'>{{-alternativePluginId}}</CustomLink>.',
+      noReason:
+        'Dieses Plugin wurde eingestellt und wird nicht mehr aktualisiert.',
     },
   },
   debugInfo: {
@@ -145,10 +157,13 @@
     back: 'Zurück',
     uploadingPackage: 'Das Hochladen von {{packageName}}...',
     readyToInstallPackage: 'Über die Installation des folgenden Plugins',
-    readyToInstallPackages: 'Über die Installation der folgenden {{num}} Plugins',
-    fromTrustSource: 'Bitte stellen Sie sicher, dass Sie nur Plugins aus einer <trustSource>vertrauenswürdigen Quelle</trustSource> installieren.',
+    readyToInstallPackages:
+      'Über die Installation der folgenden {{num}} Plugins',
+    fromTrustSource:
+      'Bitte stellen Sie sicher, dass Sie nur Plugins aus einer <trustSource>vertrauenswürdigen Quelle</trustSource> installieren.',
     readyToInstall: 'Über die Installation des folgenden Plugins',
-    dropPluginToInstall: 'Legen Sie das Plugin-Paket hier ab, um es zu installieren',
+    dropPluginToInstall:
+      'Legen Sie das Plugin-Paket hier ab, um es zu installieren',
     next: 'Nächster',
     installWarning: 'Dieses Plugin darf nicht installiert werden.',
   },
@@ -158,7 +173,8 @@
     uploadFailed: 'Upload fehlgeschlagen',
     selectPackage: 'Paket auswählen',
     installFailed: 'Installation fehlgeschlagen',
-    installNote: 'Bitte stellen Sie sicher, dass Sie nur Plugins aus einer vertrauenswürdigen Quelle installieren.',
+    installNote:
+      'Bitte stellen Sie sicher, dass Sie nur Plugins aus einer vertrauenswürdigen Quelle installieren.',
     selectVersionPlaceholder: 'Bitte wählen Sie eine Version aus',
     updatePlugin: 'Update-Plugin von GitHub',
     installPlugin: 'Plugin von GitHub installieren',
@@ -175,9 +191,12 @@
     close: 'Schließen',
   },
   error: {
-    inValidGitHubUrl: 'Ungültige GitHub-URL. Bitte geben Sie eine gültige URL im Format ein: https://github.com/owner/repo',
-    noReleasesFound: 'Keine Veröffentlichungen gefunden. Bitte überprüfen Sie das GitHub-Repository oder die Eingabe-URL.',
-    fetchReleasesError: 'Freigaben können nicht abgerufen werden. Bitte versuchen Sie es später erneut.',
+    inValidGitHubUrl:
+      'Ungültige GitHub-URL. Bitte geben Sie eine gültige URL im Format ein: https://github.com/owner/repo',
+    noReleasesFound:
+      'Keine Veröffentlichungen gefunden. Bitte überprüfen Sie das GitHub-Repository oder die Eingabe-URL.',
+    fetchReleasesError:
+      'Freigaben können nicht abgerufen werden. Bitte versuchen Sie es später erneut.',
   },
   marketplace: {
     sortOption: {
@@ -200,11 +219,14 @@
   },
   task: {
     clearAll: 'Alle löschen',
-    installingWithError: 'Installation von {{installingLength}} Plugins, {{successLength}} erfolgreich, {{errorLength}} fehlgeschlagen',
-    installingWithSuccess: 'Installation von {{installingLength}} Plugins, {{successLength}} erfolgreich.',
+    installingWithError:
+      'Installation von {{installingLength}} Plugins, {{successLength}} erfolgreich, {{errorLength}} fehlgeschlagen',
+    installingWithSuccess:
+      'Installation von {{installingLength}} Plugins, {{successLength}} erfolgreich.',
     installedError: '{{errorLength}} Plugins konnten nicht installiert werden',
     installing: 'Installation von {{installingLength}} Plugins, 0 erledigt.',
-    installError: '{{errorLength}} Plugins konnten nicht installiert werden, klicken Sie hier, um sie anzusehen',
+    installError:
+      '{{errorLength}} Plugins konnten nicht installiert werden, klicken Sie hier, um sie anzusehen',
   },
   allCategories: 'Alle Kategorien',
   install: '{{num}} Installationen',
@@ -223,7 +245,8 @@
   metadata: {
     title: 'Plugins',
   },
-  difyVersionNotCompatible: 'Die aktuelle Dify-Version ist mit diesem Plugin nicht kompatibel, bitte aktualisieren Sie auf die erforderliche Mindestversion: {{minimalDifyVersion}}',
+  difyVersionNotCompatible:
+    'Die aktuelle Dify-Version ist mit diesem Plugin nicht kompatibel, bitte aktualisieren Sie auf die erforderliche Mindestversion: {{minimalDifyVersion}}',
   requestAPlugin: 'Ein Plugin anfordern',
   publishPlugins: 'Plugins veröffentlichen',
   auth: {
@@ -245,18 +268,19 @@
     oauthClient: 'OAuth-Client',
     authorizationName: 'Genehmigungsname',
     useApiAuth: 'API-Schlüssel Autorisierungs-Konfiguration',
-    clientInfo: 'Da keine System-Client-Geheimnisse für diesen Tool-Anbieter gefunden wurden, ist eine manuelle Einrichtung erforderlich. Bitte verwenden Sie für redirect_uri',
-    useApiAuthDesc: 'Nachdem die Anmeldeinformationen konfiguriert wurden, können alle Mitglieder des Arbeitsbereichs dieses Tool beim Orchestrieren von Anwendungen verwenden.',
+    clientInfo:
+      'Da keine System-Client-Geheimnisse für diesen Tool-Anbieter gefunden wurden, ist eine manuelle Einrichtung erforderlich. Bitte verwenden Sie für redirect_uri',
+    useApiAuthDesc:
+      'Nachdem die Anmeldeinformationen konfiguriert wurden, können alle Mitglieder des Arbeitsbereichs dieses Tool beim Orchestrieren von Anwendungen verwenden.',
     authRemoved: 'Die Authentifizierung wurde entfernt.',
     unavailable: 'Nicht verfügbar',
-    credentialUnavailable: 'Anmeldeinformationen derzeit nicht verfügbar. Bitte kontaktieren Sie den Administrator.',
-    customCredentialUnavailable: 'Benutzerdefinierte Anmeldeinformationen derzeit nicht verfügbar',
-<<<<<<< HEAD
+    credentialUnavailable:
+      'Anmeldeinformationen derzeit nicht verfügbar. Bitte kontaktieren Sie den Administrator.',
+    customCredentialUnavailable:
+      'Benutzerdefinierte Anmeldeinformationen derzeit nicht verfügbar',
+    credentialUnavailableInButton: 'Zugangsdaten nicht verfügbar',
     connectedWorkspace: 'Vernetzter Arbeitsbereich',
     emptyAuth: 'Bitte konfigurieren Sie die Authentifizierung',
-=======
-    credentialUnavailableInButton: 'Zugangsdaten nicht verfügbar',
->>>>>>> bdd85b36
   },
   deprecated: 'Abgelehnt',
   autoUpdate: {
@@ -268,7 +292,8 @@
       fixOnly: {
         name: 'Nur fixieren',
         selectedDescription: 'Auto-Update nur für Patch-Versionen',
-        description: 'Automatische Aktualisierung nur für Patchversionen (z. B. 1.0.1 → 1.0.2). Kleinere Versionsänderungen lösen keine Aktualisierungen aus.',
+        description:
+          'Automatische Aktualisierung nur für Patchversionen (z. B. 1.0.1 → 1.0.2). Kleinere Versionsänderungen lösen keine Aktualisierungen aus.',
       },
       latest: {
         description: 'Immer auf die neueste Version aktualisieren',
@@ -283,7 +308,8 @@
     },
     upgradeModePlaceholder: {
       exclude: 'Ausgewählte Plugins werden nicht automatisch aktualisiert',
-      partial: 'Nur ausgewählte Plugins werden automatisch aktualisiert. Derzeit sind keine Plugins ausgewählt, daher werden keine Plugins automatisch aktualisiert.',
+      partial:
+        'Nur ausgewählte Plugins werden automatisch aktualisiert. Derzeit sind keine Plugins ausgewählt, daher werden keine Plugins automatisch aktualisiert.',
     },
     operation: {
       clearAll: 'Alles löschen',
@@ -293,7 +319,8 @@
       downgrade: 'Trotzdem downgraden',
       title: 'Plugin Downgrade',
       exclude: 'Von der automatischen Aktualisierung ausschließen',
-      description: 'Die automatische Aktualisierung ist derzeit für dieses Plugin aktiviert. Ein Downgrade der Version kann dazu führen, dass Ihre Änderungen während des nächsten automatischen Updates überschrieben werden.',
+      description:
+        'Die automatische Aktualisierung ist derzeit für dieses Plugin aktiviert. Ein Downgrade der Version kann dazu führen, dass Ihre Änderungen während des nächsten automatischen Updates überschrieben werden.',
     },
     noPluginPlaceholder: {
       noInstalled: 'Keine Plugins installiert',
@@ -302,10 +329,13 @@
     automaticUpdates: 'Automatische Updates',
     updateTimeTitle: 'Aktualisierungszeit',
     updateTime: 'Aktualisierungszeit',
-    excludeUpdate: 'Die folgenden {{num}} Plugins werden nicht automatisch aktualisiert.',
-    changeTimezone: 'Um die Zeitzone zu ändern, gehen Sie zu <setTimezone> Einstellungen </setTimezone>',
+    excludeUpdate:
+      'Die folgenden {{num}} Plugins werden nicht automatisch aktualisiert.',
+    changeTimezone:
+      'Um die Zeitzone zu ändern, gehen Sie zu <setTimezone> Einstellungen </setTimezone>',
     nextUpdateTime: 'Nächstes automatisches Update: {{time}}',
-    partialUPdate: 'Nur die folgenden {{num}} Plugins werden automatisch aktualisiert',
+    partialUPdate:
+      'Nur die folgenden {{num}} Plugins werden automatisch aktualisiert',
     specifyPluginsToUpdate: 'Geben Sie die zu aktualisierenden Plugins an',
     updateSettings: 'Einstellungen aktualisieren',
   },
