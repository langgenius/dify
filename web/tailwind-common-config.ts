--- conflicted
+++ resolved
@@ -113,15 +113,12 @@
         'dataset-option-card-purple-gradient': 'var(--color-dataset-option-card-purple-gradient)',
         'dataset-option-card-orange-gradient': 'var(--color-dataset-option-card-orange-gradient)',
         'dataset-chunk-list-mask-bg': 'var(--color-dataset-chunk-list-mask-bg)',
-<<<<<<< HEAD
         'dataset-warning-message-bg': 'var(--color-dataset-warning-message-bg)',
-=======
         'price-premium-badge-background': 'var(--color-premium-badge-background)',
         'premium-yearly-tip-text-background': 'var(--color-premium-yearly-tip-text-background)',
         'price-premium-text-background': 'var(--color-premium-text-background)',
         'price-enterprise-background': 'var(--color-price-enterprise-background)',
         'grid-mask-background': 'var(--color-grid-mask-background)',
->>>>>>> 3ca13732
       },
       animation: {
         'spin-slow': 'spin 2s linear infinite',
