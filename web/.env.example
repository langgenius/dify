--- conflicted
+++ resolved
@@ -38,14 +38,12 @@
 # The maximum number of tokens for segmentation
 NEXT_PUBLIC_INDEXING_MAX_SEGMENTATION_TOKENS_LENGTH=4000
 
-<<<<<<< HEAD
 # Set the value of basePath
 # example: /dify
 NEXT_PUBLIC_BASE_PATH=''
-=======
+
 # Maximum loop count in the workflow
 NEXT_PUBLIC_LOOP_NODE_MAX_COUNT=100
 
 # Maximum number of tools in the agent/workflow
-NEXT_PUBLIC_MAX_TOOLS_NUM=10
->>>>>>> 10bd0361
+NEXT_PUBLIC_MAX_TOOLS_NUM=10