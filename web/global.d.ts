--- conflicted
+++ resolved
@@ -8,7 +8,6 @@
 declare module 'lamejs/src/js/BitStream';
 declare module 'react-18-input-autosize';
 
-<<<<<<< HEAD
 declare module '*.mdx' {
   let MDXComponent: (props: any) => JSX.Element
   export default MDXComponent
@@ -34,6 +33,4 @@
 }
 
 import './types/i18n'
-=======
->>>>>>> e7a575a3
 export {}