--- conflicted
+++ resolved
@@ -12,7 +12,6 @@
   export default MDXComponent
 }
 
-<<<<<<< HEAD
 // Google Analytics gtag types
 type GtagEventParams = {
   [key: string]: any
@@ -33,6 +32,4 @@
 }
 
 import './types/i18n'
-=======
-export {}
->>>>>>> 8cf4a0d3
+export {}