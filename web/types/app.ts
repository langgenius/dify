--- conflicted
+++ resolved
@@ -245,9 +245,6 @@
     image: VisionSettings
   } & UploadFileSetting
   files?: VisionFile[]
-<<<<<<< HEAD
-  external_data_tools: any[]
-=======
   system_parameters: {
     audio_file_size_limit: number
     file_size_limit: number
@@ -255,7 +252,6 @@
     video_file_size_limit: number
     workflow_file_upload_limit: number
   }
->>>>>>> a93cbc04
   created_at?: number
   updated_at?: number
 }
