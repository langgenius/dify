import type { AnnotationReplyConfig, ChatPromptConfig, CompletionPromptConfig, DatasetConfigs, PromptMode } from '@/models/debug'
import type { CollectionType } from '@/app/components/tools/types'
import type { LanguagesSupported } from '@/i18n/language'
import type { Tag } from '@/app/components/base/tag-management/constant'
import type {
  RerankingModeEnum,
  WeightedScoreEnum,
} from '@/models/datasets'
import type { UploadFileSetting } from '@/app/components/workflow/types'
import type { AccessMode } from '@/models/access-control'

export enum Theme {
  light = 'light',
  dark = 'dark',
  system = 'system',
}

export enum ProviderType {
  openai = 'openai',
  anthropic = 'anthropic',
  azure_openai = 'azure_openai',
  replicate = 'replicate',
  huggingface_hub = 'huggingface_hub',
  minimax = 'minimax',
  tongyi = 'tongyi',
  spark = 'spark',
}

export enum AppType {
  chat = 'chat',
  completion = 'completion',
}

export enum ModelModeType {
  chat = 'chat',
  completion = 'completion',
  unset = '',
}

export enum RETRIEVE_TYPE {
  oneWay = 'single',
  multiWay = 'multiple',
}

export enum RETRIEVE_METHOD {
  semantic = 'semantic_search',
  fullText = 'full_text_search',
  hybrid = 'hybrid_search',
  invertedIndex = 'invertedIndex',
  keywordSearch = 'keyword_search',
}

export type VariableInput = {
  key: string
  name: string
  value: string
}

/**
 * App modes
 */
export const AppModes = ['advanced-chat', 'agent-chat', 'chat', 'completion', 'workflow'] as const
export type AppMode = typeof AppModes[number]

/**
 * Variable type
 */
export const VariableTypes = ['string', 'number', 'select'] as const
export type VariableType = typeof VariableTypes[number]

/**
 * Prompt variable parameter
 */
export type PromptVariable = {
  /** Variable key */
  key: string
  /** Variable name */
  name: string
  /** Type */
  type: VariableType
  required: boolean
  /** Enumeration of single-selection drop-down values */
  options?: string[]
  max_length?: number
}

export type TextTypeFormItem = {
  default: string
  label: string
  variable: string
  required: boolean
  max_length: number
}

export type SelectTypeFormItem = {
  default: string
  label: string
  variable: string
  required: boolean
  options: string[]
}

export type ParagraphTypeFormItem = {
  default: string
  label: string
  variable: string
  required: boolean
}
/**
 * User Input Form Item
 */
export type UserInputFormItem = {
  'text-input': TextTypeFormItem
} | {
  select: SelectTypeFormItem
} | {
  paragraph: TextTypeFormItem
}

export type AgentTool = {
  provider_id: string
  provider_type: CollectionType
  provider_name: string
  tool_name: string
  tool_label: string
  tool_parameters: Record<string, any>
  enabled: boolean
  isDeleted?: boolean
  notAuthor?: boolean
}

export type ToolItem = {
  dataset: {
    enabled: boolean
    id: string
  }
} | {
  'sensitive-word-avoidance': {
    enabled: boolean
    words: string[]
    canned_response: string
  }
} | AgentTool

export enum AgentStrategy {
  functionCall = 'function_call',
  react = 'react',
}

export type CompletionParams = {
  /** Maximum number of tokens in the answer message returned by Completion */
  max_tokens: number
  /**
   * A number between 0 and 2.
   * The larger the number, the more random the result;
   * otherwise, the more deterministic.
   * When in use, choose either `temperature` or `top_p`.
   * Default is 1.
   */
  temperature: number
  /**
   * Represents the proportion of probability mass samples to take,
   * e.g., 0.1 means taking the top 10% probability mass samples.
   * The determinism between the samples is basically consistent.
   * Among these results, the `top_p` probability mass results are taken.
   * When in use, choose either `temperature` or `top_p`.
   * Default is 1.
   */
  top_p: number
  /** When enabled, the Completion Text will concatenate the Prompt content together and return it. */
  echo: boolean
  /**
   * Specify up to 4 to automatically stop generating before the text specified in `stop`.
   * Suitable for use in chat mode.
   * For example, specify "Q" and "A",
   * and provide some Q&A examples as context,
   * and the model will give out in Q&A format and stop generating before Q&A.
   */
  stop: string[]
  /**
   * A number between -2.0 and 2.0.
   * The larger the value, the less the model will repeat topics and the more it will provide new topics.
   */
  presence_penalty: number
  /**
   * A number between -2.0 and 2.0.
   * A lower setting will make the model appear less cultured,
   * always repeating expressions.
   * The difference between `frequency_penalty` and `presence_penalty`
   * is that `frequency_penalty` penalizes a word based on its frequency in the training data,
   * while `presence_penalty` penalizes a word based on its occurrence in the input text.
   */
  frequency_penalty: number
}
/**
 * Model configuration. The backend type.
 */
export type Model = {
  /** LLM provider, e.g., OPENAI */
  provider: string
  /** Model name, e.g, gpt-3.5.turbo */
  name: string
  mode: ModelModeType
  /** Default Completion call parameters */
  completion_params: CompletionParams
}

export type ModelConfig = {
  opening_statement: string
  suggested_questions?: string[]
  pre_prompt: string
  prompt_type: PromptMode
  chat_prompt_config: ChatPromptConfig | {}
  completion_prompt_config: CompletionPromptConfig | {}
  user_input_form: UserInputFormItem[]
  dataset_query_variable?: string
  more_like_this: {
    enabled?: boolean
  }
  suggested_questions_after_answer: {
    enabled: boolean
  }
  speech_to_text: {
    enabled: boolean
  }
  text_to_speech: {
    enabled: boolean
    voice?: string
    language?: string
    autoPlay?: TtsAutoPlay
  }
  retriever_resource: {
    enabled: boolean
  }
  sensitive_word_avoidance: {
    enabled: boolean
  }
  annotation_reply?: AnnotationReplyConfig
  agent_mode: {
    enabled: boolean
    strategy?: AgentStrategy
    tools: ToolItem[]
  }
  model: Model
  dataset_configs: DatasetConfigs
  file_upload?: {
    image: VisionSettings
  } & UploadFileSetting
  files?: VisionFile[]
  created_at?: number
  updated_at?: number
}

export type Language = typeof LanguagesSupported[number]

/**
 * Web Application Configuration
 */
export type SiteConfig = {
  /** Application URL Identifier: `http://dify.app/{access_token}` */
  access_token: string
  /** Public Title */
  title: string
  /** Application Description will be shown in the Client  */
  description: string
  /** Define the color in hex for different elements of the chatbot, such as:
   * The header, the button , etc.
    */
  chat_color_theme: string
  /** Invert the color of the theme set in chat_color_theme */
  chat_color_theme_inverted: boolean
  /** Author */
  author: string
  /** User Support Email Address */
  support_email: string
  /**
   * Default Language, e.g. zh-Hans, en-US
   * Use standard RFC 4646, see https://www.ruanyifeng.com/blog/2008/02/codes_for_language_names.html
   */
  default_language: Language
  /**  Custom Domain */
  customize_domain: string
  /** Theme */
  theme: string
  /** Custom Token strategy Whether Terminal Users can choose their OpenAI Key */
  customize_token_strategy: 'must' | 'allow' | 'not_allow'
  /** Is Prompt Public */
  prompt_public: boolean
  /** Web API and APP Base Domain Name */
  app_base_url: string
  /** Copyright */
  copyright: string
  /** Privacy Policy */
  privacy_policy: string
  /** Custom Disclaimer */
  custom_disclaimer: string

  icon_type: AppIconType | null
  icon: string
  icon_background: string | null
  icon_url: string | null

  show_workflow_steps: boolean
  use_icon_as_answer_icon: boolean
}

export type AppIconType = 'image' | 'emoji'

/**
 * App
 */
export type App = {
  /** App ID */
  id: string
  /** Name */
  name: string
  /** Description */
  description: string

  /**
   * Icon Type
   * @default 'emoji'
  */
  icon_type: AppIconType | null
  /** Icon, stores file ID if icon_type is 'image' */
  icon: string
  /** Icon Background, only available when icon_type is null or 'emoji' */
  icon_background: string | null
  /** Icon URL, only available when icon_type is 'image' */
  icon_url: string | null
  /** Whether to use app icon as answer icon */
  use_icon_as_answer_icon: boolean

  /** Mode */
  mode: AppMode
  /** Enable web app */
  enable_site: boolean
  /** Enable web API */
  enable_api: boolean
  /** API requests per minute, default is 60 */
  api_rpm: number
  /** API requests per hour, default is 3600 */
  api_rph: number
  /** Whether it's a demo app */
  is_demo: boolean
  /** Model configuration */
  model_config: ModelConfig
  app_model_config: ModelConfig
  /** Timestamp of creation */
  created_at: number
  /** Web Application Configuration */
  site: SiteConfig
  /** api site url */
  api_base_url: string
  tags: Tag[]
<<<<<<< HEAD
  workflow?: {
    id: string
    created_at: number
    created_by?: string
    updated_at: number
    updated_by?: string
  }
=======
  /** access control */
  access_mode: AccessMode
>>>>>>> 849994d3
}

export type AppSSO = {
  enable_sso: boolean
}

/**
 * App Template
 */
export type AppTemplate = {
  /** Name */
  name: string
  /** Description */
  description: string
  /** Mode */
  mode: AppMode
  /** Model */
  model_config: ModelConfig
}

export enum Resolution {
  low = 'low',
  high = 'high',
}

export enum TransferMethod {
  all = 'all',
  local_file = 'local_file',
  remote_url = 'remote_url',
}

export enum TtsAutoPlay {
  enabled = 'enabled',
  disabled = 'disabled',
}

export const ALLOW_FILE_EXTENSIONS = ['png', 'jpg', 'jpeg', 'webp', 'gif']

export type VisionSettings = {
  enabled: boolean
  number_limits: number
  detail: Resolution
  transfer_methods: TransferMethod[]
  image_file_size_limit?: number | string
}

export type ImageFile = {
  type: TransferMethod
  _id: string
  fileId: string
  file?: File
  progress: number
  url: string
  base64Url?: string
  deleted?: boolean
}

export type VisionFile = {
  id?: string
  type: string
  transfer_method: TransferMethod
  url: string
  upload_file_id: string
  belongs_to?: string
}

export type RetrievalConfig = {
  search_method: RETRIEVE_METHOD
  reranking_enable: boolean
  reranking_model: {
    reranking_provider_name: string
    reranking_model_name: string
  }
  top_k: number
  score_threshold_enabled: boolean
  score_threshold: number
  reranking_mode?: RerankingModeEnum
  weights?: {
    weight_type: WeightedScoreEnum
    vector_setting: {
      vector_weight: number
      embedding_provider_name: string
      embedding_model_name: string
    }
    keyword_setting: {
      keyword_weight: number
    }
  }
}<|MERGE_RESOLUTION|>--- conflicted
+++ resolved
@@ -353,7 +353,6 @@
   /** api site url */
   api_base_url: string
   tags: Tag[]
-<<<<<<< HEAD
   workflow?: {
     id: string
     created_at: number
@@ -361,10 +360,8 @@
     updated_at: number
     updated_by?: string
   }
-=======
   /** access control */
   access_mode: AccessMode
->>>>>>> 849994d3
 }
 
 export type AppSSO = {
