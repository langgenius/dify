export enum SSOProtocol {
  SAML = 'saml',
  OIDC = 'oidc',
  OAuth2 = 'oauth2',
}

export enum LicenseStatus {
  NONE = 'none',
  INACTIVE = 'inactive',
  ACTIVE = 'active',
  EXPIRING = 'expiring',
  EXPIRED = 'expired',
  LOST = 'lost',
}

type License = {
  status: LicenseStatus
  expired_at: string | null
}

export type SystemFeatures = {
  sso_enforced_for_signin: boolean
  sso_enforced_for_signin_protocol: SSOProtocol | ''
<<<<<<< HEAD
  sso_enforced_for_web: boolean
  sso_enforced_for_web_protocol: SSOProtocol | ''
  enable_web_sso_switch_component: boolean
  enable_marketplace: boolean
=======
>>>>>>> 849994d3
  enable_email_code_login: boolean
  enable_email_password_login: boolean
  enable_social_oauth_login: boolean
  is_allow_create_workspace: boolean
  is_allow_register: boolean
  is_email_setup: boolean
  license: License
  branding: {
    enabled: boolean
    login_page_logo: string
    workspace_logo: string
    favicon: string
    application_title: string
  }
  webapp_auth: {
    enabled: boolean
    allow_sso: boolean
    sso_config: {
      protocol: SSOProtocol | ''
    }
    allow_email_code_login: boolean
    allow_email_password_login: boolean
  }
}

export const defaultSystemFeatures: SystemFeatures = {
  sso_enforced_for_signin: false,
  sso_enforced_for_signin_protocol: '',
<<<<<<< HEAD
  sso_enforced_for_web: false,
  sso_enforced_for_web_protocol: '',
  enable_web_sso_switch_component: false,
  enable_marketplace: false,
=======
>>>>>>> 849994d3
  enable_email_code_login: false,
  enable_email_password_login: false,
  enable_social_oauth_login: false,
  is_allow_create_workspace: false,
  is_allow_register: false,
  is_email_setup: false,
  license: {
    status: LicenseStatus.NONE,
    expired_at: '',
  },
  branding: {
    enabled: false,
    login_page_logo: '',
    workspace_logo: '',
    favicon: '',
    application_title: 'test title',
  },
  webapp_auth: {
    enabled: false,
    allow_sso: false,
    sso_config: {
      protocol: '',
    },
    allow_email_code_login: false,
    allow_email_password_login: false,
  },
}<|MERGE_RESOLUTION|>--- conflicted
+++ resolved
@@ -21,13 +21,10 @@
 export type SystemFeatures = {
   sso_enforced_for_signin: boolean
   sso_enforced_for_signin_protocol: SSOProtocol | ''
-<<<<<<< HEAD
   sso_enforced_for_web: boolean
   sso_enforced_for_web_protocol: SSOProtocol | ''
   enable_web_sso_switch_component: boolean
   enable_marketplace: boolean
-=======
->>>>>>> 849994d3
   enable_email_code_login: boolean
   enable_email_password_login: boolean
   enable_social_oauth_login: boolean
@@ -56,13 +53,10 @@
 export const defaultSystemFeatures: SystemFeatures = {
   sso_enforced_for_signin: false,
   sso_enforced_for_signin_protocol: '',
-<<<<<<< HEAD
   sso_enforced_for_web: false,
   sso_enforced_for_web_protocol: '',
   enable_web_sso_switch_component: false,
   enable_marketplace: false,
-=======
->>>>>>> 849994d3
   enable_email_code_login: false,
   enable_email_password_login: false,
   enable_social_oauth_login: false,
