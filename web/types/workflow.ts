--- conflicted
+++ resolved
@@ -5,12 +5,8 @@
 import type { RAGPipelineVariables } from '@/models/pipeline'
 import type { BeforeRunFormProps } from '@/app/components/workflow/nodes/_base/components/before-run-form'
 import type { SpecialResultPanelProps } from '@/app/components/workflow/run/special-result-panel'
-<<<<<<< HEAD
 import type { GeneratedFormInputItem } from '@/app/components/workflow/nodes/human-input/types'
-import type { MutableRefObject } from 'react'
-=======
 import type { RefObject } from 'react'
->>>>>>> d1de3cfb
 
 export type AgentLogItem = {
   node_execution_id: string,
