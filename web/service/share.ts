import type { IOnCompleted, IOnData, IOnError } from './base'
import { 
  get as consoleGet, post as consolePost, del as consoleDel,
  getPublic as get, postPublic as post, ssePost, delPublic as del 
} from './base'
import type { Feedbacktype } from '@/app/components/app/chat'

function getAction(action: 'get' | 'post' | 'del', isInstalledApp: boolean) {
  switch (action) {
    case 'get':
      return isInstalledApp ? consoleGet : get
    case 'post':
      return isInstalledApp ? consolePost : post
    case 'del':
      return isInstalledApp ? consoleDel : del
  }
}

function getUrl(url: string, isInstalledApp: boolean, installedAppId: string) {
  return isInstalledApp ? `installed-apps/${installedAppId}/${url.startsWith('/') ? url.slice(1) : url}` : url
}

export const sendChatMessage = async (body: Record<string, any>, { onData, onCompleted, onError, getAbortController }: {
  onData: IOnData
  onCompleted: IOnCompleted
  onError: IOnError,
  getAbortController?: (abortController: AbortController) => void
}, isInstalledApp: boolean, installedAppId = '') => {
  return ssePost(getUrl('chat-messages', isInstalledApp, installedAppId), {
    body: {
      ...body,
      response_mode: 'streaming',
    },
  }, { onData, onCompleted, isPublicAPI: !isInstalledApp, onError, getAbortController })
}

export const sendCompletionMessage = async (body: Record<string, any>, { onData, onCompleted, onError }: {
  onData: IOnData
  onCompleted: IOnCompleted
  onError: IOnError
}, isInstalledApp: boolean, installedAppId = '') => {
  return ssePost(getUrl('completion-messages', isInstalledApp, installedAppId), {
    body: {
      ...body,
      response_mode: 'streaming',
    },
  }, { onData, onCompleted, isPublicAPI: !isInstalledApp, onError })
}

export const fetchAppInfo = async () => {
  return get('/site')
}

<<<<<<< HEAD
export const fetchConversations = async (isInstalledApp: boolean, installedAppId='') => {
  return getAction('get', isInstalledApp)(getUrl('conversations', isInstalledApp, installedAppId), { params: { limit: 20, first_id: '' } })
=======
export const fetchConversations = async (last_id?: string) => {
  return get('conversations', { params: {...{ limit: 20 }, ...(last_id ? { last_id } : {}) } })
>>>>>>> eca16888
}

export const fetchChatList = async (conversationId: string, isInstalledApp: boolean, installedAppId='') => {
  return getAction('get', isInstalledApp)(getUrl('messages', isInstalledApp, installedAppId), { params: { conversation_id: conversationId, limit: 20, last_id: '' } })
}

// Abandoned API interface
// export const fetchAppVariables = async () => {
//   return get(`variables`)
// }

// init value. wait for server update
export const fetchAppParams = async (isInstalledApp: boolean, installedAppId = '') => {
  return (getAction('get', isInstalledApp))(getUrl('parameters', isInstalledApp, installedAppId))
}

export const updateFeedback = async ({ url, body }: { url: string; body: Feedbacktype }, isInstalledApp: boolean, installedAppId = '') => {
  return (getAction('post', isInstalledApp))(getUrl(url, isInstalledApp, installedAppId), { body })
}

export const fetchMoreLikeThis = async (messageId: string, isInstalledApp: boolean, installedAppId = '') => {
  return (getAction('get', isInstalledApp))(getUrl(`/messages/${messageId}/more-like-this`, isInstalledApp, installedAppId), {
    params: {
      response_mode: 'blocking',
    }
  })
}

export const saveMessage = (messageId: string, isInstalledApp: boolean, installedAppId = '') => {
  return (getAction('post', isInstalledApp))(getUrl('/saved-messages', isInstalledApp, installedAppId), { body: { message_id: messageId } })
}

export const fetchSavedMessage = async (isInstalledApp: boolean, installedAppId = '') => {
  return (getAction('get', isInstalledApp))(getUrl(`/saved-messages`, isInstalledApp, installedAppId))
}

export const removeMessage = (messageId: string, isInstalledApp: boolean, installedAppId = '') => {
  return (getAction('del', isInstalledApp))(getUrl(`/saved-messages/${messageId}`, isInstalledApp, installedAppId))
}

export const fetchSuggestedQuestions = (messageId: string, isInstalledApp: boolean, installedAppId = '') => {
  return (getAction('get', isInstalledApp))(getUrl(`/messages/${messageId}/suggested-questions`, isInstalledApp, installedAppId))
}<|MERGE_RESOLUTION|>--- conflicted
+++ resolved
@@ -51,13 +51,8 @@
   return get('/site')
 }
 
-<<<<<<< HEAD
-export const fetchConversations = async (isInstalledApp: boolean, installedAppId='') => {
-  return getAction('get', isInstalledApp)(getUrl('conversations', isInstalledApp, installedAppId), { params: { limit: 20, first_id: '' } })
-=======
-export const fetchConversations = async (last_id?: string) => {
-  return get('conversations', { params: {...{ limit: 20 }, ...(last_id ? { last_id } : {}) } })
->>>>>>> eca16888
+export const fetchConversations = async (isInstalledApp: boolean, installedAppId='', last_id?: string) => {
+  return getAction('get', isInstalledApp)(getUrl('conversations', isInstalledApp, installedAppId), { params: {...{ limit: 20 }, ...(last_id ? { last_id } : {}) } })
 }
 
 export const fetchChatList = async (conversationId: string, isInstalledApp: boolean, installedAppId='') => {
