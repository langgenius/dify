--- conflicted
+++ resolved
@@ -543,11 +543,7 @@
 
   useEffect(() => {
     // After first fetch, refresh plugin list each time all tasks are done
-<<<<<<< HEAD
-    // Skip initialization period, cause the query cache is not updated yet
-=======
     // Skip initialization period, because the query cache is not updated yet
->>>>>>> 61a0fcc2
     if (initialized && !isRefetching) {
       const lastData = cloneDeep(data)
       const taskDone = lastData?.tasks.every(task => task.status === TaskStatus.success || task.status === TaskStatus.failed)
