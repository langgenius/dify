import type { Fetcher } from 'swr'
import qs from 'qs'
import { del, get, patch, post, put } from './base'
import type {
  CreateDocumentReq,
  DataSet,
  DataSetListResponse,
  DocumentDetailResponse,
  DocumentListResponse,
  ErrorDocsResponse,
  ExternalAPIDeleteResponse,
  ExternalAPIItem,
  ExternalAPIListResponse,
  ExternalAPIUsage,
  ExternalKnowledgeBaseHitTestingResponse,
  ExternalKnowledgeItem,
  FileIndexingEstimateResponse,
  HitTestingRecordsResponse,
  HitTestingResponse,
  IndexingEstimateParams,
  IndexingEstimateResponse,
  IndexingStatusBatchResponse,
  IndexingStatusResponse,
  ProcessRuleResponse,
  RelatedAppResponse,
  SegmentDetailModel,
  SegmentUpdater,
  SegmentsQuery,
  SegmentsResponse,
  createDocumentResponse,
} from '@/models/datasets'
<<<<<<< HEAD
import type { CommonResponse, DataSourceFeishuWorkspace, DataSourceNotionWorkspace } from '@/models/common'
=======
import type { CreateKnowledgeBaseReq } from '@/app/components/datasets/external-knowledge-base/create/declarations'
import type { CreateExternalAPIReq } from '@/app/components/datasets/external-api/declarations'
import type { CommonResponse, DataSourceNotionWorkspace } from '@/models/common'
import { DataSourceProvider } from '@/models/common'
>>>>>>> cd7ab623
import type {
  ApiKeysListResponse,
  CreateApiKeyResponse,
} from '@/models/app'
import type { RetrievalConfig } from '@/types/app'
import { FeishuProvider } from '@/app/components/header/account-setting/data-source-page/data-source-feishu/constants'

// apis for documents in a dataset

type CommonDocReq = {
  datasetId: string
  documentId: string
}

type BatchReq = {
  datasetId: string
  batchId: string
}

export type SortType = 'created_at' | 'hit_count' | '-created_at' | '-hit_count'

export type MetadataType = 'all' | 'only' | 'without'

export const fetchDatasetDetail: Fetcher<DataSet, string> = (datasetId: string) => {
  return get<DataSet>(`/datasets/${datasetId}`)
}

export const updateDatasetSetting: Fetcher<DataSet, {
  datasetId: string
  body: Partial<Pick<DataSet,
    'name' | 'description' | 'permission' | 'partial_member_list' | 'indexing_technique' | 'retrieval_model' | 'embedding_model' | 'embedding_model_provider'
  >>
}> = ({ datasetId, body }) => {
  return patch<DataSet>(`/datasets/${datasetId}`, { body })
}

export const fetchDatasetRelatedApps: Fetcher<RelatedAppResponse, string> = (datasetId: string) => {
  return get<RelatedAppResponse>(`/datasets/${datasetId}/related-apps`)
}

export const fetchDatasets: Fetcher<DataSetListResponse, { url: string; params: { page: number; ids?: string[]; limit?: number } }> = ({ url, params }) => {
  const urlParams = qs.stringify(params, { indices: false })
  return get<DataSetListResponse>(`${url}?${urlParams}`)
}

export const createEmptyDataset: Fetcher<DataSet, { name: string }> = ({ name }) => {
  return post<DataSet>('/datasets', { body: { name } })
}

export const checkIsUsedInApp: Fetcher<{ is_using: boolean }, string> = (id) => {
  return get<{ is_using: boolean }>(`/datasets/${id}/use-check`, {}, {
    silent: true,
  })
}

export const deleteDataset: Fetcher<DataSet, string> = (datasetID) => {
  return del<DataSet>(`/datasets/${datasetID}`)
}

export const fetchExternalAPIList: Fetcher<ExternalAPIListResponse, { url: string }> = ({ url }) => {
  return get<ExternalAPIListResponse>(url)
}

export const fetchExternalAPI: Fetcher<ExternalAPIItem, { apiTemplateId: string }> = ({ apiTemplateId }) => {
  return get<ExternalAPIItem>(`/datasets/external-knowledge-api/${apiTemplateId}`)
}

export const updateExternalAPI: Fetcher<ExternalAPIItem, { apiTemplateId: string; body: ExternalAPIItem }> = ({ apiTemplateId, body }) => {
  return patch<ExternalAPIItem>(`/datasets/external-knowledge-api/${apiTemplateId}`, { body })
}

export const deleteExternalAPI: Fetcher<ExternalAPIDeleteResponse, { apiTemplateId: string }> = ({ apiTemplateId }) => {
  return del<ExternalAPIDeleteResponse>(`/datasets/external-knowledge-api/${apiTemplateId}`)
}

export const checkUsageExternalAPI: Fetcher<ExternalAPIUsage, { apiTemplateId: string }> = ({ apiTemplateId }) => {
  return get<ExternalAPIUsage>(`/datasets/external-knowledge-api/${apiTemplateId}/use-check`)
}

export const createExternalAPI: Fetcher<ExternalAPIItem, { body: CreateExternalAPIReq }> = ({ body }) => {
  return post<ExternalAPIItem>('/datasets/external-knowledge-api', { body })
}

export const createExternalKnowledgeBase: Fetcher<ExternalKnowledgeItem, { body: CreateKnowledgeBaseReq }> = ({ body }) => {
  return post<ExternalKnowledgeItem>('/datasets/external', { body })
}

export const fetchDefaultProcessRule: Fetcher<ProcessRuleResponse, { url: string }> = ({ url }) => {
  return get<ProcessRuleResponse>(url)
}
export const fetchProcessRule: Fetcher<ProcessRuleResponse, { params: { documentId: string } }> = ({ params: { documentId } }) => {
  return get<ProcessRuleResponse>('/datasets/process-rule', { params: { document_id: documentId } })
}

export const fetchDocuments: Fetcher<DocumentListResponse, { datasetId: string; params: { keyword: string; page: number; limit: number; sort?: SortType } }> = ({ datasetId, params }) => {
  return get<DocumentListResponse>(`/datasets/${datasetId}/documents`, { params })
}

export const createFirstDocument: Fetcher<createDocumentResponse, { body: CreateDocumentReq }> = ({ body }) => {
  return post<createDocumentResponse>('/datasets/init', { body })
}

export const createDocument: Fetcher<createDocumentResponse, { datasetId: string; body: CreateDocumentReq }> = ({ datasetId, body }) => {
  return post<createDocumentResponse>(`/datasets/${datasetId}/documents`, { body })
}

export const fetchIndexingEstimate: Fetcher<IndexingEstimateResponse, CommonDocReq> = ({ datasetId, documentId }) => {
  return get<IndexingEstimateResponse>(`/datasets/${datasetId}/documents/${documentId}/indexing-estimate`, {})
}
export const fetchIndexingEstimateBatch: Fetcher<IndexingEstimateResponse, BatchReq> = ({ datasetId, batchId }) => {
  return get<IndexingEstimateResponse>(`/datasets/${datasetId}/batch/${batchId}/indexing-estimate`, {})
}

export const fetchIndexingStatus: Fetcher<IndexingStatusResponse, CommonDocReq> = ({ datasetId, documentId }) => {
  return get<IndexingStatusResponse>(`/datasets/${datasetId}/documents/${documentId}/indexing-status`, {})
}

export const fetchIndexingStatusBatch: Fetcher<IndexingStatusBatchResponse, BatchReq> = ({ datasetId, batchId }) => {
  return get<IndexingStatusBatchResponse>(`/datasets/${datasetId}/batch/${batchId}/indexing-status`, {})
}

export const fetchDocumentDetail: Fetcher<DocumentDetailResponse, CommonDocReq & { params: { metadata?: MetadataType } }> = ({ datasetId, documentId, params }) => {
  return get<DocumentDetailResponse>(`/datasets/${datasetId}/documents/${documentId}`, { params })
}

export const renameDocumentName: Fetcher<CommonResponse, CommonDocReq & { name: string }> = ({ datasetId, documentId, name }) => {
  return post<CommonResponse>(`/datasets/${datasetId}/documents/${documentId}/rename`, {
    body: { name },
  })
}

export const pauseDocIndexing: Fetcher<CommonResponse, CommonDocReq> = ({ datasetId, documentId }) => {
  return patch<CommonResponse>(`/datasets/${datasetId}/documents/${documentId}/processing/pause`)
}

export const resumeDocIndexing: Fetcher<CommonResponse, CommonDocReq> = ({ datasetId, documentId }) => {
  return patch<CommonResponse>(`/datasets/${datasetId}/documents/${documentId}/processing/resume`)
}

export const deleteDocument: Fetcher<CommonResponse, CommonDocReq> = ({ datasetId, documentId }) => {
  return del<CommonResponse>(`/datasets/${datasetId}/documents/${documentId}`)
}

export const archiveDocument: Fetcher<CommonResponse, CommonDocReq> = ({ datasetId, documentId }) => {
  return patch<CommonResponse>(`/datasets/${datasetId}/documents/${documentId}/status/archive`)
}

export const unArchiveDocument: Fetcher<CommonResponse, CommonDocReq> = ({ datasetId, documentId }) => {
  return patch<CommonResponse>(`/datasets/${datasetId}/documents/${documentId}/status/un_archive`)
}

export const enableDocument: Fetcher<CommonResponse, CommonDocReq> = ({ datasetId, documentId }) => {
  return patch<CommonResponse>(`/datasets/${datasetId}/documents/${documentId}/status/enable`)
}

export const disableDocument: Fetcher<CommonResponse, CommonDocReq> = ({ datasetId, documentId }) => {
  return patch<CommonResponse>(`/datasets/${datasetId}/documents/${documentId}/status/disable`)
}

export const syncDocument: Fetcher<CommonResponse, CommonDocReq> = ({ datasetId, documentId }) => {
  return get<CommonResponse>(`/datasets/${datasetId}/documents/${documentId}/notion/sync`)
}

export const syncFeishuDocument: Fetcher<CommonResponse, CommonDocReq> = ({ datasetId, documentId }) => {
  return get<CommonResponse>(`/datasets/${datasetId}/documents/${documentId}/${FeishuProvider}/sync`)
}

export const syncWebsite: Fetcher<CommonResponse, CommonDocReq> = ({ datasetId, documentId }) => {
  return get<CommonResponse>(`/datasets/${datasetId}/documents/${documentId}/website-sync`)
}

export const preImportNotionPages: Fetcher<{ notion_info: DataSourceNotionWorkspace[] }, { url: string; datasetId?: string }> = ({ url, datasetId }) => {
  return get<{ notion_info: DataSourceNotionWorkspace[] }>(url, { params: { dataset_id: datasetId } })
}

export const preImportFeishuPages: Fetcher<{ feishuwiki_info: DataSourceFeishuWorkspace[] }, { url: string; datasetId?: string }> = ({ url, datasetId }) => {
  return get<{ feishuwiki_info: DataSourceFeishuWorkspace[] }>(url, { params: { dataset_id: datasetId } })
}

export const modifyDocMetadata: Fetcher<CommonResponse, CommonDocReq & { body: { doc_type: string; doc_metadata: Record<string, any> } }> = ({ datasetId, documentId, body }) => {
  return put<CommonResponse>(`/datasets/${datasetId}/documents/${documentId}/metadata`, { body })
}

// apis for segments in a document

export const fetchSegments: Fetcher<SegmentsResponse, CommonDocReq & { params: SegmentsQuery }> = ({ datasetId, documentId, params }) => {
  return get<SegmentsResponse>(`/datasets/${datasetId}/documents/${documentId}/segments`, { params })
}

export const enableSegment: Fetcher<CommonResponse, { datasetId: string; segmentId: string }> = ({ datasetId, segmentId }) => {
  return patch<CommonResponse>(`/datasets/${datasetId}/segments/${segmentId}/enable`)
}

export const disableSegment: Fetcher<CommonResponse, { datasetId: string; segmentId: string }> = ({ datasetId, segmentId }) => {
  return patch<CommonResponse>(`/datasets/${datasetId}/segments/${segmentId}/disable`)
}

export const updateSegment: Fetcher<{ data: SegmentDetailModel; doc_form: string }, { datasetId: string; documentId: string; segmentId: string; body: SegmentUpdater }> = ({ datasetId, documentId, segmentId, body }) => {
  return patch<{ data: SegmentDetailModel; doc_form: string }>(`/datasets/${datasetId}/documents/${documentId}/segments/${segmentId}`, { body })
}

export const addSegment: Fetcher<{ data: SegmentDetailModel; doc_form: string }, { datasetId: string; documentId: string; body: SegmentUpdater }> = ({ datasetId, documentId, body }) => {
  return post<{ data: SegmentDetailModel; doc_form: string }>(`/datasets/${datasetId}/documents/${documentId}/segment`, { body })
}

export const deleteSegment: Fetcher<CommonResponse, { datasetId: string; documentId: string; segmentId: string }> = ({ datasetId, documentId, segmentId }) => {
  return del<CommonResponse>(`/datasets/${datasetId}/documents/${documentId}/segments/${segmentId}`)
}

export const segmentBatchImport: Fetcher<{ job_id: string; job_status: string }, { url: string; body: FormData }> = ({ url, body }) => {
  return post<{ job_id: string; job_status: string }>(url, { body }, { bodyStringify: false, deleteContentType: true })
}

export const checkSegmentBatchImportProgress: Fetcher<{ job_id: string; job_status: string }, { jobID: string }> = ({ jobID }) => {
  return get<{ job_id: string; job_status: string }>(`/datasets/batch_import_status/${jobID}`)
}

// hit testing
export const hitTesting: Fetcher<HitTestingResponse, { datasetId: string; queryText: string; retrieval_model: RetrievalConfig }> = ({ datasetId, queryText, retrieval_model }) => {
  return post<HitTestingResponse>(`/datasets/${datasetId}/hit-testing`, { body: { query: queryText, retrieval_model } })
}

export const externalKnowledgeBaseHitTesting: Fetcher<ExternalKnowledgeBaseHitTestingResponse, { datasetId: string; query: string; external_retrieval_model: { top_k: number; score_threshold: number; score_threshold_enabled: boolean } }> = ({ datasetId, query, external_retrieval_model }) => {
  return post<ExternalKnowledgeBaseHitTestingResponse>(`/datasets/${datasetId}/external-hit-testing`, { body: { query, external_retrieval_model } })
}

export const fetchTestingRecords: Fetcher<HitTestingRecordsResponse, { datasetId: string; params: { page: number; limit: number } }> = ({ datasetId, params }) => {
  return get<HitTestingRecordsResponse>(`/datasets/${datasetId}/queries`, { params })
}

export const fetchFileIndexingEstimate: Fetcher<FileIndexingEstimateResponse, IndexingEstimateParams> = (body: IndexingEstimateParams) => {
  return post<FileIndexingEstimateResponse>('/datasets/indexing-estimate', { body })
}

export const fetchNotionPagePreview: Fetcher<{ content: string }, { workspaceID: string; pageID: string; pageType: string }> = ({ workspaceID, pageID, pageType }) => {
  return get<{ content: string }>(`notion/workspaces/${workspaceID}/pages/${pageID}/${pageType}/preview`)
}

<<<<<<< HEAD
export const fetchFeishuPagePreview: Fetcher<{ content: string }, { workspaceID: string; objectToken: string; objectType: string }> = ({ workspaceID, objectToken, objectType }) => {
  return get<{ content: string }>(`${FeishuProvider}/workspaces/${workspaceID}/pages/${objectToken}/${objectType}/preview`)
}

export const fetchApiKeysList: Fetcher<ApikeysListResponse, { url: string; params: Record<string, any> }> = ({ url, params }) => {
  return get<ApikeysListResponse>(url, params)
=======
export const fetchApiKeysList: Fetcher<ApiKeysListResponse, { url: string; params: Record<string, any> }> = ({ url, params }) => {
  return get<ApiKeysListResponse>(url, params)
>>>>>>> cd7ab623
}

export const delApikey: Fetcher<CommonResponse, { url: string; params: Record<string, any> }> = ({ url, params }) => {
  return del<CommonResponse>(url, params)
}

export const createApikey: Fetcher<CreateApiKeyResponse, { url: string; body: Record<string, any> }> = ({ url, body }) => {
  return post<CreateApiKeyResponse>(url, body)
}

export const fetchDatasetApiBaseUrl: Fetcher<{ api_base_url: string }, string> = (url) => {
  return get<{ api_base_url: string }>(url)
}

export const fetchDataSources = () => {
  return get<CommonResponse>('api-key-auth/data-source')
}

export const createDataSourceApiKeyBinding: Fetcher<CommonResponse, Record<string, any>> = (body) => {
  return post<CommonResponse>('api-key-auth/data-source/binding', { body })
}

export const removeDataSourceApiKeyBinding: Fetcher<CommonResponse, string> = (id: string) => {
  return del<CommonResponse>(`api-key-auth/data-source/${id}`)
}

export const createFirecrawlTask: Fetcher<CommonResponse, Record<string, any>> = (body) => {
  return post<CommonResponse>('website/crawl', {
    body: {
      ...body,
      provider: DataSourceProvider.fireCrawl,
    },
  })
}

export const checkFirecrawlTaskStatus: Fetcher<CommonResponse, string> = (jobId: string) => {
  return get<CommonResponse>(`website/crawl/status/${jobId}`, {
    params: {
      provider: DataSourceProvider.fireCrawl,
    },
  }, {
    silent: true,
  })
}

export const createJinaReaderTask: Fetcher<CommonResponse, Record<string, any>> = (body) => {
  return post<CommonResponse>('website/crawl', {
    body: {
      ...body,
      provider: DataSourceProvider.jinaReader,
    },
  })
}

export const checkJinaReaderTaskStatus: Fetcher<CommonResponse, string> = (jobId: string) => {
  return get<CommonResponse>(`website/crawl/status/${jobId}`, {
    params: {
      provider: 'jinareader',
    },
  }, {
    silent: true,
  })
}

type FileTypesRes = {
  allowed_extensions: string[]
}

export const fetchSupportFileTypes: Fetcher<FileTypesRes, { url: string }> = ({ url }) => {
  return get<FileTypesRes>(url)
}

export const getErrorDocs: Fetcher<ErrorDocsResponse, { datasetId: string }> = ({ datasetId }) => {
  return get<ErrorDocsResponse>(`/datasets/${datasetId}/error-docs`)
}

export const retryErrorDocs: Fetcher<CommonResponse, { datasetId: string; document_ids: string[] }> = ({ datasetId, document_ids }) => {
  return post<CommonResponse>(`/datasets/${datasetId}/retry`, { body: { document_ids } })
}<|MERGE_RESOLUTION|>--- conflicted
+++ resolved
@@ -29,20 +29,15 @@
   SegmentsResponse,
   createDocumentResponse,
 } from '@/models/datasets'
-<<<<<<< HEAD
-import type { CommonResponse, DataSourceFeishuWorkspace, DataSourceNotionWorkspace } from '@/models/common'
-=======
 import type { CreateKnowledgeBaseReq } from '@/app/components/datasets/external-knowledge-base/create/declarations'
 import type { CreateExternalAPIReq } from '@/app/components/datasets/external-api/declarations'
 import type { CommonResponse, DataSourceNotionWorkspace } from '@/models/common'
 import { DataSourceProvider } from '@/models/common'
->>>>>>> cd7ab623
 import type {
   ApiKeysListResponse,
   CreateApiKeyResponse,
 } from '@/models/app'
 import type { RetrievalConfig } from '@/types/app'
-import { FeishuProvider } from '@/app/components/header/account-setting/data-source-page/data-source-feishu/constants'
 
 // apis for documents in a dataset
 
@@ -200,20 +195,12 @@
   return get<CommonResponse>(`/datasets/${datasetId}/documents/${documentId}/notion/sync`)
 }
 
-export const syncFeishuDocument: Fetcher<CommonResponse, CommonDocReq> = ({ datasetId, documentId }) => {
-  return get<CommonResponse>(`/datasets/${datasetId}/documents/${documentId}/${FeishuProvider}/sync`)
-}
-
 export const syncWebsite: Fetcher<CommonResponse, CommonDocReq> = ({ datasetId, documentId }) => {
   return get<CommonResponse>(`/datasets/${datasetId}/documents/${documentId}/website-sync`)
 }
 
 export const preImportNotionPages: Fetcher<{ notion_info: DataSourceNotionWorkspace[] }, { url: string; datasetId?: string }> = ({ url, datasetId }) => {
   return get<{ notion_info: DataSourceNotionWorkspace[] }>(url, { params: { dataset_id: datasetId } })
-}
-
-export const preImportFeishuPages: Fetcher<{ feishuwiki_info: DataSourceFeishuWorkspace[] }, { url: string; datasetId?: string }> = ({ url, datasetId }) => {
-  return get<{ feishuwiki_info: DataSourceFeishuWorkspace[] }>(url, { params: { dataset_id: datasetId } })
 }
 
 export const modifyDocMetadata: Fetcher<CommonResponse, CommonDocReq & { body: { doc_type: string; doc_metadata: Record<string, any> } }> = ({ datasetId, documentId, body }) => {
@@ -275,17 +262,8 @@
   return get<{ content: string }>(`notion/workspaces/${workspaceID}/pages/${pageID}/${pageType}/preview`)
 }
 
-<<<<<<< HEAD
-export const fetchFeishuPagePreview: Fetcher<{ content: string }, { workspaceID: string; objectToken: string; objectType: string }> = ({ workspaceID, objectToken, objectType }) => {
-  return get<{ content: string }>(`${FeishuProvider}/workspaces/${workspaceID}/pages/${objectToken}/${objectType}/preview`)
-}
-
-export const fetchApiKeysList: Fetcher<ApikeysListResponse, { url: string; params: Record<string, any> }> = ({ url, params }) => {
-  return get<ApikeysListResponse>(url, params)
-=======
 export const fetchApiKeysList: Fetcher<ApiKeysListResponse, { url: string; params: Record<string, any> }> = ({ url, params }) => {
   return get<ApiKeysListResponse>(url, params)
->>>>>>> cd7ab623
 }
 
 export const delApikey: Fetcher<CommonResponse, { url: string; params: Record<string, any> }> = ({ url, params }) => {
