import type { Fetcher } from 'swr'
import { del, get, patch, post, put } from './base'
import type {
  AccountIntegrate,
  ApiBasedExtension,
  CodeBasedExtension,
  CommonResponse,
  DataSourceFeishu,
  DataSourceNotion,
  FileUploadConfigResponse,
  ICurrentWorkspace,
  IWorkspace,
  InitValidateStatusResponse,
  InvitationResponse,
  LangGeniusVersionResponse,
  Member,
  ModerateResponse,
  OauthResponse,
  PluginProvider,
  Provider,
  ProviderAnthropicToken,
  ProviderAzureToken,
  SetupStatusResponse,
  UserProfileOriginResponse,
} from '@/models/common'
import type {
  UpdateOpenAIKeyResponse,
  ValidateOpenAIKeyResponse,
} from '@/models/app'
import type {
  DefaultModelResponse,
  Model,
  ModelItem,
  ModelLoadBalancingConfig,
  ModelParameterRule,
  ModelProvider,
  ModelTypeEnum,
} from '@/app/components/header/account-setting/model-provider-page/declarations'
import type { RETRIEVE_METHOD } from '@/types/app'
import type { SystemFeatures } from '@/types/feature'

type LoginSuccess = {
  result: 'success'
  data: { access_token: string;refresh_token: string }
}
type LoginFail = {
  result: 'fail'
  data: string
  code: string
  message: string
}
type LoginResponse = LoginSuccess | LoginFail
export const login: Fetcher<LoginResponse, { url: string; body: Record<string, any> }> = ({ url, body }) => {
  return post(url, { body }) as Promise<LoginResponse>
}

export const fetchNewToken: Fetcher<CommonResponse & { data: { access_token: string; refresh_token: string } }, { body: Record<string, any> }> = ({ body }) => {
  return post('/refresh-token', { body }) as Promise<CommonResponse & { data: { access_token: string; refresh_token: string } }>
}

export const setup: Fetcher<CommonResponse, { body: Record<string, any> }> = ({ body }) => {
  return post<CommonResponse>('/setup', { body })
}

export const initValidate: Fetcher<CommonResponse, { body: Record<string, any> }> = ({ body }) => {
  return post<CommonResponse>('/init', { body })
}

export const fetchInitValidateStatus = () => {
  return get<InitValidateStatusResponse>('/init')
}

export const fetchSetupStatus = () => {
  return get<SetupStatusResponse>('/setup')
}

export const fetchUserProfile: Fetcher<UserProfileOriginResponse, { url: string; params: Record<string, any> }> = ({ url, params }) => {
  return get<UserProfileOriginResponse>(url, params, { needAllResponseContent: true })
}

export const updateUserProfile: Fetcher<CommonResponse, { url: string; body: Record<string, any> }> = ({ url, body }) => {
  return post<CommonResponse>(url, { body })
}

export const logout: Fetcher<CommonResponse, { url: string; params: Record<string, any> }> = ({ url, params }) => {
  return get<CommonResponse>(url, params)
}

export const fetchLanggeniusVersion: Fetcher<LangGeniusVersionResponse, { url: string; params: Record<string, any> }> = ({ url, params }) => {
  return get<LangGeniusVersionResponse>(url, { params })
}

export const oauth: Fetcher<OauthResponse, { url: string; params: Record<string, any> }> = ({ url, params }) => {
  return get<OauthResponse>(url, { params })
}

export const oneMoreStep: Fetcher<CommonResponse, { url: string; body: Record<string, any> }> = ({ url, body }) => {
  return post<CommonResponse>(url, { body })
}

export const fetchMembers: Fetcher<{ accounts: Member[] | null }, { url: string; params: Record<string, any> }> = ({ url, params }) => {
  return get<{ accounts: Member[] | null }>(url, { params })
}

export const fetchProviders: Fetcher<Provider[] | null, { url: string; params: Record<string, any> }> = ({ url, params }) => {
  return get<Provider[] | null>(url, { params })
}

export const validateProviderKey: Fetcher<ValidateOpenAIKeyResponse, { url: string; body: { token: string } }> = ({ url, body }) => {
  return post<ValidateOpenAIKeyResponse>(url, { body })
}
export const updateProviderAIKey: Fetcher<UpdateOpenAIKeyResponse, { url: string; body: { token: string | ProviderAzureToken | ProviderAnthropicToken } }> = ({ url, body }) => {
  return post<UpdateOpenAIKeyResponse>(url, { body })
}

export const fetchAccountIntegrates: Fetcher<{ data: AccountIntegrate[] | null }, { url: string; params: Record<string, any> }> = ({ url, params }) => {
  return get<{ data: AccountIntegrate[] | null }>(url, { params })
}

export const inviteMember: Fetcher<InvitationResponse, { url: string; body: Record<string, any> }> = ({ url, body }) => {
  return post<InvitationResponse>(url, { body })
}

export const updateMemberRole: Fetcher<CommonResponse, { url: string; body: Record<string, any> }> = ({ url, body }) => {
  return put<CommonResponse>(url, { body })
}

export const deleteMemberOrCancelInvitation: Fetcher<CommonResponse, { url: string }> = ({ url }) => {
  return del<CommonResponse>(url)
}

export const fetchFilePreview: Fetcher<{ content: string }, { fileID: string }> = ({ fileID }) => {
  return get<{ content: string }>(`/files/${fileID}/preview`)
}

export const fetchCurrentWorkspace: Fetcher<ICurrentWorkspace, { url: string; params: Record<string, any> }> = ({ url, params }) => {
  return get<ICurrentWorkspace>(url, { params })
}

export const updateCurrentWorkspace: Fetcher<ICurrentWorkspace, { url: string; body: Record<string, any> }> = ({ url, body }) => {
  return post<ICurrentWorkspace>(url, { body })
}

export const fetchWorkspaces: Fetcher<{ workspaces: IWorkspace[] }, { url: string; params: Record<string, any> }> = ({ url, params }) => {
  return get<{ workspaces: IWorkspace[] }>(url, { params })
}

export const switchWorkspace: Fetcher<CommonResponse & { new_tenant: IWorkspace }, { url: string; body: Record<string, any> }> = ({ url, body }) => {
  return post<CommonResponse & { new_tenant: IWorkspace }>(url, { body })
}

export const fetchDataSource: Fetcher<{ data: DataSourceNotion[] | DataSourceFeishu[] }, { url: string }> = ({ url }) => {
  return get<{ data: DataSourceNotion[] | DataSourceFeishu[] }>(url)
}

export const syncDataSourceNotion: Fetcher<CommonResponse, { url: string }> = ({ url }) => {
  return get<CommonResponse>(url)
}

export const updateDataSourceNotionAction: Fetcher<CommonResponse, { url: string }> = ({ url }) => {
  return patch<CommonResponse>(url)
}

export const fetchPluginProviders: Fetcher<PluginProvider[] | null, string> = (url) => {
  return get<PluginProvider[] | null>(url)
}

export const validatePluginProviderKey: Fetcher<ValidateOpenAIKeyResponse, { url: string; body: { credentials: any } }> = ({ url, body }) => {
  return post<ValidateOpenAIKeyResponse>(url, { body })
}
export const updatePluginProviderAIKey: Fetcher<UpdateOpenAIKeyResponse, { url: string; body: { credentials: any } }> = ({ url, body }) => {
  return post<UpdateOpenAIKeyResponse>(url, { body })
}

export const invitationCheck: Fetcher<CommonResponse & { is_valid: boolean; data: { workspace_name: string; email: string; workspace_id: string } }, { url: string; params: { workspace_id?: string; email?: string; token: string } }> = ({ url, params }) => {
  return get<CommonResponse & { is_valid: boolean; data: { workspace_name: string; email: string; workspace_id: string } }>(url, { params })
}

export const activateMember: Fetcher<LoginResponse, { url: string; body: any }> = ({ url, body }) => {
  return post<LoginResponse>(url, { body })
}

export const fetchModelProviders: Fetcher<{ data: ModelProvider[] }, string> = (url) => {
  return get<{ data: ModelProvider[] }>(url)
}

export type ModelProviderCredentials = {
  credentials?: Record<string, string | undefined | boolean>
  load_balancing: ModelLoadBalancingConfig
}
export const fetchModelProviderCredentials: Fetcher<ModelProviderCredentials, string> = (url) => {
  return get<ModelProviderCredentials>(url)
}

export const fetchModelLoadBalancingConfig: Fetcher<{
  credentials?: Record<string, string | undefined | boolean>
  load_balancing: ModelLoadBalancingConfig
}, string> = (url) => {
  return get<{
    credentials?: Record<string, string | undefined | boolean>
    load_balancing: ModelLoadBalancingConfig
  }>(url)
}

export const fetchModelProviderModelList: Fetcher<{ data: ModelItem[] }, string> = (url) => {
  return get<{ data: ModelItem[] }>(url)
}

export const fetchModelList: Fetcher<{ data: Model[] }, string> = (url) => {
  return get<{ data: Model[] }>(url)
}

export const validateModelProvider: Fetcher<ValidateOpenAIKeyResponse, { url: string; body: any }> = ({ url, body }) => {
  return post<ValidateOpenAIKeyResponse>(url, { body })
}

export const validateModelLoadBalancingCredentials: Fetcher<ValidateOpenAIKeyResponse, { url: string; body: any }> = ({ url, body }) => {
  return post<ValidateOpenAIKeyResponse>(url, { body })
}

export const setModelProvider: Fetcher<CommonResponse, { url: string; body: any }> = ({ url, body }) => {
  return post<CommonResponse>(url, { body })
}

export const deleteModelProvider: Fetcher<CommonResponse, { url: string; body?: any }> = ({ url, body }) => {
  return del<CommonResponse>(url, { body })
}

export const changeModelProviderPriority: Fetcher<CommonResponse, { url: string; body: any }> = ({ url, body }) => {
  return post<CommonResponse>(url, { body })
}

export const setModelProviderModel: Fetcher<CommonResponse, { url: string; body: any }> = ({ url, body }) => {
  return post<CommonResponse>(url, { body })
}

export const deleteModelProviderModel: Fetcher<CommonResponse, { url: string }> = ({ url }) => {
  return del<CommonResponse>(url)
}

export const getPayUrl: Fetcher<{ url: string }, string> = (url) => {
  return get<{ url: string }>(url)
}

export const fetchDefaultModal: Fetcher<{ data: DefaultModelResponse }, string> = (url) => {
  return get<{ data: DefaultModelResponse }>(url)
}

export const updateDefaultModel: Fetcher<CommonResponse, { url: string; body: any }> = ({ url, body }) => {
  return post<CommonResponse>(url, { body })
}

export const fetchModelParameterRules: Fetcher<{ data: ModelParameterRule[] }, string> = (url) => {
  return get<{ data: ModelParameterRule[] }>(url)
}

export const fetchFileUploadConfig: Fetcher<FileUploadConfigResponse, { url: string }> = ({ url }) => {
  return get<FileUploadConfigResponse>(url)
}

export const fetchFreeQuotaVerify: Fetcher<{ result: string; flag: boolean; reason: string }, string> = (url) => {
  return get(url) as Promise<{ result: string; flag: boolean; reason: string }>
}

export const fetchNotionConnection: Fetcher<{ data: string }, string> = (url) => {
  return get(url) as Promise<{ data: string }>
}

export const fetchDataSourceNotionBinding: Fetcher<{ result: string }, string> = (url) => {
  return get(url) as Promise<{ result: string }>
}

export const fetchApiBasedExtensionList: Fetcher<ApiBasedExtension[], string> = (url) => {
  return get(url) as Promise<ApiBasedExtension[]>
}

export const fetchApiBasedExtensionDetail: Fetcher<ApiBasedExtension, string> = (url) => {
  return get(url) as Promise<ApiBasedExtension>
}

export const addApiBasedExtension: Fetcher<ApiBasedExtension, { url: string; body: ApiBasedExtension }> = ({ url, body }) => {
  return post(url, { body }) as Promise<ApiBasedExtension>
}

export const updateApiBasedExtension: Fetcher<ApiBasedExtension, { url: string; body: ApiBasedExtension }> = ({ url, body }) => {
  return post(url, { body }) as Promise<ApiBasedExtension>
}

export const deleteApiBasedExtension: Fetcher<{ result: string }, string> = (url) => {
  return del(url) as Promise<{ result: string }>
}

export const fetchCodeBasedExtensionList: Fetcher<CodeBasedExtension, string> = (url) => {
  return get(url) as Promise<CodeBasedExtension>
}

export const moderate = (url: string, body: { app_id: string; text: string }) => {
  return post(url, { body }) as Promise<ModerateResponse>
}

type RetrievalMethodsRes = {
  'retrieval_method': RETRIEVE_METHOD[]
}
export const fetchSupportRetrievalMethods: Fetcher<RetrievalMethodsRes, string> = (url) => {
  return get<RetrievalMethodsRes>(url)
}

export const getSystemFeatures = () => {
  return get<SystemFeatures>('/system-features')
}

export const enableModel = (url: string, body: { model: string; model_type: ModelTypeEnum }) =>
  patch<CommonResponse>(url, { body })

export const disableModel = (url: string, body: { model: string; model_type: ModelTypeEnum }) =>
  patch<CommonResponse>(url, { body })

<<<<<<< HEAD
export const fetchFeishuDataSource: Fetcher<{ data: DataSourceFeishu[] }, { url: string }> = ({ url }) => {
  return get<{ data: DataSourceFeishu[] }>(url)
}

export const syncDataSourceFeishu: Fetcher<CommonResponse, { url: string }> = ({ url }) => {
  return get<CommonResponse>(url)
}

export const updateDataSourceFeishuAction: Fetcher<CommonResponse, { url: string }> = ({ url }) => {
  return patch<CommonResponse>(url)
}

export const fetchFeishuConnection: Fetcher<{ data: string }, string> = (url) => {
  return get(url) as Promise<{ data: string }>
}

export const sendForgotPasswordEmail: Fetcher<CommonResponse, { url: string; body: { email: string } }> = ({ url, body }) =>
  post<CommonResponse>(url, { body })
=======
export const sendForgotPasswordEmail: Fetcher<CommonResponse & { data: string }, { url: string; body: { email: string } }> = ({ url, body }) =>
  post<CommonResponse & { data: string }>(url, { body })
>>>>>>> 4fd2743e

export const verifyForgotPasswordToken: Fetcher<CommonResponse & { is_valid: boolean; email: string }, { url: string; body: { token: string } }> = ({ url, body }) => {
  return post(url, { body }) as Promise<CommonResponse & { is_valid: boolean; email: string }>
}

export const changePasswordWithToken: Fetcher<CommonResponse, { url: string; body: { token: string; new_password: string; password_confirm: string } }> = ({ url, body }) =>
  post<CommonResponse>(url, { body })

export const sendEMailLoginCode = (email: string, language = 'en-US') =>
  post<CommonResponse & { data: string }>('/email-code-login', { body: { email, language } })

export const emailLoginWithCode = (data: { email: string;code: string;token: string }) =>
  post<LoginResponse>('/email-code-login/validity', { body: data })

export const sendResetPasswordCode = (email: string, language = 'en-US') =>
  post<CommonResponse & { data: string;message?: string ;code?: string }>('/forgot-password', { body: { email, language } })

export const verifyResetPasswordCode = (body: { email: string;code: string;token: string }) =>
  post<CommonResponse & { is_valid: boolean }>('/forgot-password/validity', { body })<|MERGE_RESOLUTION|>--- conflicted
+++ resolved
@@ -46,8 +46,6 @@
 type LoginFail = {
   result: 'fail'
   data: string
-  code: string
-  message: string
 }
 type LoginResponse = LoginSuccess | LoginFail
 export const login: Fetcher<LoginResponse, { url: string; body: Record<string, any> }> = ({ url, body }) => {
@@ -172,12 +170,12 @@
   return post<UpdateOpenAIKeyResponse>(url, { body })
 }
 
-export const invitationCheck: Fetcher<CommonResponse & { is_valid: boolean; data: { workspace_name: string; email: string; workspace_id: string } }, { url: string; params: { workspace_id?: string; email?: string; token: string } }> = ({ url, params }) => {
-  return get<CommonResponse & { is_valid: boolean; data: { workspace_name: string; email: string; workspace_id: string } }>(url, { params })
-}
-
-export const activateMember: Fetcher<LoginResponse, { url: string; body: any }> = ({ url, body }) => {
-  return post<LoginResponse>(url, { body })
+export const invitationCheck: Fetcher<CommonResponse & { is_valid: boolean; workspace_name: string }, { url: string; params: { workspace_id: string; email: string; token: string } }> = ({ url, params }) => {
+  return get<CommonResponse & { is_valid: boolean; workspace_name: string }>(url, { params })
+}
+
+export const activateMember: Fetcher<CommonResponse, { url: string; body: any }> = ({ url, body }) => {
+  return post<CommonResponse>(url, { body })
 }
 
 export const fetchModelProviders: Fetcher<{ data: ModelProvider[] }, string> = (url) => {
@@ -315,7 +313,6 @@
 export const disableModel = (url: string, body: { model: string; model_type: ModelTypeEnum }) =>
   patch<CommonResponse>(url, { body })
 
-<<<<<<< HEAD
 export const fetchFeishuDataSource: Fetcher<{ data: DataSourceFeishu[] }, { url: string }> = ({ url }) => {
   return get<{ data: DataSourceFeishu[] }>(url)
 }
@@ -332,12 +329,8 @@
   return get(url) as Promise<{ data: string }>
 }
 
-export const sendForgotPasswordEmail: Fetcher<CommonResponse, { url: string; body: { email: string } }> = ({ url, body }) =>
-  post<CommonResponse>(url, { body })
-=======
 export const sendForgotPasswordEmail: Fetcher<CommonResponse & { data: string }, { url: string; body: { email: string } }> = ({ url, body }) =>
   post<CommonResponse & { data: string }>(url, { body })
->>>>>>> 4fd2743e
 
 export const verifyForgotPasswordToken: Fetcher<CommonResponse & { is_valid: boolean; email: string }, { url: string; body: { token: string } }> = ({ url, body }) => {
   return post(url, { body }) as Promise<CommonResponse & { is_valid: boolean; email: string }>
