--- conflicted
+++ resolved
@@ -49,7 +49,7 @@
 	@rm -rf api/storage
 	@echo "✅ Cleanup complete"
 
-<<<<<<< HEAD
+
 dev-api:
 	@echo "🔧 Starting API..."
 	@cd api && uv run python -m flask run --host 0.0.0.0 --port=5001 --debug
@@ -64,7 +64,7 @@
 	@echo "🔧 Starting Worker..."
 	@cd api && uv run python -m celery -A app.celery worker -P gevent -c 1 --loglevel INFO -Q dataset,generation,mail,ops_trace,app_deletion,plugin,workflow_storage
 	@echo "✅ Worker started"
-=======
+
 # Backend Code Quality Commands
 format:
 	@echo "🎨 Running ruff format..."
@@ -85,7 +85,6 @@
 	@echo "📝 Running type check with basedpyright..."
 	@uv run --directory api --dev basedpyright
 	@echo "✅ Type check complete"
->>>>>>> efcf0520
 
 # Build Docker images
 build-web:
@@ -148,8 +147,4 @@
 	@echo "  make build-push-all - Build and push all Docker images"
 
 # Phony targets
-<<<<<<< HEAD
-.PHONY: build-web build-api push-web push-api build-all push-all build-push-all dev-setup prepare-docker prepare-web prepare-api dev-clean help dev-api dev-web dev-worker
-=======
-.PHONY: build-web build-api push-web push-api build-all push-all build-push-all dev-setup prepare-docker prepare-web prepare-api dev-clean help format check lint type-check
->>>>>>> efcf0520
+.PHONY: build-web build-api push-web push-api build-all push-all build-push-all dev-setup prepare-docker prepare-web prepare-api dev-clean help dev-api dev-web dev-worker format check lint type-check