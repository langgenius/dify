--- conflicted
+++ resolved
@@ -24,10 +24,6 @@
       include proxy.conf;
     }
 
-<<<<<<< HEAD
-    # placeholder for chatbot basic auth
-    ${CHATBOT_BASIC_AUTH_CONFIG}
-=======
     location /explore {
       proxy_pass http://web:3000;
       include proxy.conf;
@@ -38,12 +34,14 @@
       proxy_set_header Dify-Hook-Url $scheme://$host$request_uri;
       include proxy.conf;
     }
->>>>>>> ece25bce
 
     location / {
       proxy_pass http://web:3000;
       include proxy.conf;
     }
+
+    # placeholder for chatbot basic auth
+    ${CHATBOT_BASIC_AUTH_CONFIG}
 
     # placeholder for acme challenge location
     ${ACME_CHALLENGE_LOCATION}
