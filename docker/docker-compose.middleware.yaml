--- conflicted
+++ resolved
@@ -206,7 +206,6 @@
       AUTHORIZATION_ADMINLIST_USERS: ${WEAVIATE_AUTHORIZATION_ADMINLIST_USERS:-hello@dify.ai}
     ports:
       - "${EXPOSE_WEAVIATE_PORT:-8080}:8080"
-<<<<<<< HEAD
   mongodb:
       image: "mongodb/mongodb-atlas-local:latest"
       restart: always
@@ -223,10 +222,8 @@
         interval: 10s
         timeout: 5s
         retries: 5
-=======
       - "${EXPOSE_WEAVIATE_GRPC_PORT:-50051}:50051"
 
->>>>>>> 578247ff
 networks:
   # create a network between sandbox, api and ssrf_proxy, and can not access outside.
   ssrf_proxy_network:
