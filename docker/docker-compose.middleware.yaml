--- conflicted
+++ resolved
@@ -31,10 +31,7 @@
       - ./volumes/db/data:/var/lib/postgresql/data
     ports:
       - "${EXPOSE_POSTGRES_PORT:-5432}:5432"
-<<<<<<< HEAD
-=======
-    user: 501:20
->>>>>>> 6630abea
+
     healthcheck:
       test: [ "CMD", "pg_isready" ]
       interval: 1s
@@ -52,16 +49,9 @@
     command: redis-server --requirepass difyai123456
     ports:
       - "${EXPOSE_REDIS_PORT:-6379}:6379"
-<<<<<<< HEAD
     healthcheck:
       test: [ "CMD", "redis-cli", "ping" ]
 
-=======
-    user: 501:20
-    healthcheck:
-      test: [ "CMD", "redis-cli", "ping" ]
-    
->>>>>>> 6630abea
   # The DifySandbox
   sandbox:
     image: langgenius/dify-sandbox:0.2.6
