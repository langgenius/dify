# ------------------------------
# Environment Variables for API service & worker
# ------------------------------

# ------------------------------
# Common Variables
# ------------------------------

# The backend URL of the console API,
# used to concatenate the authorization callback.
# If empty, it is the same domain.
# Example: https://api.console.dify.ai
CONSOLE_API_URL=

# The front-end URL of the console web,
# used to concatenate some front-end addresses and for CORS configuration use.
# If empty, it is the same domain.
# Example: https://console.dify.ai
CONSOLE_WEB_URL=

# Service API Url,
# used to display Service API Base Url to the front-end.
# If empty, it is the same domain.
# Example: https://api.dify.ai
SERVICE_API_URL=

# Trigger external URL
# used to display trigger endpoint API Base URL to the front-end.
# Example: https://api.dify.ai
TRIGGER_URL=http://localhost

# WebApp API backend Url,
# used to declare the back-end URL for the front-end API.
# If empty, it is the same domain.
# Example: https://api.app.dify.ai
APP_API_URL=

# WebApp Url,
# used to display WebAPP API Base Url to the front-end.
# If empty, it is the same domain.
# Example: https://app.dify.ai
APP_WEB_URL=

# File preview or download Url prefix.
# used to display File preview or download Url to the front-end or as Multi-model inputs;
# Url is signed and has expiration time.
# Setting FILES_URL is required for file processing plugins.
#   - For https://example.com, use FILES_URL=https://example.com
#   - For http://example.com, use FILES_URL=http://example.com
#   Recommendation: use a dedicated domain (e.g., https://upload.example.com).
#   Alternatively, use http://<your-ip>:5001 or http://api:5001,
#   ensuring port 5001 is externally accessible (see docker-compose.yaml).
FILES_URL=

# INTERNAL_FILES_URL is used for plugin daemon communication within Docker network.
# Set this to the internal Docker service URL for proper plugin file access.
# Example: INTERNAL_FILES_URL=http://api:5001
INTERNAL_FILES_URL=

# Ensure UTF-8 encoding
LANG=en_US.UTF-8
LC_ALL=en_US.UTF-8
PYTHONIOENCODING=utf-8

# ------------------------------
# Server Configuration
# ------------------------------

# The log level for the application.
# Supported values are `DEBUG`, `INFO`, `WARNING`, `ERROR`, `CRITICAL`
LOG_LEVEL=INFO
# Log file path
LOG_FILE=/app/logs/server.log
# Log file max size, the unit is MB
LOG_FILE_MAX_SIZE=20
# Log file max backup count
LOG_FILE_BACKUP_COUNT=5
# Log dateformat
LOG_DATEFORMAT=%Y-%m-%d %H:%M:%S
# Log Timezone
LOG_TZ=UTC

# Debug mode, default is false.
# It is recommended to turn on this configuration for local development
# to prevent some problems caused by monkey patch.
DEBUG=false

# Flask debug mode, it can output trace information at the interface when turned on,
# which is convenient for debugging.
FLASK_DEBUG=false

# Enable request logging, which will log the request and response information.
# And the log level is DEBUG
ENABLE_REQUEST_LOGGING=False

# A secret key that is used for securely signing the session cookie
# and encrypting sensitive information on the database.
# You can generate a strong key using `openssl rand -base64 42`.
SECRET_KEY=sk-9f73s3ljTXVcMT3Blb3ljTqtsKiGHXVcMT3BlbkFJLK7U

# Password for admin user initialization.
# If left unset, admin user will not be prompted for a password
# when creating the initial admin account.
# The length of the password cannot exceed 30 characters.
INIT_PASSWORD=

# Deployment environment.
# Supported values are `PRODUCTION`, `TESTING`. Default is `PRODUCTION`.
# Testing environment. There will be a distinct color label on the front-end page,
# indicating that this environment is a testing environment.
DEPLOY_ENV=PRODUCTION

# Whether to enable the version check policy.
# If set to empty, https://updates.dify.ai will be called for version check.
CHECK_UPDATE_URL=https://updates.dify.ai

# Used to change the OpenAI base address, default is https://api.openai.com/v1.
# When OpenAI cannot be accessed in China, replace it with a domestic mirror address,
# or when a local model provides OpenAI compatible API, it can be replaced.
OPENAI_API_BASE=https://api.openai.com/v1

# When enabled, migrations will be executed prior to application startup
# and the application will start after the migrations have completed.
MIGRATION_ENABLED=true

# File Access Time specifies a time interval in seconds for the file to be accessed.
# The default value is 300 seconds.
FILES_ACCESS_TIMEOUT=300

# Collaboration mode toggle
# To open collaboration features, you also need to set SERVER_WORKER_CLASS=geventwebsocket.gunicorn.workers.GeventWebSocketWorker
ENABLE_COLLABORATION_MODE=false

# Access token expiration time in minutes
ACCESS_TOKEN_EXPIRE_MINUTES=60

# Refresh token expiration time in days
REFRESH_TOKEN_EXPIRE_DAYS=30

# The maximum number of active requests for the application, where 0 means unlimited, should be a non-negative integer.
APP_MAX_ACTIVE_REQUESTS=0
APP_MAX_EXECUTION_TIME=1200

# ------------------------------
# Container Startup Related Configuration
# Only effective when starting with docker image or docker-compose.
# ------------------------------

# API service binding address, default: 0.0.0.0, i.e., all addresses can be accessed.
DIFY_BIND_ADDRESS=0.0.0.0

# API service binding port number, default 5001.
DIFY_PORT=5001

# The number of API server workers, i.e., the number of workers.
# Formula: number of cpu cores x 2 + 1 for sync, 1 for Gevent
# Reference: https://docs.gunicorn.org/en/stable/design.html#how-many-workers
SERVER_WORKER_AMOUNT=1

# Defaults to gevent. If using windows, it can be switched to sync or solo.
<<<<<<< HEAD
#
# Warning: Changing this parameter requires disabling patching for
# psycopg2 and gRPC (see `gunicorn.conf.py` and `celery_entrypoint.py`).
# Modifying it may also decrease throughput.
#
# It is strongly discouraged to change this parameter.
=======
# If enable collaboration mode, it must be set to geventwebsocket.gunicorn.workers.GeventWebSocketWorker
>>>>>>> 2fa13cdf
SERVER_WORKER_CLASS=gevent

# Default number of worker connections, the default is 10.
SERVER_WORKER_CONNECTIONS=10

# Similar to SERVER_WORKER_CLASS.
# If using windows, it can be switched to sync or solo.
#
# Warning: Changing this parameter requires disabling patching for
# psycopg2 and gRPC (see `gunicorn_conf.py` and `celery_entrypoint.py`).
# Modifying it may also decrease throughput.
#
# It is strongly discouraged to change this parameter.
CELERY_WORKER_CLASS=

# Request handling timeout. The default is 200,
# it is recommended to set it to 360 to support a longer sse connection time.
GUNICORN_TIMEOUT=360

# The number of Celery workers. The default is 1, and can be set as needed.
CELERY_WORKER_AMOUNT=

# Flag indicating whether to enable autoscaling of Celery workers.
#
# Autoscaling is useful when tasks are CPU intensive and can be dynamically
# allocated and deallocated based on the workload.
#
# When autoscaling is enabled, the maximum and minimum number of workers can
# be specified. The autoscaling algorithm will dynamically adjust the number
# of workers within the specified range.
#
# Default is false (i.e., autoscaling is disabled).
#
# Example:
# CELERY_AUTO_SCALE=true
CELERY_AUTO_SCALE=false

# The maximum number of Celery workers that can be autoscaled.
# This is optional and only used when autoscaling is enabled.
# Default is not set.
CELERY_MAX_WORKERS=

# The minimum number of Celery workers that can be autoscaled.
# This is optional and only used when autoscaling is enabled.
# Default is not set.
CELERY_MIN_WORKERS=

# API Tool configuration
API_TOOL_DEFAULT_CONNECT_TIMEOUT=10
API_TOOL_DEFAULT_READ_TIMEOUT=60

# -------------------------------
# Datasource Configuration
# --------------------------------
ENABLE_WEBSITE_JINAREADER=true
ENABLE_WEBSITE_FIRECRAWL=true
ENABLE_WEBSITE_WATERCRAWL=true

# Enable inline LaTeX rendering with single dollar signs ($...$) in the web frontend
# Default is false for security reasons to prevent conflicts with regular text
NEXT_PUBLIC_ENABLE_SINGLE_DOLLAR_LATEX=false

# ------------------------------
# Database Configuration
# The database uses PostgreSQL. Please use the public schema.
# It is consistent with the configuration in the 'db' service below.
# ------------------------------

DB_USERNAME=postgres
DB_PASSWORD=difyai123456
DB_HOST=db
DB_PORT=5432
DB_DATABASE=dify
# The size of the database connection pool.
# The default is 30 connections, which can be appropriately increased.
SQLALCHEMY_POOL_SIZE=30
# The default is 10 connections, which allows temporary overflow beyond the pool size.
SQLALCHEMY_MAX_OVERFLOW=10
# Database connection pool recycling time, the default is 3600 seconds.
SQLALCHEMY_POOL_RECYCLE=3600
# Whether to print SQL, default is false.
SQLALCHEMY_ECHO=false
# If True, will test connections for liveness upon each checkout
SQLALCHEMY_POOL_PRE_PING=false
# Whether to enable the Last in first out option or use default FIFO queue if is false
SQLALCHEMY_POOL_USE_LIFO=false
# Number of seconds to wait for a connection from the pool before raising a timeout error.
# Default is 30
SQLALCHEMY_POOL_TIMEOUT=30

# Maximum number of connections to the database
# Default is 100
#
# Reference: https://www.postgresql.org/docs/current/runtime-config-connection.html#GUC-MAX-CONNECTIONS
POSTGRES_MAX_CONNECTIONS=100

# Sets the amount of shared memory used for postgres's shared buffers.
# Default is 128MB
# Recommended value: 25% of available memory
# Reference: https://www.postgresql.org/docs/current/runtime-config-resource.html#GUC-SHARED-BUFFERS
POSTGRES_SHARED_BUFFERS=128MB

# Sets the amount of memory used by each database worker for working space.
# Default is 4MB
#
# Reference: https://www.postgresql.org/docs/current/runtime-config-resource.html#GUC-WORK-MEM
POSTGRES_WORK_MEM=4MB

# Sets the amount of memory reserved for maintenance activities.
# Default is 64MB
#
# Reference: https://www.postgresql.org/docs/current/runtime-config-resource.html#GUC-MAINTENANCE-WORK-MEM
POSTGRES_MAINTENANCE_WORK_MEM=64MB

# Sets the planner's assumption about the effective cache size.
# Default is 4096MB
#
# Reference: https://www.postgresql.org/docs/current/runtime-config-query.html#GUC-EFFECTIVE-CACHE-SIZE
POSTGRES_EFFECTIVE_CACHE_SIZE=4096MB

# Sets the maximum allowed duration of any statement before termination.
# Default is 0 (no timeout).
#
# Reference: https://www.postgresql.org/docs/current/runtime-config-client.html#GUC-STATEMENT-TIMEOUT
# A value of 0 prevents the server from timing out statements.
POSTGRES_STATEMENT_TIMEOUT=0

# Sets the maximum allowed duration of any idle in-transaction session before termination.
# Default is 0 (no timeout).
#
# Reference: https://www.postgresql.org/docs/current/runtime-config-client.html#GUC-IDLE-IN-TRANSACTION-SESSION-TIMEOUT
# A value of 0 prevents the server from terminating idle sessions.
POSTGRES_IDLE_IN_TRANSACTION_SESSION_TIMEOUT=0

# ------------------------------
# Redis Configuration
# This Redis configuration is used for caching and for pub/sub during conversation.
# ------------------------------

REDIS_HOST=redis
REDIS_PORT=6379
REDIS_USERNAME=
REDIS_PASSWORD=difyai123456
REDIS_USE_SSL=false
# SSL configuration for Redis (when REDIS_USE_SSL=true)
REDIS_SSL_CERT_REQS=CERT_NONE
# Options: CERT_NONE, CERT_OPTIONAL, CERT_REQUIRED
REDIS_SSL_CA_CERTS=
# Path to CA certificate file for SSL verification
REDIS_SSL_CERTFILE=
# Path to client certificate file for SSL authentication
REDIS_SSL_KEYFILE=
# Path to client private key file for SSL authentication
REDIS_DB=0

# Whether to use Redis Sentinel mode.
# If set to true, the application will automatically discover and connect to the master node through Sentinel.
REDIS_USE_SENTINEL=false

# List of Redis Sentinel nodes. If Sentinel mode is enabled, provide at least one Sentinel IP and port.
# Format: `<sentinel1_ip>:<sentinel1_port>,<sentinel2_ip>:<sentinel2_port>,<sentinel3_ip>:<sentinel3_port>`
REDIS_SENTINELS=
REDIS_SENTINEL_SERVICE_NAME=
REDIS_SENTINEL_USERNAME=
REDIS_SENTINEL_PASSWORD=
REDIS_SENTINEL_SOCKET_TIMEOUT=0.1

# List of Redis Cluster nodes. If Cluster mode is enabled, provide at least one Cluster IP and port.
# Format: `<Cluster1_ip>:<Cluster1_port>,<Cluster2_ip>:<Cluster2_port>,<Cluster3_ip>:<Cluster3_port>`
REDIS_USE_CLUSTERS=false
REDIS_CLUSTERS=
REDIS_CLUSTERS_PASSWORD=

# ------------------------------
# Celery Configuration
# ------------------------------

# Use standalone redis as the broker, and redis db 1 for celery broker. (redis_username is usually set by default as empty)
# Format as follows: `redis://<redis_username>:<redis_password>@<redis_host>:<redis_port>/<redis_database>`.
# Example: redis://:difyai123456@redis:6379/1
# If use Redis Sentinel, format as follows: `sentinel://<redis_username>:<redis_password>@<sentinel_host1>:<sentinel_port>/<redis_database>`
# For high availability, you can configure multiple Sentinel nodes (if provided) separated by semicolons like below example:
# Example: sentinel://:difyai123456@localhost:26379/1;sentinel://:difyai12345@localhost:26379/1;sentinel://:difyai12345@localhost:26379/1
CELERY_BROKER_URL=redis://:difyai123456@redis:6379/1
CELERY_BACKEND=redis
BROKER_USE_SSL=false

# If you are using Redis Sentinel for high availability, configure the following settings.
CELERY_USE_SENTINEL=false
CELERY_SENTINEL_MASTER_NAME=
CELERY_SENTINEL_PASSWORD=
CELERY_SENTINEL_SOCKET_TIMEOUT=0.1

# ------------------------------
# CORS Configuration
# Used to set the front-end cross-domain access policy.
# ------------------------------

# Specifies the allowed origins for cross-origin requests to the Web API,
# e.g. https://dify.app or * for all origins.
WEB_API_CORS_ALLOW_ORIGINS=*

# Specifies the allowed origins for cross-origin requests to the console API,
# e.g. https://cloud.dify.ai or * for all origins.
CONSOLE_CORS_ALLOW_ORIGINS=*
# Set COOKIE_DOMAIN when the console frontend and API are on different subdomains.
# Provide the registrable domain (e.g. example.com); leading dots are optional.
COOKIE_DOMAIN=
# The frontend reads NEXT_PUBLIC_COOKIE_DOMAIN to align cookie handling with the API.
NEXT_PUBLIC_COOKIE_DOMAIN=

# ------------------------------
# File Storage Configuration
# ------------------------------

# The type of storage to use for storing user files.
STORAGE_TYPE=opendal

# Apache OpenDAL Configuration
# The configuration for OpenDAL consists of the following format: OPENDAL_<SCHEME_NAME>_<CONFIG_NAME>.
# You can find all the service configurations (CONFIG_NAME) in the repository at: https://github.com/apache/opendal/tree/main/core/src/services.
# Dify will scan configurations starting with OPENDAL_<SCHEME_NAME> and automatically apply them.
# The scheme name for the OpenDAL storage.
OPENDAL_SCHEME=fs
# Configurations for OpenDAL Local File System.
OPENDAL_FS_ROOT=storage

# ClickZetta Volume Configuration (for storage backend)
# To use ClickZetta Volume as storage backend, set STORAGE_TYPE=clickzetta-volume
# Note: ClickZetta Volume will reuse the existing CLICKZETTA_* connection parameters

# Volume type selection (three types available):
# - user: Personal/small team use, simple config, user-level permissions
# - table: Enterprise multi-tenant, smart routing, table-level + user-level permissions
# - external: Data lake integration, external storage connection, volume-level + storage-level permissions
CLICKZETTA_VOLUME_TYPE=user

# External Volume name (required only when TYPE=external)
CLICKZETTA_VOLUME_NAME=

# Table Volume table prefix (used only when TYPE=table)
CLICKZETTA_VOLUME_TABLE_PREFIX=dataset_

# Dify file directory prefix (isolates from other apps, recommended to keep default)
CLICKZETTA_VOLUME_DIFY_PREFIX=dify_km

# S3 Configuration
#
S3_ENDPOINT=
S3_REGION=us-east-1
S3_BUCKET_NAME=difyai
S3_ACCESS_KEY=
S3_SECRET_KEY=
# Whether to use AWS managed IAM roles for authenticating with the S3 service.
# If set to false, the access key and secret key must be provided.
S3_USE_AWS_MANAGED_IAM=false

# Azure Blob Configuration
#
AZURE_BLOB_ACCOUNT_NAME=difyai
AZURE_BLOB_ACCOUNT_KEY=difyai
AZURE_BLOB_CONTAINER_NAME=difyai-container
AZURE_BLOB_ACCOUNT_URL=https://<your_account_name>.blob.core.windows.net

# Google Storage Configuration
#
GOOGLE_STORAGE_BUCKET_NAME=your-bucket-name
GOOGLE_STORAGE_SERVICE_ACCOUNT_JSON_BASE64=

# The Alibaba Cloud OSS configurations,
#
ALIYUN_OSS_BUCKET_NAME=your-bucket-name
ALIYUN_OSS_ACCESS_KEY=your-access-key
ALIYUN_OSS_SECRET_KEY=your-secret-key
ALIYUN_OSS_ENDPOINT=https://oss-ap-southeast-1-internal.aliyuncs.com
ALIYUN_OSS_REGION=ap-southeast-1
ALIYUN_OSS_AUTH_VERSION=v4
# Don't start with '/'. OSS doesn't support leading slash in object names.
ALIYUN_OSS_PATH=your-path

# Tencent COS Configuration
#
TENCENT_COS_BUCKET_NAME=your-bucket-name
TENCENT_COS_SECRET_KEY=your-secret-key
TENCENT_COS_SECRET_ID=your-secret-id
TENCENT_COS_REGION=your-region
TENCENT_COS_SCHEME=your-scheme

# Oracle Storage Configuration
#
OCI_ENDPOINT=https://your-object-storage-namespace.compat.objectstorage.us-ashburn-1.oraclecloud.com
OCI_BUCKET_NAME=your-bucket-name
OCI_ACCESS_KEY=your-access-key
OCI_SECRET_KEY=your-secret-key
OCI_REGION=us-ashburn-1

# Huawei OBS Configuration
#
HUAWEI_OBS_BUCKET_NAME=your-bucket-name
HUAWEI_OBS_SECRET_KEY=your-secret-key
HUAWEI_OBS_ACCESS_KEY=your-access-key
HUAWEI_OBS_SERVER=your-server-url

# Volcengine TOS Configuration
#
VOLCENGINE_TOS_BUCKET_NAME=your-bucket-name
VOLCENGINE_TOS_SECRET_KEY=your-secret-key
VOLCENGINE_TOS_ACCESS_KEY=your-access-key
VOLCENGINE_TOS_ENDPOINT=your-server-url
VOLCENGINE_TOS_REGION=your-region

# Baidu OBS Storage Configuration
#
BAIDU_OBS_BUCKET_NAME=your-bucket-name
BAIDU_OBS_SECRET_KEY=your-secret-key
BAIDU_OBS_ACCESS_KEY=your-access-key
BAIDU_OBS_ENDPOINT=your-server-url

# Supabase Storage Configuration
#
SUPABASE_BUCKET_NAME=your-bucket-name
SUPABASE_API_KEY=your-access-key
SUPABASE_URL=your-server-url

# ------------------------------
# Vector Database Configuration
# ------------------------------

# The type of vector store to use.
# Supported values are `weaviate`, `qdrant`, `milvus`, `myscale`, `relyt`, `pgvector`, `pgvecto-rs`, `chroma`, `opensearch`, `oracle`, `tencent`, `elasticsearch`, `elasticsearch-ja`, `analyticdb`, `couchbase`, `vikingdb`, `oceanbase`, `opengauss`, `tablestore`,`vastbase`,`tidb`,`tidb_on_qdrant`,`baidu`,`lindorm`,`huawei_cloud`,`upstash`, `matrixone`, `clickzetta`, `alibabacloud_mysql`.
VECTOR_STORE=weaviate
# Prefix used to create collection name in vector database
VECTOR_INDEX_NAME_PREFIX=Vector_index

# The Weaviate endpoint URL. Only available when VECTOR_STORE is `weaviate`.
WEAVIATE_ENDPOINT=http://weaviate:8080
WEAVIATE_API_KEY=WVF5YThaHlkYwhGUSmCRgsX3tD5ngdN8pkih
WEAVIATE_GRPC_ENDPOINT=grpc://weaviate:50051

# The Qdrant endpoint URL. Only available when VECTOR_STORE is `qdrant`.
QDRANT_URL=http://qdrant:6333
QDRANT_API_KEY=difyai123456
QDRANT_CLIENT_TIMEOUT=20
QDRANT_GRPC_ENABLED=false
QDRANT_GRPC_PORT=6334
QDRANT_REPLICATION_FACTOR=1

# Milvus configuration. Only available when VECTOR_STORE is `milvus`.
# The milvus uri.
MILVUS_URI=http://host.docker.internal:19530
MILVUS_DATABASE=
MILVUS_TOKEN=
MILVUS_USER=
MILVUS_PASSWORD=
MILVUS_ENABLE_HYBRID_SEARCH=False
MILVUS_ANALYZER_PARAMS=

# MyScale configuration, only available when VECTOR_STORE is `myscale`
# For multi-language support, please set MYSCALE_FTS_PARAMS with referring to:
# https://myscale.com/docs/en/text-search/#understanding-fts-index-parameters
MYSCALE_HOST=myscale
MYSCALE_PORT=8123
MYSCALE_USER=default
MYSCALE_PASSWORD=
MYSCALE_DATABASE=dify
MYSCALE_FTS_PARAMS=

# Couchbase configurations, only available when VECTOR_STORE is `couchbase`
# The connection string must include hostname defined in the docker-compose file (couchbase-server in this case)
COUCHBASE_CONNECTION_STRING=couchbase://couchbase-server
COUCHBASE_USER=Administrator
COUCHBASE_PASSWORD=password
COUCHBASE_BUCKET_NAME=Embeddings
COUCHBASE_SCOPE_NAME=_default

# pgvector configurations, only available when VECTOR_STORE is `pgvector`
PGVECTOR_HOST=pgvector
PGVECTOR_PORT=5432
PGVECTOR_USER=postgres
PGVECTOR_PASSWORD=difyai123456
PGVECTOR_DATABASE=dify
PGVECTOR_MIN_CONNECTION=1
PGVECTOR_MAX_CONNECTION=5
PGVECTOR_PG_BIGM=false
PGVECTOR_PG_BIGM_VERSION=1.2-20240606

# vastbase configurations, only available when VECTOR_STORE is `vastbase`
VASTBASE_HOST=vastbase
VASTBASE_PORT=5432
VASTBASE_USER=dify
VASTBASE_PASSWORD=Difyai123456
VASTBASE_DATABASE=dify
VASTBASE_MIN_CONNECTION=1
VASTBASE_MAX_CONNECTION=5

# pgvecto-rs configurations, only available when VECTOR_STORE is `pgvecto-rs`
PGVECTO_RS_HOST=pgvecto-rs
PGVECTO_RS_PORT=5432
PGVECTO_RS_USER=postgres
PGVECTO_RS_PASSWORD=difyai123456
PGVECTO_RS_DATABASE=dify

# analyticdb configurations, only available when VECTOR_STORE is `analyticdb`
ANALYTICDB_KEY_ID=your-ak
ANALYTICDB_KEY_SECRET=your-sk
ANALYTICDB_REGION_ID=cn-hangzhou
ANALYTICDB_INSTANCE_ID=gp-ab123456
ANALYTICDB_ACCOUNT=testaccount
ANALYTICDB_PASSWORD=testpassword
ANALYTICDB_NAMESPACE=dify
ANALYTICDB_NAMESPACE_PASSWORD=difypassword
ANALYTICDB_HOST=gp-test.aliyuncs.com
ANALYTICDB_PORT=5432
ANALYTICDB_MIN_CONNECTION=1
ANALYTICDB_MAX_CONNECTION=5

# TiDB vector configurations, only available when VECTOR_STORE is `tidb_vector`
TIDB_VECTOR_HOST=tidb
TIDB_VECTOR_PORT=4000
TIDB_VECTOR_USER=
TIDB_VECTOR_PASSWORD=
TIDB_VECTOR_DATABASE=dify

# Matrixone vector configurations.
MATRIXONE_HOST=matrixone
MATRIXONE_PORT=6001
MATRIXONE_USER=dump
MATRIXONE_PASSWORD=111
MATRIXONE_DATABASE=dify

# Tidb on qdrant configuration, only available when VECTOR_STORE is `tidb_on_qdrant`
TIDB_ON_QDRANT_URL=http://127.0.0.1
TIDB_ON_QDRANT_API_KEY=dify
TIDB_ON_QDRANT_CLIENT_TIMEOUT=20
TIDB_ON_QDRANT_GRPC_ENABLED=false
TIDB_ON_QDRANT_GRPC_PORT=6334
TIDB_PUBLIC_KEY=dify
TIDB_PRIVATE_KEY=dify
TIDB_API_URL=http://127.0.0.1
TIDB_IAM_API_URL=http://127.0.0.1
TIDB_REGION=regions/aws-us-east-1
TIDB_PROJECT_ID=dify
TIDB_SPEND_LIMIT=100

# Chroma configuration, only available when VECTOR_STORE is `chroma`
CHROMA_HOST=127.0.0.1
CHROMA_PORT=8000
CHROMA_TENANT=default_tenant
CHROMA_DATABASE=default_database
CHROMA_AUTH_PROVIDER=chromadb.auth.token_authn.TokenAuthClientProvider
CHROMA_AUTH_CREDENTIALS=

# Oracle configuration, only available when VECTOR_STORE is `oracle`
ORACLE_USER=dify
ORACLE_PASSWORD=dify
ORACLE_DSN=oracle:1521/FREEPDB1
ORACLE_CONFIG_DIR=/app/api/storage/wallet
ORACLE_WALLET_LOCATION=/app/api/storage/wallet
ORACLE_WALLET_PASSWORD=dify
ORACLE_IS_AUTONOMOUS=false

# AlibabaCloud MySQL configuration, only available when VECTOR_STORE is `alibabcloud_mysql`
ALIBABACLOUD_MYSQL_HOST=127.0.0.1
ALIBABACLOUD_MYSQL_PORT=3306
ALIBABACLOUD_MYSQL_USER=root
ALIBABACLOUD_MYSQL_PASSWORD=difyai123456
ALIBABACLOUD_MYSQL_DATABASE=dify
ALIBABACLOUD_MYSQL_MAX_CONNECTION=5
ALIBABACLOUD_MYSQL_HNSW_M=6

# relyt configurations, only available when VECTOR_STORE is `relyt`
RELYT_HOST=db
RELYT_PORT=5432
RELYT_USER=postgres
RELYT_PASSWORD=difyai123456
RELYT_DATABASE=postgres

# open search configuration, only available when VECTOR_STORE is `opensearch`
OPENSEARCH_HOST=opensearch
OPENSEARCH_PORT=9200
OPENSEARCH_SECURE=true
OPENSEARCH_VERIFY_CERTS=true
OPENSEARCH_AUTH_METHOD=basic
OPENSEARCH_USER=admin
OPENSEARCH_PASSWORD=admin
# If using AWS managed IAM, e.g. Managed Cluster or OpenSearch Serverless
OPENSEARCH_AWS_REGION=ap-southeast-1
OPENSEARCH_AWS_SERVICE=aoss

# tencent vector configurations, only available when VECTOR_STORE is `tencent`
TENCENT_VECTOR_DB_URL=http://127.0.0.1
TENCENT_VECTOR_DB_API_KEY=dify
TENCENT_VECTOR_DB_TIMEOUT=30
TENCENT_VECTOR_DB_USERNAME=dify
TENCENT_VECTOR_DB_DATABASE=dify
TENCENT_VECTOR_DB_SHARD=1
TENCENT_VECTOR_DB_REPLICAS=2
TENCENT_VECTOR_DB_ENABLE_HYBRID_SEARCH=false

# ElasticSearch configuration, only available when VECTOR_STORE is `elasticsearch`
ELASTICSEARCH_HOST=0.0.0.0
ELASTICSEARCH_PORT=9200
ELASTICSEARCH_USERNAME=elastic
ELASTICSEARCH_PASSWORD=elastic
KIBANA_PORT=5601

# Using ElasticSearch Cloud Serverless, or not.
ELASTICSEARCH_USE_CLOUD=false
ELASTICSEARCH_CLOUD_URL=YOUR-ELASTICSEARCH_CLOUD_URL
ELASTICSEARCH_API_KEY=YOUR-ELASTICSEARCH_API_KEY

ELASTICSEARCH_VERIFY_CERTS=False
ELASTICSEARCH_CA_CERTS=
ELASTICSEARCH_REQUEST_TIMEOUT=100000
ELASTICSEARCH_RETRY_ON_TIMEOUT=True
ELASTICSEARCH_MAX_RETRIES=10

# baidu vector configurations, only available when VECTOR_STORE is `baidu`
BAIDU_VECTOR_DB_ENDPOINT=http://127.0.0.1:5287
BAIDU_VECTOR_DB_CONNECTION_TIMEOUT_MS=30000
BAIDU_VECTOR_DB_ACCOUNT=root
BAIDU_VECTOR_DB_API_KEY=dify
BAIDU_VECTOR_DB_DATABASE=dify
BAIDU_VECTOR_DB_SHARD=1
BAIDU_VECTOR_DB_REPLICAS=3
BAIDU_VECTOR_DB_INVERTED_INDEX_ANALYZER=DEFAULT_ANALYZER
BAIDU_VECTOR_DB_INVERTED_INDEX_PARSER_MODE=COARSE_MODE

# VikingDB configurations, only available when VECTOR_STORE is `vikingdb`
VIKINGDB_ACCESS_KEY=your-ak
VIKINGDB_SECRET_KEY=your-sk
VIKINGDB_REGION=cn-shanghai
VIKINGDB_HOST=api-vikingdb.xxx.volces.com
VIKINGDB_SCHEMA=http
VIKINGDB_CONNECTION_TIMEOUT=30
VIKINGDB_SOCKET_TIMEOUT=30

# Lindorm configuration, only available when VECTOR_STORE is `lindorm`
LINDORM_URL=http://localhost:30070
LINDORM_USERNAME=admin
LINDORM_PASSWORD=admin
LINDORM_USING_UGC=True
LINDORM_QUERY_TIMEOUT=1

# OceanBase Vector configuration, only available when VECTOR_STORE is `oceanbase`
# Built-in fulltext parsers are `ngram`, `beng`, `space`, `ngram2`, `ik`
# External fulltext parsers (require plugin installation) are `japanese_ftparser`, `thai_ftparser`
OCEANBASE_VECTOR_HOST=oceanbase
OCEANBASE_VECTOR_PORT=2881
OCEANBASE_VECTOR_USER=root@test
OCEANBASE_VECTOR_PASSWORD=difyai123456
OCEANBASE_VECTOR_DATABASE=test
OCEANBASE_CLUSTER_NAME=difyai
OCEANBASE_MEMORY_LIMIT=6G
OCEANBASE_ENABLE_HYBRID_SEARCH=false
OCEANBASE_FULLTEXT_PARSER=ik

# opengauss configurations, only available when VECTOR_STORE is `opengauss`
OPENGAUSS_HOST=opengauss
OPENGAUSS_PORT=6600
OPENGAUSS_USER=postgres
OPENGAUSS_PASSWORD=Dify@123
OPENGAUSS_DATABASE=dify
OPENGAUSS_MIN_CONNECTION=1
OPENGAUSS_MAX_CONNECTION=5
OPENGAUSS_ENABLE_PQ=false

# huawei cloud search service vector configurations, only available when VECTOR_STORE is `huawei_cloud`
HUAWEI_CLOUD_HOSTS=https://127.0.0.1:9200
HUAWEI_CLOUD_USER=admin
HUAWEI_CLOUD_PASSWORD=admin

# Upstash Vector configuration, only available when VECTOR_STORE is `upstash`
UPSTASH_VECTOR_URL=https://xxx-vector.upstash.io
UPSTASH_VECTOR_TOKEN=dify

# TableStore Vector configuration
# (only used when VECTOR_STORE is tablestore)
TABLESTORE_ENDPOINT=https://instance-name.cn-hangzhou.ots.aliyuncs.com
TABLESTORE_INSTANCE_NAME=instance-name
TABLESTORE_ACCESS_KEY_ID=xxx
TABLESTORE_ACCESS_KEY_SECRET=xxx
TABLESTORE_NORMALIZE_FULLTEXT_BM25_SCORE=false

# Clickzetta configuration, only available when VECTOR_STORE is `clickzetta`
CLICKZETTA_USERNAME=
CLICKZETTA_PASSWORD=
CLICKZETTA_INSTANCE=
CLICKZETTA_SERVICE=api.clickzetta.com
CLICKZETTA_WORKSPACE=quick_start
CLICKZETTA_VCLUSTER=default_ap
CLICKZETTA_SCHEMA=dify
CLICKZETTA_BATCH_SIZE=100
CLICKZETTA_ENABLE_INVERTED_INDEX=true
CLICKZETTA_ANALYZER_TYPE=chinese
CLICKZETTA_ANALYZER_MODE=smart
CLICKZETTA_VECTOR_DISTANCE_FUNCTION=cosine_distance

# ------------------------------
# Knowledge Configuration
# ------------------------------

# Upload file size limit, default 15M.
UPLOAD_FILE_SIZE_LIMIT=15

# The maximum number of files that can be uploaded at a time, default 5.
UPLOAD_FILE_BATCH_LIMIT=5

# Comma-separated list of file extensions blocked from upload for security reasons.
# Extensions should be lowercase without dots (e.g., exe,bat,sh,dll).
# Empty by default to allow all file types.
# Recommended: exe,bat,cmd,com,scr,vbs,ps1,msi,dll
UPLOAD_FILE_EXTENSION_BLACKLIST=

# ETL type, support: `dify`, `Unstructured`
# `dify` Dify's proprietary file extraction scheme
# `Unstructured` Unstructured.io file extraction scheme
ETL_TYPE=dify

# Unstructured API path and API key, needs to be configured when ETL_TYPE is Unstructured
# Or using Unstructured for document extractor node for pptx.
# For example: http://unstructured:8000/general/v0/general
UNSTRUCTURED_API_URL=
UNSTRUCTURED_API_KEY=
SCARF_NO_ANALYTICS=true

# ------------------------------
# Model Configuration
# ------------------------------

# The maximum number of tokens allowed for prompt generation.
# This setting controls the upper limit of tokens that can be used by the LLM
# when generating a prompt in the prompt generation tool.
# Default: 512 tokens.
PROMPT_GENERATION_MAX_TOKENS=512

# The maximum number of tokens allowed for code generation.
# This setting controls the upper limit of tokens that can be used by the LLM
# when generating code in the code generation tool.
# Default: 1024 tokens.
CODE_GENERATION_MAX_TOKENS=1024

# Enable or disable plugin based token counting. If disabled, token counting will return 0.
# This can improve performance by skipping token counting operations.
# Default: false (disabled).
PLUGIN_BASED_TOKEN_COUNTING_ENABLED=false

# ------------------------------
# Multi-modal Configuration
# ------------------------------

# The format of the image/video/audio/document sent when the multi-modal model is input,
# the default is base64, optional url.
# The delay of the call in url mode will be lower than that in base64 mode.
# It is generally recommended to use the more compatible base64 mode.
# If configured as url, you need to configure FILES_URL as an externally accessible address so that the multi-modal model can access the image/video/audio/document.
MULTIMODAL_SEND_FORMAT=base64
# Upload image file size limit, default 10M.
UPLOAD_IMAGE_FILE_SIZE_LIMIT=10
# Upload video file size limit, default 100M.
UPLOAD_VIDEO_FILE_SIZE_LIMIT=100
# Upload audio file size limit, default 50M.
UPLOAD_AUDIO_FILE_SIZE_LIMIT=50

# ------------------------------
# Sentry Configuration
# Used for application monitoring and error log tracking.
# ------------------------------
SENTRY_DSN=

# API Service Sentry DSN address, default is empty, when empty,
# all monitoring information is not reported to Sentry.
# If not set, Sentry error reporting will be disabled.
API_SENTRY_DSN=
# API Service The reporting ratio of Sentry events, if it is 0.01, it is 1%.
API_SENTRY_TRACES_SAMPLE_RATE=1.0
# API Service The reporting ratio of Sentry profiles, if it is 0.01, it is 1%.
API_SENTRY_PROFILES_SAMPLE_RATE=1.0

# Web Service Sentry DSN address, default is empty, when empty,
# all monitoring information is not reported to Sentry.
# If not set, Sentry error reporting will be disabled.
WEB_SENTRY_DSN=

# Plugin_daemon Service Sentry DSN address, default is empty, when empty,
# all monitoring information is not reported to Sentry.
# If not set, Sentry error reporting will be disabled.
PLUGIN_SENTRY_ENABLED=false
PLUGIN_SENTRY_DSN=

# ------------------------------
# Notion Integration Configuration
# Variables can be obtained by applying for Notion integration: https://www.notion.so/my-integrations
# ------------------------------

# Configure as "public" or "internal".
# Since Notion's OAuth redirect URL only supports HTTPS,
# if deploying locally, please use Notion's internal integration.
NOTION_INTEGRATION_TYPE=public
# Notion OAuth client secret (used for public integration type)
NOTION_CLIENT_SECRET=
# Notion OAuth client id (used for public integration type)
NOTION_CLIENT_ID=
# Notion internal integration secret.
# If the value of NOTION_INTEGRATION_TYPE is "internal",
# you need to configure this variable.
NOTION_INTERNAL_SECRET=

# ------------------------------
# Mail related configuration
# ------------------------------

# Mail type, support: resend, smtp, sendgrid
MAIL_TYPE=resend

# Default send from email address, if not specified
# If using SendGrid, use the 'from' field for authentication if necessary.
MAIL_DEFAULT_SEND_FROM=

# API-Key for the Resend email provider, used when MAIL_TYPE is `resend`.
RESEND_API_URL=https://api.resend.com
RESEND_API_KEY=your-resend-api-key


# SMTP server configuration, used when MAIL_TYPE is `smtp`
SMTP_SERVER=
SMTP_PORT=465
SMTP_USERNAME=
SMTP_PASSWORD=
SMTP_USE_TLS=true
SMTP_OPPORTUNISTIC_TLS=false

# Sendgid configuration
SENDGRID_API_KEY=

# ------------------------------
# Others Configuration
# ------------------------------

# Maximum length of segmentation tokens for indexing
INDEXING_MAX_SEGMENTATION_TOKENS_LENGTH=4000

# Member invitation link valid time (hours),
# Default: 72.
INVITE_EXPIRY_HOURS=72

# Reset password token valid time (minutes),
RESET_PASSWORD_TOKEN_EXPIRY_MINUTES=5
EMAIL_REGISTER_TOKEN_EXPIRY_MINUTES=5
CHANGE_EMAIL_TOKEN_EXPIRY_MINUTES=5
OWNER_TRANSFER_TOKEN_EXPIRY_MINUTES=5

# The sandbox service endpoint.
CODE_EXECUTION_ENDPOINT=http://sandbox:8194
CODE_EXECUTION_API_KEY=dify-sandbox
CODE_EXECUTION_SSL_VERIFY=True
CODE_EXECUTION_POOL_MAX_CONNECTIONS=100
CODE_EXECUTION_POOL_MAX_KEEPALIVE_CONNECTIONS=20
CODE_EXECUTION_POOL_KEEPALIVE_EXPIRY=5.0
CODE_MAX_NUMBER=9223372036854775807
CODE_MIN_NUMBER=-9223372036854775808
CODE_MAX_DEPTH=5
CODE_MAX_PRECISION=20
CODE_MAX_STRING_LENGTH=400000
CODE_MAX_STRING_ARRAY_LENGTH=30
CODE_MAX_OBJECT_ARRAY_LENGTH=30
CODE_MAX_NUMBER_ARRAY_LENGTH=1000
CODE_EXECUTION_CONNECT_TIMEOUT=10
CODE_EXECUTION_READ_TIMEOUT=60
CODE_EXECUTION_WRITE_TIMEOUT=10
TEMPLATE_TRANSFORM_MAX_LENGTH=400000

# Workflow runtime configuration
WORKFLOW_MAX_EXECUTION_STEPS=500
WORKFLOW_MAX_EXECUTION_TIME=1200
WORKFLOW_CALL_MAX_DEPTH=5
MAX_VARIABLE_SIZE=204800
WORKFLOW_FILE_UPLOAD_LIMIT=10

# GraphEngine Worker Pool Configuration
# Minimum number of workers per GraphEngine instance (default: 1)
GRAPH_ENGINE_MIN_WORKERS=1
# Maximum number of workers per GraphEngine instance (default: 10)
GRAPH_ENGINE_MAX_WORKERS=10
# Queue depth threshold that triggers worker scale up (default: 3)
GRAPH_ENGINE_SCALE_UP_THRESHOLD=3
# Seconds of idle time before scaling down workers (default: 5.0)
GRAPH_ENGINE_SCALE_DOWN_IDLE_TIME=5.0

# Workflow storage configuration
# Options: rdbms, hybrid
# rdbms: Use only the relational database (default)
# hybrid: Save new data to object storage, read from both object storage and RDBMS
WORKFLOW_NODE_EXECUTION_STORAGE=rdbms

# Repository configuration
# Core workflow execution repository implementation
# Options:
#   - core.repositories.sqlalchemy_workflow_execution_repository.SQLAlchemyWorkflowExecutionRepository (default)
#   - core.repositories.celery_workflow_execution_repository.CeleryWorkflowExecutionRepository
CORE_WORKFLOW_EXECUTION_REPOSITORY=core.repositories.sqlalchemy_workflow_execution_repository.SQLAlchemyWorkflowExecutionRepository

# Core workflow node execution repository implementation
# Options:
#   - core.repositories.sqlalchemy_workflow_node_execution_repository.SQLAlchemyWorkflowNodeExecutionRepository (default)
#   - core.repositories.celery_workflow_node_execution_repository.CeleryWorkflowNodeExecutionRepository
CORE_WORKFLOW_NODE_EXECUTION_REPOSITORY=core.repositories.sqlalchemy_workflow_node_execution_repository.SQLAlchemyWorkflowNodeExecutionRepository

# API workflow run repository implementation
API_WORKFLOW_RUN_REPOSITORY=repositories.sqlalchemy_api_workflow_run_repository.DifyAPISQLAlchemyWorkflowRunRepository

# API workflow node execution repository implementation
API_WORKFLOW_NODE_EXECUTION_REPOSITORY=repositories.sqlalchemy_api_workflow_node_execution_repository.DifyAPISQLAlchemyWorkflowNodeExecutionRepository

# Workflow log cleanup configuration
# Enable automatic cleanup of workflow run logs to manage database size
WORKFLOW_LOG_CLEANUP_ENABLED=false
# Number of days to retain workflow run logs (default: 30 days)
WORKFLOW_LOG_RETENTION_DAYS=30
# Batch size for workflow log cleanup operations (default: 100)
WORKFLOW_LOG_CLEANUP_BATCH_SIZE=100

# HTTP request node in workflow configuration
HTTP_REQUEST_NODE_MAX_BINARY_SIZE=10485760
HTTP_REQUEST_NODE_MAX_TEXT_SIZE=1048576
HTTP_REQUEST_NODE_SSL_VERIFY=True

# HTTP request node timeout configuration
# Maximum timeout values (in seconds) that users can set in HTTP request nodes
# - Connect timeout: Time to wait for establishing connection (default: 10s)
# - Read timeout: Time to wait for receiving response data (default: 600s, 10 minutes)
# - Write timeout: Time to wait for sending request data (default: 600s, 10 minutes)
HTTP_REQUEST_MAX_CONNECT_TIMEOUT=10
HTTP_REQUEST_MAX_READ_TIMEOUT=600
HTTP_REQUEST_MAX_WRITE_TIMEOUT=600

# Base64 encoded CA certificate data for custom certificate verification (PEM format, optional)
# HTTP_REQUEST_NODE_SSL_CERT_DATA=LS0tLS1CRUdJTi...
# Base64 encoded client certificate data for mutual TLS authentication (PEM format, optional)
# HTTP_REQUEST_NODE_SSL_CLIENT_CERT_DATA=LS0tLS1CRUdJTi...
# Base64 encoded client private key data for mutual TLS authentication (PEM format, optional)
# HTTP_REQUEST_NODE_SSL_CLIENT_KEY_DATA=LS0tLS1CRUdJTi...

# Webhook request configuration
WEBHOOK_REQUEST_BODY_MAX_SIZE=10485760

# Respect X-* headers to redirect clients
RESPECT_XFORWARD_HEADERS_ENABLED=false

# SSRF Proxy server HTTP URL
SSRF_PROXY_HTTP_URL=http://ssrf_proxy:3128
# SSRF Proxy server HTTPS URL
SSRF_PROXY_HTTPS_URL=http://ssrf_proxy:3128

# Maximum loop count in the workflow
LOOP_NODE_MAX_COUNT=100

# The maximum number of tools that can be used in the agent.
MAX_TOOLS_NUM=10

# Maximum number of Parallelism branches in the workflow
MAX_PARALLEL_LIMIT=10

# The maximum number of iterations for agent setting
MAX_ITERATIONS_NUM=99

# ------------------------------
# Environment Variables for web Service
# ------------------------------

# The timeout for the text generation in millisecond
TEXT_GENERATION_TIMEOUT_MS=60000

# Allow rendering unsafe URLs which have "data:" scheme.
ALLOW_UNSAFE_DATA_SCHEME=false

# Maximum number of tree depth in the workflow
MAX_TREE_DEPTH=50

# ------------------------------
# Environment Variables for db Service
# ------------------------------

# The name of the default postgres user.
POSTGRES_USER=${DB_USERNAME}
# The password for the default postgres user.
POSTGRES_PASSWORD=${DB_PASSWORD}
# The name of the default postgres database.
POSTGRES_DB=${DB_DATABASE}
# postgres data directory
PGDATA=/var/lib/postgresql/data/pgdata

# ------------------------------
# Environment Variables for sandbox Service
# ------------------------------

# The API key for the sandbox service
SANDBOX_API_KEY=dify-sandbox
# The mode in which the Gin framework runs
SANDBOX_GIN_MODE=release
# The timeout for the worker in seconds
SANDBOX_WORKER_TIMEOUT=15
# Enable network for the sandbox service
SANDBOX_ENABLE_NETWORK=true
# HTTP proxy URL for SSRF protection
SANDBOX_HTTP_PROXY=http://ssrf_proxy:3128
# HTTPS proxy URL for SSRF protection
SANDBOX_HTTPS_PROXY=http://ssrf_proxy:3128
# The port on which the sandbox service runs
SANDBOX_PORT=8194

# ------------------------------
# Environment Variables for weaviate Service
# (only used when VECTOR_STORE is weaviate)
# ------------------------------
WEAVIATE_PERSISTENCE_DATA_PATH=/var/lib/weaviate
WEAVIATE_QUERY_DEFAULTS_LIMIT=25
WEAVIATE_AUTHENTICATION_ANONYMOUS_ACCESS_ENABLED=true
WEAVIATE_DEFAULT_VECTORIZER_MODULE=none
WEAVIATE_CLUSTER_HOSTNAME=node1
WEAVIATE_AUTHENTICATION_APIKEY_ENABLED=true
WEAVIATE_AUTHENTICATION_APIKEY_ALLOWED_KEYS=WVF5YThaHlkYwhGUSmCRgsX3tD5ngdN8pkih
WEAVIATE_AUTHENTICATION_APIKEY_USERS=hello@dify.ai
WEAVIATE_AUTHORIZATION_ADMINLIST_ENABLED=true
WEAVIATE_AUTHORIZATION_ADMINLIST_USERS=hello@dify.ai

# ------------------------------
# Environment Variables for Chroma
# (only used when VECTOR_STORE is chroma)
# ------------------------------

# Authentication credentials for Chroma server
CHROMA_SERVER_AUTHN_CREDENTIALS=difyai123456
# Authentication provider for Chroma server
CHROMA_SERVER_AUTHN_PROVIDER=chromadb.auth.token_authn.TokenAuthenticationServerProvider
# Persistence setting for Chroma server
CHROMA_IS_PERSISTENT=TRUE

# ------------------------------
# Environment Variables for Oracle Service
# (only used when VECTOR_STORE is oracle)
# ------------------------------
ORACLE_PWD=Dify123456
ORACLE_CHARACTERSET=AL32UTF8

# ------------------------------
# Environment Variables for milvus Service
# (only used when VECTOR_STORE is milvus)
# ------------------------------
# ETCD configuration for auto compaction mode
ETCD_AUTO_COMPACTION_MODE=revision
# ETCD configuration for auto compaction retention in terms of number of revisions
ETCD_AUTO_COMPACTION_RETENTION=1000
# ETCD configuration for backend quota in bytes
ETCD_QUOTA_BACKEND_BYTES=4294967296
# ETCD configuration for the number of changes before triggering a snapshot
ETCD_SNAPSHOT_COUNT=50000
# MinIO access key for authentication
MINIO_ACCESS_KEY=minioadmin
# MinIO secret key for authentication
MINIO_SECRET_KEY=minioadmin
# ETCD service endpoints
ETCD_ENDPOINTS=etcd:2379
# MinIO service address
MINIO_ADDRESS=minio:9000
# Enable or disable security authorization
MILVUS_AUTHORIZATION_ENABLED=true

# ------------------------------
# Environment Variables for pgvector / pgvector-rs Service
# (only used when VECTOR_STORE is pgvector / pgvector-rs)
# ------------------------------
PGVECTOR_PGUSER=postgres
# The password for the default postgres user.
PGVECTOR_POSTGRES_PASSWORD=difyai123456
# The name of the default postgres database.
PGVECTOR_POSTGRES_DB=dify
# postgres data directory
PGVECTOR_PGDATA=/var/lib/postgresql/data/pgdata

# ------------------------------
# Environment Variables for opensearch
# (only used when VECTOR_STORE is opensearch)
# ------------------------------
OPENSEARCH_DISCOVERY_TYPE=single-node
OPENSEARCH_BOOTSTRAP_MEMORY_LOCK=true
OPENSEARCH_JAVA_OPTS_MIN=512m
OPENSEARCH_JAVA_OPTS_MAX=1024m
OPENSEARCH_INITIAL_ADMIN_PASSWORD=Qazwsxedc!@#123
OPENSEARCH_MEMLOCK_SOFT=-1
OPENSEARCH_MEMLOCK_HARD=-1
OPENSEARCH_NOFILE_SOFT=65536
OPENSEARCH_NOFILE_HARD=65536

# ------------------------------
# Environment Variables for Nginx reverse proxy
# ------------------------------
NGINX_SERVER_NAME=_
NGINX_HTTPS_ENABLED=false
# HTTP port
NGINX_PORT=80
# SSL settings are only applied when HTTPS_ENABLED is true
NGINX_SSL_PORT=443
# if HTTPS_ENABLED is true, you're required to add your own SSL certificates/keys to the `./nginx/ssl` directory
# and modify the env vars below accordingly.
NGINX_SSL_CERT_FILENAME=dify.crt
NGINX_SSL_CERT_KEY_FILENAME=dify.key
NGINX_SSL_PROTOCOLS=TLSv1.1 TLSv1.2 TLSv1.3

# Nginx performance tuning
NGINX_WORKER_PROCESSES=auto
NGINX_CLIENT_MAX_BODY_SIZE=100M
NGINX_KEEPALIVE_TIMEOUT=65

# Proxy settings
NGINX_PROXY_READ_TIMEOUT=3600s
NGINX_PROXY_SEND_TIMEOUT=3600s

# Set true to accept requests for /.well-known/acme-challenge/
NGINX_ENABLE_CERTBOT_CHALLENGE=false

# ------------------------------
# Certbot Configuration
# ------------------------------

# Email address (required to get certificates from Let's Encrypt)
CERTBOT_EMAIL=your_email@example.com

# Domain name
CERTBOT_DOMAIN=your_domain.com

# certbot command options
# i.e: --force-renewal --dry-run --test-cert --debug
CERTBOT_OPTIONS=

# ------------------------------
# Environment Variables for SSRF Proxy
# ------------------------------
SSRF_HTTP_PORT=3128
SSRF_COREDUMP_DIR=/var/spool/squid
SSRF_REVERSE_PROXY_PORT=8194
SSRF_SANDBOX_HOST=sandbox
SSRF_DEFAULT_TIME_OUT=5
SSRF_DEFAULT_CONNECT_TIME_OUT=5
SSRF_DEFAULT_READ_TIME_OUT=5
SSRF_DEFAULT_WRITE_TIME_OUT=5
SSRF_POOL_MAX_CONNECTIONS=100
SSRF_POOL_MAX_KEEPALIVE_CONNECTIONS=20
SSRF_POOL_KEEPALIVE_EXPIRY=5.0

# ------------------------------
# docker env var for specifying vector db type at startup
# (based on the vector db type, the corresponding docker
# compose profile will be used)
# if you want to use unstructured, add ',unstructured' to the end
# ------------------------------
COMPOSE_PROFILES=${VECTOR_STORE:-weaviate}

# ------------------------------
# Docker Compose Service Expose Host Port Configurations
# ------------------------------
EXPOSE_NGINX_PORT=80
EXPOSE_NGINX_SSL_PORT=443

# ----------------------------------------------------------------------------
# ModelProvider & Tool Position Configuration
# Used to specify the model providers and tools that can be used in the app.
# ----------------------------------------------------------------------------

# Pin, include, and exclude tools
# Use comma-separated values with no spaces between items.
# Example: POSITION_TOOL_PINS=bing,google
POSITION_TOOL_PINS=
POSITION_TOOL_INCLUDES=
POSITION_TOOL_EXCLUDES=

# Pin, include, and exclude model providers
# Use comma-separated values with no spaces between items.
# Example: POSITION_PROVIDER_PINS=openai,openllm
POSITION_PROVIDER_PINS=
POSITION_PROVIDER_INCLUDES=
POSITION_PROVIDER_EXCLUDES=

# CSP https://developer.mozilla.org/en-US/docs/Web/HTTP/CSP
CSP_WHITELIST=

# Enable or disable create tidb service job
CREATE_TIDB_SERVICE_JOB_ENABLED=false

# Maximum number of submitted thread count in a ThreadPool for parallel node execution
MAX_SUBMIT_COUNT=100

# The maximum number of top-k value for RAG.
TOP_K_MAX_VALUE=10

# ------------------------------
# Plugin Daemon Configuration
# ------------------------------

DB_PLUGIN_DATABASE=dify_plugin
EXPOSE_PLUGIN_DAEMON_PORT=5002
PLUGIN_DAEMON_PORT=5002
PLUGIN_DAEMON_KEY=lYkiYYT6owG+71oLerGzA7GXCgOT++6ovaezWAjpCjf+Sjc3ZtU+qUEi
PLUGIN_DAEMON_URL=http://plugin_daemon:5002
PLUGIN_MAX_PACKAGE_SIZE=52428800
PLUGIN_PPROF_ENABLED=false

PLUGIN_DEBUGGING_HOST=0.0.0.0
PLUGIN_DEBUGGING_PORT=5003
EXPOSE_PLUGIN_DEBUGGING_HOST=localhost
EXPOSE_PLUGIN_DEBUGGING_PORT=5003

# If this key is changed, DIFY_INNER_API_KEY in plugin_daemon service must also be updated or agent node will fail.
PLUGIN_DIFY_INNER_API_KEY=QaHbTe77CtuXmsfyhR7+vRjI/+XbV1AaFy691iy+kGDv2Jvy0/eAh8Y1
PLUGIN_DIFY_INNER_API_URL=http://api:5001

ENDPOINT_URL_TEMPLATE=http://localhost/e/{hook_id}

MARKETPLACE_ENABLED=true
MARKETPLACE_API_URL=https://marketplace.dify.ai

FORCE_VERIFYING_SIGNATURE=true
ENFORCE_LANGGENIUS_PLUGIN_SIGNATURES=true

PLUGIN_STDIO_BUFFER_SIZE=1024
PLUGIN_STDIO_MAX_BUFFER_SIZE=5242880

PLUGIN_PYTHON_ENV_INIT_TIMEOUT=120
PLUGIN_MAX_EXECUTION_TIMEOUT=600
# PIP_MIRROR_URL=https://pypi.tuna.tsinghua.edu.cn/simple
PIP_MIRROR_URL=

# https://github.com/langgenius/dify-plugin-daemon/blob/main/.env.example
# Plugin storage type, local aws_s3 tencent_cos azure_blob aliyun_oss volcengine_tos
PLUGIN_STORAGE_TYPE=local
PLUGIN_STORAGE_LOCAL_ROOT=/app/storage
PLUGIN_WORKING_PATH=/app/storage/cwd
PLUGIN_INSTALLED_PATH=plugin
PLUGIN_PACKAGE_CACHE_PATH=plugin_packages
PLUGIN_MEDIA_CACHE_PATH=assets
# Plugin oss bucket
PLUGIN_STORAGE_OSS_BUCKET=
# Plugin oss s3 credentials
PLUGIN_S3_USE_AWS=false
PLUGIN_S3_USE_AWS_MANAGED_IAM=false
PLUGIN_S3_ENDPOINT=
PLUGIN_S3_USE_PATH_STYLE=false
PLUGIN_AWS_ACCESS_KEY=
PLUGIN_AWS_SECRET_KEY=
PLUGIN_AWS_REGION=
# Plugin oss azure blob
PLUGIN_AZURE_BLOB_STORAGE_CONTAINER_NAME=
PLUGIN_AZURE_BLOB_STORAGE_CONNECTION_STRING=
# Plugin oss tencent cos
PLUGIN_TENCENT_COS_SECRET_KEY=
PLUGIN_TENCENT_COS_SECRET_ID=
PLUGIN_TENCENT_COS_REGION=
# Plugin oss aliyun oss
PLUGIN_ALIYUN_OSS_REGION=
PLUGIN_ALIYUN_OSS_ENDPOINT=
PLUGIN_ALIYUN_OSS_ACCESS_KEY_ID=
PLUGIN_ALIYUN_OSS_ACCESS_KEY_SECRET=
PLUGIN_ALIYUN_OSS_AUTH_VERSION=v4
PLUGIN_ALIYUN_OSS_PATH=
# Plugin oss volcengine tos
PLUGIN_VOLCENGINE_TOS_ENDPOINT=
PLUGIN_VOLCENGINE_TOS_ACCESS_KEY=
PLUGIN_VOLCENGINE_TOS_SECRET_KEY=
PLUGIN_VOLCENGINE_TOS_REGION=

# ------------------------------
# OTLP Collector Configuration
# ------------------------------
ENABLE_OTEL=false
OTLP_TRACE_ENDPOINT=
OTLP_METRIC_ENDPOINT=
OTLP_BASE_ENDPOINT=http://localhost:4318
OTLP_API_KEY=
OTEL_EXPORTER_OTLP_PROTOCOL=
OTEL_EXPORTER_TYPE=otlp
OTEL_SAMPLING_RATE=0.1
OTEL_BATCH_EXPORT_SCHEDULE_DELAY=5000
OTEL_MAX_QUEUE_SIZE=2048
OTEL_MAX_EXPORT_BATCH_SIZE=512
OTEL_METRIC_EXPORT_INTERVAL=60000
OTEL_BATCH_EXPORT_TIMEOUT=10000
OTEL_METRIC_EXPORT_TIMEOUT=30000

# Prevent Clickjacking
ALLOW_EMBED=false

# Dataset queue monitor configuration
QUEUE_MONITOR_THRESHOLD=200
# You can configure multiple ones, separated by commas. eg: test1@dify.ai,test2@dify.ai
QUEUE_MONITOR_ALERT_EMAILS=
# Monitor interval in minutes, default is 30 minutes
QUEUE_MONITOR_INTERVAL=30

# Swagger UI configuration
SWAGGER_UI_ENABLED=true
SWAGGER_UI_PATH=/swagger-ui.html

# Whether to encrypt dataset IDs when exporting DSL files (default: true)
# Set to false to export dataset IDs as plain text for easier cross-environment import
DSL_EXPORT_ENCRYPT_DATASET_ID=true

# Maximum number of segments for dataset segments API (0 for unlimited)
DATASET_MAX_SEGMENTS_PER_REQUEST=0

# Celery schedule tasks configuration
ENABLE_CLEAN_EMBEDDING_CACHE_TASK=false
ENABLE_CLEAN_UNUSED_DATASETS_TASK=false
ENABLE_CREATE_TIDB_SERVERLESS_TASK=false
ENABLE_UPDATE_TIDB_SERVERLESS_STATUS_TASK=false
ENABLE_CLEAN_MESSAGES=false
ENABLE_MAIL_CLEAN_DOCUMENT_NOTIFY_TASK=false
ENABLE_DATASETS_QUEUE_MONITOR=false
ENABLE_CHECK_UPGRADABLE_PLUGIN_TASK=true
ENABLE_WORKFLOW_SCHEDULE_POLLER_TASK=true
WORKFLOW_SCHEDULE_POLLER_INTERVAL=1
WORKFLOW_SCHEDULE_POLLER_BATCH_SIZE=100
WORKFLOW_SCHEDULE_MAX_DISPATCH_PER_TICK=0

# Tenant isolated task queue configuration
TENANT_ISOLATED_TASK_CONCURRENCY=1<|MERGE_RESOLUTION|>--- conflicted
+++ resolved
@@ -158,16 +158,13 @@
 SERVER_WORKER_AMOUNT=1
 
 # Defaults to gevent. If using windows, it can be switched to sync or solo.
-<<<<<<< HEAD
 #
 # Warning: Changing this parameter requires disabling patching for
 # psycopg2 and gRPC (see `gunicorn.conf.py` and `celery_entrypoint.py`).
 # Modifying it may also decrease throughput.
 #
 # It is strongly discouraged to change this parameter.
-=======
 # If enable collaboration mode, it must be set to geventwebsocket.gunicorn.workers.GeventWebSocketWorker
->>>>>>> 2fa13cdf
 SERVER_WORKER_CLASS=gevent
 
 # Default number of worker connections, the default is 10.
