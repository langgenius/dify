--- conflicted
+++ resolved
@@ -286,8 +286,8 @@
 
 # Apache OpenDAL Configuration, refer to https://github.com/apache/opendal
 # The scheme for the OpenDAL storage.
-OPENDAL_SCHEME=fs
-# Configurations for OpenDAL Local File System.
+STORAGE_OPENDAL_SCHEME=fs
+# OpenDAL FS
 OPENDAL_FS_ROOT=storage
 
 # S3 Configuration
@@ -917,11 +917,9 @@
 # Maximum number of submitted thread count in a ThreadPool for parallel node execution
 MAX_SUBMIT_COUNT=100
 
-<<<<<<< HEAD
-# whether user-customized conversation id is allowed
-ALLOW_CUSTOMIZED_CONVERSATION_ID=false
-=======
 # Proxy
 HTTP_PROXY=
 HTTPS_PROXY=
->>>>>>> 79d11ea7
+
+# whether user-customized conversation id is allowed
+ALLOW_CUSTOMIZED_CONVERSATION_ID=false