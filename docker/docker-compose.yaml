x-shared-env: &shared-api-worker-env
  LOG_LEVEL: ${LOG_LEVEL:-INFO}
  LOG_FILE: ${LOG_FILE:-}
  DEBUG: ${DEBUG:-false}
  FLASK_DEBUG: ${FLASK_DEBUG:-false}
  SECRET_KEY: ${SECRET_KEY:-sk-9f73s3ljTXVcMT3Blb3ljTqtsKiGHXVcMT3BlbkFJLK7U}
  INIT_PASSWORD: ${INIT_PASSWORD:-}
  CONSOLE_WEB_URL: ${CONSOLE_WEB_URL:-}
  CONSOLE_API_URL: ${CONSOLE_API_URL:-}
  SERVICE_API_URL: ${SERVICE_API_URL:-}
  APP_WEB_URL: ${APP_WEB_URL:-}
  CHECK_UPDATE_URL: ${CHECK_UPDATE_URL:-https://updates.dify.ai}
  OPENAI_API_BASE: ${OPENAI_API_BASE:-https://api.openai.com/v1}
  FILES_URL: ${FILES_URL:-}
  FILES_ACCESS_TIMEOUT: ${FILES_ACCESS_TIMEOUT:-300}
  APP_MAX_ACTIVE_REQUESTS: ${APP_MAX_ACTIVE_REQUESTS:-0}
  MIGRATION_ENABLED: ${MIGRATION_ENABLED:-true}
  DEPLOY_ENV: ${DEPLOY_ENV:-PRODUCTION}
  DIFY_BIND_ADDRESS: ${DIFY_BIND_ADDRESS:-0.0.0.0}
  DIFY_PORT: ${DIFY_PORT:-5001}
  SERVER_WORKER_AMOUNT: ${SERVER_WORKER_AMOUNT:-}
  SERVER_WORKER_CLASS: ${SERVER_WORKER_CLASS:-}
  CELERY_WORKER_CLASS: ${CELERY_WORKER_CLASS:-}
  GUNICORN_TIMEOUT: ${GUNICORN_TIMEOUT:-360}
  CELERY_WORKER_AMOUNT: ${CELERY_WORKER_AMOUNT:-}
  CELERY_AUTO_SCALE: ${CELERY_AUTO_SCALE:-false}
  CELERY_MAX_WORKERS: ${CELERY_MAX_WORKERS:-}
  CELERY_MIN_WORKERS: ${CELERY_MIN_WORKERS:-}
  API_TOOL_DEFAULT_CONNECT_TIMEOUT: ${API_TOOL_DEFAULT_CONNECT_TIMEOUT:-10}
  API_TOOL_DEFAULT_READ_TIMEOUT: ${API_TOOL_DEFAULT_READ_TIMEOUT:-60}
  DB_USERNAME: ${DB_USERNAME:-postgres}
  DB_PASSWORD: ${DB_PASSWORD:-difyai123456}
  DB_HOST: ${DB_HOST:-db}
  DB_PORT: ${DB_PORT:-5432}
  DB_DATABASE: ${DB_DATABASE:-dify}
  SQLALCHEMY_POOL_SIZE: ${SQLALCHEMY_POOL_SIZE:-30}
  SQLALCHEMY_POOL_RECYCLE: ${SQLALCHEMY_POOL_RECYCLE:-3600}
  SQLALCHEMY_ECHO: ${SQLALCHEMY_ECHO:-false}
  REDIS_HOST: ${REDIS_HOST:-redis}
  REDIS_PORT: ${REDIS_PORT:-6379}
  REDIS_USERNAME: ${REDIS_USERNAME:-}
  REDIS_PASSWORD: ${REDIS_PASSWORD:-difyai123456}
  REDIS_USE_SSL: ${REDIS_USE_SSL:-false}
  REDIS_DB: 0
  REDIS_USE_SENTINEL: ${REDIS_USE_SENTINEL:-false}
  REDIS_SENTINELS: ${REDIS_SENTINELS:-}
  REDIS_SENTINEL_SERVICE_NAME: ${REDIS_SENTINEL_SERVICE_NAME:-}
  REDIS_SENTINEL_USERNAME: ${REDIS_SENTINEL_USERNAME:-}
  REDIS_SENTINEL_PASSWORD: ${REDIS_SENTINEL_PASSWORD:-}
  ACCESS_TOKEN_EXPIRE_MINUTES: ${ACCESS_TOKEN_EXPIRE_MINUTES:-60}
  REDIS_SENTINEL_SOCKET_TIMEOUT: ${REDIS_SENTINEL_SOCKET_TIMEOUT:-0.1}
  CELERY_BROKER_URL: ${CELERY_BROKER_URL:-redis://:difyai123456@redis:6379/1}
  BROKER_USE_SSL: ${BROKER_USE_SSL:-false}
  CELERY_USE_SENTINEL: ${CELERY_USE_SENTINEL:-false}
  CELERY_SENTINEL_MASTER_NAME: ${CELERY_SENTINEL_MASTER_NAME:-}
  CELERY_SENTINEL_SOCKET_TIMEOUT: ${CELERY_SENTINEL_SOCKET_TIMEOUT:-0.1}
  WEB_API_CORS_ALLOW_ORIGINS: ${WEB_API_CORS_ALLOW_ORIGINS:-*}
  CONSOLE_CORS_ALLOW_ORIGINS: ${CONSOLE_CORS_ALLOW_ORIGINS:-*}
  STORAGE_TYPE: ${STORAGE_TYPE:-local}
  STORAGE_LOCAL_PATH: storage
  S3_USE_AWS_MANAGED_IAM: ${S3_USE_AWS_MANAGED_IAM:-false}
  S3_ENDPOINT: ${S3_ENDPOINT:-}
  S3_BUCKET_NAME: ${S3_BUCKET_NAME:-}
  S3_ACCESS_KEY: ${S3_ACCESS_KEY:-}
  S3_SECRET_KEY: ${S3_SECRET_KEY:-}
  S3_REGION: ${S3_REGION:-us-east-1}
  AZURE_BLOB_ACCOUNT_NAME: ${AZURE_BLOB_ACCOUNT_NAME:-}
  AZURE_BLOB_ACCOUNT_KEY: ${AZURE_BLOB_ACCOUNT_KEY:-}
  AZURE_BLOB_CONTAINER_NAME: ${AZURE_BLOB_CONTAINER_NAME:-}
  AZURE_BLOB_ACCOUNT_URL: ${AZURE_BLOB_ACCOUNT_URL:-}
  GOOGLE_STORAGE_BUCKET_NAME: ${GOOGLE_STORAGE_BUCKET_NAME:-}
  GOOGLE_STORAGE_SERVICE_ACCOUNT_JSON_BASE64: ${GOOGLE_STORAGE_SERVICE_ACCOUNT_JSON_BASE64:-}
  ALIYUN_OSS_BUCKET_NAME: ${ALIYUN_OSS_BUCKET_NAME:-}
  ALIYUN_OSS_ACCESS_KEY: ${ALIYUN_OSS_ACCESS_KEY:-}
  ALIYUN_OSS_SECRET_KEY: ${ALIYUN_OSS_SECRET_KEY:-}
  ALIYUN_OSS_ENDPOINT: ${ALIYUN_OSS_ENDPOINT:-}
  ALIYUN_OSS_REGION: ${ALIYUN_OSS_REGION:-}
  ALIYUN_OSS_AUTH_VERSION: ${ALIYUN_OSS_AUTH_VERSION:-v4}
  ALIYUN_OSS_PATH: ${ALIYUN_OSS_PATH:-}
  TENCENT_COS_BUCKET_NAME: ${TENCENT_COS_BUCKET_NAME:-}
  TENCENT_COS_SECRET_KEY: ${TENCENT_COS_SECRET_KEY:-}
  TENCENT_COS_SECRET_ID: ${TENCENT_COS_SECRET_ID:-}
  TENCENT_COS_REGION: ${TENCENT_COS_REGION:-}
  TENCENT_COS_SCHEME: ${TENCENT_COS_SCHEME:-}
  HUAWEI_OBS_BUCKET_NAME: ${HUAWEI_OBS_BUCKET_NAME:-}
  HUAWEI_OBS_SECRET_KEY: ${HUAWEI_OBS_SECRET_KEY:-}
  HUAWEI_OBS_ACCESS_KEY: ${HUAWEI_OBS_ACCESS_KEY:-}
  HUAWEI_OBS_SERVER: ${HUAWEI_OBS_SERVER:-}
  OCI_ENDPOINT: ${OCI_ENDPOINT:-}
  OCI_BUCKET_NAME: ${OCI_BUCKET_NAME:-}
  OCI_ACCESS_KEY: ${OCI_ACCESS_KEY:-}
  OCI_SECRET_KEY: ${OCI_SECRET_KEY:-}
  OCI_REGION: ${OCI_REGION:-}
  VOLCENGINE_TOS_BUCKET_NAME: ${VOLCENGINE_TOS_BUCKET_NAME:-}
  VOLCENGINE_TOS_SECRET_KEY: ${VOLCENGINE_TOS_SECRET_KEY:-}
  VOLCENGINE_TOS_ACCESS_KEY: ${VOLCENGINE_TOS_ACCESS_KEY:-}
  VOLCENGINE_TOS_ENDPOINT: ${VOLCENGINE_TOS_ENDPOINT:-}
  VOLCENGINE_TOS_REGION: ${VOLCENGINE_TOS_REGION:-}
  VECTOR_STORE: ${VECTOR_STORE:-weaviate}
  WEAVIATE_ENDPOINT: ${WEAVIATE_ENDPOINT:-http://weaviate:8080}
  WEAVIATE_API_KEY: ${WEAVIATE_API_KEY:-WVF5YThaHlkYwhGUSmCRgsX3tD5ngdN8pkih}
  QDRANT_URL: ${QDRANT_URL:-http://qdrant:6333}
  QDRANT_API_KEY: ${QDRANT_API_KEY:-difyai123456}
  QDRANT_CLIENT_TIMEOUT: ${QDRANT_CLIENT_TIMEOUT:-20}
  QDRANT_GRPC_ENABLED: ${QDRANT_GRPC_ENABLED:-false}
  QDRANT_GRPC_PORT: ${QDRANT_GRPC_PORT:-6334}
  MILVUS_URI: ${MILVUS_URI:-http://127.0.0.1:19530}
  MILVUS_TOKEN: ${MILVUS_TOKEN:-}
  MILVUS_USER: ${MILVUS_USER:-root}
  MILVUS_PASSWORD: ${MILVUS_PASSWORD:-Milvus}
  MYSCALE_HOST: ${MYSCALE_HOST:-myscale}
  MYSCALE_PORT: ${MYSCALE_PORT:-8123}
  MYSCALE_USER: ${MYSCALE_USER:-default}
  MYSCALE_PASSWORD: ${MYSCALE_PASSWORD:-}
  MYSCALE_DATABASE: ${MYSCALE_DATABASE:-dify}
  MYSCALE_FTS_PARAMS: ${MYSCALE_FTS_PARAMS:-}
  RELYT_HOST: ${RELYT_HOST:-db}
  RELYT_PORT: ${RELYT_PORT:-5432}
  RELYT_USER: ${RELYT_USER:-postgres}
  RELYT_PASSWORD: ${RELYT_PASSWORD:-difyai123456}
  RELYT_DATABASE: ${RELYT_DATABASE:-postgres}
  PGVECTOR_HOST: ${PGVECTOR_HOST:-pgvector}
  PGVECTOR_PORT: ${PGVECTOR_PORT:-5432}
  PGVECTOR_USER: ${PGVECTOR_USER:-postgres}
  PGVECTOR_PASSWORD: ${PGVECTOR_PASSWORD:-difyai123456}
  PGVECTOR_DATABASE: ${PGVECTOR_DATABASE:-dify}
  TIDB_VECTOR_HOST: ${TIDB_VECTOR_HOST:-tidb}
  TIDB_VECTOR_PORT: ${TIDB_VECTOR_PORT:-4000}
  TIDB_VECTOR_USER: ${TIDB_VECTOR_USER:-}
  TIDB_VECTOR_PASSWORD: ${TIDB_VECTOR_PASSWORD:-}
  TIDB_VECTOR_DATABASE: ${TIDB_VECTOR_DATABASE:-dify}
  ORACLE_HOST: ${ORACLE_HOST:-oracle}
  ORACLE_PORT: ${ORACLE_PORT:-1521}
  ORACLE_USER: ${ORACLE_USER:-dify}
  ORACLE_PASSWORD: ${ORACLE_PASSWORD:-dify}
  ORACLE_DATABASE: ${ORACLE_DATABASE:-FREEPDB1}
  CHROMA_HOST: ${CHROMA_HOST:-127.0.0.1}
  CHROMA_PORT: ${CHROMA_PORT:-8000}
  CHROMA_TENANT: ${CHROMA_TENANT:-default_tenant}
  CHROMA_DATABASE: ${CHROMA_DATABASE:-default_database}
  CHROMA_AUTH_PROVIDER: ${CHROMA_AUTH_PROVIDER:-chromadb.auth.token_authn.TokenAuthClientProvider}
  CHROMA_AUTH_CREDENTIALS: ${CHROMA_AUTH_CREDENTIALS:-}
  ELASTICSEARCH_HOST: ${ELASTICSEARCH_HOST:-0.0.0.0}
  ELASTICSEARCH_PORT: ${ELASTICSEARCH_PORT:-9200}
  ELASTICSEARCH_USERNAME: ${ELASTICSEARCH_USERNAME:-elastic}
  ELASTICSEARCH_PASSWORD: ${ELASTICSEARCH_PASSWORD:-elastic}
  KIBANA_PORT: ${KIBANA_PORT:-5601}
  # AnalyticDB configuration
  ANALYTICDB_KEY_ID: ${ANALYTICDB_KEY_ID:-}
  ANALYTICDB_KEY_SECRET: ${ANALYTICDB_KEY_SECRET:-}
  ANALYTICDB_REGION_ID: ${ANALYTICDB_REGION_ID:-}
  ANALYTICDB_INSTANCE_ID: ${ANALYTICDB_INSTANCE_ID:-}
  ANALYTICDB_ACCOUNT: ${ANALYTICDB_ACCOUNT:-}
  ANALYTICDB_PASSWORD: ${ANALYTICDB_PASSWORD:-}
  ANALYTICDB_NAMESPACE: ${ANALYTICDB_NAMESPACE:-dify}
  ANALYTICDB_NAMESPACE_PASSWORD: ${ANALYTICDB_NAMESPACE_PASSWORD:-}
  OPENSEARCH_HOST: ${OPENSEARCH_HOST:-opensearch}
  OPENSEARCH_PORT: ${OPENSEARCH_PORT:-9200}
  OPENSEARCH_USER: ${OPENSEARCH_USER:-admin}
  OPENSEARCH_PASSWORD: ${OPENSEARCH_PASSWORD:-admin}
  OPENSEARCH_SECURE: ${OPENSEARCH_SECURE:-true}
  TENCENT_VECTOR_DB_URL: ${TENCENT_VECTOR_DB_URL:-http://127.0.0.1}
  TENCENT_VECTOR_DB_API_KEY: ${TENCENT_VECTOR_DB_API_KEY:-dify}
  TENCENT_VECTOR_DB_TIMEOUT: ${TENCENT_VECTOR_DB_TIMEOUT:-30}
  TENCENT_VECTOR_DB_USERNAME: ${TENCENT_VECTOR_DB_USERNAME:-dify}
  TENCENT_VECTOR_DB_DATABASE: ${TENCENT_VECTOR_DB_DATABASE:-dify}
  TENCENT_VECTOR_DB_SHARD: ${TENCENT_VECTOR_DB_SHARD:-1}
  TENCENT_VECTOR_DB_REPLICAS: ${TENCENT_VECTOR_DB_REPLICAS:-2}
  BAIDU_VECTOR_DB_ENDPOINT: ${BAIDU_VECTOR_DB_ENDPOINT:-http://127.0.0.1:5287}
  BAIDU_VECTOR_DB_CONNECTION_TIMEOUT_MS: ${BAIDU_VECTOR_DB_CONNECTION_TIMEOUT_MS:-30000}
  BAIDU_VECTOR_DB_ACCOUNT: ${BAIDU_VECTOR_DB_ACCOUNT:-root}
  BAIDU_VECTOR_DB_API_KEY: ${BAIDU_VECTOR_DB_API_KEY:-dify}
  BAIDU_VECTOR_DB_DATABASE: ${BAIDU_VECTOR_DB_DATABASE:-dify}
  BAIDU_VECTOR_DB_SHARD: ${BAIDU_VECTOR_DB_SHARD:-1}
  BAIDU_VECTOR_DB_REPLICAS: ${BAIDU_VECTOR_DB_REPLICAS:-3}
  VIKINGDB_ACCESS_KEY: ${VIKINGDB_ACCESS_KEY:-dify}
  VIKINGDB_SECRET_KEY: ${VIKINGDB_SECRET_KEY:-dify}
  VIKINGDB_REGION: ${VIKINGDB_REGION:-cn-shanghai}
  VIKINGDB_HOST: ${VIKINGDB_HOST:-api-vikingdb.xxx.volces.com}
  VIKINGDB_SCHEMA: ${VIKINGDB_SCHEMA:-http}
  UPLOAD_FILE_SIZE_LIMIT: ${UPLOAD_FILE_SIZE_LIMIT:-15}
  UPLOAD_FILE_BATCH_LIMIT: ${UPLOAD_FILE_BATCH_LIMIT:-5}
  ETL_TYPE: ${ETL_TYPE:-dify}
  UNSTRUCTURED_API_URL: ${UNSTRUCTURED_API_URL:-}
  MULTIMODAL_SEND_IMAGE_FORMAT: ${MULTIMODAL_SEND_IMAGE_FORMAT:-base64}
  UPLOAD_IMAGE_FILE_SIZE_LIMIT: ${UPLOAD_IMAGE_FILE_SIZE_LIMIT:-10}
  SENTRY_DSN: ${API_SENTRY_DSN:-}
  SENTRY_TRACES_SAMPLE_RATE: ${API_SENTRY_TRACES_SAMPLE_RATE:-1.0}
  SENTRY_PROFILES_SAMPLE_RATE: ${API_SENTRY_PROFILES_SAMPLE_RATE:-1.0}
  NOTION_INTEGRATION_TYPE: ${NOTION_INTEGRATION_TYPE:-public}
  NOTION_CLIENT_SECRET: ${NOTION_CLIENT_SECRET:-}
  NOTION_CLIENT_ID: ${NOTION_CLIENT_ID:-}
  NOTION_INTERNAL_SECRET: ${NOTION_INTERNAL_SECRET:-}
  MAIL_TYPE: ${MAIL_TYPE:-resend}
  MAIL_DEFAULT_SEND_FROM: ${MAIL_DEFAULT_SEND_FROM:-}
  SMTP_SERVER: ${SMTP_SERVER:-}
  SMTP_PORT: ${SMTP_PORT:-465}
  SMTP_USERNAME: ${SMTP_USERNAME:-}
  SMTP_PASSWORD: ${SMTP_PASSWORD:-}
  SMTP_USE_TLS: ${SMTP_USE_TLS:-true}
  SMTP_OPPORTUNISTIC_TLS: ${SMTP_OPPORTUNISTIC_TLS:-false}
  RESEND_API_KEY: ${RESEND_API_KEY:-your-resend-api-key}
  RESEND_API_URL: https://api.resend.com
  INDEXING_MAX_SEGMENTATION_TOKENS_LENGTH: ${INDEXING_MAX_SEGMENTATION_TOKENS_LENGTH:-1000}
  INVITE_EXPIRY_HOURS: ${INVITE_EXPIRY_HOURS:-72}
  RESET_PASSWORD_TOKEN_EXPIRY_HOURS: ${RESET_PASSWORD_TOKEN_EXPIRY_HOURS:-24}
  CODE_EXECUTION_ENDPOINT: ${CODE_EXECUTION_ENDPOINT:-http://sandbox:8194}
  CODE_EXECUTION_API_KEY: ${SANDBOX_API_KEY:-dify-sandbox}
  CODE_MAX_NUMBER: ${CODE_MAX_NUMBER:-9223372036854775807}
  CODE_MIN_NUMBER: ${CODE_MIN_NUMBER:--9223372036854775808}
  CODE_MAX_DEPTH: ${CODE_MAX_DEPTH:-5}
  CODE_MAX_PRECISION: ${CODE_MAX_PRECISION:-20}
  CODE_MAX_STRING_LENGTH: ${CODE_MAX_STRING_LENGTH:-80000}
  TEMPLATE_TRANSFORM_MAX_LENGTH: ${TEMPLATE_TRANSFORM_MAX_LENGTH:-80000}
  CODE_MAX_STRING_ARRAY_LENGTH: ${CODE_MAX_STRING_ARRAY_LENGTH:-30}
  CODE_MAX_OBJECT_ARRAY_LENGTH: ${CODE_MAX_OBJECT_ARRAY_LENGTH:-30}
  CODE_MAX_NUMBER_ARRAY_LENGTH: ${CODE_MAX_NUMBER_ARRAY_LENGTH:-1000}
  WORKFLOW_MAX_EXECUTION_STEPS: ${WORKFLOW_MAX_EXECUTION_STEPS:-500}
  WORKFLOW_MAX_EXECUTION_TIME: ${WORKFLOW_MAX_EXECUTION_TIME:-1200}
  WORKFLOW_CALL_MAX_DEPTH: ${WORKFLOW_CALL_MAX_DEPTH:-5}
  SSRF_PROXY_HTTP_URL: ${SSRF_PROXY_HTTP_URL:-http://ssrf_proxy:3128}
  SSRF_PROXY_HTTPS_URL: ${SSRF_PROXY_HTTPS_URL:-http://ssrf_proxy:3128}
  HTTP_REQUEST_NODE_MAX_BINARY_SIZE: ${HTTP_REQUEST_NODE_MAX_BINARY_SIZE:-10485760}
  HTTP_REQUEST_NODE_MAX_TEXT_SIZE: ${HTTP_REQUEST_NODE_MAX_TEXT_SIZE:-1048576}
  APP_MAX_EXECUTION_TIME: ${APP_MAX_EXECUTION_TIME:-12000}

services:
  # API service
  api:
<<<<<<< HEAD
    image: langgenius/dify-api:0.10.0-beta3
=======
    image: langgenius/dify-api:0.9.2
>>>>>>> 406497fc
    restart: always
    environment:
      # Use the shared environment variables.
      <<: *shared-api-worker-env
      # Startup mode, 'api' starts the API server.
      MODE: api
    depends_on:
      - db
      - redis
    volumes:
      # Mount the storage directory to the container, for storing user files.
      - ./volumes/app/storage:/app/api/storage
    networks:
      - ssrf_proxy_network
      - default

  # worker service
  # The Celery worker for processing the queue.
  worker:
<<<<<<< HEAD
    image: langgenius/dify-api:0.10.0-beta3
=======
    image: langgenius/dify-api:0.9.2
>>>>>>> 406497fc
    restart: always
    environment:
      # Use the shared environment variables.
      <<: *shared-api-worker-env
      # Startup mode, 'worker' starts the Celery worker for processing the queue.
      MODE: worker
    depends_on:
      - db
      - redis
    volumes:
      # Mount the storage directory to the container, for storing user files.
      - ./volumes/app/storage:/app/api/storage
    networks:
      - ssrf_proxy_network
      - default

  # Frontend web application.
  web:
<<<<<<< HEAD
    image: langgenius/dify-web:0.10.0-beta3
=======
    image: langgenius/dify-web:0.9.2
>>>>>>> 406497fc
    restart: always
    environment:
      CONSOLE_API_URL: ${CONSOLE_API_URL:-}
      APP_API_URL: ${APP_API_URL:-}
      SENTRY_DSN: ${WEB_SENTRY_DSN:-}
      NEXT_TELEMETRY_DISABLED: ${NEXT_TELEMETRY_DISABLED:-0}
      TEXT_GENERATION_TIMEOUT_MS: ${TEXT_GENERATION_TIMEOUT_MS:-60000}
      CSP_WHITELIST: ${CSP_WHITELIST:-}

  # The postgres database.
  db:
    image: postgres:15-alpine
    restart: always
    environment:
      PGUSER: ${PGUSER:-postgres}
      POSTGRES_PASSWORD: ${POSTGRES_PASSWORD:-difyai123456}
      POSTGRES_DB: ${POSTGRES_DB:-dify}
      PGDATA: ${PGDATA:-/var/lib/postgresql/data/pgdata}
    command: >
      postgres -c 'max_connections=${POSTGRES_MAX_CONNECTIONS:-100}'
               -c 'shared_buffers=${POSTGRES_SHARED_BUFFERS:-128MB}'
               -c 'work_mem=${POSTGRES_WORK_MEM:-4MB}'
               -c 'maintenance_work_mem=${POSTGRES_MAINTENANCE_WORK_MEM:-64MB}'
               -c 'effective_cache_size=${POSTGRES_EFFECTIVE_CACHE_SIZE:-4096MB}'
    volumes:
      - ./volumes/db/data:/var/lib/postgresql/data
    healthcheck:
      test: ['CMD', 'pg_isready']
      interval: 1s
      timeout: 3s
      retries: 30

  # The redis cache.
  redis:
    image: redis:6-alpine
    restart: always
    volumes:
      # Mount the redis data directory to the container.
      - ./volumes/redis/data:/data
    # Set the redis password when startup redis server.
    command: redis-server --requirepass ${REDIS_PASSWORD:-difyai123456}
    healthcheck:
      test: ['CMD', 'redis-cli', 'ping']

  # The DifySandbox
  sandbox:
    image: langgenius/dify-sandbox:0.2.10
    restart: always
    environment:
      # The DifySandbox configurations
      # Make sure you are changing this key for your deployment with a strong key.
      # You can generate a strong key using `openssl rand -base64 42`.
      API_KEY: ${SANDBOX_API_KEY:-dify-sandbox}
      GIN_MODE: ${SANDBOX_GIN_MODE:-release}
      WORKER_TIMEOUT: ${SANDBOX_WORKER_TIMEOUT:-15}
      ENABLE_NETWORK: ${SANDBOX_ENABLE_NETWORK:-true}
      HTTP_PROXY: ${SANDBOX_HTTP_PROXY:-http://ssrf_proxy:3128}
      HTTPS_PROXY: ${SANDBOX_HTTPS_PROXY:-http://ssrf_proxy:3128}
      SANDBOX_PORT: ${SANDBOX_PORT:-8194}
    volumes:
      - ./volumes/sandbox/dependencies:/dependencies
    healthcheck:
      test: ['CMD', 'curl', '-f', 'http://localhost:8194/health']
    networks:
      - ssrf_proxy_network

  # ssrf_proxy server
  # for more information, please refer to
  # https://docs.dify.ai/learn-more/faq/install-faq#id-18.-why-is-ssrf_proxy-needed
  ssrf_proxy:
    image: ubuntu/squid:latest
    restart: always
    volumes:
      - ./ssrf_proxy/squid.conf.template:/etc/squid/squid.conf.template
      - ./ssrf_proxy/docker-entrypoint.sh:/docker-entrypoint-mount.sh
    entrypoint:
      [
        'sh',
        '-c',
        "cp /docker-entrypoint-mount.sh /docker-entrypoint.sh && sed -i 's/\r$$//' /docker-entrypoint.sh && chmod +x /docker-entrypoint.sh && /docker-entrypoint.sh",
      ]
    environment:
      # pls clearly modify the squid env vars to fit your network environment.
      HTTP_PORT: ${SSRF_HTTP_PORT:-3128}
      COREDUMP_DIR: ${SSRF_COREDUMP_DIR:-/var/spool/squid}
      REVERSE_PROXY_PORT: ${SSRF_REVERSE_PROXY_PORT:-8194}
      SANDBOX_HOST: ${SSRF_SANDBOX_HOST:-sandbox}
      SANDBOX_PORT: ${SANDBOX_PORT:-8194}
    networks:
      - ssrf_proxy_network
      - default

  # Certbot service
  # use `docker-compose --profile certbot up` to start the certbot service.
  certbot:
    image: certbot/certbot
    profiles:
      - certbot
    volumes:
      - ./volumes/certbot/conf:/etc/letsencrypt
      - ./volumes/certbot/www:/var/www/html
      - ./volumes/certbot/logs:/var/log/letsencrypt
      - ./volumes/certbot/conf/live:/etc/letsencrypt/live
      - ./certbot/update-cert.template.txt:/update-cert.template.txt
      - ./certbot/docker-entrypoint.sh:/docker-entrypoint.sh
    environment:
      - CERTBOT_EMAIL=${CERTBOT_EMAIL}
      - CERTBOT_DOMAIN=${CERTBOT_DOMAIN}
      - CERTBOT_OPTIONS=${CERTBOT_OPTIONS:-}
    entrypoint: ['/docker-entrypoint.sh']
    command: ['tail', '-f', '/dev/null']

  # The nginx reverse proxy.
  # used for reverse proxying the API service and Web service.
  nginx:
    image: nginx:latest
    restart: always
    volumes:
      - ./nginx/nginx.conf.template:/etc/nginx/nginx.conf.template
      - ./nginx/proxy.conf.template:/etc/nginx/proxy.conf.template
      - ./nginx/https.conf.template:/etc/nginx/https.conf.template
      - ./nginx/conf.d:/etc/nginx/conf.d
      - ./nginx/docker-entrypoint.sh:/docker-entrypoint-mount.sh
      - ./nginx/ssl:/etc/ssl # cert dir (legacy)
      - ./volumes/certbot/conf/live:/etc/letsencrypt/live # cert dir (with certbot container)
      - ./volumes/certbot/conf:/etc/letsencrypt
      - ./volumes/certbot/www:/var/www/html
    entrypoint:
      [
        'sh',
        '-c',
        "cp /docker-entrypoint-mount.sh /docker-entrypoint.sh && sed -i 's/\r$$//' /docker-entrypoint.sh && chmod +x /docker-entrypoint.sh && /docker-entrypoint.sh",
      ]
    environment:
      NGINX_SERVER_NAME: ${NGINX_SERVER_NAME:-_}
      NGINX_HTTPS_ENABLED: ${NGINX_HTTPS_ENABLED:-false}
      NGINX_SSL_PORT: ${NGINX_SSL_PORT:-443}
      NGINX_PORT: ${NGINX_PORT:-80}
      # You're required to add your own SSL certificates/keys to the `./nginx/ssl` directory
      # and modify the env vars below in .env if HTTPS_ENABLED is true.
      NGINX_SSL_CERT_FILENAME: ${NGINX_SSL_CERT_FILENAME:-dify.crt}
      NGINX_SSL_CERT_KEY_FILENAME: ${NGINX_SSL_CERT_KEY_FILENAME:-dify.key}
      NGINX_SSL_PROTOCOLS: ${NGINX_SSL_PROTOCOLS:-TLSv1.1 TLSv1.2 TLSv1.3}
      NGINX_WORKER_PROCESSES: ${NGINX_WORKER_PROCESSES:-auto}
      NGINX_CLIENT_MAX_BODY_SIZE: ${NGINX_CLIENT_MAX_BODY_SIZE:-15M}
      NGINX_KEEPALIVE_TIMEOUT: ${NGINX_KEEPALIVE_TIMEOUT:-65}
      NGINX_PROXY_READ_TIMEOUT: ${NGINX_PROXY_READ_TIMEOUT:-3600s}
      NGINX_PROXY_SEND_TIMEOUT: ${NGINX_PROXY_SEND_TIMEOUT:-3600s}
      NGINX_ENABLE_CERTBOT_CHALLENGE: ${NGINX_ENABLE_CERTBOT_CHALLENGE:-false}
      CERTBOT_DOMAIN: ${CERTBOT_DOMAIN:-}
    depends_on:
      - api
      - web
    ports:
      - '${EXPOSE_NGINX_PORT:-80}:${NGINX_PORT:-80}'
      - '${EXPOSE_NGINX_SSL_PORT:-443}:${NGINX_SSL_PORT:-443}'

  # The Weaviate vector store.
  weaviate:
    image: semitechnologies/weaviate:1.19.0
    profiles:
      - ''
      - weaviate
    restart: always
    volumes:
      # Mount the Weaviate data directory to the con tainer.
      - ./volumes/weaviate:/var/lib/weaviate
    environment:
      # The Weaviate configurations
      # You can refer to the [Weaviate](https://weaviate.io/developers/weaviate/config-refs/env-vars) documentation for more information.
      PERSISTENCE_DATA_PATH: ${WEAVIATE_PERSISTENCE_DATA_PATH:-/var/lib/weaviate}
      QUERY_DEFAULTS_LIMIT: ${WEAVIATE_QUERY_DEFAULTS_LIMIT:-25}
      AUTHENTICATION_ANONYMOUS_ACCESS_ENABLED: ${WEAVIATE_AUTHENTICATION_ANONYMOUS_ACCESS_ENABLED:-false}
      DEFAULT_VECTORIZER_MODULE: ${WEAVIATE_DEFAULT_VECTORIZER_MODULE:-none}
      CLUSTER_HOSTNAME: ${WEAVIATE_CLUSTER_HOSTNAME:-node1}
      AUTHENTICATION_APIKEY_ENABLED: ${WEAVIATE_AUTHENTICATION_APIKEY_ENABLED:-true}
      AUTHENTICATION_APIKEY_ALLOWED_KEYS: ${WEAVIATE_AUTHENTICATION_APIKEY_ALLOWED_KEYS:-WVF5YThaHlkYwhGUSmCRgsX3tD5ngdN8pkih}
      AUTHENTICATION_APIKEY_USERS: ${WEAVIATE_AUTHENTICATION_APIKEY_USERS:-hello@dify.ai}
      AUTHORIZATION_ADMINLIST_ENABLED: ${WEAVIATE_AUTHORIZATION_ADMINLIST_ENABLED:-true}
      AUTHORIZATION_ADMINLIST_USERS: ${WEAVIATE_AUTHORIZATION_ADMINLIST_USERS:-hello@dify.ai}

  # Qdrant vector store.
  # (if used, you need to set VECTOR_STORE to qdrant in the api & worker service.)
  qdrant:
    image: langgenius/qdrant:v1.7.3
    profiles:
      - qdrant
    restart: always
    volumes:
      - ./volumes/qdrant:/qdrant/storage
    environment:
      QDRANT_API_KEY: ${QDRANT_API_KEY:-difyai123456}

  # The pgvector vector database.
  pgvector:
    image: pgvector/pgvector:pg16
    profiles:
      - pgvector
    restart: always
    environment:
      PGUSER: ${PGVECTOR_PGUSER:-postgres}
      # The password for the default postgres user.
      POSTGRES_PASSWORD: ${PGVECTOR_POSTGRES_PASSWORD:-difyai123456}
      # The name of the default postgres database.
      POSTGRES_DB: ${PGVECTOR_POSTGRES_DB:-dify}
      # postgres data directory
      PGDATA: ${PGVECTOR_PGDATA:-/var/lib/postgresql/data/pgdata}
    volumes:
      - ./volumes/pgvector/data:/var/lib/postgresql/data
    healthcheck:
      test: ['CMD', 'pg_isready']
      interval: 1s
      timeout: 3s
      retries: 30

  # pgvecto-rs vector store
  pgvecto-rs:
    image: tensorchord/pgvecto-rs:pg16-v0.3.0
    profiles:
      - pgvecto-rs
    restart: always
    environment:
      PGUSER: ${PGVECTOR_PGUSER:-postgres}
      # The password for the default postgres user.
      POSTGRES_PASSWORD: ${PGVECTOR_POSTGRES_PASSWORD:-difyai123456}
      # The name of the default postgres database.
      POSTGRES_DB: ${PGVECTOR_POSTGRES_DB:-dify}
      # postgres data directory
      PGDATA: ${PGVECTOR_PGDATA:-/var/lib/postgresql/data/pgdata}
    volumes:
      - ./volumes/pgvecto_rs/data:/var/lib/postgresql/data
    healthcheck:
      test: ['CMD', 'pg_isready']
      interval: 1s
      timeout: 3s
      retries: 30

  # Chroma vector database
  chroma:
    image: ghcr.io/chroma-core/chroma:0.5.1
    profiles:
      - chroma
    restart: always
    volumes:
      - ./volumes/chroma:/chroma/chroma
    environment:
      CHROMA_SERVER_AUTHN_CREDENTIALS: ${CHROMA_SERVER_AUTHN_CREDENTIALS:-difyai123456}
      CHROMA_SERVER_AUTHN_PROVIDER: ${CHROMA_SERVER_AUTHN_PROVIDER:-chromadb.auth.token_authn.TokenAuthenticationServerProvider}
      IS_PERSISTENT: ${CHROMA_IS_PERSISTENT:-TRUE}

  # Oracle vector database
  oracle:
    image: container-registry.oracle.com/database/free:latest
    profiles:
      - oracle
    restart: always
    volumes:
      - source: oradata
        type: volume
        target: /opt/oracle/oradata
      - ./startupscripts:/opt/oracle/scripts/startup
    environment:
      ORACLE_PWD: ${ORACLE_PWD:-Dify123456}
      ORACLE_CHARACTERSET: ${ORACLE_CHARACTERSET:-AL32UTF8}

  # Milvus vector database services
  etcd:
    container_name: milvus-etcd
    image: quay.io/coreos/etcd:v3.5.5
    profiles:
      - milvus
    environment:
      ETCD_AUTO_COMPACTION_MODE: ${ETCD_AUTO_COMPACTION_MODE:-revision}
      ETCD_AUTO_COMPACTION_RETENTION: ${ETCD_AUTO_COMPACTION_RETENTION:-1000}
      ETCD_QUOTA_BACKEND_BYTES: ${ETCD_QUOTA_BACKEND_BYTES:-4294967296}
      ETCD_SNAPSHOT_COUNT: ${ETCD_SNAPSHOT_COUNT:-50000}
    volumes:
      - ./volumes/milvus/etcd:/etcd
    command: etcd -advertise-client-urls=http://127.0.0.1:2379 -listen-client-urls http://0.0.0.0:2379 --data-dir /etcd
    healthcheck:
      test: ['CMD', 'etcdctl', 'endpoint', 'health']
      interval: 30s
      timeout: 20s
      retries: 3
    networks:
      - milvus

  minio:
    container_name: milvus-minio
    image: minio/minio:RELEASE.2023-03-20T20-16-18Z
    profiles:
      - milvus
    environment:
      MINIO_ACCESS_KEY: ${MINIO_ACCESS_KEY:-minioadmin}
      MINIO_SECRET_KEY: ${MINIO_SECRET_KEY:-minioadmin}
    volumes:
      - ./volumes/milvus/minio:/minio_data
    command: minio server /minio_data --console-address ":9001"
    healthcheck:
      test: ['CMD', 'curl', '-f', 'http://localhost:9000/minio/health/live']
      interval: 30s
      timeout: 20s
      retries: 3
    networks:
      - milvus

  milvus-standalone:
    container_name: milvus-standalone
    image: milvusdb/milvus:v2.3.1
    profiles:
      - milvus
    command: ['milvus', 'run', 'standalone']
    environment:
      ETCD_ENDPOINTS: ${ETCD_ENDPOINTS:-etcd:2379}
      MINIO_ADDRESS: ${MINIO_ADDRESS:-minio:9000}
      common.security.authorizationEnabled: ${MILVUS_AUTHORIZATION_ENABLED:-true}
    volumes:
      - ./volumes/milvus/milvus:/var/lib/milvus
    healthcheck:
      test: ['CMD', 'curl', '-f', 'http://localhost:9091/healthz']
      interval: 30s
      start_period: 90s
      timeout: 20s
      retries: 3
    depends_on:
      - etcd
      - minio
    ports:
      - 19530:19530
      - 9091:9091
    networks:
      - milvus

  # Opensearch vector database
  opensearch:
    container_name: opensearch
    image: opensearchproject/opensearch:latest
    profiles:
      - opensearch
    environment:
      discovery.type: ${OPENSEARCH_DISCOVERY_TYPE:-single-node}
      bootstrap.memory_lock: ${OPENSEARCH_BOOTSTRAP_MEMORY_LOCK:-true}
      OPENSEARCH_JAVA_OPTS: -Xms${OPENSEARCH_JAVA_OPTS_MIN:-512m} -Xmx${OPENSEARCH_JAVA_OPTS_MAX:-1024m}
      OPENSEARCH_INITIAL_ADMIN_PASSWORD: ${OPENSEARCH_INITIAL_ADMIN_PASSWORD:-Qazwsxedc!@#123}
    ulimits:
      memlock:
        soft: ${OPENSEARCH_MEMLOCK_SOFT:--1}
        hard: ${OPENSEARCH_MEMLOCK_HARD:--1}
      nofile:
        soft: ${OPENSEARCH_NOFILE_SOFT:-65536}
        hard: ${OPENSEARCH_NOFILE_HARD:-65536}
    volumes:
      - ./volumes/opensearch/data:/usr/share/opensearch/data
    networks:
      - opensearch-net

  opensearch-dashboards:
    container_name: opensearch-dashboards
    image: opensearchproject/opensearch-dashboards:latest
    profiles:
      - opensearch
    environment:
      OPENSEARCH_HOSTS: '["https://opensearch:9200"]'
    volumes:
      - ./volumes/opensearch/opensearch_dashboards.yml:/usr/share/opensearch-dashboards/config/opensearch_dashboards.yml
    networks:
      - opensearch-net
    depends_on:
      - opensearch

  # MyScale vector database
  myscale:
    container_name: myscale
    image: myscale/myscaledb:1.6.4
    profiles:
      - myscale
    restart: always
    tty: true
    volumes:
      - ./volumes/myscale/data:/var/lib/clickhouse
      - ./volumes/myscale/log:/var/log/clickhouse-server
      - ./volumes/myscale/config/users.d/custom_users_config.xml:/etc/clickhouse-server/users.d/custom_users_config.xml
    ports:
      - ${MYSCALE_PORT:-8123}:${MYSCALE_PORT:-8123}

  # https://www.elastic.co/guide/en/elasticsearch/reference/current/settings.html
  # https://www.elastic.co/guide/en/elasticsearch/reference/current/docker.html#docker-prod-prerequisites
  elasticsearch:
    image: docker.elastic.co/elasticsearch/elasticsearch:8.14.3
    container_name: elasticsearch
    profiles:
      - elasticsearch
    restart: always
    volumes:
      - dify_es01_data:/usr/share/elasticsearch/data
    environment:
      ELASTIC_PASSWORD: ${ELASTICSEARCH_PASSWORD:-elastic}
      cluster.name: dify-es-cluster
      node.name: dify-es0
      discovery.type: single-node
      xpack.license.self_generated.type: trial
      xpack.security.enabled: 'true'
      xpack.security.enrollment.enabled: 'false'
      xpack.security.http.ssl.enabled: 'false'
    ports:
      - ${ELASTICSEARCH_PORT:-9200}:9200
    healthcheck:
      test: ['CMD', 'curl', '-s', 'http://localhost:9200/_cluster/health?pretty']
      interval: 30s
      timeout: 10s
      retries: 50

  # https://www.elastic.co/guide/en/kibana/current/docker.html
  # https://www.elastic.co/guide/en/kibana/current/settings.html
  kibana:
    image: docker.elastic.co/kibana/kibana:8.14.3
    container_name: kibana
    profiles:
      - elasticsearch
    depends_on:
      - elasticsearch
    restart: always
    environment:
      XPACK_ENCRYPTEDSAVEDOBJECTS_ENCRYPTIONKEY: d1a66dfd-c4d3-4a0a-8290-2abcb83ab3aa
      NO_PROXY: localhost,127.0.0.1,elasticsearch,kibana
      XPACK_SECURITY_ENABLED: 'true'
      XPACK_SECURITY_ENROLLMENT_ENABLED: 'false'
      XPACK_SECURITY_HTTP_SSL_ENABLED: 'false'
      XPACK_FLEET_ISAIRGAPPED: 'true'
      I18N_LOCALE: zh-CN
      SERVER_PORT: '5601'
      ELASTICSEARCH_HOSTS: http://elasticsearch:9200
    ports:
      - ${KIBANA_PORT:-5601}:5601
    healthcheck:
      test: ['CMD-SHELL', 'curl -s http://localhost:5601 >/dev/null || exit 1']
      interval: 30s
      timeout: 10s
      retries: 3

  # unstructured .
  # (if used, you need to set ETL_TYPE to Unstructured in the api & worker service.)
  unstructured:
    image: downloads.unstructured.io/unstructured-io/unstructured-api:latest
    profiles:
      - unstructured
    restart: always
    volumes:
      - ./volumes/unstructured:/app/data

networks:
  # create a network between sandbox, api and ssrf_proxy, and can not access outside.
  ssrf_proxy_network:
    driver: bridge
    internal: true
  milvus:
    driver: bridge
  opensearch-net:
    driver: bridge
    internal: true

volumes:
  oradata:
  dify_es01_data:<|MERGE_RESOLUTION|>--- conflicted
+++ resolved
@@ -227,11 +227,7 @@
 services:
   # API service
   api:
-<<<<<<< HEAD
     image: langgenius/dify-api:0.10.0-beta3
-=======
-    image: langgenius/dify-api:0.9.2
->>>>>>> 406497fc
     restart: always
     environment:
       # Use the shared environment variables.
@@ -251,11 +247,7 @@
   # worker service
   # The Celery worker for processing the queue.
   worker:
-<<<<<<< HEAD
     image: langgenius/dify-api:0.10.0-beta3
-=======
-    image: langgenius/dify-api:0.9.2
->>>>>>> 406497fc
     restart: always
     environment:
       # Use the shared environment variables.
@@ -274,11 +266,7 @@
 
   # Frontend web application.
   web:
-<<<<<<< HEAD
     image: langgenius/dify-web:0.10.0-beta3
-=======
-    image: langgenius/dify-web:0.9.2
->>>>>>> 406497fc
     restart: always
     environment:
       CONSOLE_API_URL: ${CONSOLE_API_URL:-}
