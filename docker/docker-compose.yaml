--- conflicted
+++ resolved
@@ -191,13 +191,9 @@
 services:
   # API service
   api:
-<<<<<<< HEAD
-    # image: langgenius/dify-api:0.7.1
     build:
       context: ../api
-=======
     image: langgenius/dify-api:0.7.2
->>>>>>> 7b7576ad
     restart: always
     environment:
       # Use the shared environment variables.
@@ -243,13 +239,9 @@
 
   # Frontend web application.
   web:
-<<<<<<< HEAD
-    # image: langgenius/dify-web:0.7.1
     build: 
       context: ../web
-=======
     image: langgenius/dify-web:0.7.2
->>>>>>> 7b7576ad
     restart: always
     environment:
       CONSOLE_API_URL: ${CONSOLE_API_URL:-}
