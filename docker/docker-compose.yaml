--- conflicted
+++ resolved
@@ -268,11 +268,7 @@
 
   # The DifySandbox
   sandbox:
-<<<<<<< HEAD
     image: langgenius/dify-sandbox:0.2.7
-=======
-    image: langgenius/dify-sandbox:0.2.1
->>>>>>> eeb86227
     restart: always
     environment:
       # The DifySandbox configurations
@@ -288,7 +284,6 @@
     healthcheck:
       test: [ "CMD", "curl", "-f", "http://localhost:8194/health" ]
     networks:
-<<<<<<< HEAD
       - default
 
   # Certbot service
@@ -312,8 +307,6 @@
     command: [ "tail", "-f", "/dev/null" ]
     networks:
       - default
-=======
->>>>>>> eeb86227
 
   # The Weaviate vector store.
   weaviate:
@@ -543,8 +536,6 @@
     ports:
       - ${MYSCALE_PORT:-8123}:${MYSCALE_PORT:-8123}
 
-<<<<<<< HEAD
-<<<<<<< HEAD
   # https://www.elastic.co/guide/en/elasticsearch/reference/current/settings.html
   # https://www.elastic.co/guide/en/elasticsearch/reference/current/docker.html#docker-prod-prerequisites
   elasticsearch:
@@ -610,8 +601,6 @@
     volumes:
       - ./volumes/unstructured:/app/data
 
-=======
->>>>>>> eeb86227
 networks:
   milvus:
     driver: bridge
