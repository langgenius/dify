--- conflicted
+++ resolved
@@ -235,13 +235,7 @@
 
   # Frontend web application.
   web:
-<<<<<<< HEAD
-    # image: langgenius/dify-web:0.6.16
-    build:
-      context: ../web
-=======
     image: langgenius/dify-web:0.7.0
->>>>>>> ffc82288
     restart: always
     environment:
       CONSOLE_API_URL: ${CONSOLE_API_URL:-}
