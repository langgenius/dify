--- conflicted
+++ resolved
@@ -69,10 +69,7 @@
   ALIYUN_OSS_ENDPOINT: ${ALIYUN_OSS_ENDPOINT:-}
   ALIYUN_OSS_REGION: ${ALIYUN_OSS_REGION:-}
   ALIYUN_OSS_AUTH_VERSION: ${ALIYUN_OSS_AUTH_VERSION:-v4}
-<<<<<<< HEAD
-=======
   ALIYUN_OSS_PATH: ${ALIYUN_OSS_PATH:-}
->>>>>>> 6dba68f6
   TENCENT_COS_BUCKET_NAME: ${TENCENT_COS_BUCKET_NAME:-}
   TENCENT_COS_SECRET_KEY: ${TENCENT_COS_SECRET_KEY:-}
   TENCENT_COS_SECRET_ID: ${TENCENT_COS_SECRET_ID:-}
@@ -240,11 +237,8 @@
       CONSOLE_API_URL: ${CONSOLE_API_URL:-}
       APP_API_URL: ${APP_API_URL:-}
       SENTRY_DSN: ${WEB_SENTRY_DSN:-}
-<<<<<<< HEAD
-=======
       NEXT_TELEMETRY_DISABLED: ${NEXT_TELEMETRY_DISABLED:-0}
       TEXT_GENERATION_TIMEOUT_MS: ${TEXT_GENERATION_TIMEOUT_MS:-60000}
->>>>>>> 6dba68f6
 
   # The postgres database.
   db:
