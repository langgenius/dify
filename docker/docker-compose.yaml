version: '3'
services:
  # API service
  api:
    image: langgenius/dify-api:0.6.10
    restart: always
    environment:
      # Startup mode, 'api' starts the API server.
      MODE: api
      # The log level for the application. Supported values are `DEBUG`, `INFO`, `WARNING`, `ERROR`, `CRITICAL`
      LOG_LEVEL: INFO
      # enable DEBUG mode to output more logs
      # DEBUG : true
      # A secret key that is used for securely signing the session cookie and encrypting sensitive information on the database. You can generate a strong key using `openssl rand -base64 42`.
      SECRET_KEY: sk-9f73s3ljTXVcMT3Blb3ljTqtsKiGHXVcMT3BlbkFJLK7U
      # The base URL of console application web frontend, refers to the Console base URL of WEB service if console domain is
      # different from api or web app domain.
      # example: http://cloud.dify.ai
      CONSOLE_WEB_URL: ''
      # Password for admin user initialization.
      # If left unset, admin user will not be prompted for a password when creating the initial admin account.
      INIT_PASSWORD: ''
      # The base URL of console application api server, refers to the Console base URL of WEB service if console domain is
      # different from api or web app domain.
      # example: http://cloud.dify.ai
      CONSOLE_API_URL: ''
      # The URL prefix for Service API endpoints, refers to the base URL of the current API service if api domain is
      # different from console domain.
      # example: http://api.dify.ai
      SERVICE_API_URL: ''
      # The URL prefix for Web APP frontend, refers to the Web App base URL of WEB service if web app domain is different from
      # console or api domain.
      # example: http://udify.app
      APP_WEB_URL: ''
      # File preview or download Url prefix.
      # used to display File preview or download Url to the front-end or as Multi-model inputs;
      # Url is signed and has expiration time.
      FILES_URL: ''
      # File Access Time specifies a time interval in seconds for the file to be accessed.
      # The default value is 300 seconds.
      FILES_ACCESS_TIMEOUT: 300
      # When enabled, migrations will be executed prior to application startup and the application will start after the migrations have completed.
      MIGRATION_ENABLED: 'true'
      # The configurations of postgres database connection.
      # It is consistent with the configuration in the 'db' service below.
      DB_USERNAME: postgres
      DB_PASSWORD: difyai123456
      DB_HOST: db
      DB_PORT: 5432
      DB_DATABASE: dify
      # The configurations of redis connection.
      # It is consistent with the configuration in the 'redis' service below.
      REDIS_HOST: redis
      REDIS_PORT: 6379
      REDIS_USERNAME: ''
      REDIS_PASSWORD: difyai123456
      REDIS_USE_SSL: 'false'
      # use redis db 0 for redis cache
      REDIS_DB: 0
      # The configurations of celery broker.
      # Use redis as the broker, and redis db 1 for celery broker.
      CELERY_BROKER_URL: redis://:difyai123456@redis:6379/1
      # Specifies the allowed origins for cross-origin requests to the Web API, e.g. https://dify.app or * for all origins.
      WEB_API_CORS_ALLOW_ORIGINS: '*'
      # Specifies the allowed origins for cross-origin requests to the console API, e.g. https://cloud.dify.ai or * for all origins.
      CONSOLE_CORS_ALLOW_ORIGINS: '*'
      # CSRF Cookie settings
      # Controls whether a cookie is sent with cross-site requests,
      # providing some protection against cross-site request forgery attacks
      #
      # Default: `SameSite=Lax, Secure=false, HttpOnly=true`
      # This default configuration supports same-origin requests using either HTTP or HTTPS,
      # but does not support cross-origin requests. It is suitable for local debugging purposes.
      #
      # If you want to enable cross-origin support,
      # you must use the HTTPS protocol and set the configuration to `SameSite=None, Secure=true, HttpOnly=true`.
      #
      # The type of storage to use for storing user files. Supported values are `local` and `s3` and `azure-blob` and `google-storage`, Default: `local`
      STORAGE_TYPE: local
      # The path to the local storage directory, the directory relative the root path of API service codes or absolute path. Default: `storage` or `/home/john/storage`.
      # only available when STORAGE_TYPE is `local`.
      STORAGE_LOCAL_PATH: storage
      # The S3 storage configurations, only available when STORAGE_TYPE is `s3`.
      S3_ENDPOINT: 'https://xxx.r2.cloudflarestorage.com'
      S3_BUCKET_NAME: 'difyai'
      S3_ACCESS_KEY: 'ak-difyai'
      S3_SECRET_KEY: 'sk-difyai'
      S3_REGION: 'us-east-1'
      # The Azure Blob storage configurations, only available when STORAGE_TYPE is `azure-blob`.
      AZURE_BLOB_ACCOUNT_NAME: 'difyai'
      AZURE_BLOB_ACCOUNT_KEY: 'difyai'
      AZURE_BLOB_CONTAINER_NAME: 'difyai-container'
      AZURE_BLOB_ACCOUNT_URL: 'https://<your_account_name>.blob.core.windows.net'
      # The Google storage configurations, only available when STORAGE_TYPE is `google-storage`.
      GOOGLE_STORAGE_BUCKET_NAME: 'yout-bucket-name'
      # if you want to use Application Default Credentials, you can leave GOOGLE_STORAGE_SERVICE_ACCOUNT_JSON_BASE64 empty.
      GOOGLE_STORAGE_SERVICE_ACCOUNT_JSON_BASE64: 'your-google-service-account-json-base64-string'
      # The type of vector store to use. Supported values are `weaviate`, `qdrant`, `milvus`, `relyt`.
      VECTOR_STORE: weaviate
      # The Weaviate endpoint URL. Only available when VECTOR_STORE is `weaviate`.
      WEAVIATE_ENDPOINT: http://weaviate:8080
      # The Weaviate API key.
      WEAVIATE_API_KEY: WVF5YThaHlkYwhGUSmCRgsX3tD5ngdN8pkih
      # The Qdrant endpoint URL. Only available when VECTOR_STORE is `qdrant`.
      QDRANT_URL: http://qdrant:6333
      # The Qdrant API key.
      QDRANT_API_KEY: difyai123456
      # The Qdrant client timeout setting.
      QDRANT_CLIENT_TIMEOUT: 20
      # The Qdrant client enable gRPC mode.
      QDRANT_GRPC_ENABLED: 'false'
      # The Qdrant server gRPC mode PORT.
      QDRANT_GRPC_PORT: 6334
      # Milvus configuration Only available when VECTOR_STORE is `milvus`.
      # The milvus host.
      MILVUS_HOST: 127.0.0.1
      # The milvus host.
      MILVUS_PORT: 19530
      # The milvus username.
      MILVUS_USER: root
      # The milvus password.
      MILVUS_PASSWORD: Milvus
      # The milvus tls switch.
      MILVUS_SECURE: 'false'
      # relyt configurations
      RELYT_HOST: db
      RELYT_PORT: 5432
      RELYT_USER: postgres
      RELYT_PASSWORD: difyai123456
      RELYT_DATABASE: postgres
      # pgvector configurations
      PGVECTOR_HOST: pgvector
      PGVECTOR_PORT: 5432
      PGVECTOR_USER: postgres
      PGVECTOR_PASSWORD: difyai123456
      PGVECTOR_DATABASE: dify
      # tidb vector configurations
      TIDB_VECTOR_HOST: tidb
      TIDB_VECTOR_PORT: 4000
      TIDB_VECTOR_USER: xxx.root
      TIDB_VECTOR_PASSWORD: xxxxxx
      TIDB_VECTOR_DATABASE: dify
      # Mail configuration, support: resend, smtp
      MAIL_TYPE: ''
      # default send from email address, if not specified
      MAIL_DEFAULT_SEND_FROM: 'YOUR EMAIL FROM (eg: no-reply <no-reply@dify.ai>)'
      SMTP_SERVER: ''
      SMTP_PORT: 465
      SMTP_USERNAME: ''
      SMTP_PASSWORD: ''
      SMTP_USE_TLS: 'true'
      SMTP_OPPORTUNISTIC_TLS: 'false'
      # the api-key for resend (https://resend.com)
      RESEND_API_KEY: ''
      RESEND_API_URL: https://api.resend.com
      # The DSN for Sentry error reporting. If not set, Sentry error reporting will be disabled.
      SENTRY_DSN: ''
      # The sample rate for Sentry events. Default: `1.0`
      SENTRY_TRACES_SAMPLE_RATE: 1.0
      # The sample rate for Sentry profiles. Default: `1.0`
      SENTRY_PROFILES_SAMPLE_RATE: 1.0
      # Notion import configuration, support public and internal
      NOTION_INTEGRATION_TYPE: public
      NOTION_CLIENT_SECRET: you-client-secret
      NOTION_CLIENT_ID: you-client-id
      NOTION_INTERNAL_SECRET: you-internal-secret
      # The sandbox service endpoint.
      CODE_EXECUTION_ENDPOINT: "http://sandbox:8194"
      CODE_EXECUTION_API_KEY: dify-sandbox
      CODE_MAX_NUMBER: 9223372036854775807
      CODE_MIN_NUMBER: -9223372036854775808
      CODE_MAX_STRING_LENGTH: 80000
      TEMPLATE_TRANSFORM_MAX_LENGTH: 80000
      CODE_MAX_STRING_ARRAY_LENGTH: 30
      CODE_MAX_OBJECT_ARRAY_LENGTH: 30
      CODE_MAX_NUMBER_ARRAY_LENGTH: 1000
      # SSRF Proxy server
      SSRF_PROXY_HTTP_URL: 'http://ssrf_proxy:3128'
      SSRF_PROXY_HTTPS_URL: 'http://ssrf_proxy:3128'
      # Indexing configuration
      INDEXING_MAX_SEGMENTATION_TOKENS_LENGTH: 1000
    depends_on:
      - db
      - redis
    volumes:
      # Mount the storage directory to the container, for storing user files.
      - ./volumes/app/storage:/app/api/storage
    # uncomment to expose dify-api port to host
    # ports:
    #   - "5001:5001"
    networks:
<<<<<<< HEAD
      - llm
=======
      - ssrf_proxy_network
      - default
>>>>>>> 3b62ab56

  # worker service
  # The Celery worker for processing the queue.
  worker:
    image: langgenius/dify-api:0.6.10
    restart: always
    environment:
      CONSOLE_WEB_URL: ''
      # Startup mode, 'worker' starts the Celery worker for processing the queue.
      MODE: worker

      # --- All the configurations below are the same as those in the 'api' service. ---

      # The log level for the application. Supported values are `DEBUG`, `INFO`, `WARNING`, `ERROR`, `CRITICAL`
      LOG_LEVEL: INFO
      # A secret key that is used for securely signing the session cookie and encrypting sensitive information on the database. You can generate a strong key using `openssl rand -base64 42`.
      # same as the API service
      SECRET_KEY: sk-9f73s3ljTXVcMT3Blb3ljTqtsKiGHXVcMT3BlbkFJLK7U
      # The configurations of postgres database connection.
      # It is consistent with the configuration in the 'db' service below.
      DB_USERNAME: postgres
      DB_PASSWORD: difyai123456
      DB_HOST: db
      DB_PORT: 5432
      DB_DATABASE: dify
      # The configurations of redis cache connection.
      REDIS_HOST: redis
      REDIS_PORT: 6379
      REDIS_USERNAME: ''
      REDIS_PASSWORD: difyai123456
      REDIS_DB: 0
      REDIS_USE_SSL: 'false'
      # The configurations of celery broker.
      CELERY_BROKER_URL: redis://:difyai123456@redis:6379/1
      # The type of storage to use for storing user files. Supported values are `local` and `s3` and `azure-blob` and `google-storage`, Default: `local`
      STORAGE_TYPE: local
      STORAGE_LOCAL_PATH: storage
      # The S3 storage configurations, only available when STORAGE_TYPE is `s3`.
      S3_ENDPOINT: 'https://xxx.r2.cloudflarestorage.com'
      S3_BUCKET_NAME: 'difyai'
      S3_ACCESS_KEY: 'ak-difyai'
      S3_SECRET_KEY: 'sk-difyai'
      S3_REGION: 'us-east-1'
      # The Azure Blob storage configurations, only available when STORAGE_TYPE is `azure-blob`.
      AZURE_BLOB_ACCOUNT_NAME: 'difyai'
      AZURE_BLOB_ACCOUNT_KEY: 'difyai'
      AZURE_BLOB_CONTAINER_NAME: 'difyai-container'
      AZURE_BLOB_ACCOUNT_URL: 'https://<your_account_name>.blob.core.windows.net'
      # The Google storage configurations, only available when STORAGE_TYPE is `google-storage`.
      GOOGLE_STORAGE_BUCKET_NAME: 'yout-bucket-name'
      # if you want to use Application Default Credentials, you can leave GOOGLE_STORAGE_SERVICE_ACCOUNT_JSON_BASE64 empty.
      GOOGLE_STORAGE_SERVICE_ACCOUNT_JSON_BASE64: 'your-google-service-account-json-base64-string'
      # The type of vector store to use. Supported values are `weaviate`, `qdrant`, `milvus`, `relyt`, `pgvector`.
      VECTOR_STORE: weaviate
      # The Weaviate endpoint URL. Only available when VECTOR_STORE is `weaviate`.
      WEAVIATE_ENDPOINT: http://weaviate:8080
      # The Weaviate API key.
      WEAVIATE_API_KEY: WVF5YThaHlkYwhGUSmCRgsX3tD5ngdN8pkih
      # The Qdrant endpoint URL. Only available when VECTOR_STORE is `qdrant`.
      QDRANT_URL: http://qdrant:6333
      # The Qdrant API key.
      QDRANT_API_KEY: difyai123456
      # The Qdrant client timeout setting.
      QDRANT_CLIENT_TIMEOUT: 20
      # The Qdrant client enable gRPC mode.
      QDRANT_GRPC_ENABLED: 'false'
      # The Qdrant server gRPC mode PORT.
      QDRANT_GRPC_PORT: 6334
      # Milvus configuration Only available when VECTOR_STORE is `milvus`.
      # The milvus host.
      MILVUS_HOST: 127.0.0.1
      # The milvus host.
      MILVUS_PORT: 19530
      # The milvus username.
      MILVUS_USER: root
      # The milvus password.
      MILVUS_PASSWORD: Milvus
      # The milvus tls switch.
      MILVUS_SECURE: 'false'
      # Mail configuration, support: resend
      MAIL_TYPE: ''
      # default send from email address, if not specified
      MAIL_DEFAULT_SEND_FROM: 'YOUR EMAIL FROM (eg: no-reply <no-reply@dify.ai>)'
      SMTP_SERVER: ''
      SMTP_PORT: 465
      SMTP_USERNAME: ''
      SMTP_PASSWORD: ''
      SMTP_USE_TLS: 'true'
      SMTP_OPPORTUNISTIC_TLS: 'false'
      # the api-key for resend (https://resend.com)
      RESEND_API_KEY: ''
      RESEND_API_URL: https://api.resend.com
      # relyt configurations
      RELYT_HOST: db
      RELYT_PORT: 5432
      RELYT_USER: postgres
      RELYT_PASSWORD: difyai123456
      RELYT_DATABASE: postgres
      # pgvector configurations
      PGVECTOR_HOST: pgvector
      PGVECTOR_PORT: 5432
      PGVECTOR_USER: postgres
      PGVECTOR_PASSWORD: difyai123456
      PGVECTOR_DATABASE: dify
      # tidb vector configurations
      TIDB_VECTOR_HOST: tidb
      TIDB_VECTOR_PORT: 4000
      TIDB_VECTOR_USER: xxx.root
      TIDB_VECTOR_PASSWORD: xxxxxx
      TIDB_VECTOR_DATABASE: dify
      # Notion import configuration, support public and internal
      NOTION_INTEGRATION_TYPE: public
      NOTION_CLIENT_SECRET: you-client-secret
      NOTION_CLIENT_ID: you-client-id
      NOTION_INTERNAL_SECRET: you-internal-secret
      # Indexing configuration
      INDEXING_MAX_SEGMENTATION_TOKENS_LENGTH: 1000
    depends_on:
      - db
      - redis
    volumes:
      # Mount the storage directory to the container, for storing user files.
      - ./volumes/app/storage:/app/api/storage
    networks:
<<<<<<< HEAD
        - llm
=======
      - ssrf_proxy_network
      - default
>>>>>>> 3b62ab56

  # Frontend web application.
  web:
    image: langgenius/dify-web:0.6.10
    restart: always
    environment:
      # The base URL of console application api server, refers to the Console base URL of WEB service if console domain is
      # different from api or web app domain.
      # example: http://cloud.dify.ai
      CONSOLE_API_URL: ''
      # The URL for Web APP api server, refers to the Web App base URL of WEB service if web app domain is different from
      # console or api domain.
      # example: http://udify.app
      APP_API_URL: ''
      # The DSN for Sentry error reporting. If not set, Sentry error reporting will be disabled.
      SENTRY_DSN: ''
    # uncomment to expose dify-web port to host
    # ports:
    #   - "3000:3000"
    networks:
        - llm


  # The postgres database.
  db:
    image: postgres:15-alpine
    restart: always
    environment:
      PGUSER: postgres
      # The password for the default postgres user.
      POSTGRES_PASSWORD: difyai123456
      # The name of the default postgres database.
      POSTGRES_DB: dify
      # postgres data directory
      PGDATA: /var/lib/postgresql/data/pgdata
    volumes:
      - ./volumes/db/data:/var/lib/postgresql/data
    # uncomment to expose db(postgresql) port to host
    # ports:
    #   - "5432:5432"
    healthcheck:
      test: [ "CMD", "pg_isready" ]
      interval: 1s
      timeout: 3s
      retries: 30
    networks:
      - llm

  # The redis cache.
  redis:
    image: redis:6-alpine
    restart: always
    volumes:
      # Mount the redis data directory to the container.
      - ./volumes/redis/data:/data
    # Set the redis password when startup redis server.
    command: redis-server --requirepass difyai123456
    healthcheck:
      test: [ "CMD", "redis-cli", "ping" ]
    # uncomment to expose redis port to host
    # ports:
    #   - "6379:6379"
    networks:
      - llm

  # The Weaviate vector store.
  weaviate:
    image: semitechnologies/weaviate:1.19.0
    restart: always
    volumes:
      # Mount the Weaviate data directory to the container.
      - ./volumes/weaviate:/var/lib/weaviate
    environment:
      # The Weaviate configurations
      # You can refer to the [Weaviate](https://weaviate.io/developers/weaviate/config-refs/env-vars) documentation for more information.
      QUERY_DEFAULTS_LIMIT: 25
      AUTHENTICATION_ANONYMOUS_ACCESS_ENABLED: 'false'
      PERSISTENCE_DATA_PATH: '/var/lib/weaviate'
      DEFAULT_VECTORIZER_MODULE: 'none'
      CLUSTER_HOSTNAME: 'node1'
      AUTHENTICATION_APIKEY_ENABLED: 'true'
      AUTHENTICATION_APIKEY_ALLOWED_KEYS: 'WVF5YThaHlkYwhGUSmCRgsX3tD5ngdN8pkih'
      AUTHENTICATION_APIKEY_USERS: 'hello@dify.ai'
      AUTHORIZATION_ADMINLIST_ENABLED: 'true'
      AUTHORIZATION_ADMINLIST_USERS: 'hello@dify.ai'
    # uncomment to expose weaviate port to host
    # ports:
    #  - "8080:8080"
    networks:
      - llm

  # The DifySandbox
  sandbox:
    image: langgenius/dify-sandbox:0.2.1
    restart: always
    environment:
      # The DifySandbox configurations
      # Make sure you are changing this key for your deployment with a strong key.
      # You can generate a strong key using `openssl rand -base64 42`.
      API_KEY: dify-sandbox
      GIN_MODE: 'release'
      WORKER_TIMEOUT: 15
<<<<<<< HEAD
    networks:
      - llm
=======
      ENABLE_NETWORK: 'true'
      HTTP_PROXY: 'http://ssrf_proxy:3128'
      HTTPS_PROXY: 'http://ssrf_proxy:3128'
      SANDBOX_PORT: 8194
    volumes:
      - ./volumes/sandbox/dependencies:/dependencies
    networks:
      - ssrf_proxy_network
>>>>>>> 3b62ab56

  # ssrf_proxy server
  # for more information, please refer to
  # https://docs.dify.ai/getting-started/install-self-hosted/install-faq#id-16.-why-is-ssrf_proxy-needed
  ssrf_proxy:
    image: ubuntu/squid:latest
    restart: always
    volumes:
      # pls clearly modify the squid.conf file to fit your network environment.
      - ./volumes/ssrf_proxy/squid.conf:/etc/squid/squid.conf
    networks:
      - ssrf_proxy_network
      - default
  # Qdrant vector store.
  # uncomment to use qdrant as vector store.
  # (if uncommented, you need to comment out the weaviate service above,
  # and set VECTOR_STORE to qdrant in the api & worker service.)
  # qdrant:
  #   image: langgenius/qdrant:v1.7.3
  #   restart: always
  #   volumes:
  #     - ./volumes/qdrant:/qdrant/storage
  #   environment:
  #     QDRANT_API_KEY: 'difyai123456'
  #   # uncomment to expose qdrant port to host
  #   # ports:
  #   #  - "6333:6333"
  #   #  - "6334:6334"

  # The pgvector vector database.
  # Uncomment to use qdrant as vector store.
  # pgvector:
  #   image: pgvector/pgvector:pg16
  #   restart: always
  #   environment:
  #     PGUSER: postgres
  #     # The password for the default postgres user.
  #     POSTGRES_PASSWORD: difyai123456
  #     # The name of the default postgres database.
  #     POSTGRES_DB: dify
  #     # postgres data directory
  #     PGDATA: /var/lib/postgresql/data/pgdata
  #   volumes:
  #     - ./volumes/pgvector/data:/var/lib/postgresql/data
  #   # uncomment to expose db(postgresql) port to host
  #   # ports:
  #   #   - "5433:5432"
  #   healthcheck:
  #     test: [ "CMD", "pg_isready" ]
  #     interval: 1s
  #     timeout: 3s
  #     retries: 30


  # The nginx reverse proxy.
  # used for reverse proxying the API service and Web service.
  nginx:
    hostname: dify-nginx
    image: nginx:latest
    restart: always
    volumes:
      - ./nginx/nginx.conf:/etc/nginx/nginx.conf
      - ./nginx/proxy.conf:/etc/nginx/proxy.conf
      - ./nginx/conf.d:/etc/nginx/conf.d
      #- ./nginx/ssl:/etc/ssl
    depends_on:
      - api
      - web
    ports:
<<<<<<< HEAD
      - "127.0.0.1:8080:80"
    networks:
      - llm
      - proxy


networks:
  llm:
    name: llm
    external: true
  proxy:
    name: proxy
    external: true
=======
      - "80:80"
      #- "443:443"
networks:
  # create a network between sandbox, api and ssrf_proxy, and can not access outside.
  ssrf_proxy_network:
    driver: bridge
    internal: true
>>>>>>> 3b62ab56
<|MERGE_RESOLUTION|>--- conflicted
+++ resolved
@@ -189,12 +189,8 @@
     # ports:
     #   - "5001:5001"
     networks:
-<<<<<<< HEAD
-      - llm
-=======
+      - llm
       - ssrf_proxy_network
-      - default
->>>>>>> 3b62ab56
 
   # worker service
   # The Celery worker for processing the queue.
@@ -319,12 +315,8 @@
       # Mount the storage directory to the container, for storing user files.
       - ./volumes/app/storage:/app/api/storage
     networks:
-<<<<<<< HEAD
-        - llm
-=======
+      - llm
       - ssrf_proxy_network
-      - default
->>>>>>> 3b62ab56
 
   # Frontend web application.
   web:
@@ -345,7 +337,7 @@
     # ports:
     #   - "3000:3000"
     networks:
-        - llm
+      - llm
 
 
   # The postgres database.
@@ -427,10 +419,6 @@
       API_KEY: dify-sandbox
       GIN_MODE: 'release'
       WORKER_TIMEOUT: 15
-<<<<<<< HEAD
-    networks:
-      - llm
-=======
       ENABLE_NETWORK: 'true'
       HTTP_PROXY: 'http://ssrf_proxy:3128'
       HTTPS_PROXY: 'http://ssrf_proxy:3128'
@@ -438,8 +426,8 @@
     volumes:
       - ./volumes/sandbox/dependencies:/dependencies
     networks:
+      - llm
       - ssrf_proxy_network
->>>>>>> 3b62ab56
 
   # ssrf_proxy server
   # for more information, please refer to
@@ -451,8 +439,8 @@
       # pls clearly modify the squid.conf file to fit your network environment.
       - ./volumes/ssrf_proxy/squid.conf:/etc/squid/squid.conf
     networks:
+      - llm
       - ssrf_proxy_network
-      - default
   # Qdrant vector store.
   # uncomment to use qdrant as vector store.
   # (if uncommented, you need to comment out the weaviate service above,
@@ -508,9 +496,6 @@
     depends_on:
       - api
       - web
-    ports:
-<<<<<<< HEAD
-      - "127.0.0.1:8080:80"
     networks:
       - llm
       - proxy
@@ -523,12 +508,6 @@
   proxy:
     name: proxy
     external: true
-=======
-      - "80:80"
-      #- "443:443"
-networks:
-  # create a network between sandbox, api and ssrf_proxy, and can not access outside.
   ssrf_proxy_network:
     driver: bridge
-    internal: true
->>>>>>> 3b62ab56
+    internal: true