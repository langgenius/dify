version: '3'
services:
  # API service
  api:
    image: langgenius/dify-api:0.6.8
    restart: always
    environment:
      # Startup mode, 'api' starts the API server.
      MODE: api
      # The log level for the application. Supported values are `DEBUG`, `INFO`, `WARNING`, `ERROR`, `CRITICAL`
      LOG_LEVEL: INFO
      # enable DEBUG mode to output more logs
      # DEBUG : true
      # A secret key that is used for securely signing the session cookie and encrypting sensitive information on the database. You can generate a strong key using `openssl rand -base64 42`.
      SECRET_KEY: sk-9f73s3ljTXVcMT3Blb3ljTqtsKiGHXVcMT3BlbkFJLK7U
      # The base URL of console application web frontend, refers to the Console base URL of WEB service if console domain is
      # different from api or web app domain.
      # example: http://cloud.dify.ai
      CONSOLE_WEB_URL: ''
      # Password for admin user initialization.
      # If left unset, admin user will not be prompted for a password when creating the initial admin account.
      INIT_PASSWORD: ''
      # The base URL of console application api server, refers to the Console base URL of WEB service if console domain is
      # different from api or web app domain.
      # example: http://cloud.dify.ai
      CONSOLE_API_URL: ''
      # The URL prefix for Service API endpoints, refers to the base URL of the current API service if api domain is
      # different from console domain.
      # example: http://api.dify.ai
      SERVICE_API_URL: ''
      # The URL prefix for Web APP frontend, refers to the Web App base URL of WEB service if web app domain is different from
      # console or api domain.
      # example: http://udify.app
      APP_WEB_URL: ''
      # File preview or download Url prefix.
      # used to display File preview or download Url to the front-end or as Multi-model inputs;
      # Url is signed and has expiration time.
      FILES_URL: ''
      # When enabled, migrations will be executed prior to application startup and the application will start after the migrations have completed.
      MIGRATION_ENABLED: 'true'
      # The configurations of postgres database connection.
      # It is consistent with the configuration in the 'db' service below.
      DB_USERNAME: postgres
      DB_PASSWORD: difyai123456
      DB_HOST: db
      DB_PORT: 5432
      DB_DATABASE: dify
      # The configurations of redis connection.
      # It is consistent with the configuration in the 'redis' service below.
      REDIS_HOST: redis
      REDIS_PORT: 6379
      REDIS_USERNAME: ''
      REDIS_PASSWORD: difyai123456
      REDIS_USE_SSL: 'false'
      # use redis db 0 for redis cache
      REDIS_DB: 0
      # The configurations of celery broker.
      # Use redis as the broker, and redis db 1 for celery broker.
      CELERY_BROKER_URL: redis://:difyai123456@redis:6379/1
      # Specifies the allowed origins for cross-origin requests to the Web API, e.g. https://dify.app or * for all origins.
      WEB_API_CORS_ALLOW_ORIGINS: '*'
      # Specifies the allowed origins for cross-origin requests to the console API, e.g. https://cloud.dify.ai or * for all origins.
      CONSOLE_CORS_ALLOW_ORIGINS: '*'
      # CSRF Cookie settings
      # Controls whether a cookie is sent with cross-site requests,
      # providing some protection against cross-site request forgery attacks
      #
      # Default: `SameSite=Lax, Secure=false, HttpOnly=true`
      # This default configuration supports same-origin requests using either HTTP or HTTPS,
      # but does not support cross-origin requests. It is suitable for local debugging purposes.
      #
      # If you want to enable cross-origin support,
      # you must use the HTTPS protocol and set the configuration to `SameSite=None, Secure=true, HttpOnly=true`.
      #
      # The type of storage to use for storing user files. Supported values are `local` and `s3` and `azure-blob` and `google-storage`, Default: `local`
      STORAGE_TYPE: local
      # The path to the local storage directory, the directory relative the root path of API service codes or absolute path. Default: `storage` or `/home/john/storage`.
      # only available when STORAGE_TYPE is `local`.
      STORAGE_LOCAL_PATH: storage
      # The S3 storage configurations, only available when STORAGE_TYPE is `s3`.
      S3_ENDPOINT: 'https://xxx.r2.cloudflarestorage.com'
      S3_BUCKET_NAME: 'difyai'
      S3_ACCESS_KEY: 'ak-difyai'
      S3_SECRET_KEY: 'sk-difyai'
      S3_REGION: 'us-east-1'
      # The Azure Blob storage configurations, only available when STORAGE_TYPE is `azure-blob`.
      AZURE_BLOB_ACCOUNT_NAME: 'difyai'
      AZURE_BLOB_ACCOUNT_KEY: 'difyai'
      AZURE_BLOB_CONTAINER_NAME: 'difyai-container'
      AZURE_BLOB_ACCOUNT_URL: 'https://<your_account_name>.blob.core.windows.net'
      # The Google storage configurations, only available when STORAGE_TYPE is `google-storage`.
      GOOGLE_STORAGE_BUCKET_NAME: 'yout-bucket-name'
      # if you want to use Application Default Credentials, you can leave GOOGLE_STORAGE_SERVICE_ACCOUNT_JSON_BASE64 empty.
      GOOGLE_STORAGE_SERVICE_ACCOUNT_JSON_BASE64: 'your-google-service-account-json-base64-string'
      # The type of vector store to use. Supported values are `weaviate`, `qdrant`, `milvus`, `relyt`.
      VECTOR_STORE: weaviate
      # The Weaviate endpoint URL. Only available when VECTOR_STORE is `weaviate`.
      WEAVIATE_ENDPOINT: http://weaviate:8080
      # The Weaviate API key.
      WEAVIATE_API_KEY: WVF5YThaHlkYwhGUSmCRgsX3tD5ngdN8pkih
      # The Qdrant endpoint URL. Only available when VECTOR_STORE is `qdrant`.
      QDRANT_URL: http://qdrant:6333
      # The Qdrant API key.
      QDRANT_API_KEY: difyai123456
      # The Qdrant client timeout setting.
      QDRANT_CLIENT_TIMEOUT: 20
      # The Qdrant client enable gRPC mode.
      QDRANT_GRPC_ENABLED: 'false'
      # The Qdrant server gRPC mode PORT.
      QDRANT_GRPC_PORT: 6334
      # Milvus configuration Only available when VECTOR_STORE is `milvus`.
      # The milvus host.
      MILVUS_HOST: 127.0.0.1
      # The milvus host.
      MILVUS_PORT: 19530
      # The milvus username.
      MILVUS_USER: root
      # The milvus password.
      MILVUS_PASSWORD: Milvus
      # The milvus tls switch.
      MILVUS_SECURE: 'false'
      # relyt configurations
      RELYT_HOST: db
      RELYT_PORT: 5432
      RELYT_USER: postgres
      RELYT_PASSWORD: difyai123456
      RELYT_DATABASE: postgres
      # pgvector configurations
      PGVECTOR_HOST: pgvector
      PGVECTOR_PORT: 5432
      PGVECTOR_USER: postgres
      PGVECTOR_PASSWORD: difyai123456
      PGVECTOR_DATABASE: dify
      # Mail configuration, support: resend, smtp
      MAIL_TYPE: ''
      # default send from email address, if not specified
      MAIL_DEFAULT_SEND_FROM: 'YOUR EMAIL FROM (eg: no-reply <no-reply@dify.ai>)'
      SMTP_SERVER: ''
      SMTP_PORT: 587
      SMTP_USERNAME: ''
      SMTP_PASSWORD: ''
      SMTP_USE_TLS: 'true'
      # the api-key for resend (https://resend.com)
      RESEND_API_KEY: ''
      RESEND_API_URL: https://api.resend.com
      # The DSN for Sentry error reporting. If not set, Sentry error reporting will be disabled.
      SENTRY_DSN: ''
      # The sample rate for Sentry events. Default: `1.0`
      SENTRY_TRACES_SAMPLE_RATE: 1.0
      # The sample rate for Sentry profiles. Default: `1.0`
      SENTRY_PROFILES_SAMPLE_RATE: 1.0
      # Notion import configuration, support public and internal
      NOTION_INTEGRATION_TYPE: public
      NOTION_CLIENT_SECRET: you-client-secret
      NOTION_CLIENT_ID: you-client-id
      NOTION_INTERNAL_SECRET: you-internal-secret
      # The sandbox service endpoint.
      CODE_EXECUTION_ENDPOINT: "http://sandbox:8194"
      CODE_EXECUTION_API_KEY: dify-sandbox
      CODE_MAX_NUMBER: 9223372036854775807
      CODE_MIN_NUMBER: -9223372036854775808
      CODE_MAX_STRING_LENGTH: 80000
      TEMPLATE_TRANSFORM_MAX_LENGTH: 80000
      CODE_MAX_STRING_ARRAY_LENGTH: 30
      CODE_MAX_OBJECT_ARRAY_LENGTH: 30
      CODE_MAX_NUMBER_ARRAY_LENGTH: 1000
      # SSRF Proxy server
      SSRF_PROXY_HTTP_URL: 'http://ssrf_proxy:3128'
      SSRF_PROXY_HTTPS_URL: 'http://ssrf_proxy:3128'
    depends_on:
      - db
      - redis
    volumes:
      # Mount the storage directory to the container, for storing user files.
      - ./volumes/app/storage:/app/api/storage
    # uncomment to expose dify-api port to host
    # ports:
    #   - "5001:5001"
    networks:
      - ssrf_proxy_network
      - default

  # worker service
  # The Celery worker for processing the queue.
  worker:
    image: langgenius/dify-api:0.6.8
    restart: always
    environment:
      CONSOLE_WEB_URL: ''
      # Startup mode, 'worker' starts the Celery worker for processing the queue.
      MODE: worker

      # --- All the configurations below are the same as those in the 'api' service. ---

      # The log level for the application. Supported values are `DEBUG`, `INFO`, `WARNING`, `ERROR`, `CRITICAL`
      LOG_LEVEL: INFO
      # A secret key that is used for securely signing the session cookie and encrypting sensitive information on the database. You can generate a strong key using `openssl rand -base64 42`.
      # same as the API service
      SECRET_KEY: sk-9f73s3ljTXVcMT3Blb3ljTqtsKiGHXVcMT3BlbkFJLK7U
      # The configurations of postgres database connection.
      # It is consistent with the configuration in the 'db' service below.
      DB_USERNAME: postgres
      DB_PASSWORD: difyai123456
      DB_HOST: db
      DB_PORT: 5432
      DB_DATABASE: dify
      # The configurations of redis cache connection.
      REDIS_HOST: redis
      REDIS_PORT: 6379
      REDIS_USERNAME: ''
      REDIS_PASSWORD: difyai123456
      REDIS_DB: 0
      REDIS_USE_SSL: 'false'
      # The configurations of celery broker.
      CELERY_BROKER_URL: redis://:difyai123456@redis:6379/1
      # The type of storage to use for storing user files. Supported values are `local` and `s3` and `azure-blob` and `google-storage`, Default: `local`
      STORAGE_TYPE: local
      STORAGE_LOCAL_PATH: storage
      # The S3 storage configurations, only available when STORAGE_TYPE is `s3`.
      S3_ENDPOINT: 'https://xxx.r2.cloudflarestorage.com'
      S3_BUCKET_NAME: 'difyai'
      S3_ACCESS_KEY: 'ak-difyai'
      S3_SECRET_KEY: 'sk-difyai'
      S3_REGION: 'us-east-1'
      # The Azure Blob storage configurations, only available when STORAGE_TYPE is `azure-blob`.
      AZURE_BLOB_ACCOUNT_NAME: 'difyai'
      AZURE_BLOB_ACCOUNT_KEY: 'difyai'
      AZURE_BLOB_CONTAINER_NAME: 'difyai-container'
      AZURE_BLOB_ACCOUNT_URL: 'https://<your_account_name>.blob.core.windows.net'
      # The Google storage configurations, only available when STORAGE_TYPE is `google-storage`.
      GOOGLE_STORAGE_BUCKET_NAME: 'yout-bucket-name'
      # if you want to use Application Default Credentials, you can leave GOOGLE_STORAGE_SERVICE_ACCOUNT_JSON_BASE64 empty.
      GOOGLE_STORAGE_SERVICE_ACCOUNT_JSON_BASE64: 'your-google-service-account-json-base64-string'
      # The type of vector store to use. Supported values are `weaviate`, `qdrant`, `milvus`, `relyt`, `pgvector`.
      VECTOR_STORE: weaviate
      # The Weaviate endpoint URL. Only available when VECTOR_STORE is `weaviate`.
      WEAVIATE_ENDPOINT: http://weaviate:8080
      # The Weaviate API key.
      WEAVIATE_API_KEY: WVF5YThaHlkYwhGUSmCRgsX3tD5ngdN8pkih
      # The Qdrant endpoint URL. Only available when VECTOR_STORE is `qdrant`.
      QDRANT_URL: http://qdrant:6333
      # The Qdrant API key.
      QDRANT_API_KEY: difyai123456
      # The Qdrant client timeout setting.
      QDRANT_CLIENT_TIMEOUT: 20
      # The Qdrant client enable gRPC mode.
      QDRANT_GRPC_ENABLED: 'false'
      # The Qdrant server gRPC mode PORT.
      QDRANT_GRPC_PORT: 6334
      # Milvus configuration Only available when VECTOR_STORE is `milvus`.
      # The milvus host.
      MILVUS_HOST: 127.0.0.1
      # The milvus host.
      MILVUS_PORT: 19530
      # The milvus username.
      MILVUS_USER: root
      # The milvus password.
      MILVUS_PASSWORD: Milvus
      # The milvus tls switch.
      MILVUS_SECURE: 'false'
      # Mail configuration, support: resend
      MAIL_TYPE: ''
      # default send from email address, if not specified
      MAIL_DEFAULT_SEND_FROM: 'YOUR EMAIL FROM (eg: no-reply <no-reply@dify.ai>)'
      SMTP_SERVER: ''
      SMTP_PORT: 587
      SMTP_USERNAME: ''
      SMTP_PASSWORD: ''
      SMTP_USE_TLS: 'true'
      # the api-key for resend (https://resend.com)
      RESEND_API_KEY: ''
      RESEND_API_URL: https://api.resend.com
      # relyt configurations
      RELYT_HOST: db
      RELYT_PORT: 5432
      RELYT_USER: postgres
      RELYT_PASSWORD: difyai123456
      RELYT_DATABASE: postgres
      # pgvector configurations
      PGVECTOR_HOST: pgvector
      PGVECTOR_PORT: 5432
      PGVECTOR_USER: postgres
      PGVECTOR_PASSWORD: difyai123456
      PGVECTOR_DATABASE: dify
      # Notion import configuration, support public and internal
      NOTION_INTEGRATION_TYPE: public
      NOTION_CLIENT_SECRET: you-client-secret
      NOTION_CLIENT_ID: you-client-id
      NOTION_INTERNAL_SECRET: you-internal-secret
    depends_on:
      - db
      - redis
    volumes:
      # Mount the storage directory to the container, for storing user files.
      - ./volumes/app/storage:/app/api/storage
    networks:
      - ssrf_proxy_network
      - default

  # Frontend web application.
  web:
    image: langgenius/dify-web:0.6.8
    restart: always
    environment:
      # The base URL of console application api server, refers to the Console base URL of WEB service if console domain is
      # different from api or web app domain.
      # example: http://cloud.dify.ai
      CONSOLE_API_URL: ''
      # The URL for Web APP api server, refers to the Web App base URL of WEB service if web app domain is different from
      # console or api domain.
      # example: http://udify.app
      APP_API_URL: ''
      # The DSN for Sentry error reporting. If not set, Sentry error reporting will be disabled.
      SENTRY_DSN: ''
    # uncomment to expose dify-web port to host
    # ports:
    #   - "3000:3000"

  # The postgres database.
  db:
    image: postgres:15-alpine
    restart: always
    environment:
      PGUSER: postgres
      # The password for the default postgres user.
      POSTGRES_PASSWORD: difyai123456
      # The name of the default postgres database.
      POSTGRES_DB: dify
      # postgres data directory
      PGDATA: /var/lib/postgresql/data/pgdata
    volumes:
      - ./volumes/db/data:/var/lib/postgresql/data
    # uncomment to expose db(postgresql) port to host
    # ports:
    #   - "5432:5432"
    healthcheck:
      test: [ "CMD", "pg_isready" ]
      interval: 1s
      timeout: 3s
      retries: 30

  # The redis cache.
  redis:
    image: redis:6-alpine
    restart: always
    volumes:
      # Mount the redis data directory to the container.
      - ./volumes/redis/data:/data
    # Set the redis password when startup redis server.
    command: redis-server --requirepass difyai123456
    healthcheck:
      test: [ "CMD", "redis-cli", "ping" ]
    # uncomment to expose redis port to host
    # ports:
    #   - "6379:6379"

  # The Weaviate vector store.
  weaviate:
    image: semitechnologies/weaviate:1.19.0
    restart: always
    volumes:
      # Mount the Weaviate data directory to the container.
      - ./volumes/weaviate:/var/lib/weaviate
    environment:
      # The Weaviate configurations
      # You can refer to the [Weaviate](https://weaviate.io/developers/weaviate/config-refs/env-vars) documentation for more information.
      QUERY_DEFAULTS_LIMIT: 25
      AUTHENTICATION_ANONYMOUS_ACCESS_ENABLED: 'false'
      PERSISTENCE_DATA_PATH: '/var/lib/weaviate'
      DEFAULT_VECTORIZER_MODULE: 'none'
      CLUSTER_HOSTNAME: 'node1'
      AUTHENTICATION_APIKEY_ENABLED: 'true'
      AUTHENTICATION_APIKEY_ALLOWED_KEYS: 'WVF5YThaHlkYwhGUSmCRgsX3tD5ngdN8pkih'
      AUTHENTICATION_APIKEY_USERS: 'hello@dify.ai'
      AUTHORIZATION_ADMINLIST_ENABLED: 'true'
      AUTHORIZATION_ADMINLIST_USERS: 'hello@dify.ai'
    # uncomment to expose weaviate port to host
    # ports:
    #  - "8080:8080"

  # The DifySandbox
  sandbox:
    image: langgenius/dify-sandbox:0.2.0
    restart: always
    environment:
      # The DifySandbox configurations
      # Make sure you are changing this key for your deployment with a strong key.
      # You can generate a strong key using `openssl rand -base64 42`.
      API_KEY: dify-sandbox
      GIN_MODE: 'release'
      WORKER_TIMEOUT: 15
      ENABLE_NETWORK: 'true'
      HTTP_PROXY: 'http://ssrf_proxy:3128'
      HTTPS_PROXY: 'http://ssrf_proxy:3128'
    volumes:
      - ./volumes/sandbox/dependencies:/dependencies
    networks:
      - ssrf_proxy_network

  # ssrf_proxy server
  # for more information, please refer to
  # https://docs.dify.ai/getting-started/install-self-hosted/install-faq#id-16.-why-is-ssrf_proxy-needed
  ssrf_proxy:
    image: ubuntu/squid:latest
    restart: always
    volumes:
      # pls clearly modify the squid.conf file to fit your network environment.
      - ./volumes/ssrf_proxy/squid.conf:/etc/squid/squid.conf
    networks:
      - ssrf_proxy_network
      - default
  # Qdrant vector store.
  # uncomment to use qdrant as vector store.
  # (if uncommented, you need to comment out the weaviate service above,
  # and set VECTOR_STORE to qdrant in the api & worker service.)
  # qdrant:
  #   image: langgenius/qdrant:v1.7.3
  #   restart: always
  #   volumes:
  #     - ./volumes/qdrant:/qdrant/storage
  #   environment:
  #     QDRANT_API_KEY: 'difyai123456'
  #   # uncomment to expose qdrant port to host
  #   # ports:
  #   #  - "6333:6333"
  #   #  - "6334:6334"

  # The pgvector vector database.
  # Uncomment to use qdrant as vector store.
  # pgvector:
  #   image: pgvector/pgvector:pg16
  #   restart: always
  #   environment:
  #     PGUSER: postgres
  #     # The password for the default postgres user.
  #     POSTGRES_PASSWORD: difyai123456
  #     # The name of the default postgres database.
  #     POSTGRES_DB: dify
  #     # postgres data directory
  #     PGDATA: /var/lib/postgresql/data/pgdata
  #   volumes:
  #     - ./volumes/pgvector/data:/var/lib/postgresql/data
  #   # uncomment to expose db(postgresql) port to host
  #   # ports:
  #   #   - "5433:5432"
  #   healthcheck:
  #     test: [ "CMD", "pg_isready" ]
  #     interval: 1s
  #     timeout: 3s
  #     retries: 30


  # The nginx reverse proxy.
  # used for reverse proxying the API service and Web service.
  nginx:
    image: nginx:latest
    restart: always
    volumes:
      - ./nginx/nginx.conf:/etc/nginx/nginx.conf
      - ./nginx/proxy.conf:/etc/nginx/proxy.conf
      - ./nginx/conf.d:/etc/nginx/conf.d
      #- ./nginx/ssl:/etc/ssl
    depends_on:
      - api
      - web
    ports:
<<<<<<< HEAD
      - "8080:80"
      #- "443:443"
=======
      - "80:80"
      #- "443:443"
networks:
  # create a network between sandbox, api and ssrf_proxy, and can not access outside.
  ssrf_proxy_network:
    driver: bridge
    internal: true
>>>>>>> aa13d140
<|MERGE_RESOLUTION|>--- conflicted
+++ resolved
@@ -464,15 +464,10 @@
       - api
       - web
     ports:
-<<<<<<< HEAD
       - "8080:80"
-      #- "443:443"
-=======
-      - "80:80"
       #- "443:443"
 networks:
   # create a network between sandbox, api and ssrf_proxy, and can not access outside.
   ssrf_proxy_network:
     driver: bridge
-    internal: true
->>>>>>> aa13d140
+    internal: true