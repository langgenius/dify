--- conflicted
+++ resolved
@@ -293,16 +293,12 @@
 services:
   # API service
   api:
-<<<<<<< HEAD
     build:
       context: ../api
       dockerfile: Dockerfile
       network: host
     #    image: langgenius/dify-api:0.9.2
-    image: data/dify-api:0.11.2
-=======
-    image: langgenius/dify-api:0.12.1
->>>>>>> 208d6d6d
+    image: data/dify-api:0.12.1
     restart: always
     environment:
       # Use the shared environment variables.
@@ -322,12 +318,8 @@
   # worker service
   # The Celery worker for processing the queue.
   worker:
-<<<<<<< HEAD
     #    image: langgenius/dify-api:0.9.2
-    image: data/dify-api:0.11.2
-=======
-    image: langgenius/dify-api:0.12.1
->>>>>>> 208d6d6d
+    image: data/dify-api:0.12.1
     restart: always
     environment:
       # Use the shared environment variables.
@@ -346,16 +338,12 @@
 
   # Frontend web application.
   web:
-<<<<<<< HEAD
     build:
       context: ../web
       dockerfile: Dockerfile
       network: host
     #    image: langgenius/dify-web:0.9.2
-    image: data/dify-web:0.11.2
-=======
-    image: langgenius/dify-web:0.12.1
->>>>>>> 208d6d6d
+    image: data/dify-web:0.12.1
     restart: always
     environment:
       CONSOLE_API_URL: ${CONSOLE_API_URL:-}
