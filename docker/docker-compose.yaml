--- conflicted
+++ resolved
@@ -538,7 +538,21 @@
     depends_on:
       - opensearch
 
-<<<<<<< HEAD
+  # MyScale vector database
+  myscale:
+    container_name: myscale
+    image: myscale/myscaledb:1.6
+    profiles:
+      - myscale
+    restart: always
+    tty: true
+    volumes:
+      - ./volumes/myscale/data:/var/lib/clickhouse
+      - ./volumes/myscale/log:/var/log/clickhouse-server
+      - ./volumes/myscale/config/users.d/custom_users_config.xml:/etc/clickhouse-server/users.d/custom_users_config.xml
+    ports:
+      - "${MYSCALE_PORT:-8123}:${MYSCALE_PORT:-8123}"
+
   elasticsearch:
     image: docker.elastic.co/elasticsearch/elasticsearch:7.17.21
     container_name: elasticsearch
@@ -558,22 +572,6 @@
       - elasticsearch
     ports:
       - "5601:5601"
-=======
-  # MyScale vector database
-  myscale:
-    container_name: myscale
-    image: myscale/myscaledb:1.6
-    profiles:
-      - myscale
-    restart: always
-    tty: true
-    volumes:
-      - ./volumes/myscale/data:/var/lib/clickhouse
-      - ./volumes/myscale/log:/var/log/clickhouse-server
-      - ./volumes/myscale/config/users.d/custom_users_config.xml:/etc/clickhouse-server/users.d/custom_users_config.xml
-    ports:
-      - "${MYSCALE_PORT:-8123}:${MYSCALE_PORT:-8123}"
->>>>>>> 0e820723
 
 networks:
   # create a network between sandbox, api and ssrf_proxy, and can not access outside.
