--- conflicted
+++ resolved
@@ -2,11 +2,7 @@
 services:
   # API service
   api:
-<<<<<<< HEAD
     image: akiyu303/jim-api:latest
-=======
-    image: langgenius/dify-api:1.3.1
->>>>>>> bb1d1dc2
     restart: always
     extra_hosts:
       - "host.docker.internal:host-gateway"
@@ -37,11 +33,7 @@
   # worker service
   # The Celery worker for processing the queue.
   worker:
-<<<<<<< HEAD
     image: akiyu303/jim-api:latest
-=======
-    image: langgenius/dify-api:1.3.1
->>>>>>> bb1d1dc2
     restart: always
     extra_hosts:
       - "host.docker.internal:host-gateway"
