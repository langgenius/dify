--- conflicted
+++ resolved
@@ -2,11 +2,7 @@
 services:
   # API service
   api:
-<<<<<<< HEAD
     image: langgenius/dify-api:1.3.1
-=======
-    image: langgenius/dify-api:0.15.7
->>>>>>> 849994d3
     restart: always
     environment:
       # Use the shared environment variables.
@@ -35,11 +31,7 @@
   # worker service
   # The Celery worker for processing the queue.
   worker:
-<<<<<<< HEAD
     image: langgenius/dify-api:1.3.1
-=======
-    image: langgenius/dify-api:0.15.7
->>>>>>> 849994d3
     restart: always
     environment:
       # Use the shared environment variables.
@@ -65,11 +57,7 @@
 
   # Frontend web application.
   web:
-<<<<<<< HEAD
     image: langgenius/dify-web:1.3.1
-=======
-    image: langgenius/dify-web:0.15.7
->>>>>>> 849994d3
     restart: always
     environment:
       CONSOLE_API_URL: ${CONSOLE_API_URL:-}
@@ -79,11 +67,8 @@
       TEXT_GENERATION_TIMEOUT_MS: ${TEXT_GENERATION_TIMEOUT_MS:-60000}
       CSP_WHITELIST: ${CSP_WHITELIST:-}
       ALLOW_EMBED: ${ALLOW_EMBED:-false}
-<<<<<<< HEAD
       MARKETPLACE_API_URL: ${MARKETPLACE_API_URL:-https://marketplace.dify.ai}
       MARKETPLACE_URL: ${MARKETPLACE_URL:-https://marketplace.dify.ai}
-=======
->>>>>>> 849994d3
       TOP_K_MAX_VALUE: ${TOP_K_MAX_VALUE:-}
       INDEXING_MAX_SEGMENTATION_TOKENS_LENGTH: ${INDEXING_MAX_SEGMENTATION_TOKENS_LENGTH:-}
       PM2_INSTANCES: ${PM2_INSTANCES:-2}
