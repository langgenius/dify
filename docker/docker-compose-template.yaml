x-shared-env: &shared-api-worker-env 
services:
  # API service
  api:
<<<<<<< HEAD
    image: akiyu303/jim-api:latest
=======
    image: langgenius/dify-api:1.0.0
>>>>>>> c0358d8d
    restart: always
    extra_hosts:
      - "host.docker.internal:host-gateway"
    environment:
      # Use the shared environment variables.
      <<: *shared-api-worker-env
      # Startup mode, 'api' starts the API server.
      MODE: api
      SENTRY_DSN: ${API_SENTRY_DSN:-}
      SENTRY_TRACES_SAMPLE_RATE: ${API_SENTRY_TRACES_SAMPLE_RATE:-1.0}
      SENTRY_PROFILES_SAMPLE_RATE: ${API_SENTRY_PROFILES_SAMPLE_RATE:-1.0}
      PLUGIN_MAX_PACKAGE_SIZE: ${PLUGIN_MAX_PACKAGE_SIZE:-52428800}
      INNER_API_KEY_FOR_PLUGIN: ${PLUGIN_DIFY_INNER_API_KEY:-QaHbTe77CtuXmsfyhR7+vRjI/+XbV1AaFy691iy+kGDv2Jvy0/eAh8Y1}
    depends_on:
      - db
      - redis
    volumes:
      # Mount the storage directory to the container, for storing user files.
      - ./volumes/app/storage:/app/api/storage
    networks:
      - ssrf_proxy_network
      - default

  # worker service
  # The Celery worker for processing the queue.
  worker:
<<<<<<< HEAD
    image: akiyu303/jim-api:latest
=======
    image: langgenius/dify-api:1.0.0
>>>>>>> c0358d8d
    restart: always
    extra_hosts:
      - "host.docker.internal:host-gateway"
    environment:
      # Use the shared environment variables.
      <<: *shared-api-worker-env
      # Startup mode, 'worker' starts the Celery worker for processing the queue.
      MODE: worker
      SENTRY_DSN: ${API_SENTRY_DSN:-}
      SENTRY_TRACES_SAMPLE_RATE: ${API_SENTRY_TRACES_SAMPLE_RATE:-1.0}
      SENTRY_PROFILES_SAMPLE_RATE: ${API_SENTRY_PROFILES_SAMPLE_RATE:-1.0}
      PLUGIN_MAX_PACKAGE_SIZE: ${PLUGIN_MAX_PACKAGE_SIZE:-52428800}
      INNER_API_KEY_FOR_PLUGIN: ${PLUGIN_DIFY_INNER_API_KEY:-QaHbTe77CtuXmsfyhR7+vRjI/+XbV1AaFy691iy+kGDv2Jvy0/eAh8Y1}
    depends_on:
      - db
      - redis
    volumes:
      # Mount the storage directory to the container, for storing user files.
      - ./volumes/app/storage:/app/api/storage
    networks:
      - ssrf_proxy_network
      - default

  scheduler:
    image: akiyu303/jim-api:latest
    restart: always
    extra_hosts:
      - "host.docker.internal:host-gateway"
    environment:
      # Use the shared environment variables.
      <<: *shared-api-worker-env
      # Startup mode, 'worker' starts the Celery worker for processing the queue.
      MODE: beat
      SENTRY_DSN: ${API_SENTRY_DSN:-}
      SENTRY_TRACES_SAMPLE_RATE: ${API_SENTRY_TRACES_SAMPLE_RATE:-1.0}
      SENTRY_PROFILES_SAMPLE_RATE: ${API_SENTRY_PROFILES_SAMPLE_RATE:-1.0}
    depends_on:
      - db
      - redis
    volumes:
      # Mount the storage directory to the container, for storing user files.
      - ./volumes/app/storage:/app/api/storage
    networks:
      - ssrf_proxy_network
      - default

  # Frontend web application.
  web:
    image: langgenius/dify-web:1.0.0
    restart: always
    environment:
      CONSOLE_API_URL: ${CONSOLE_API_URL:-}
      APP_API_URL: ${APP_API_URL:-}
      SENTRY_DSN: ${WEB_SENTRY_DSN:-}
      NEXT_TELEMETRY_DISABLED: ${NEXT_TELEMETRY_DISABLED:-0}
      TEXT_GENERATION_TIMEOUT_MS: ${TEXT_GENERATION_TIMEOUT_MS:-60000}
      CSP_WHITELIST: ${CSP_WHITELIST:-}
      MARKETPLACE_API_URL: ${MARKETPLACE_API_URL:-https://marketplace.dify.ai}
      MARKETPLACE_URL: ${MARKETPLACE_URL:-https://marketplace.dify.ai}
      TOP_K_MAX_VALUE: ${TOP_K_MAX_VALUE:-}
      INDEXING_MAX_SEGMENTATION_TOKENS_LENGTH: ${INDEXING_MAX_SEGMENTATION_TOKENS_LENGTH:-}
      PM2_INSTANCES: ${PM2_INSTANCES:-2}

  # The postgres database.
  db:
    image: postgres:15-alpine
    restart: always
    environment:
      PGUSER: ${PGUSER:-postgres}
      POSTGRES_PASSWORD: ${POSTGRES_PASSWORD:-difyai123456}
      POSTGRES_DB: ${POSTGRES_DB:-dify}
      PGDATA: ${PGDATA:-/var/lib/postgresql/data/pgdata}
    command: >
      postgres -c 'max_connections=${POSTGRES_MAX_CONNECTIONS:-100}'
               -c 'shared_buffers=${POSTGRES_SHARED_BUFFERS:-128MB}'
               -c 'work_mem=${POSTGRES_WORK_MEM:-4MB}'
               -c 'maintenance_work_mem=${POSTGRES_MAINTENANCE_WORK_MEM:-64MB}'
               -c 'effective_cache_size=${POSTGRES_EFFECTIVE_CACHE_SIZE:-4096MB}'
    volumes:
      - ./volumes/db/data:/var/lib/postgresql/data
    healthcheck:
      test: [ 'CMD', 'pg_isready' ]
      interval: 1s
      timeout: 3s
      retries: 30
    ports:
      - '${EXPOSE_DB_PORT:-5432}:5432'

  # The redis cache.
  redis:
    image: redis:6-alpine
    restart: always
    environment:
      REDISCLI_AUTH: ${REDIS_PASSWORD:-difyai123456}
    volumes:
      # Mount the redis data directory to the container.
      - ./volumes/redis/data:/data
    # Set the redis password when startup redis server.
    command: redis-server --requirepass ${REDIS_PASSWORD:-difyai123456}
    healthcheck:
      test: [ 'CMD', 'redis-cli', 'ping' ]

  # The DifySandbox
  sandbox:
    image: langgenius/dify-sandbox:0.2.10
    restart: always
    environment:
      # The DifySandbox configurations
      # Make sure you are changing this key for your deployment with a strong key.
      # You can generate a strong key using `openssl rand -base64 42`.
      API_KEY: ${SANDBOX_API_KEY:-dify-sandbox}
      GIN_MODE: ${SANDBOX_GIN_MODE:-release}
      WORKER_TIMEOUT: ${SANDBOX_WORKER_TIMEOUT:-15}
      ENABLE_NETWORK: ${SANDBOX_ENABLE_NETWORK:-true}
      HTTP_PROXY: ${SANDBOX_HTTP_PROXY:-http://ssrf_proxy:3128}
      HTTPS_PROXY: ${SANDBOX_HTTPS_PROXY:-http://ssrf_proxy:3128}
      SANDBOX_PORT: ${SANDBOX_PORT:-8194}
    volumes:
      - ./volumes/sandbox/dependencies:/dependencies
      - ./volumes/sandbox/conf:/conf
    healthcheck:
      test: [ 'CMD', 'curl', '-f', 'http://localhost:8194/health' ]
    networks:
      - ssrf_proxy_network

  # plugin daemon
  plugin_daemon:
    image: langgenius/dify-plugin-daemon:0.0.3-local
    restart: always
    environment:
      # Use the shared environment variables.
      <<: *shared-api-worker-env
      DB_DATABASE: ${DB_PLUGIN_DATABASE:-dify_plugin}
      SERVER_PORT: ${PLUGIN_DAEMON_PORT:-5002}
      SERVER_KEY: ${PLUGIN_DAEMON_KEY:-lYkiYYT6owG+71oLerGzA7GXCgOT++6ovaezWAjpCjf+Sjc3ZtU+qUEi}
      MAX_PLUGIN_PACKAGE_SIZE: ${PLUGIN_MAX_PACKAGE_SIZE:-52428800}
      PPROF_ENABLED: ${PLUGIN_PPROF_ENABLED:-false}
      DIFY_INNER_API_URL: ${PLUGIN_DIFY_INNER_API_URL:-http://api:5001}
      DIFY_INNER_API_KEY: ${INNER_API_KEY_FOR_PLUGIN:-QaHbTe77CtuXmsfyhR7+vRjI/+XbV1AaFy691iy+kGDv2Jvy0/eAh8Y1}
      PLUGIN_REMOTE_INSTALLING_HOST: ${PLUGIN_REMOTE_INSTALL_HOST:-0.0.0.0}
      PLUGIN_REMOTE_INSTALLING_PORT: ${PLUGIN_REMOTE_INSTALL_PORT:-5003}
      PLUGIN_WORKING_PATH: ${PLUGIN_WORKING_PATH:-/app/storage/cwd}
      FORCE_VERIFYING_SIGNATURE: ${FORCE_VERIFYING_SIGNATURE:-true}
    ports:
      - "${EXPOSE_PLUGIN_DEBUGGING_PORT:-5003}:${PLUGIN_DEBUGGING_PORT:-5003}"
    volumes:
      - ./volumes/plugin_daemon:/app/storage


  # ssrf_proxy server
  # for more information, please refer to
  # https://docs.dify.ai/learn-more/faq/install-faq#id-18.-why-is-ssrf_proxy-needed
  ssrf_proxy:
    image: ubuntu/squid:latest
    restart: always
    volumes:
      - ./ssrf_proxy/squid.conf.template:/etc/squid/squid.conf.template
      - ./ssrf_proxy/docker-entrypoint.sh:/docker-entrypoint-mount.sh
    entrypoint: [ 'sh', '-c', "cp /docker-entrypoint-mount.sh /docker-entrypoint.sh && sed -i 's/\r$$//' /docker-entrypoint.sh && chmod +x /docker-entrypoint.sh && /docker-entrypoint.sh" ]
    environment:
      # pls clearly modify the squid env vars to fit your network environment.
      HTTP_PORT: ${SSRF_HTTP_PORT:-3128}
      COREDUMP_DIR: ${SSRF_COREDUMP_DIR:-/var/spool/squid}
      REVERSE_PROXY_PORT: ${SSRF_REVERSE_PROXY_PORT:-8194}
      SANDBOX_HOST: ${SSRF_SANDBOX_HOST:-sandbox}
      SANDBOX_PORT: ${SANDBOX_PORT:-8194}
    networks:
      - ssrf_proxy_network
      - default

  # Certbot service
  # use `docker-compose --profile certbot up` to start the certbot service.
  certbot:
    image: certbot/certbot
    profiles:
      - certbot
    volumes:
      - ./volumes/certbot/conf:/etc/letsencrypt
      - ./volumes/certbot/www:/var/www/html
      - ./volumes/certbot/logs:/var/log/letsencrypt
      - ./volumes/certbot/conf/live:/etc/letsencrypt/live
      - ./certbot/update-cert.template.txt:/update-cert.template.txt
      - ./certbot/docker-entrypoint.sh:/docker-entrypoint.sh
    environment:
      - CERTBOT_EMAIL=${CERTBOT_EMAIL}
      - CERTBOT_DOMAIN=${CERTBOT_DOMAIN}
      - CERTBOT_OPTIONS=${CERTBOT_OPTIONS:-}
    entrypoint: [ '/docker-entrypoint.sh' ]
    command: [ 'tail', '-f', '/dev/null' ]

  # The nginx reverse proxy.
  # used for reverse proxying the API service and Web service.
  nginx:
    image: nginx:latest
    restart: always
    extra_hosts:
      - "host.docker.internal:host-gateway"
    volumes:
      - ./nginx/nginx.conf.template:/etc/nginx/nginx.conf.template
      - ./nginx/proxy.conf.template:/etc/nginx/proxy.conf.template
      - ./nginx/https.conf.template:/etc/nginx/https.conf.template
      - ./nginx/conf.d:/etc/nginx/conf.d
      - ./nginx/docker-entrypoint.sh:/docker-entrypoint-mount.sh
      - ./nginx/ssl:/etc/ssl # cert dir (legacy)
      - ./volumes/certbot/conf/live:/etc/letsencrypt/live # cert dir (with certbot container)
      - ./volumes/certbot/conf:/etc/letsencrypt
      - ./volumes/certbot/www:/var/www/html
    entrypoint: [ 'sh', '-c', "cp /docker-entrypoint-mount.sh /docker-entrypoint.sh && sed -i 's/\r$$//' /docker-entrypoint.sh && chmod +x /docker-entrypoint.sh && /docker-entrypoint.sh" ]
    environment:
      NGINX_SERVER_NAME: ${NGINX_SERVER_NAME:-_}
      NGINX_HTTPS_ENABLED: ${NGINX_HTTPS_ENABLED:-false}
      NGINX_SSL_PORT: ${NGINX_SSL_PORT:-443}
      NGINX_PORT: ${NGINX_PORT:-80}
      # You're required to add your own SSL certificates/keys to the `./nginx/ssl` directory
      # and modify the env vars below in .env if HTTPS_ENABLED is true.
      NGINX_SSL_CERT_FILENAME: ${NGINX_SSL_CERT_FILENAME:-dify.crt}
      NGINX_SSL_CERT_KEY_FILENAME: ${NGINX_SSL_CERT_KEY_FILENAME:-dify.key}
      NGINX_SSL_PROTOCOLS: ${NGINX_SSL_PROTOCOLS:-TLSv1.1 TLSv1.2 TLSv1.3}
      NGINX_WORKER_PROCESSES: ${NGINX_WORKER_PROCESSES:-auto}
      NGINX_CLIENT_MAX_BODY_SIZE: ${NGINX_CLIENT_MAX_BODY_SIZE:-15M}
      NGINX_KEEPALIVE_TIMEOUT: ${NGINX_KEEPALIVE_TIMEOUT:-65}
      NGINX_PROXY_READ_TIMEOUT: ${NGINX_PROXY_READ_TIMEOUT:-3600s}
      NGINX_PROXY_SEND_TIMEOUT: ${NGINX_PROXY_SEND_TIMEOUT:-3600s}
      NGINX_ENABLE_CERTBOT_CHALLENGE: ${NGINX_ENABLE_CERTBOT_CHALLENGE:-false}
      CERTBOT_DOMAIN: ${CERTBOT_DOMAIN:-}
    depends_on:
      - api
      - web
    ports:
      - '${EXPOSE_NGINX_PORT:-80}:${NGINX_PORT:-80}'
      - '${EXPOSE_NGINX_SSL_PORT:-443}:${NGINX_SSL_PORT:-443}'

  # The Weaviate vector store.
  weaviate:
    image: semitechnologies/weaviate:1.19.0
    profiles:
      - ''
      - weaviate
    restart: always
    volumes:
      # Mount the Weaviate data directory to the con tainer.
      - ./volumes/weaviate:/var/lib/weaviate
    environment:
      # The Weaviate configurations
      # You can refer to the [Weaviate](https://weaviate.io/developers/weaviate/config-refs/env-vars) documentation for more information.
      PERSISTENCE_DATA_PATH: ${WEAVIATE_PERSISTENCE_DATA_PATH:-/var/lib/weaviate}
      QUERY_DEFAULTS_LIMIT: ${WEAVIATE_QUERY_DEFAULTS_LIMIT:-25}
      AUTHENTICATION_ANONYMOUS_ACCESS_ENABLED: ${WEAVIATE_AUTHENTICATION_ANONYMOUS_ACCESS_ENABLED:-false}
      DEFAULT_VECTORIZER_MODULE: ${WEAVIATE_DEFAULT_VECTORIZER_MODULE:-none}
      CLUSTER_HOSTNAME: ${WEAVIATE_CLUSTER_HOSTNAME:-node1}
      AUTHENTICATION_APIKEY_ENABLED: ${WEAVIATE_AUTHENTICATION_APIKEY_ENABLED:-true}
      AUTHENTICATION_APIKEY_ALLOWED_KEYS: ${WEAVIATE_AUTHENTICATION_APIKEY_ALLOWED_KEYS:-WVF5YThaHlkYwhGUSmCRgsX3tD5ngdN8pkih}
      AUTHENTICATION_APIKEY_USERS: ${WEAVIATE_AUTHENTICATION_APIKEY_USERS:-hello@dify.ai}
      AUTHORIZATION_ADMINLIST_ENABLED: ${WEAVIATE_AUTHORIZATION_ADMINLIST_ENABLED:-true}
      AUTHORIZATION_ADMINLIST_USERS: ${WEAVIATE_AUTHORIZATION_ADMINLIST_USERS:-hello@dify.ai}

  # Qdrant vector store.
  # (if used, you need to set VECTOR_STORE to qdrant in the api & worker service.)
  qdrant:
    image: langgenius/qdrant:v1.7.3
    profiles:
      - qdrant
    restart: always
    volumes:
      - ./volumes/qdrant:/qdrant/storage
    environment:
      QDRANT_API_KEY: ${QDRANT_API_KEY:-difyai123456}

  # The Couchbase vector store.
  couchbase-server:
    build: ./couchbase-server
    profiles:
      - couchbase
    restart: always
    environment:
      - CLUSTER_NAME=dify_search
      - COUCHBASE_ADMINISTRATOR_USERNAME=${COUCHBASE_USER:-Administrator}
      - COUCHBASE_ADMINISTRATOR_PASSWORD=${COUCHBASE_PASSWORD:-password}
      - COUCHBASE_BUCKET=${COUCHBASE_BUCKET_NAME:-Embeddings}
      - COUCHBASE_BUCKET_RAMSIZE=512
      - COUCHBASE_RAM_SIZE=2048
      - COUCHBASE_EVENTING_RAM_SIZE=512
      - COUCHBASE_INDEX_RAM_SIZE=512
      - COUCHBASE_FTS_RAM_SIZE=1024
    hostname: couchbase-server
    container_name: couchbase-server
    working_dir: /opt/couchbase
    stdin_open: true
    tty: true
    entrypoint: [ "" ]
    command: sh -c "/opt/couchbase/init/init-cbserver.sh"
    volumes:
      - ./volumes/couchbase/data:/opt/couchbase/var/lib/couchbase/data
    healthcheck:
      # ensure bucket was created before proceeding
      test: [ "CMD-SHELL", "curl -s -f -u Administrator:password http://localhost:8091/pools/default/buckets | grep -q '\\[{' || exit 1" ]
      interval: 10s
      retries: 10
      start_period: 30s
      timeout: 10s

  # The pgvector vector database.
  pgvector:
    image: pgvector/pgvector:pg16
    profiles:
      - pgvector
    restart: always
    environment:
      PGUSER: ${PGVECTOR_PGUSER:-postgres}
      # The password for the default postgres user.
      POSTGRES_PASSWORD: ${PGVECTOR_POSTGRES_PASSWORD:-difyai123456}
      # The name of the default postgres database.
      POSTGRES_DB: ${PGVECTOR_POSTGRES_DB:-dify}
      # postgres data directory
      PGDATA: ${PGVECTOR_PGDATA:-/var/lib/postgresql/data/pgdata}
    volumes:
      - ./volumes/pgvector/data:/var/lib/postgresql/data
    healthcheck:
      test: [ 'CMD', 'pg_isready' ]
      interval: 1s
      timeout: 3s
      retries: 30

  # pgvecto-rs vector store
  pgvecto-rs:
    image: tensorchord/pgvecto-rs:pg16-v0.3.0
    profiles:
      - pgvecto-rs
    restart: always
    environment:
      PGUSER: ${PGVECTOR_PGUSER:-postgres}
      # The password for the default postgres user.
      POSTGRES_PASSWORD: ${PGVECTOR_POSTGRES_PASSWORD:-difyai123456}
      # The name of the default postgres database.
      POSTGRES_DB: ${PGVECTOR_POSTGRES_DB:-dify}
      # postgres data directory
      PGDATA: ${PGVECTOR_PGDATA:-/var/lib/postgresql/data/pgdata}
    volumes:
      - ./volumes/pgvecto_rs/data:/var/lib/postgresql/data
    healthcheck:
      test: [ 'CMD', 'pg_isready' ]
      interval: 1s
      timeout: 3s
      retries: 30

  # Chroma vector database
  chroma:
    image: ghcr.io/chroma-core/chroma:0.5.20
    profiles:
      - chroma
    restart: always
    volumes:
      - ./volumes/chroma:/chroma/chroma
    environment:
      CHROMA_SERVER_AUTHN_CREDENTIALS: ${CHROMA_SERVER_AUTHN_CREDENTIALS:-difyai123456}
      CHROMA_SERVER_AUTHN_PROVIDER: ${CHROMA_SERVER_AUTHN_PROVIDER:-chromadb.auth.token_authn.TokenAuthenticationServerProvider}
      IS_PERSISTENT: ${CHROMA_IS_PERSISTENT:-TRUE}

  # OceanBase vector database
  oceanbase:
    image: quay.io/oceanbase/oceanbase-ce:4.3.3.0-100000142024101215
    profiles:
      - oceanbase
    restart: always
    volumes:
      - ./volumes/oceanbase/data:/root/ob
      - ./volumes/oceanbase/conf:/root/.obd/cluster
      - ./volumes/oceanbase/init.d:/root/boot/init.d
    environment:
      OB_MEMORY_LIMIT: ${OCEANBASE_MEMORY_LIMIT:-6G}
      OB_SYS_PASSWORD: ${OCEANBASE_VECTOR_PASSWORD:-difyai123456}
      OB_TENANT_PASSWORD: ${OCEANBASE_VECTOR_PASSWORD:-difyai123456}
      OB_CLUSTER_NAME: ${OCEANBASE_CLUSTER_NAME:-difyai}
      OB_SERVER_IP: '127.0.0.1'

  # Oracle vector database
  oracle:
    image: container-registry.oracle.com/database/free:latest
    profiles:
      - oracle
    restart: always
    volumes:
      - source: oradata
        type: volume
        target: /opt/oracle/oradata
      - ./startupscripts:/opt/oracle/scripts/startup
    environment:
      ORACLE_PWD: ${ORACLE_PWD:-Dify123456}
      ORACLE_CHARACTERSET: ${ORACLE_CHARACTERSET:-AL32UTF8}

  # Milvus vector database services
  etcd:
    container_name: milvus-etcd
    image: quay.io/coreos/etcd:v3.5.5
    profiles:
      - milvus
    environment:
      ETCD_AUTO_COMPACTION_MODE: ${ETCD_AUTO_COMPACTION_MODE:-revision}
      ETCD_AUTO_COMPACTION_RETENTION: ${ETCD_AUTO_COMPACTION_RETENTION:-1000}
      ETCD_QUOTA_BACKEND_BYTES: ${ETCD_QUOTA_BACKEND_BYTES:-4294967296}
      ETCD_SNAPSHOT_COUNT: ${ETCD_SNAPSHOT_COUNT:-50000}
    volumes:
      - ./volumes/milvus/etcd:/etcd
    command: etcd -advertise-client-urls=http://127.0.0.1:2379 -listen-client-urls http://0.0.0.0:2379 --data-dir /etcd
    healthcheck:
      test: [ 'CMD', 'etcdctl', 'endpoint', 'health' ]
      interval: 30s
      timeout: 20s
      retries: 3
    networks:
      - milvus

  minio:
    container_name: milvus-minio
    image: minio/minio:RELEASE.2023-03-20T20-16-18Z
    profiles:
      - milvus
    environment:
      MINIO_ACCESS_KEY: ${MINIO_ACCESS_KEY:-minioadmin}
      MINIO_SECRET_KEY: ${MINIO_SECRET_KEY:-minioadmin}
    volumes:
      - ./volumes/milvus/minio:/minio_data
    command: minio server /minio_data --console-address ":9001"
    healthcheck:
      test: [ 'CMD', 'curl', '-f', 'http://localhost:9000/minio/health/live' ]
      interval: 30s
      timeout: 20s
      retries: 3
    networks:
      - milvus

  milvus-standalone:
    container_name: milvus-standalone
    image: milvusdb/milvus:v2.5.0-beta
    profiles:
      - milvus
    command: [ 'milvus', 'run', 'standalone' ]
    environment:
      ETCD_ENDPOINTS: ${ETCD_ENDPOINTS:-etcd:2379}
      MINIO_ADDRESS: ${MINIO_ADDRESS:-minio:9000}
      common.security.authorizationEnabled: ${MILVUS_AUTHORIZATION_ENABLED:-true}
    volumes:
      - ./volumes/milvus/milvus:/var/lib/milvus
    healthcheck:
      test: [ 'CMD', 'curl', '-f', 'http://localhost:9091/healthz' ]
      interval: 30s
      start_period: 90s
      timeout: 20s
      retries: 3
    depends_on:
      - etcd
      - minio
    ports:
      - 19530:19530
      - 9091:9091
    networks:
      - milvus

  # Opensearch vector database
  opensearch:
    container_name: opensearch
    image: opensearchproject/opensearch:latest
    profiles:
      - opensearch
    environment:
      discovery.type: ${OPENSEARCH_DISCOVERY_TYPE:-single-node}
      bootstrap.memory_lock: ${OPENSEARCH_BOOTSTRAP_MEMORY_LOCK:-true}
      OPENSEARCH_JAVA_OPTS: -Xms${OPENSEARCH_JAVA_OPTS_MIN:-512m} -Xmx${OPENSEARCH_JAVA_OPTS_MAX:-1024m}
      OPENSEARCH_INITIAL_ADMIN_PASSWORD: ${OPENSEARCH_INITIAL_ADMIN_PASSWORD:-Qazwsxedc!@#123}
    ulimits:
      memlock:
        soft: ${OPENSEARCH_MEMLOCK_SOFT:--1}
        hard: ${OPENSEARCH_MEMLOCK_HARD:--1}
      nofile:
        soft: ${OPENSEARCH_NOFILE_SOFT:-65536}
        hard: ${OPENSEARCH_NOFILE_HARD:-65536}
    volumes:
      - ./volumes/opensearch/data:/usr/share/opensearch/data
    networks:
      - opensearch-net

  opensearch-dashboards:
    container_name: opensearch-dashboards
    image: opensearchproject/opensearch-dashboards:latest
    profiles:
      - opensearch
    environment:
      OPENSEARCH_HOSTS: '["https://opensearch:9200"]'
    volumes:
      - ./volumes/opensearch/opensearch_dashboards.yml:/usr/share/opensearch-dashboards/config/opensearch_dashboards.yml
    networks:
      - opensearch-net
    depends_on:
      - opensearch

  # MyScale vector database
  myscale:
    container_name: myscale
    image: myscale/myscaledb:1.6.4
    profiles:
      - myscale
    restart: always
    tty: true
    volumes:
      - ./volumes/myscale/data:/var/lib/clickhouse
      - ./volumes/myscale/log:/var/log/clickhouse-server
      - ./volumes/myscale/config/users.d/custom_users_config.xml:/etc/clickhouse-server/users.d/custom_users_config.xml
    ports:
      - ${MYSCALE_PORT:-8123}:${MYSCALE_PORT:-8123}

  # https://www.elastic.co/guide/en/elasticsearch/reference/current/settings.html
  # https://www.elastic.co/guide/en/elasticsearch/reference/current/docker.html#docker-prod-prerequisites
  elasticsearch:
    image: docker.elastic.co/elasticsearch/elasticsearch:8.14.3
    container_name: elasticsearch
    profiles:
      - elasticsearch
      - elasticsearch-ja
    restart: always
    volumes:
      - ./elasticsearch/docker-entrypoint.sh:/docker-entrypoint-mount.sh
      - dify_es01_data:/usr/share/elasticsearch/data
    environment:
      ELASTIC_PASSWORD: ${ELASTICSEARCH_PASSWORD:-elastic}
      VECTOR_STORE: ${VECTOR_STORE:-}
      cluster.name: dify-es-cluster
      node.name: dify-es0
      discovery.type: single-node
      xpack.license.self_generated.type: basic
      xpack.security.enabled: 'true'
      xpack.security.enrollment.enabled: 'false'
      xpack.security.http.ssl.enabled: 'false'
    ports:
      - ${ELASTICSEARCH_PORT:-9200}:9200
    deploy:
      resources:
        limits:
          memory: 2g
    entrypoint: [ 'sh', '-c', "sh /docker-entrypoint-mount.sh" ]
    healthcheck:
      test: [ 'CMD', 'curl', '-s', 'http://localhost:9200/_cluster/health?pretty' ]
      interval: 30s
      timeout: 10s
      retries: 50

  # https://www.elastic.co/guide/en/kibana/current/docker.html
  # https://www.elastic.co/guide/en/kibana/current/settings.html
  kibana:
    image: docker.elastic.co/kibana/kibana:8.14.3
    container_name: kibana
    profiles:
      - elasticsearch
    depends_on:
      - elasticsearch
    restart: always
    environment:
      XPACK_ENCRYPTEDSAVEDOBJECTS_ENCRYPTIONKEY: d1a66dfd-c4d3-4a0a-8290-2abcb83ab3aa
      NO_PROXY: localhost,127.0.0.1,elasticsearch,kibana
      XPACK_SECURITY_ENABLED: 'true'
      XPACK_SECURITY_ENROLLMENT_ENABLED: 'false'
      XPACK_SECURITY_HTTP_SSL_ENABLED: 'false'
      XPACK_FLEET_ISAIRGAPPED: 'true'
      I18N_LOCALE: zh-CN
      SERVER_PORT: '5601'
      ELASTICSEARCH_HOSTS: http://elasticsearch:9200
    ports:
      - ${KIBANA_PORT:-5601}:5601
    healthcheck:
      test: [ 'CMD-SHELL', 'curl -s http://localhost:5601 >/dev/null || exit 1' ]
      interval: 30s
      timeout: 10s
      retries: 3

  # unstructured .
  # (if used, you need to set ETL_TYPE to Unstructured in the api & worker service.)
  unstructured:
    image: downloads.unstructured.io/unstructured-io/unstructured-api:latest
    profiles:
      - unstructured
    restart: always
    volumes:
      - ./volumes/unstructured:/app/data

networks:
  # create a network between sandbox, api and ssrf_proxy, and can not access outside.
  ssrf_proxy_network:
    driver: bridge
    internal: true
  milvus:
    driver: bridge
  opensearch-net:
    driver: bridge
    internal: true

volumes:
  oradata:
  dify_es01_data:<|MERGE_RESOLUTION|>--- conflicted
+++ resolved
@@ -2,11 +2,7 @@
 services:
   # API service
   api:
-<<<<<<< HEAD
     image: akiyu303/jim-api:latest
-=======
-    image: langgenius/dify-api:1.0.0
->>>>>>> c0358d8d
     restart: always
     extra_hosts:
       - "host.docker.internal:host-gateway"
@@ -33,11 +29,7 @@
   # worker service
   # The Celery worker for processing the queue.
   worker:
-<<<<<<< HEAD
     image: akiyu303/jim-api:latest
-=======
-    image: langgenius/dify-api:1.0.0
->>>>>>> c0358d8d
     restart: always
     extra_hosts:
       - "host.docker.internal:host-gateway"
