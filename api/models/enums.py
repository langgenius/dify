from enum import StrEnum


class CreatorUserRole(StrEnum):
    ACCOUNT = "account"
    END_USER = "end_user"


class UserFrom(StrEnum):
    ACCOUNT = "account"
    END_USER = "end-user"


class WorkflowRunTriggeredFrom(StrEnum):
    DEBUGGING = "debugging"
<<<<<<< HEAD
    APP_RUN = "app-run"  # webapp / service api
    WEBHOOK = "webhook"
    SCHEDULE = "schedule"
    PLUGIN = "plugin"
=======
    APP_RUN = "app-run"
    RAG_PIPELINE_RUN = "rag-pipeline-run"
    RAG_PIPELINE_DEBUGGING = "rag-pipeline-debugging"
>>>>>>> 407323f8


class DraftVariableType(StrEnum):
    # node means that the correspond variable
    NODE = "node"
    SYS = "sys"
    CONVERSATION = "conversation"


class MessageStatus(StrEnum):
    """
    Message Status Enum
    """

    NORMAL = "normal"
    ERROR = "error"


class ExecutionOffLoadType(StrEnum):
    INPUTS = "inputs"
    PROCESS_DATA = "process_data"
    OUTPUTS = "outputs"<|MERGE_RESOLUTION|>--- conflicted
+++ resolved
@@ -13,16 +13,12 @@
 
 class WorkflowRunTriggeredFrom(StrEnum):
     DEBUGGING = "debugging"
-<<<<<<< HEAD
     APP_RUN = "app-run"  # webapp / service api
+    RAG_PIPELINE_RUN = "rag-pipeline-run"
+    RAG_PIPELINE_DEBUGGING = "rag-pipeline-debugging"
     WEBHOOK = "webhook"
     SCHEDULE = "schedule"
     PLUGIN = "plugin"
-=======
-    APP_RUN = "app-run"
-    RAG_PIPELINE_RUN = "rag-pipeline-run"
-    RAG_PIPELINE_DEBUGGING = "rag-pipeline-debugging"
->>>>>>> 407323f8
 
 
 class DraftVariableType(StrEnum):
