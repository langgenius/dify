--- conflicted
+++ resolved
@@ -36,14 +36,8 @@
 
     __tablename__ = "celery_tasksetmeta"
 
-<<<<<<< HEAD
-    id = mapped_column(db.Integer, db.Sequence("taskset_id_sequence"), autoincrement=True, primary_key=True)
-    taskset_id = mapped_column(db.String(155), unique=True)
-    result = mapped_column(db.PickleType, nullable=True)
-    date_done = mapped_column(db.DateTime, default=lambda: datetime.now(UTC).replace(tzinfo=None), nullable=True)
-=======
+
     id = db.Column(db.Integer, db.Sequence("taskset_id_sequence"), autoincrement=True, primary_key=True)
     taskset_id = db.Column(db.String(155), unique=True)
     result = db.Column(db.PickleType, nullable=True)
-    date_done = db.Column(db.DateTime, default=lambda: naive_utc_now(), nullable=True)
->>>>>>> 09abc995
+    date_done = db.Column(db.DateTime, default=lambda: naive_utc_now(), nullable=True)