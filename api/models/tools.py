--- conflicted
+++ resolved
@@ -315,11 +315,7 @@
         return [MCPTool(**tool) for tool in json.loads(self.tools)]
 
     @property
-<<<<<<< HEAD
-    def provider_icon(self) -> dict[str, str] | str:
-=======
     def provider_icon(self) -> Mapping[str, str] | str:
->>>>>>> 1cf788c4
         from core.file import helpers as file_helpers
 
         try:
