--- conflicted
+++ resolved
@@ -329,13 +329,6 @@
         return db.session.scalars(select(Account).where(Account.id == self.user_id).limit(1)).first()
 
     @property
-<<<<<<< HEAD
-    def tenant(self) -> Tenant | None:
-        return db.session.scalars(select(Tenant).where(Tenant.id == self.tenant_id).limit(1)).first()
-
-    @property
-=======
->>>>>>> 11f2f951
     def credentials(self) -> dict[str, Any]:
         if not self.encrypted_credentials:
             return {}
