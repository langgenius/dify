import json
from collections.abc import Mapping
from datetime import datetime
from typing import TYPE_CHECKING, Any, cast
<<<<<<< HEAD
=======
from urllib.parse import urlparse
>>>>>>> 885dff82

import sqlalchemy as sa
from deprecated import deprecated
from sqlalchemy import ForeignKey, String, func
from sqlalchemy.orm import Mapped, mapped_column

<<<<<<< HEAD
=======
from core.helper import encrypter
>>>>>>> 885dff82
from core.tools.entities.common_entities import I18nObject
from core.tools.entities.tool_bundle import ApiToolBundle
from core.tools.entities.tool_entities import ApiProviderSchemaType, WorkflowToolParameterConfiguration
from models.base import Base, TypeBase

from .engine import db
from .model import Account, App, Tenant
from .types import StringUUID

if TYPE_CHECKING:
<<<<<<< HEAD
    from core.entities.mcp_provider import MCPProviderEntity
=======
    from core.mcp.types import Tool as MCPTool
    from core.tools.entities.common_entities import I18nObject
    from core.tools.entities.tool_bundle import ApiToolBundle
    from core.tools.entities.tool_entities import ApiProviderSchemaType, WorkflowToolParameterConfiguration
>>>>>>> 885dff82


# system level tool oauth client params (client_id, client_secret, etc.)
class ToolOAuthSystemClient(TypeBase):
    __tablename__ = "tool_oauth_system_clients"
    __table_args__ = (
        sa.PrimaryKeyConstraint("id", name="tool_oauth_system_client_pkey"),
        sa.UniqueConstraint("plugin_id", "provider", name="tool_oauth_system_client_plugin_id_provider_idx"),
    )

    id: Mapped[str] = mapped_column(StringUUID, server_default=sa.text("uuid_generate_v4()"), init=False)
    plugin_id: Mapped[str] = mapped_column(String(512), nullable=False)
    provider: Mapped[str] = mapped_column(String(255), nullable=False)
    # oauth params of the tool provider
    encrypted_oauth_params: Mapped[str] = mapped_column(sa.Text, nullable=False)


# tenant level tool oauth client params (client_id, client_secret, etc.)
class ToolOAuthTenantClient(Base):
    __tablename__ = "tool_oauth_tenant_clients"
    __table_args__ = (
        sa.PrimaryKeyConstraint("id", name="tool_oauth_tenant_client_pkey"),
        sa.UniqueConstraint("tenant_id", "plugin_id", "provider", name="unique_tool_oauth_tenant_client"),
    )

    id: Mapped[str] = mapped_column(StringUUID, server_default=sa.text("uuid_generate_v4()"))
    # tenant id
    tenant_id: Mapped[str] = mapped_column(StringUUID, nullable=False)
    plugin_id: Mapped[str] = mapped_column(String(512), nullable=False)
    provider: Mapped[str] = mapped_column(String(255), nullable=False)
    enabled: Mapped[bool] = mapped_column(sa.Boolean, nullable=False, server_default=sa.text("true"))
    # oauth params of the tool provider
    encrypted_oauth_params: Mapped[str] = mapped_column(sa.Text, nullable=False)

    @property
    def oauth_params(self) -> dict[str, Any]:
        return cast(dict[str, Any], json.loads(self.encrypted_oauth_params or "{}"))


class BuiltinToolProvider(Base):
    """
    This table stores the tool provider information for built-in tools for each tenant.
    """

    __tablename__ = "tool_builtin_providers"
    __table_args__ = (
        sa.PrimaryKeyConstraint("id", name="tool_builtin_provider_pkey"),
        sa.UniqueConstraint("tenant_id", "provider", "name", name="unique_builtin_tool_provider"),
    )

    # id of the tool provider
    id: Mapped[str] = mapped_column(StringUUID, server_default=sa.text("uuid_generate_v4()"))
    name: Mapped[str] = mapped_column(
        String(256), nullable=False, server_default=sa.text("'API KEY 1'::character varying")
    )
    # id of the tenant
    tenant_id: Mapped[str] = mapped_column(StringUUID, nullable=True)
    # who created this tool provider
    user_id: Mapped[str] = mapped_column(StringUUID, nullable=False)
    # name of the tool provider
    provider: Mapped[str] = mapped_column(String(256), nullable=False)
    # credential of the tool provider
    encrypted_credentials: Mapped[str] = mapped_column(sa.Text, nullable=True)
    created_at: Mapped[datetime] = mapped_column(
        sa.DateTime, nullable=False, server_default=sa.text("CURRENT_TIMESTAMP(0)")
    )
    updated_at: Mapped[datetime] = mapped_column(
        sa.DateTime, nullable=False, server_default=sa.text("CURRENT_TIMESTAMP(0)")
    )
    is_default: Mapped[bool] = mapped_column(sa.Boolean, nullable=False, server_default=sa.text("false"))
    # credential type, e.g., "api-key", "oauth2"
    credential_type: Mapped[str] = mapped_column(
        String(32), nullable=False, server_default=sa.text("'api-key'::character varying")
    )
    expires_at: Mapped[int] = mapped_column(sa.BigInteger, nullable=False, server_default=sa.text("-1"))

    @property
    def credentials(self) -> dict[str, Any]:
        return cast(dict[str, Any], json.loads(self.encrypted_credentials))


class ApiToolProvider(Base):
    """
    The table stores the api providers.
    """

    __tablename__ = "tool_api_providers"
    __table_args__ = (
        sa.PrimaryKeyConstraint("id", name="tool_api_provider_pkey"),
        sa.UniqueConstraint("name", "tenant_id", name="unique_api_tool_provider"),
    )

    id = mapped_column(StringUUID, server_default=sa.text("uuid_generate_v4()"))
    # name of the api provider
    name = mapped_column(String(255), nullable=False, server_default=sa.text("'API KEY 1'::character varying"))
    # icon
    icon: Mapped[str] = mapped_column(String(255), nullable=False)
    # original schema
    schema = mapped_column(sa.Text, nullable=False)
    schema_type_str: Mapped[str] = mapped_column(String(40), nullable=False)
    # who created this tool
    user_id = mapped_column(StringUUID, nullable=False)
    # tenant id
    tenant_id = mapped_column(StringUUID, nullable=False)
    # description of the provider
    description = mapped_column(sa.Text, nullable=False)
    # json format tools
    tools_str = mapped_column(sa.Text, nullable=False)
    # json format credentials
    credentials_str = mapped_column(sa.Text, nullable=False)
    # privacy policy
    privacy_policy = mapped_column(String(255), nullable=True)
    # custom_disclaimer
    custom_disclaimer: Mapped[str] = mapped_column(sa.TEXT, default="")

    created_at: Mapped[datetime] = mapped_column(sa.DateTime, nullable=False, server_default=func.current_timestamp())
    updated_at: Mapped[datetime] = mapped_column(sa.DateTime, nullable=False, server_default=func.current_timestamp())

    @property
    def schema_type(self) -> "ApiProviderSchemaType":
        from core.tools.entities.tool_entities import ApiProviderSchemaType

        return ApiProviderSchemaType.value_of(self.schema_type_str)

    @property
    def tools(self) -> list["ApiToolBundle"]:
        from core.tools.entities.tool_bundle import ApiToolBundle

        return [ApiToolBundle(**tool) for tool in json.loads(self.tools_str)]

    @property
    def credentials(self) -> dict[str, Any]:
        return dict[str, Any](json.loads(self.credentials_str))

    @property
    def user(self) -> Account | None:
        if not self.user_id:
            return None
        return db.session.query(Account).where(Account.id == self.user_id).first()

    @property
    def tenant(self) -> Tenant | None:
        return db.session.query(Tenant).where(Tenant.id == self.tenant_id).first()


class ToolLabelBinding(TypeBase):
    """
    The table stores the labels for tools.
    """

    __tablename__ = "tool_label_bindings"
    __table_args__ = (
        sa.PrimaryKeyConstraint("id", name="tool_label_bind_pkey"),
        sa.UniqueConstraint("tool_id", "label_name", name="unique_tool_label_bind"),
    )

    id: Mapped[str] = mapped_column(StringUUID, server_default=sa.text("uuid_generate_v4()"), init=False)
    # tool id
    tool_id: Mapped[str] = mapped_column(String(64), nullable=False)
    # tool type
    tool_type: Mapped[str] = mapped_column(String(40), nullable=False)
    # label name
    label_name: Mapped[str] = mapped_column(String(40), nullable=False)


class WorkflowToolProvider(Base):
    """
    The table stores the workflow providers.
    """

    __tablename__ = "tool_workflow_providers"
    __table_args__ = (
        sa.PrimaryKeyConstraint("id", name="tool_workflow_provider_pkey"),
        sa.UniqueConstraint("name", "tenant_id", name="unique_workflow_tool_provider"),
        sa.UniqueConstraint("tenant_id", "app_id", name="unique_workflow_tool_provider_app_id"),
    )

    id: Mapped[str] = mapped_column(StringUUID, server_default=sa.text("uuid_generate_v4()"))
    # name of the workflow provider
    name: Mapped[str] = mapped_column(String(255), nullable=False)
    # label of the workflow provider
    label: Mapped[str] = mapped_column(String(255), nullable=False, server_default="")
    # icon
    icon: Mapped[str] = mapped_column(String(255), nullable=False)
    # app id of the workflow provider
    app_id: Mapped[str] = mapped_column(StringUUID, nullable=False)
    # version of the workflow provider
    version: Mapped[str] = mapped_column(String(255), nullable=False, server_default="")
    # who created this tool
    user_id: Mapped[str] = mapped_column(StringUUID, nullable=False)
    # tenant id
    tenant_id: Mapped[str] = mapped_column(StringUUID, nullable=False)
    # description of the provider
    description: Mapped[str] = mapped_column(sa.Text, nullable=False)
    # parameter configuration
    parameter_configuration: Mapped[str] = mapped_column(sa.Text, nullable=False, server_default="[]")
    # privacy policy
    privacy_policy: Mapped[str] = mapped_column(String(255), nullable=True, server_default="")

    created_at: Mapped[datetime] = mapped_column(
        sa.DateTime, nullable=False, server_default=sa.text("CURRENT_TIMESTAMP(0)")
    )
    updated_at: Mapped[datetime] = mapped_column(
        sa.DateTime, nullable=False, server_default=sa.text("CURRENT_TIMESTAMP(0)")
    )

    @property
    def user(self) -> Account | None:
        return db.session.query(Account).where(Account.id == self.user_id).first()

    @property
    def tenant(self) -> Tenant | None:
        return db.session.query(Tenant).where(Tenant.id == self.tenant_id).first()

    @property
    def parameter_configurations(self) -> list["WorkflowToolParameterConfiguration"]:
        from core.tools.entities.tool_entities import WorkflowToolParameterConfiguration

        return [WorkflowToolParameterConfiguration(**config) for config in json.loads(self.parameter_configuration)]

    @property
    def app(self) -> App | None:
        return db.session.query(App).where(App.id == self.app_id).first()


class MCPToolProvider(Base):
    """
    The table stores the mcp providers.
    """

    __tablename__ = "tool_mcp_providers"
    __table_args__ = (
        sa.PrimaryKeyConstraint("id", name="tool_mcp_provider_pkey"),
        sa.UniqueConstraint("tenant_id", "server_url_hash", name="unique_mcp_provider_server_url"),
        sa.UniqueConstraint("tenant_id", "name", name="unique_mcp_provider_name"),
        sa.UniqueConstraint("tenant_id", "server_identifier", name="unique_mcp_provider_server_identifier"),
    )

    id: Mapped[str] = mapped_column(StringUUID, server_default=sa.text("uuid_generate_v4()"))
    # name of the mcp provider
    name: Mapped[str] = mapped_column(String(40), nullable=False)
    # server identifier of the mcp provider
    server_identifier: Mapped[str] = mapped_column(String(64), nullable=False)
    # encrypted url of the mcp provider
    server_url: Mapped[str] = mapped_column(sa.Text, nullable=False)
    # hash of server_url for uniqueness check
    server_url_hash: Mapped[str] = mapped_column(String(64), nullable=False)
    # icon of the mcp provider
    icon: Mapped[str] = mapped_column(String(255), nullable=True)
    # tenant id
    tenant_id: Mapped[str] = mapped_column(StringUUID, nullable=False)
    # who created this tool
    user_id: Mapped[str] = mapped_column(StringUUID, nullable=False)
    # encrypted credentials
    encrypted_credentials: Mapped[str] = mapped_column(sa.Text, nullable=True)
    # authed
    authed: Mapped[bool] = mapped_column(sa.Boolean, nullable=False, default=False)
    # tools
    tools: Mapped[str] = mapped_column(sa.Text, nullable=False, default="[]")
    created_at: Mapped[datetime] = mapped_column(
        sa.DateTime, nullable=False, server_default=sa.text("CURRENT_TIMESTAMP(0)")
    )
    updated_at: Mapped[datetime] = mapped_column(
        sa.DateTime, nullable=False, server_default=sa.text("CURRENT_TIMESTAMP(0)")
    )
    timeout: Mapped[float] = mapped_column(sa.Float, nullable=False, server_default=sa.text("30"))
    sse_read_timeout: Mapped[float] = mapped_column(sa.Float, nullable=False, server_default=sa.text("300"))
    # encrypted headers for MCP server requests
    encrypted_headers: Mapped[str | None] = mapped_column(sa.Text, nullable=True)

    def load_user(self) -> Account | None:
        return db.session.query(Account).where(Account.id == self.user_id).first()

    @property
    def credentials(self) -> dict[str, Any]:
        try:
            return json.loads(self.encrypted_credentials)
        except Exception:
            return {}

    @property
<<<<<<< HEAD
    def headers(self) -> dict[str, Any]:
        if self.encrypted_headers is None:
=======
    def mcp_tools(self) -> list["MCPTool"]:
        from core.mcp.types import Tool as MCPTool

        return [MCPTool(**tool) for tool in json.loads(self.tools)]

    @property
    def provider_icon(self) -> Mapping[str, str] | str:
        from core.file import helpers as file_helpers

        try:
            return json.loads(self.icon)
        except json.JSONDecodeError:
            return file_helpers.get_signed_file_url(self.icon)

    @property
    def decrypted_server_url(self) -> str:
        return encrypter.decrypt_token(self.tenant_id, self.server_url)

    @property
    def decrypted_headers(self) -> dict[str, Any]:
        """Get decrypted headers for MCP server requests."""
        from core.entities.provider_entities import BasicProviderConfig
        from core.helper.provider_cache import NoOpProviderCredentialCache
        from core.tools.utils.encryption import create_provider_encrypter

        try:
            if not self.encrypted_headers:
                return {}

            headers_data = json.loads(self.encrypted_headers)

            # Create dynamic config for all headers as SECRET_INPUT
            config = [BasicProviderConfig(type=BasicProviderConfig.Type.SECRET_INPUT, name=key) for key in headers_data]

            encrypter_instance, _ = create_provider_encrypter(
                tenant_id=self.tenant_id,
                config=config,
                cache=NoOpProviderCredentialCache(),
            )

            result = encrypter_instance.decrypt(headers_data)
            return result
        except Exception:
>>>>>>> 885dff82
            return {}
        try:
            return json.loads(self.encrypted_headers)
        except Exception:
            return {}

    @property
    def tool_dict(self) -> list[dict[str, Any]]:
        try:
            return json.loads(self.tools) if self.tools else []
        except (json.JSONDecodeError, TypeError):
            return []

    def to_entity(self) -> "MCPProviderEntity":
        """Convert to domain entity"""
        from core.entities.mcp_provider import MCPProviderEntity

        return MCPProviderEntity.from_db_model(self)


class ToolModelInvoke(Base):
    """
    store the invoke logs from tool invoke
    """

    __tablename__ = "tool_model_invokes"
    __table_args__ = (sa.PrimaryKeyConstraint("id", name="tool_model_invoke_pkey"),)

    id = mapped_column(StringUUID, server_default=sa.text("uuid_generate_v4()"))
    # who invoke this tool
    user_id = mapped_column(StringUUID, nullable=False)
    # tenant id
    tenant_id = mapped_column(StringUUID, nullable=False)
    # provider
    provider: Mapped[str] = mapped_column(String(255), nullable=False)
    # type
    tool_type = mapped_column(String(40), nullable=False)
    # tool name
    tool_name = mapped_column(String(128), nullable=False)
    # invoke parameters
    model_parameters = mapped_column(sa.Text, nullable=False)
    # prompt messages
    prompt_messages = mapped_column(sa.Text, nullable=False)
    # invoke response
    model_response = mapped_column(sa.Text, nullable=False)

    prompt_tokens: Mapped[int] = mapped_column(sa.Integer, nullable=False, server_default=sa.text("0"))
    answer_tokens: Mapped[int] = mapped_column(sa.Integer, nullable=False, server_default=sa.text("0"))
    answer_unit_price = mapped_column(sa.Numeric(10, 4), nullable=False)
    answer_price_unit = mapped_column(sa.Numeric(10, 7), nullable=False, server_default=sa.text("0.001"))
    provider_response_latency = mapped_column(sa.Float, nullable=False, server_default=sa.text("0"))
    total_price = mapped_column(sa.Numeric(10, 7))
    currency: Mapped[str] = mapped_column(String(255), nullable=False)
    created_at = mapped_column(sa.DateTime, nullable=False, server_default=func.current_timestamp())
    updated_at = mapped_column(sa.DateTime, nullable=False, server_default=func.current_timestamp())


@deprecated
class ToolConversationVariables(Base):
    """
    store the conversation variables from tool invoke
    """

    __tablename__ = "tool_conversation_variables"
    __table_args__ = (
        sa.PrimaryKeyConstraint("id", name="tool_conversation_variables_pkey"),
        # add index for user_id and conversation_id
        sa.Index("user_id_idx", "user_id"),
        sa.Index("conversation_id_idx", "conversation_id"),
    )

    id = mapped_column(StringUUID, server_default=sa.text("uuid_generate_v4()"))
    # conversation user id
    user_id = mapped_column(StringUUID, nullable=False)
    # tenant id
    tenant_id = mapped_column(StringUUID, nullable=False)
    # conversation id
    conversation_id = mapped_column(StringUUID, nullable=False)
    # variables pool
    variables_str = mapped_column(sa.Text, nullable=False)

    created_at = mapped_column(sa.DateTime, nullable=False, server_default=func.current_timestamp())
    updated_at = mapped_column(sa.DateTime, nullable=False, server_default=func.current_timestamp())

    @property
    def variables(self):
        return json.loads(self.variables_str)


class ToolFile(TypeBase):
    """This table stores file metadata generated in workflows,
    not only files created by agent.
    """

    __tablename__ = "tool_files"
    __table_args__ = (
        sa.PrimaryKeyConstraint("id", name="tool_file_pkey"),
        sa.Index("tool_file_conversation_id_idx", "conversation_id"),
    )

    id: Mapped[str] = mapped_column(StringUUID, server_default=sa.text("uuid_generate_v4()"), init=False)
    # conversation user id
    user_id: Mapped[str] = mapped_column(StringUUID)
    # tenant id
    tenant_id: Mapped[str] = mapped_column(StringUUID)
    # conversation id
    conversation_id: Mapped[str | None] = mapped_column(StringUUID, nullable=True)
    # file key
    file_key: Mapped[str] = mapped_column(String(255), nullable=False)
    # mime type
    mimetype: Mapped[str] = mapped_column(String(255), nullable=False)
    # original url
    original_url: Mapped[str | None] = mapped_column(String(2048), nullable=True, default=None)
    # name
    name: Mapped[str] = mapped_column(default="")
    # size
    size: Mapped[int] = mapped_column(default=-1)


@deprecated
class DeprecatedPublishedAppTool(Base):
    """
    The table stores the apps published as a tool for each person.
    """

    __tablename__ = "tool_published_apps"
    __table_args__ = (
        sa.PrimaryKeyConstraint("id", name="published_app_tool_pkey"),
        sa.UniqueConstraint("app_id", "user_id", name="unique_published_app_tool"),
    )

    id = mapped_column(StringUUID, server_default=sa.text("uuid_generate_v4()"))
    # id of the app
    app_id = mapped_column(StringUUID, ForeignKey("apps.id"), nullable=False)

    user_id: Mapped[str] = mapped_column(StringUUID, nullable=False)
    # who published this tool
    description = mapped_column(sa.Text, nullable=False)
    # llm_description of the tool, for LLM
    llm_description = mapped_column(sa.Text, nullable=False)
    # query description, query will be seem as a parameter of the tool,
    # to describe this parameter to llm, we need this field
    query_description = mapped_column(sa.Text, nullable=False)
    # query name, the name of the query parameter
    query_name = mapped_column(String(40), nullable=False)
    # name of the tool provider
    tool_name = mapped_column(String(40), nullable=False)
    # author
    author = mapped_column(String(40), nullable=False)
    created_at = mapped_column(sa.DateTime, nullable=False, server_default=sa.text("CURRENT_TIMESTAMP(0)"))
    updated_at = mapped_column(sa.DateTime, nullable=False, server_default=sa.text("CURRENT_TIMESTAMP(0)"))

    @property
    def description_i18n(self) -> "I18nObject":
        from core.tools.entities.common_entities import I18nObject

        return I18nObject(**json.loads(self.description))<|MERGE_RESOLUTION|>--- conflicted
+++ resolved
@@ -1,21 +1,12 @@
 import json
-from collections.abc import Mapping
 from datetime import datetime
 from typing import TYPE_CHECKING, Any, cast
-<<<<<<< HEAD
-=======
-from urllib.parse import urlparse
->>>>>>> 885dff82
 
 import sqlalchemy as sa
 from deprecated import deprecated
 from sqlalchemy import ForeignKey, String, func
 from sqlalchemy.orm import Mapped, mapped_column
 
-<<<<<<< HEAD
-=======
-from core.helper import encrypter
->>>>>>> 885dff82
 from core.tools.entities.common_entities import I18nObject
 from core.tools.entities.tool_bundle import ApiToolBundle
 from core.tools.entities.tool_entities import ApiProviderSchemaType, WorkflowToolParameterConfiguration
@@ -26,14 +17,10 @@
 from .types import StringUUID
 
 if TYPE_CHECKING:
-<<<<<<< HEAD
     from core.entities.mcp_provider import MCPProviderEntity
-=======
-    from core.mcp.types import Tool as MCPTool
     from core.tools.entities.common_entities import I18nObject
     from core.tools.entities.tool_bundle import ApiToolBundle
     from core.tools.entities.tool_entities import ApiProviderSchemaType, WorkflowToolParameterConfiguration
->>>>>>> 885dff82
 
 
 # system level tool oauth client params (client_id, client_secret, etc.)
@@ -315,54 +302,8 @@
             return {}
 
     @property
-<<<<<<< HEAD
     def headers(self) -> dict[str, Any]:
         if self.encrypted_headers is None:
-=======
-    def mcp_tools(self) -> list["MCPTool"]:
-        from core.mcp.types import Tool as MCPTool
-
-        return [MCPTool(**tool) for tool in json.loads(self.tools)]
-
-    @property
-    def provider_icon(self) -> Mapping[str, str] | str:
-        from core.file import helpers as file_helpers
-
-        try:
-            return json.loads(self.icon)
-        except json.JSONDecodeError:
-            return file_helpers.get_signed_file_url(self.icon)
-
-    @property
-    def decrypted_server_url(self) -> str:
-        return encrypter.decrypt_token(self.tenant_id, self.server_url)
-
-    @property
-    def decrypted_headers(self) -> dict[str, Any]:
-        """Get decrypted headers for MCP server requests."""
-        from core.entities.provider_entities import BasicProviderConfig
-        from core.helper.provider_cache import NoOpProviderCredentialCache
-        from core.tools.utils.encryption import create_provider_encrypter
-
-        try:
-            if not self.encrypted_headers:
-                return {}
-
-            headers_data = json.loads(self.encrypted_headers)
-
-            # Create dynamic config for all headers as SECRET_INPUT
-            config = [BasicProviderConfig(type=BasicProviderConfig.Type.SECRET_INPUT, name=key) for key in headers_data]
-
-            encrypter_instance, _ = create_provider_encrypter(
-                tenant_id=self.tenant_id,
-                config=config,
-                cache=NoOpProviderCredentialCache(),
-            )
-
-            result = encrypter_instance.decrypt(headers_data)
-            return result
-        except Exception:
->>>>>>> 885dff82
             return {}
         try:
             return json.loads(self.encrypted_headers)
