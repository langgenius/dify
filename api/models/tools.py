import json
from datetime import datetime
from typing import Any, cast
from urllib.parse import urlparse

import sqlalchemy as sa
from deprecated import deprecated
from sqlalchemy import ForeignKey, func
from sqlalchemy.orm import Mapped, mapped_column

from core.file import helpers as file_helpers
from core.helper import encrypter
from core.mcp.types import Tool
from core.tools.entities.common_entities import I18nObject
from core.tools.entities.tool_bundle import ApiToolBundle
from core.tools.entities.tool_entities import ApiProviderSchemaType, WorkflowToolParameterConfiguration
from models.base import Base

from .engine import db
from .model import Account, App, Tenant
from .types import StringUUID


# system level tool oauth client params (client_id, client_secret, etc.)
class ToolOAuthSystemClient(Base):
    __tablename__ = "tool_oauth_system_clients"
    __table_args__ = (
        db.PrimaryKeyConstraint("id", name="tool_oauth_system_client_pkey"),
        db.UniqueConstraint("plugin_id", "provider", name="tool_oauth_system_client_plugin_id_provider_idx"),
    )

    id: Mapped[str] = mapped_column(StringUUID, server_default=db.text("uuid_generate_v4()"))
    plugin_id: Mapped[str] = mapped_column(db.String(512), nullable=False)
    provider: Mapped[str] = mapped_column(db.String(255), nullable=False)
    # oauth params of the tool provider
    encrypted_oauth_params: Mapped[str] = mapped_column(db.Text, nullable=False)


# tenant level tool oauth client params (client_id, client_secret, etc.)
class ToolOAuthTenantClient(Base):
    __tablename__ = "tool_oauth_tenant_clients"
    __table_args__ = (
        db.PrimaryKeyConstraint("id", name="tool_oauth_tenant_client_pkey"),
        db.UniqueConstraint("tenant_id", "plugin_id", "provider", name="unique_tool_oauth_tenant_client"),
    )

    id: Mapped[str] = mapped_column(StringUUID, server_default=db.text("uuid_generate_v4()"))
    # tenant id
    tenant_id: Mapped[str] = mapped_column(StringUUID, nullable=False)
    plugin_id: Mapped[str] = mapped_column(db.String(512), nullable=False)
    provider: Mapped[str] = mapped_column(db.String(255), nullable=False)
    enabled: Mapped[bool] = mapped_column(db.Boolean, nullable=False, server_default=db.text("true"))
    # oauth params of the tool provider
    encrypted_oauth_params: Mapped[str] = mapped_column(db.Text, nullable=False)

    @property
    def oauth_params(self) -> dict:
        return cast(dict, json.loads(self.encrypted_oauth_params or "{}"))


class BuiltinToolProvider(Base):
    """
    This table stores the tool provider information for built-in tools for each tenant.
    """

    __tablename__ = "tool_builtin_providers"
    __table_args__ = (
        db.PrimaryKeyConstraint("id", name="tool_builtin_provider_pkey"),
        db.UniqueConstraint("tenant_id", "provider", "name", name="unique_builtin_tool_provider"),
    )

    # id of the tool provider
    id: Mapped[str] = mapped_column(StringUUID, server_default=db.text("uuid_generate_v4()"))
    name: Mapped[str] = mapped_column(
        db.String(256), nullable=False, server_default=db.text("'API KEY 1'::character varying")
    )
    # id of the tenant
    tenant_id: Mapped[str] = mapped_column(StringUUID, nullable=True)
    # who created this tool provider
    user_id: Mapped[str] = mapped_column(StringUUID, nullable=False)
    # name of the tool provider
    provider: Mapped[str] = mapped_column(db.String(256), nullable=False)
    # credential of the tool provider
    encrypted_credentials: Mapped[str] = mapped_column(db.Text, nullable=True)
    created_at: Mapped[datetime] = mapped_column(
        db.DateTime, nullable=False, server_default=db.text("CURRENT_TIMESTAMP(0)")
    )
    updated_at: Mapped[datetime] = mapped_column(
        db.DateTime, nullable=False, server_default=db.text("CURRENT_TIMESTAMP(0)")
    )
    is_default: Mapped[bool] = mapped_column(db.Boolean, nullable=False, server_default=db.text("false"))
    # credential type, e.g., "api-key", "oauth2"
    credential_type: Mapped[str] = mapped_column(
        db.String(32), nullable=False, server_default=db.text("'api-key'::character varying")
    )

    @property
    def credentials(self) -> dict:
        return cast(dict, json.loads(self.encrypted_credentials))


class ApiToolProvider(Base):
    """
    The table stores the api providers.
    """

    __tablename__ = "tool_api_providers"
    __table_args__ = (
        db.PrimaryKeyConstraint("id", name="tool_api_provider_pkey"),
        db.UniqueConstraint("name", "tenant_id", name="unique_api_tool_provider"),
    )

    id = mapped_column(StringUUID, server_default=db.text("uuid_generate_v4()"))
    # name of the api provider
    name = mapped_column(db.String(255), nullable=False, server_default=db.text("'API KEY 1'::character varying"))
    # icon
    icon = mapped_column(db.String(255), nullable=False)
    # original schema
    schema = mapped_column(db.Text, nullable=False)
    schema_type_str: Mapped[str] = mapped_column(db.String(40), nullable=False)
    # who created this tool
    user_id = mapped_column(StringUUID, nullable=False)
    # tenant id
    tenant_id = mapped_column(StringUUID, nullable=False)
    # description of the provider
    description = mapped_column(db.Text, nullable=False)
    # json format tools
    tools_str = mapped_column(db.Text, nullable=False)
    # json format credentials
    credentials_str = mapped_column(db.Text, nullable=False)
    # privacy policy
    privacy_policy = mapped_column(db.String(255), nullable=True)
    # custom_disclaimer
    custom_disclaimer: Mapped[str] = mapped_column(sa.TEXT, default="")

    created_at: Mapped[datetime] = mapped_column(db.DateTime, nullable=False, server_default=func.current_timestamp())
    updated_at: Mapped[datetime] = mapped_column(db.DateTime, nullable=False, server_default=func.current_timestamp())

    @property
    def schema_type(self) -> ApiProviderSchemaType:
        return ApiProviderSchemaType.value_of(self.schema_type_str)

    @property
    def tools(self) -> list[ApiToolBundle]:
        return [ApiToolBundle(**tool) for tool in json.loads(self.tools_str)]

    @property
    def credentials(self) -> dict:
        return dict(json.loads(self.credentials_str))

    @property
    def user(self) -> Account | None:
        if not self.user_id:
            return None
        return db.session.query(Account).filter(Account.id == self.user_id).first()

    @property
    def tenant(self) -> Tenant | None:
        return db.session.query(Tenant).filter(Tenant.id == self.tenant_id).first()


class ToolLabelBinding(Base):
    """
    The table stores the labels for tools.
    """

    __tablename__ = "tool_label_bindings"
    __table_args__ = (
        db.PrimaryKeyConstraint("id", name="tool_label_bind_pkey"),
        db.UniqueConstraint("tool_id", "label_name", name="unique_tool_label_bind"),
    )

    id: Mapped[str] = mapped_column(StringUUID, server_default=db.text("uuid_generate_v4()"))
    # tool id
    tool_id: Mapped[str] = mapped_column(db.String(64), nullable=False)
    # tool type
    tool_type: Mapped[str] = mapped_column(db.String(40), nullable=False)
    # label name
    label_name: Mapped[str] = mapped_column(db.String(40), nullable=False)


class WorkflowToolProvider(Base):
    """
    The table stores the workflow providers.
    """

    __tablename__ = "tool_workflow_providers"
    __table_args__ = (
        db.PrimaryKeyConstraint("id", name="tool_workflow_provider_pkey"),
        db.UniqueConstraint("name", "tenant_id", name="unique_workflow_tool_provider"),
        db.UniqueConstraint("tenant_id", "app_id", name="unique_workflow_tool_provider_app_id"),
    )

    id: Mapped[str] = mapped_column(StringUUID, server_default=db.text("uuid_generate_v4()"))
    # name of the workflow provider
    name: Mapped[str] = mapped_column(db.String(255), nullable=False)
    # label of the workflow provider
    label: Mapped[str] = mapped_column(db.String(255), nullable=False, server_default="")
    # icon
    icon: Mapped[str] = mapped_column(db.String(255), nullable=False)
    # app id of the workflow provider
    app_id: Mapped[str] = mapped_column(StringUUID, nullable=False)
    # version of the workflow provider
    version: Mapped[str] = mapped_column(db.String(255), nullable=False, server_default="")
    # who created this tool
    user_id: Mapped[str] = mapped_column(StringUUID, nullable=False)
    # tenant id
    tenant_id: Mapped[str] = mapped_column(StringUUID, nullable=False)
    # description of the provider
    description: Mapped[str] = mapped_column(db.Text, nullable=False)
    # parameter configuration
    parameter_configuration: Mapped[str] = mapped_column(db.Text, nullable=False, server_default="[]")
    # privacy policy
    privacy_policy: Mapped[str] = mapped_column(db.String(255), nullable=True, server_default="")

    created_at: Mapped[datetime] = mapped_column(
        db.DateTime, nullable=False, server_default=db.text("CURRENT_TIMESTAMP(0)")
    )
    updated_at: Mapped[datetime] = mapped_column(
        db.DateTime, nullable=False, server_default=db.text("CURRENT_TIMESTAMP(0)")
    )

    @property
    def user(self) -> Account | None:
        return db.session.query(Account).filter(Account.id == self.user_id).first()

    @property
    def tenant(self) -> Tenant | None:
        return db.session.query(Tenant).filter(Tenant.id == self.tenant_id).first()

    @property
    def parameter_configurations(self) -> list[WorkflowToolParameterConfiguration]:
        return [WorkflowToolParameterConfiguration(**config) for config in json.loads(self.parameter_configuration)]

    @property
    def app(self) -> App | None:
        return db.session.query(App).filter(App.id == self.app_id).first()


class MCPToolProvider(Base):
    """
    The table stores the mcp providers.
    """

    __tablename__ = "tool_mcp_providers"
    __table_args__ = (
        db.PrimaryKeyConstraint("id", name="tool_mcp_provider_pkey"),
        db.UniqueConstraint("tenant_id", "server_url_hash", name="unique_mcp_provider_server_url"),
        db.UniqueConstraint("tenant_id", "name", name="unique_mcp_provider_name"),
        db.UniqueConstraint("tenant_id", "server_identifier", name="unique_mcp_provider_server_identifier"),
    )

    id: Mapped[str] = mapped_column(StringUUID, server_default=db.text("uuid_generate_v4()"))
    # name of the mcp provider
    name: Mapped[str] = mapped_column(db.String(40), nullable=False)
    # server identifier of the mcp provider
    server_identifier: Mapped[str] = mapped_column(db.String(64), nullable=False)
    # encrypted url of the mcp provider
    server_url: Mapped[str] = mapped_column(db.Text, nullable=False)
    # hash of server_url for uniqueness check
    server_url_hash: Mapped[str] = mapped_column(db.String(64), nullable=False)
    # icon of the mcp provider
    icon: Mapped[str] = mapped_column(db.String(255), nullable=True)
    # tenant id
    tenant_id: Mapped[str] = mapped_column(StringUUID, nullable=False)
    # who created this tool
    user_id: Mapped[str] = mapped_column(StringUUID, nullable=False)
    # encrypted credentials
    encrypted_credentials: Mapped[str] = mapped_column(db.Text, nullable=True)
    # authed
    authed: Mapped[bool] = mapped_column(db.Boolean, nullable=False, default=False)
    # tools
    tools: Mapped[str] = mapped_column(db.Text, nullable=False, default="[]")
    created_at: Mapped[datetime] = mapped_column(
        db.DateTime, nullable=False, server_default=db.text("CURRENT_TIMESTAMP(0)")
    )
    updated_at: Mapped[datetime] = mapped_column(
        db.DateTime, nullable=False, server_default=db.text("CURRENT_TIMESTAMP(0)")
    )

    def load_user(self) -> Account | None:
        return db.session.query(Account).filter(Account.id == self.user_id).first()

    @property
    def tenant(self) -> Tenant | None:
        return db.session.query(Tenant).filter(Tenant.id == self.tenant_id).first()

    @property
    def credentials(self) -> dict:
        try:
            return cast(dict, json.loads(self.encrypted_credentials)) or {}
        except Exception:
            return {}

    @property
    def mcp_tools(self) -> list[Tool]:
        return [Tool(**tool) for tool in json.loads(self.tools)]

    @property
    def provider_icon(self) -> dict[str, str] | str:
        try:
            return cast(dict[str, str], json.loads(self.icon))
        except json.JSONDecodeError:
            return file_helpers.get_signed_file_url(self.icon)

    @property
    def decrypted_server_url(self) -> str:
        return cast(str, encrypter.decrypt_token(self.tenant_id, self.server_url))

    @property
    def masked_server_url(self) -> str:
        def mask_url(url: str, mask_char: str = "*") -> str:
            """
            mask the url to a simple string
            """
            parsed = urlparse(url)
            base_url = f"{parsed.scheme}://{parsed.netloc}"

            if parsed.path and parsed.path != "/":
                return f"{base_url}/{mask_char * 6}"
            else:
                return base_url

        return mask_url(self.decrypted_server_url)

    @property
    def decrypted_credentials(self) -> dict:
        from core.helper.provider_cache import NoOpProviderCredentialCache
        from core.tools.mcp_tool.provider import MCPToolProviderController
        from core.tools.utils.encryption import create_provider_encrypter

        provider_controller = MCPToolProviderController._from_db(self)

        encrypter, _ = create_provider_encrypter(
            tenant_id=self.tenant_id,
            config=[x.to_basic_provider_config() for x in provider_controller.get_credentials_schema()],
            cache=NoOpProviderCredentialCache(),
        )

        return encrypter.decrypt(self.credentials)  # type: ignore


class ToolModelInvoke(Base):
    """
    store the invoke logs from tool invoke
    """

    __tablename__ = "tool_model_invokes"
    __table_args__ = (db.PrimaryKeyConstraint("id", name="tool_model_invoke_pkey"),)

    id = mapped_column(StringUUID, server_default=db.text("uuid_generate_v4()"))
    # who invoke this tool
    user_id = mapped_column(StringUUID, nullable=False)
    # tenant id
    tenant_id = mapped_column(StringUUID, nullable=False)
    # provider
    provider = mapped_column(db.String(255), nullable=False)
    # type
    tool_type = mapped_column(db.String(40), nullable=False)
    # tool name
<<<<<<< HEAD
    tool_name = mapped_column(db.String(40), nullable=False)
=======
    tool_name = db.Column(db.String(128), nullable=False)
>>>>>>> 8fa3b3f9
    # invoke parameters
    model_parameters = mapped_column(db.Text, nullable=False)
    # prompt messages
    prompt_messages = mapped_column(db.Text, nullable=False)
    # invoke response
    model_response = mapped_column(db.Text, nullable=False)

    prompt_tokens = mapped_column(db.Integer, nullable=False, server_default=db.text("0"))
    answer_tokens = mapped_column(db.Integer, nullable=False, server_default=db.text("0"))
    answer_unit_price = mapped_column(db.Numeric(10, 4), nullable=False)
    answer_price_unit = mapped_column(db.Numeric(10, 7), nullable=False, server_default=db.text("0.001"))
    provider_response_latency = mapped_column(db.Float, nullable=False, server_default=db.text("0"))
    total_price = mapped_column(db.Numeric(10, 7))
    currency = mapped_column(db.String(255), nullable=False)
    created_at = mapped_column(db.DateTime, nullable=False, server_default=func.current_timestamp())
    updated_at = mapped_column(db.DateTime, nullable=False, server_default=func.current_timestamp())


@deprecated
class ToolConversationVariables(Base):
    """
    store the conversation variables from tool invoke
    """

    __tablename__ = "tool_conversation_variables"
    __table_args__ = (
        db.PrimaryKeyConstraint("id", name="tool_conversation_variables_pkey"),
        # add index for user_id and conversation_id
        db.Index("user_id_idx", "user_id"),
        db.Index("conversation_id_idx", "conversation_id"),
    )

    id = mapped_column(StringUUID, server_default=db.text("uuid_generate_v4()"))
    # conversation user id
    user_id = mapped_column(StringUUID, nullable=False)
    # tenant id
    tenant_id = mapped_column(StringUUID, nullable=False)
    # conversation id
    conversation_id = mapped_column(StringUUID, nullable=False)
    # variables pool
    variables_str = mapped_column(db.Text, nullable=False)

    created_at = mapped_column(db.DateTime, nullable=False, server_default=func.current_timestamp())
    updated_at = mapped_column(db.DateTime, nullable=False, server_default=func.current_timestamp())

    @property
    def variables(self) -> Any:
        return json.loads(self.variables_str)


class ToolFile(Base):
    """This table stores file metadata generated in workflows,
    not only files created by agent.
    """

    __tablename__ = "tool_files"
    __table_args__ = (
        db.PrimaryKeyConstraint("id", name="tool_file_pkey"),
        db.Index("tool_file_conversation_id_idx", "conversation_id"),
    )

    id: Mapped[str] = mapped_column(StringUUID, server_default=db.text("uuid_generate_v4()"))
    # conversation user id
    user_id: Mapped[str] = mapped_column(StringUUID)
    # tenant id
    tenant_id: Mapped[str] = mapped_column(StringUUID)
    # conversation id
    conversation_id: Mapped[str] = mapped_column(StringUUID, nullable=True)
    # file key
    file_key: Mapped[str] = mapped_column(db.String(255), nullable=False)
    # mime type
    mimetype: Mapped[str] = mapped_column(db.String(255), nullable=False)
    # original url
    original_url: Mapped[str] = mapped_column(db.String(2048), nullable=True)
    # name
    name: Mapped[str] = mapped_column(default="")
    # size
    size: Mapped[int] = mapped_column(default=-1)


@deprecated
class DeprecatedPublishedAppTool(Base):
    """
    The table stores the apps published as a tool for each person.
    """

    __tablename__ = "tool_published_apps"
    __table_args__ = (
        db.PrimaryKeyConstraint("id", name="published_app_tool_pkey"),
        db.UniqueConstraint("app_id", "user_id", name="unique_published_app_tool"),
    )

    id = mapped_column(StringUUID, server_default=db.text("uuid_generate_v4()"))
    # id of the app
    app_id = mapped_column(StringUUID, ForeignKey("apps.id"), nullable=False)

    user_id: Mapped[str] = mapped_column(StringUUID, nullable=False)
    # who published this tool
    description = mapped_column(db.Text, nullable=False)
    # llm_description of the tool, for LLM
    llm_description = mapped_column(db.Text, nullable=False)
    # query description, query will be seem as a parameter of the tool,
    # to describe this parameter to llm, we need this field
    query_description = mapped_column(db.Text, nullable=False)
    # query name, the name of the query parameter
    query_name = mapped_column(db.String(40), nullable=False)
    # name of the tool provider
    tool_name = mapped_column(db.String(40), nullable=False)
    # author
    author = mapped_column(db.String(40), nullable=False)
    created_at = mapped_column(db.DateTime, nullable=False, server_default=db.text("CURRENT_TIMESTAMP(0)"))
    updated_at = mapped_column(db.DateTime, nullable=False, server_default=db.text("CURRENT_TIMESTAMP(0)"))

    @property
    def description_i18n(self) -> I18nObject:
        return I18nObject(**json.loads(self.description))<|MERGE_RESOLUTION|>--- conflicted
+++ resolved
@@ -358,11 +358,7 @@
     # type
     tool_type = mapped_column(db.String(40), nullable=False)
     # tool name
-<<<<<<< HEAD
-    tool_name = mapped_column(db.String(40), nullable=False)
-=======
-    tool_name = db.Column(db.String(128), nullable=False)
->>>>>>> 8fa3b3f9
+    tool_name = mapped_column(db.String(128), nullable=False)
     # invoke parameters
     model_parameters = mapped_column(db.Text, nullable=False)
     # prompt messages
