import json
from typing import Optional

import sqlalchemy as sa
from sqlalchemy import ForeignKey
from sqlalchemy.orm import Mapped, mapped_column

from core.tools.entities.common_entities import I18nObject
from core.tools.entities.tool_bundle import ApiToolBundle
from core.tools.entities.tool_entities import ApiProviderSchemaType, WorkflowToolParameterConfiguration

from .engine import db
from .model import Account, App, Tenant
from .types import StringUUID


class BuiltinToolProvider(db.Model):  # type: ignore[name-defined]
    """
    This table stores the tool provider information for built-in tools for each tenant.
    """

    __tablename__ = "tool_builtin_providers"
    __table_args__ = (
        db.PrimaryKeyConstraint("id", name="tool_builtin_provider_pkey"),
        # one tenant can only have one tool provider with the same name
        db.UniqueConstraint("tenant_id", "provider", name="unique_builtin_tool_provider"),
    )

    # id of the tool provider
    id = db.Column(StringUUID, server_default=db.text("uuid_generate_v4()"))
    # id of the tenant
    tenant_id = db.Column(StringUUID, nullable=True)
    # who created this tool provider
    user_id = db.Column(StringUUID, nullable=False)
    # name of the tool provider
    provider = db.Column(db.String(40), nullable=False)
    # credential of the tool provider
    encrypted_credentials = db.Column(db.Text, nullable=True)
    created_at = db.Column(db.DateTime, nullable=False, server_default=db.text("CURRENT_TIMESTAMP(0)"))
    updated_at = db.Column(db.DateTime, nullable=False, server_default=db.text("CURRENT_TIMESTAMP(0)"))

    @property
    def credentials(self) -> dict:
        return dict(json.loads(self.encrypted_credentials))


class PublishedAppTool(db.Model):  # type: ignore[name-defined]
    """
    The table stores the apps published as a tool for each person.
    """

    __tablename__ = "tool_published_apps"
    __table_args__ = (
        db.PrimaryKeyConstraint("id", name="published_app_tool_pkey"),
        db.UniqueConstraint("app_id", "user_id", name="unique_published_app_tool"),
    )

    # id of the tool provider
    id = db.Column(StringUUID, server_default=db.text("uuid_generate_v4()"))
    # id of the app
    app_id = db.Column(StringUUID, ForeignKey("apps.id"), nullable=False)
    # who published this tool
    user_id = db.Column(StringUUID, nullable=False)
    # description of the tool, stored in i18n format, for human
    description = db.Column(db.Text, nullable=False)
    # llm_description of the tool, for LLM
    llm_description = db.Column(db.Text, nullable=False)
    # query description, query will be seem as a parameter of the tool,
    # to describe this parameter to llm, we need this field
    query_description = db.Column(db.Text, nullable=False)
    # query name, the name of the query parameter
    query_name = db.Column(db.String(40), nullable=False)
    # name of the tool provider
    tool_name = db.Column(db.String(40), nullable=False)
    # author
    author = db.Column(db.String(40), nullable=False)
    created_at = db.Column(db.DateTime, nullable=False, server_default=db.text("CURRENT_TIMESTAMP(0)"))
    updated_at = db.Column(db.DateTime, nullable=False, server_default=db.text("CURRENT_TIMESTAMP(0)"))

    @property
    def description_i18n(self) -> I18nObject:
        return I18nObject(**json.loads(self.description))

    @property
<<<<<<< HEAD
    def app(self) -> App:
        app = db.session.query(App).filter(App.id == self.app_id).first()
        if app is None:
            raise ValueError(f"App {self.app_id} not found")
        return app
=======
    def app(self):
        return db.session.query(App).filter(App.id == self.app_id).first()
>>>>>>> ef7e47d1


class ApiToolProvider(db.Model):  # type: ignore[name-defined]
    """
    The table stores the api providers.
    """

    __tablename__ = "tool_api_providers"
    __table_args__ = (
        db.PrimaryKeyConstraint("id", name="tool_api_provider_pkey"),
        db.UniqueConstraint("name", "tenant_id", name="unique_api_tool_provider"),
    )

    id = db.Column(StringUUID, server_default=db.text("uuid_generate_v4()"))
    # name of the api provider
    name = db.Column(db.String(40), nullable=False)
    # icon
    icon = db.Column(db.String(255), nullable=False)
    # original schema
    schema = db.Column(db.Text, nullable=False)
    schema_type_str: Mapped[str] = db.Column(db.String(40), nullable=False)
    # who created this tool
    user_id = db.Column(StringUUID, nullable=False)
    # tenant id
    tenant_id = db.Column(StringUUID, nullable=False)
    # description of the provider
    description = db.Column(db.Text, nullable=False)
    # json format tools
    tools_str = db.Column(db.Text, nullable=False)
    # json format credentials
    credentials_str = db.Column(db.Text, nullable=False)
    # privacy policy
    privacy_policy = db.Column(db.String(255), nullable=True)
    # custom_disclaimer
    custom_disclaimer: Mapped[str] = mapped_column(sa.TEXT, default="")

    created_at = db.Column(db.DateTime, nullable=False, server_default=db.text("CURRENT_TIMESTAMP(0)"))
    updated_at = db.Column(db.DateTime, nullable=False, server_default=db.text("CURRENT_TIMESTAMP(0)"))

    @property
    def schema_type(self) -> ApiProviderSchemaType:
        return ApiProviderSchemaType.value_of(self.schema_type_str)

    @property
    def tools(self) -> list[ApiToolBundle]:
        return [ApiToolBundle(**tool) for tool in json.loads(self.tools_str)]

    @property
    def credentials(self) -> dict:
        return dict(json.loads(self.credentials_str))

    @property
    def user(self) -> Account | None:
        return db.session.query(Account).filter(Account.id == self.user_id).first()

    @property
    def tenant(self) -> Tenant | None:
        return db.session.query(Tenant).filter(Tenant.id == self.tenant_id).first()


class ToolLabelBinding(db.Model):  # type: ignore[name-defined]
    """
    The table stores the labels for tools.
    """

    __tablename__ = "tool_label_bindings"
    __table_args__ = (
        db.PrimaryKeyConstraint("id", name="tool_label_bind_pkey"),
        db.UniqueConstraint("tool_id", "label_name", name="unique_tool_label_bind"),
    )

    id = db.Column(StringUUID, server_default=db.text("uuid_generate_v4()"))
    # tool id
    tool_id = db.Column(db.String(64), nullable=False)
    # tool type
    tool_type = db.Column(db.String(40), nullable=False)
    # label name
    label_name = db.Column(db.String(40), nullable=False)


class WorkflowToolProvider(db.Model):  # type: ignore[name-defined]
    """
    The table stores the workflow providers.
    """

    __tablename__ = "tool_workflow_providers"
    __table_args__ = (
        db.PrimaryKeyConstraint("id", name="tool_workflow_provider_pkey"),
        db.UniqueConstraint("name", "tenant_id", name="unique_workflow_tool_provider"),
        db.UniqueConstraint("tenant_id", "app_id", name="unique_workflow_tool_provider_app_id"),
    )

    id = db.Column(StringUUID, server_default=db.text("uuid_generate_v4()"))
    # name of the workflow provider
    name = db.Column(db.String(40), nullable=False)
    # label of the workflow provider
    label = db.Column(db.String(255), nullable=False, server_default="")
    # icon
    icon = db.Column(db.String(255), nullable=False)
    # app id of the workflow provider
    app_id = db.Column(StringUUID, nullable=False)
    # version of the workflow provider
    version = db.Column(db.String(255), nullable=False, server_default="")
    # who created this tool
    user_id = db.Column(StringUUID, nullable=False)
    # tenant id
    tenant_id = db.Column(StringUUID, nullable=False)
    # description of the provider
    description = db.Column(db.Text, nullable=False)
    # parameter configuration
    parameter_configuration = db.Column(db.Text, nullable=False, server_default="[]")
    # privacy policy
    privacy_policy = db.Column(db.String(255), nullable=True, server_default="")

    created_at = db.Column(db.DateTime, nullable=False, server_default=db.text("CURRENT_TIMESTAMP(0)"))
    updated_at = db.Column(db.DateTime, nullable=False, server_default=db.text("CURRENT_TIMESTAMP(0)"))

    @property
    def user(self) -> Account | None:
        return db.session.query(Account).filter(Account.id == self.user_id).first()

    @property
    def tenant(self) -> Tenant | None:
        return db.session.query(Tenant).filter(Tenant.id == self.tenant_id).first()

    @property
    def parameter_configurations(self) -> list[WorkflowToolParameterConfiguration]:
        return [WorkflowToolParameterConfiguration(**config) for config in json.loads(self.parameter_configuration)]

    @property
    def app(self) -> App | None:
        return db.session.query(App).filter(App.id == self.app_id).first()


class ToolModelInvoke(db.Model):  # type: ignore[name-defined]
    """
    store the invoke logs from tool invoke
    """

    __tablename__ = "tool_model_invokes"
    __table_args__ = (db.PrimaryKeyConstraint("id", name="tool_model_invoke_pkey"),)

    id = db.Column(StringUUID, server_default=db.text("uuid_generate_v4()"))
    # who invoke this tool
    user_id = db.Column(StringUUID, nullable=False)
    # tenant id
    tenant_id = db.Column(StringUUID, nullable=False)
    # provider
    provider = db.Column(db.String(40), nullable=False)
    # type
    tool_type = db.Column(db.String(40), nullable=False)
    # tool name
    tool_name = db.Column(db.String(40), nullable=False)
    # invoke parameters
    model_parameters = db.Column(db.Text, nullable=False)
    # prompt messages
    prompt_messages = db.Column(db.Text, nullable=False)
    # invoke response
    model_response = db.Column(db.Text, nullable=False)

    prompt_tokens = db.Column(db.Integer, nullable=False, server_default=db.text("0"))
    answer_tokens = db.Column(db.Integer, nullable=False, server_default=db.text("0"))
    answer_unit_price = db.Column(db.Numeric(10, 4), nullable=False)
    answer_price_unit = db.Column(db.Numeric(10, 7), nullable=False, server_default=db.text("0.001"))
    provider_response_latency = db.Column(db.Float, nullable=False, server_default=db.text("0"))
    total_price = db.Column(db.Numeric(10, 7))
    currency = db.Column(db.String(255), nullable=False)
    created_at = db.Column(db.DateTime, nullable=False, server_default=db.text("CURRENT_TIMESTAMP(0)"))
    updated_at = db.Column(db.DateTime, nullable=False, server_default=db.text("CURRENT_TIMESTAMP(0)"))


class ToolConversationVariables(db.Model):  # type: ignore[name-defined]
    """
    store the conversation variables from tool invoke
    """

    __tablename__ = "tool_conversation_variables"
    __table_args__ = (
        db.PrimaryKeyConstraint("id", name="tool_conversation_variables_pkey"),
        # add index for user_id and conversation_id
        db.Index("user_id_idx", "user_id"),
        db.Index("conversation_id_idx", "conversation_id"),
    )

    id = db.Column(StringUUID, server_default=db.text("uuid_generate_v4()"))
    # conversation user id
    user_id = db.Column(StringUUID, nullable=False)
    # tenant id
    tenant_id = db.Column(StringUUID, nullable=False)
    # conversation id
    conversation_id = db.Column(StringUUID, nullable=False)
    # variables pool
    variables_str = db.Column(db.Text, nullable=False)

    created_at = db.Column(db.DateTime, nullable=False, server_default=db.text("CURRENT_TIMESTAMP(0)"))
    updated_at = db.Column(db.DateTime, nullable=False, server_default=db.text("CURRENT_TIMESTAMP(0)"))

    @property
    def variables(self) -> dict:
        return dict(json.loads(self.variables_str))


class ToolFile(db.Model):  # type: ignore[name-defined]
    __tablename__ = "tool_files"
    __table_args__ = (
        db.PrimaryKeyConstraint("id", name="tool_file_pkey"),
        db.Index("tool_file_conversation_id_idx", "conversation_id"),
    )

    id = db.Column(StringUUID, server_default=db.text("uuid_generate_v4()"))
    user_id: Mapped[str] = db.Column(StringUUID, nullable=False)
    tenant_id: Mapped[str] = db.Column(StringUUID, nullable=False)
    conversation_id: Mapped[Optional[str]] = db.Column(StringUUID, nullable=True)
    file_key: Mapped[str] = db.Column(db.String(255), nullable=False)
    mimetype: Mapped[str] = db.Column(db.String(255), nullable=False)
    original_url: Mapped[Optional[str]] = db.Column(db.String(2048), nullable=True)
    name: Mapped[str] = mapped_column(default="")
    size: Mapped[int] = mapped_column(default=-1)

    def __init__(
        self,
        *,
        user_id: str,
        tenant_id: str,
        conversation_id: Optional[str] = None,
        file_key: str,
        mimetype: str,
        original_url: Optional[str] = None,
        name: str,
        size: int,
    ):
        self.user_id = user_id
        self.tenant_id = tenant_id
        self.conversation_id = conversation_id
        self.file_key = file_key
        self.mimetype = mimetype
        self.original_url = original_url
        self.name = name
        self.size = size<|MERGE_RESOLUTION|>--- conflicted
+++ resolved
@@ -82,16 +82,8 @@
         return I18nObject(**json.loads(self.description))
 
     @property
-<<<<<<< HEAD
-    def app(self) -> App:
-        app = db.session.query(App).filter(App.id == self.app_id).first()
-        if app is None:
-            raise ValueError(f"App {self.app_id} not found")
-        return app
-=======
     def app(self):
         return db.session.query(App).filter(App.id == self.app_id).first()
->>>>>>> ef7e47d1
 
 
 class ApiToolProvider(db.Model):  # type: ignore[name-defined]
