import json
from collections.abc import Mapping
from datetime import datetime
from decimal import Decimal
from typing import TYPE_CHECKING, Any, cast
from urllib.parse import urlparse

import sqlalchemy as sa
from deprecated import deprecated
from sqlalchemy import ForeignKey, String, func
from sqlalchemy.orm import Mapped, mapped_column

from core.helper import encrypter
from core.tools.entities.common_entities import I18nObject
from core.tools.entities.tool_bundle import ApiToolBundle
from core.tools.entities.tool_entities import ApiProviderSchemaType, WorkflowToolParameterConfiguration
from models.base import TypeBase

from .engine import db
from .model import Account, App, Tenant
from .types import StringUUID

if TYPE_CHECKING:
    from core.mcp.types import Tool as MCPTool
    from core.tools.entities.common_entities import I18nObject
    from core.tools.entities.tool_bundle import ApiToolBundle
    from core.tools.entities.tool_entities import ApiProviderSchemaType, WorkflowToolParameterConfiguration


# system level tool oauth client params (client_id, client_secret, etc.)
class ToolOAuthSystemClient(TypeBase):
    __tablename__ = "tool_oauth_system_clients"
    __table_args__ = (
        sa.PrimaryKeyConstraint("id", name="tool_oauth_system_client_pkey"),
        sa.UniqueConstraint("plugin_id", "provider", name="tool_oauth_system_client_plugin_id_provider_idx"),
    )

    id: Mapped[str] = mapped_column(StringUUID, server_default=sa.text("uuid_generate_v4()"), init=False)
    plugin_id: Mapped[str] = mapped_column(String(512), nullable=False)
    provider: Mapped[str] = mapped_column(String(255), nullable=False)
    # oauth params of the tool provider
    encrypted_oauth_params: Mapped[str] = mapped_column(sa.Text, nullable=False)


# tenant level tool oauth client params (client_id, client_secret, etc.)
class ToolOAuthTenantClient(TypeBase):
    __tablename__ = "tool_oauth_tenant_clients"
    __table_args__ = (
        sa.PrimaryKeyConstraint("id", name="tool_oauth_tenant_client_pkey"),
        sa.UniqueConstraint("tenant_id", "plugin_id", "provider", name="unique_tool_oauth_tenant_client"),
    )

    id: Mapped[str] = mapped_column(StringUUID, server_default=sa.text("uuid_generate_v4()"), init=False)
    # tenant id
    tenant_id: Mapped[str] = mapped_column(StringUUID, nullable=False)
    plugin_id: Mapped[str] = mapped_column(String(512), nullable=False)
    provider: Mapped[str] = mapped_column(String(255), nullable=False)
    enabled: Mapped[bool] = mapped_column(sa.Boolean, nullable=False, server_default=sa.text("true"), init=False)
    # oauth params of the tool provider
    encrypted_oauth_params: Mapped[str] = mapped_column(sa.Text, nullable=False, init=False)

    @property
    def oauth_params(self) -> dict[str, Any]:
        return cast(dict[str, Any], json.loads(self.encrypted_oauth_params or "{}"))


class BuiltinToolProvider(TypeBase):
    """
    This table stores the tool provider information for built-in tools for each tenant.
    """

    __tablename__ = "tool_builtin_providers"
    __table_args__ = (
        sa.PrimaryKeyConstraint("id", name="tool_builtin_provider_pkey"),
        sa.UniqueConstraint("tenant_id", "provider", "name", name="unique_builtin_tool_provider"),
    )

    # id of the tool provider
    id: Mapped[str] = mapped_column(StringUUID, server_default=sa.text("uuid_generate_v4()"), init=False)
    name: Mapped[str] = mapped_column(
        String(256),
        nullable=False,
        server_default=sa.text("'API KEY 1'::character varying"),
    )
    # id of the tenant
    tenant_id: Mapped[str | None] = mapped_column(StringUUID, nullable=True)
    # who created this tool provider
    user_id: Mapped[str] = mapped_column(StringUUID, nullable=False)
    # name of the tool provider
    provider: Mapped[str] = mapped_column(String(256), nullable=False)
    # credential of the tool provider
    encrypted_credentials: Mapped[str | None] = mapped_column(sa.Text, nullable=True, default=None)
    created_at: Mapped[datetime] = mapped_column(
        sa.DateTime, nullable=False, server_default=sa.text("CURRENT_TIMESTAMP(0)"), init=False
    )
    updated_at: Mapped[datetime] = mapped_column(
        sa.DateTime,
        nullable=False,
        server_default=sa.text("CURRENT_TIMESTAMP(0)"),
        onupdate=func.current_timestamp(),
        init=False,
    )
    is_default: Mapped[bool] = mapped_column(sa.Boolean, nullable=False, server_default=sa.text("false"), default=False)
    # credential type, e.g., "api-key", "oauth2"
    credential_type: Mapped[str] = mapped_column(
        String(32), nullable=False, server_default=sa.text("'api-key'::character varying"), default="api-key"
    )
    expires_at: Mapped[int] = mapped_column(sa.BigInteger, nullable=False, server_default=sa.text("-1"), default=-1)

    @property
    def credentials(self) -> dict[str, Any]:
        if not self.encrypted_credentials:
            return {}
        return cast(dict[str, Any], json.loads(self.encrypted_credentials))


class ApiToolProvider(TypeBase):
    """
    The table stores the api providers.
    """

    __tablename__ = "tool_api_providers"
    __table_args__ = (
        sa.PrimaryKeyConstraint("id", name="tool_api_provider_pkey"),
        sa.UniqueConstraint("name", "tenant_id", name="unique_api_tool_provider"),
    )

    id: Mapped[str] = mapped_column(StringUUID, server_default=sa.text("uuid_generate_v4()"), init=False)
    # name of the api provider
    name: Mapped[str] = mapped_column(
        String(255),
        nullable=False,
        server_default=sa.text("'API KEY 1'::character varying"),
    )
    # icon
    icon: Mapped[str] = mapped_column(String(255), nullable=False)
    # original schema
    schema: Mapped[str] = mapped_column(sa.Text, nullable=False)
    schema_type_str: Mapped[str] = mapped_column(String(40), nullable=False)
    # who created this tool
    user_id: Mapped[str] = mapped_column(StringUUID, nullable=False)
    # tenant id
    tenant_id: Mapped[str] = mapped_column(StringUUID, nullable=False)
    # description of the provider
    description: Mapped[str] = mapped_column(sa.Text, nullable=False)
    # json format tools
    tools_str: Mapped[str] = mapped_column(sa.Text, nullable=False)
    # json format credentials
    credentials_str: Mapped[str] = mapped_column(sa.Text, nullable=False)
    # privacy policy
    privacy_policy: Mapped[str | None] = mapped_column(String(255), nullable=True, default=None)
    # custom_disclaimer
    custom_disclaimer: Mapped[str] = mapped_column(sa.TEXT, default="")

    created_at: Mapped[datetime] = mapped_column(
        sa.DateTime, nullable=False, server_default=func.current_timestamp(), init=False
    )
    updated_at: Mapped[datetime] = mapped_column(
        sa.DateTime,
        nullable=False,
        server_default=func.current_timestamp(),
        onupdate=func.current_timestamp(),
        init=False,
    )

    @property
    def schema_type(self) -> "ApiProviderSchemaType":
        from core.tools.entities.tool_entities import ApiProviderSchemaType

        return ApiProviderSchemaType.value_of(self.schema_type_str)

    @property
    def tools(self) -> list["ApiToolBundle"]:
        from core.tools.entities.tool_bundle import ApiToolBundle

        return [ApiToolBundle.model_validate(tool) for tool in json.loads(self.tools_str)]

    @property
    def credentials(self) -> dict[str, Any]:
        return dict[str, Any](json.loads(self.credentials_str))

    @property
    def user(self) -> Account | None:
        if not self.user_id:
            return None
        return db.session.query(Account).where(Account.id == self.user_id).first()

    @property
    def tenant(self) -> Tenant | None:
        return db.session.query(Tenant).where(Tenant.id == self.tenant_id).first()


class ToolLabelBinding(TypeBase):
    """
    The table stores the labels for tools.
    """

    __tablename__ = "tool_label_bindings"
    __table_args__ = (
        sa.PrimaryKeyConstraint("id", name="tool_label_bind_pkey"),
        sa.UniqueConstraint("tool_id", "label_name", name="unique_tool_label_bind"),
    )

    id: Mapped[str] = mapped_column(StringUUID, server_default=sa.text("uuid_generate_v4()"), init=False)
    # tool id
    tool_id: Mapped[str] = mapped_column(String(64), nullable=False)
    # tool type
    tool_type: Mapped[str] = mapped_column(String(40), nullable=False)
    # label name
    label_name: Mapped[str] = mapped_column(String(40), nullable=False)


class WorkflowToolProvider(TypeBase):
    """
    The table stores the workflow providers.
    """

    __tablename__ = "tool_workflow_providers"
    __table_args__ = (
        sa.PrimaryKeyConstraint("id", name="tool_workflow_provider_pkey"),
        sa.UniqueConstraint("name", "tenant_id", name="unique_workflow_tool_provider"),
        sa.UniqueConstraint("tenant_id", "app_id", name="unique_workflow_tool_provider_app_id"),
    )

    id: Mapped[str] = mapped_column(StringUUID, server_default=sa.text("uuid_generate_v4()"), init=False)
    # name of the workflow provider
    name: Mapped[str] = mapped_column(String(255), nullable=False)
    # label of the workflow provider
    label: Mapped[str] = mapped_column(String(255), nullable=False, server_default="")
    # icon
    icon: Mapped[str] = mapped_column(String(255), nullable=False)
    # app id of the workflow provider
    app_id: Mapped[str] = mapped_column(StringUUID, nullable=False)
    # version of the workflow provider
    version: Mapped[str] = mapped_column(String(255), nullable=False, server_default="")
    # who created this tool
    user_id: Mapped[str] = mapped_column(StringUUID, nullable=False)
    # tenant id
    tenant_id: Mapped[str] = mapped_column(StringUUID, nullable=False)
    # description of the provider
    description: Mapped[str] = mapped_column(sa.Text, nullable=False)
    # parameter configuration
<<<<<<< HEAD
    parameter_configuration: Mapped[str] = mapped_column(sa.Text, nullable=False, server_default="[]")
    # output schema
    output_schema: Mapped[str] = mapped_column(sa.Text, nullable=True, server_default="{}")
=======
    parameter_configuration: Mapped[str] = mapped_column(sa.Text, nullable=False, server_default="[]", default="[]")
>>>>>>> d1de3cfb
    # privacy policy
    privacy_policy: Mapped[str | None] = mapped_column(String(255), nullable=True, server_default="", default=None)

    created_at: Mapped[datetime] = mapped_column(
        sa.DateTime, nullable=False, server_default=sa.text("CURRENT_TIMESTAMP(0)"), init=False
    )
    updated_at: Mapped[datetime] = mapped_column(
        sa.DateTime,
        nullable=False,
        server_default=sa.text("CURRENT_TIMESTAMP(0)"),
        onupdate=func.current_timestamp(),
        init=False,
    )

    @property
    def user(self) -> Account | None:
        return db.session.query(Account).where(Account.id == self.user_id).first()

    @property
    def tenant(self) -> Tenant | None:
        return db.session.query(Tenant).where(Tenant.id == self.tenant_id).first()

    @property
    def parameter_configurations(self) -> list["WorkflowToolParameterConfiguration"]:
        from core.tools.entities.tool_entities import WorkflowToolParameterConfiguration

        return [
            WorkflowToolParameterConfiguration.model_validate(config)
            for config in json.loads(self.parameter_configuration)
        ]

    @property
    def app(self) -> App | None:
        return db.session.query(App).where(App.id == self.app_id).first()


class MCPToolProvider(TypeBase):
    """
    The table stores the mcp providers.
    """

    __tablename__ = "tool_mcp_providers"
    __table_args__ = (
        sa.PrimaryKeyConstraint("id", name="tool_mcp_provider_pkey"),
        sa.UniqueConstraint("tenant_id", "server_url_hash", name="unique_mcp_provider_server_url"),
        sa.UniqueConstraint("tenant_id", "name", name="unique_mcp_provider_name"),
        sa.UniqueConstraint("tenant_id", "server_identifier", name="unique_mcp_provider_server_identifier"),
    )

    id: Mapped[str] = mapped_column(StringUUID, server_default=sa.text("uuid_generate_v4()"), init=False)
    # name of the mcp provider
    name: Mapped[str] = mapped_column(String(40), nullable=False)
    # server identifier of the mcp provider
    server_identifier: Mapped[str] = mapped_column(String(64), nullable=False)
    # encrypted url of the mcp provider
    server_url: Mapped[str] = mapped_column(sa.Text, nullable=False)
    # hash of server_url for uniqueness check
    server_url_hash: Mapped[str] = mapped_column(String(64), nullable=False)
    # icon of the mcp provider
    icon: Mapped[str | None] = mapped_column(String(255), nullable=True)
    # tenant id
    tenant_id: Mapped[str] = mapped_column(StringUUID, nullable=False)
    # who created this tool
    user_id: Mapped[str] = mapped_column(StringUUID, nullable=False)
    # encrypted credentials
    encrypted_credentials: Mapped[str | None] = mapped_column(sa.Text, nullable=True, default=None)
    # authed
    authed: Mapped[bool] = mapped_column(sa.Boolean, nullable=False, default=False)
    # tools
    tools: Mapped[str] = mapped_column(sa.Text, nullable=False, default="[]")
    created_at: Mapped[datetime] = mapped_column(
        sa.DateTime, nullable=False, server_default=sa.text("CURRENT_TIMESTAMP(0)"), init=False
    )
    updated_at: Mapped[datetime] = mapped_column(
        sa.DateTime,
        nullable=False,
        server_default=sa.text("CURRENT_TIMESTAMP(0)"),
        onupdate=func.current_timestamp(),
        init=False,
    )
    timeout: Mapped[float] = mapped_column(sa.Float, nullable=False, server_default=sa.text("30"), default=30.0)
    sse_read_timeout: Mapped[float] = mapped_column(
        sa.Float, nullable=False, server_default=sa.text("300"), default=300.0
    )
    # encrypted headers for MCP server requests
    encrypted_headers: Mapped[str | None] = mapped_column(sa.Text, nullable=True, default=None)

    def load_user(self) -> Account | None:
        return db.session.query(Account).where(Account.id == self.user_id).first()

    @property
    def tenant(self) -> Tenant | None:
        return db.session.query(Tenant).where(Tenant.id == self.tenant_id).first()

    @property
    def credentials(self) -> dict[str, Any]:
        if not self.encrypted_credentials:
            return {}
        try:
            return cast(dict[str, Any], json.loads(self.encrypted_credentials)) or {}
        except json.JSONDecodeError:
            return {}

    @property
    def mcp_tools(self) -> list["MCPTool"]:
        from core.mcp.types import Tool as MCPTool

        return [MCPTool.model_validate(tool) for tool in json.loads(self.tools)]

    @property
    def provider_icon(self) -> Mapping[str, str] | str:
        from core.file import helpers as file_helpers

        assert self.icon
        try:
            return json.loads(self.icon)
        except json.JSONDecodeError:
            return file_helpers.get_signed_file_url(self.icon)

    @property
    def decrypted_server_url(self) -> str:
        return encrypter.decrypt_token(self.tenant_id, self.server_url)

    @property
    def decrypted_headers(self) -> dict[str, Any]:
        """Get decrypted headers for MCP server requests."""
        from core.entities.provider_entities import BasicProviderConfig
        from core.helper.provider_cache import NoOpProviderCredentialCache
        from core.tools.utils.encryption import create_provider_encrypter

        try:
            if not self.encrypted_headers:
                return {}

            headers_data = json.loads(self.encrypted_headers)

            # Create dynamic config for all headers as SECRET_INPUT
            config = [BasicProviderConfig(type=BasicProviderConfig.Type.SECRET_INPUT, name=key) for key in headers_data]

            encrypter_instance, _ = create_provider_encrypter(
                tenant_id=self.tenant_id,
                config=config,
                cache=NoOpProviderCredentialCache(),
            )

            result = encrypter_instance.decrypt(headers_data)
            return result
        except Exception:
            return {}

    @property
    def masked_headers(self) -> dict[str, Any]:
        """Get masked headers for frontend display."""
        from core.entities.provider_entities import BasicProviderConfig
        from core.helper.provider_cache import NoOpProviderCredentialCache
        from core.tools.utils.encryption import create_provider_encrypter

        try:
            if not self.encrypted_headers:
                return {}

            headers_data = json.loads(self.encrypted_headers)

            # Create dynamic config for all headers as SECRET_INPUT
            config = [BasicProviderConfig(type=BasicProviderConfig.Type.SECRET_INPUT, name=key) for key in headers_data]

            encrypter_instance, _ = create_provider_encrypter(
                tenant_id=self.tenant_id,
                config=config,
                cache=NoOpProviderCredentialCache(),
            )

            # First decrypt, then mask
            decrypted_headers = encrypter_instance.decrypt(headers_data)
            result = encrypter_instance.mask_tool_credentials(decrypted_headers)
            return result
        except Exception:
            return {}

    @property
    def masked_server_url(self) -> str:
        def mask_url(url: str, mask_char: str = "*") -> str:
            """
            mask the url to a simple string
            """
            parsed = urlparse(url)
            base_url = f"{parsed.scheme}://{parsed.netloc}"

            if parsed.path and parsed.path != "/":
                return f"{base_url}/{mask_char * 6}"
            else:
                return base_url

        return mask_url(self.decrypted_server_url)

    @property
    def decrypted_credentials(self) -> dict[str, Any]:
        from core.helper.provider_cache import NoOpProviderCredentialCache
        from core.tools.mcp_tool.provider import MCPToolProviderController
        from core.tools.utils.encryption import create_provider_encrypter

        provider_controller = MCPToolProviderController.from_db(self)

        encrypter, _ = create_provider_encrypter(
            tenant_id=self.tenant_id,
            config=[x.to_basic_provider_config() for x in provider_controller.get_credentials_schema()],
            cache=NoOpProviderCredentialCache(),
        )

        return encrypter.decrypt(self.credentials)


class ToolModelInvoke(TypeBase):
    """
    store the invoke logs from tool invoke
    """

    __tablename__ = "tool_model_invokes"
    __table_args__ = (sa.PrimaryKeyConstraint("id", name="tool_model_invoke_pkey"),)

    id: Mapped[str] = mapped_column(StringUUID, server_default=sa.text("uuid_generate_v4()"), init=False)
    # who invoke this tool
    user_id: Mapped[str] = mapped_column(StringUUID, nullable=False)
    # tenant id
    tenant_id: Mapped[str] = mapped_column(StringUUID, nullable=False)
    # provider
    provider: Mapped[str] = mapped_column(String(255), nullable=False)
    # type
    tool_type: Mapped[str] = mapped_column(String(40), nullable=False)
    # tool name
    tool_name: Mapped[str] = mapped_column(String(128), nullable=False)
    # invoke parameters
    model_parameters: Mapped[str] = mapped_column(sa.Text, nullable=False)
    # prompt messages
    prompt_messages: Mapped[str] = mapped_column(sa.Text, nullable=False)
    # invoke response
    model_response: Mapped[str] = mapped_column(sa.Text, nullable=False)

    prompt_tokens: Mapped[int] = mapped_column(sa.Integer, nullable=False, server_default=sa.text("0"))
    answer_tokens: Mapped[int] = mapped_column(sa.Integer, nullable=False, server_default=sa.text("0"))
    answer_unit_price: Mapped[Decimal] = mapped_column(sa.Numeric(10, 4), nullable=False)
    answer_price_unit: Mapped[Decimal] = mapped_column(
        sa.Numeric(10, 7), nullable=False, server_default=sa.text("0.001")
    )
    provider_response_latency: Mapped[float] = mapped_column(sa.Float, nullable=False, server_default=sa.text("0"))
    total_price: Mapped[Decimal | None] = mapped_column(sa.Numeric(10, 7))
    currency: Mapped[str] = mapped_column(String(255), nullable=False)
    created_at: Mapped[datetime] = mapped_column(
        sa.DateTime, nullable=False, server_default=func.current_timestamp(), init=False
    )
    updated_at: Mapped[datetime] = mapped_column(
        sa.DateTime,
        nullable=False,
        server_default=func.current_timestamp(),
        onupdate=func.current_timestamp(),
        init=False,
    )


@deprecated
class ToolConversationVariables(TypeBase):
    """
    store the conversation variables from tool invoke
    """

    __tablename__ = "tool_conversation_variables"
    __table_args__ = (
        sa.PrimaryKeyConstraint("id", name="tool_conversation_variables_pkey"),
        # add index for user_id and conversation_id
        sa.Index("user_id_idx", "user_id"),
        sa.Index("conversation_id_idx", "conversation_id"),
    )

    id: Mapped[str] = mapped_column(StringUUID, server_default=sa.text("uuid_generate_v4()"), init=False)
    # conversation user id
    user_id: Mapped[str] = mapped_column(StringUUID, nullable=False)
    # tenant id
    tenant_id: Mapped[str] = mapped_column(StringUUID, nullable=False)
    # conversation id
    conversation_id: Mapped[str] = mapped_column(StringUUID, nullable=False)
    # variables pool
    variables_str: Mapped[str] = mapped_column(sa.Text, nullable=False)

    created_at: Mapped[datetime] = mapped_column(
        sa.DateTime, nullable=False, server_default=func.current_timestamp(), init=False
    )
    updated_at: Mapped[datetime] = mapped_column(
        sa.DateTime,
        nullable=False,
        server_default=func.current_timestamp(),
        onupdate=func.current_timestamp(),
        init=False,
    )

    @property
    def variables(self):
        return json.loads(self.variables_str)


class ToolFile(TypeBase):
    """This table stores file metadata generated in workflows,
    not only files created by agent.
    """

    __tablename__ = "tool_files"
    __table_args__ = (
        sa.PrimaryKeyConstraint("id", name="tool_file_pkey"),
        sa.Index("tool_file_conversation_id_idx", "conversation_id"),
    )

    id: Mapped[str] = mapped_column(StringUUID, server_default=sa.text("uuid_generate_v4()"), init=False)
    # conversation user id
    user_id: Mapped[str] = mapped_column(StringUUID)
    # tenant id
    tenant_id: Mapped[str] = mapped_column(StringUUID)
    # conversation id
    conversation_id: Mapped[str | None] = mapped_column(StringUUID, nullable=True)
    # file key
    file_key: Mapped[str] = mapped_column(String(255), nullable=False)
    # mime type
    mimetype: Mapped[str] = mapped_column(String(255), nullable=False)
    # original url
    original_url: Mapped[str | None] = mapped_column(String(2048), nullable=True, default=None)
    # name
    name: Mapped[str] = mapped_column(default="")
    # size
    size: Mapped[int] = mapped_column(default=-1)


@deprecated
class DeprecatedPublishedAppTool(TypeBase):
    """
    The table stores the apps published as a tool for each person.
    """

    __tablename__ = "tool_published_apps"
    __table_args__ = (
        sa.PrimaryKeyConstraint("id", name="published_app_tool_pkey"),
        sa.UniqueConstraint("app_id", "user_id", name="unique_published_app_tool"),
    )

    id: Mapped[str] = mapped_column(StringUUID, server_default=sa.text("uuid_generate_v4()"), init=False)
    # id of the app
    app_id: Mapped[str] = mapped_column(StringUUID, ForeignKey("apps.id"), nullable=False)

    user_id: Mapped[str] = mapped_column(StringUUID, nullable=False)
    # who published this tool
    description: Mapped[str] = mapped_column(sa.Text, nullable=False)
    # llm_description of the tool, for LLM
    llm_description: Mapped[str] = mapped_column(sa.Text, nullable=False)
    # query description, query will be seem as a parameter of the tool,
    # to describe this parameter to llm, we need this field
    query_description: Mapped[str] = mapped_column(sa.Text, nullable=False)
    # query name, the name of the query parameter
    query_name: Mapped[str] = mapped_column(String(40), nullable=False)
    # name of the tool provider
    tool_name: Mapped[str] = mapped_column(String(40), nullable=False)
    # author
    author: Mapped[str] = mapped_column(String(40), nullable=False)
    created_at: Mapped[datetime] = mapped_column(
        sa.DateTime, nullable=False, server_default=sa.text("CURRENT_TIMESTAMP(0)"), init=False
    )
    updated_at: Mapped[datetime] = mapped_column(
        sa.DateTime,
        nullable=False,
        server_default=sa.text("CURRENT_TIMESTAMP(0)"),
        onupdate=func.current_timestamp(),
        init=False,
    )

    @property
    def description_i18n(self) -> "I18nObject":
        from core.tools.entities.common_entities import I18nObject

        return I18nObject.model_validate(json.loads(self.description))<|MERGE_RESOLUTION|>--- conflicted
+++ resolved
@@ -240,13 +240,9 @@
     # description of the provider
     description: Mapped[str] = mapped_column(sa.Text, nullable=False)
     # parameter configuration
-<<<<<<< HEAD
-    parameter_configuration: Mapped[str] = mapped_column(sa.Text, nullable=False, server_default="[]")
+    parameter_configuration: Mapped[str] = mapped_column(sa.Text, nullable=False, server_default="[]", default="[]")
     # output schema
-    output_schema: Mapped[str] = mapped_column(sa.Text, nullable=True, server_default="{}")
-=======
-    parameter_configuration: Mapped[str] = mapped_column(sa.Text, nullable=False, server_default="[]", default="[]")
->>>>>>> d1de3cfb
+    output_schema: Mapped[str] = mapped_column(sa.Text, nullable=True, server_default="{}", default="{}")
     # privacy policy
     privacy_policy: Mapped[str | None] = mapped_column(String(255), nullable=True, server_default="", default=None)
 
