--- conflicted
+++ resolved
@@ -106,11 +106,6 @@
 
     # Additional metadata
     extra_info: Mapped[Optional[dict[str, Any]]] = mapped_column(JSONB, nullable=True)
-<<<<<<< HEAD
-
-    created_at: Mapped[datetime] = mapped_column(DateTime, nullable=False, default=naive_utc_now)
-=======
->>>>>>> d912c243
 
 
 class WorkflowNodePerformance(Base, DefaultFieldsMixin):
@@ -160,11 +155,6 @@
 
     # Additional metadata
     extra_info: Mapped[Optional[dict[str, Any]]] = mapped_column(JSONB, nullable=True)
-<<<<<<< HEAD
-
-    created_at: Mapped[datetime] = mapped_column(DateTime, nullable=False, default=naive_utc_now)
-=======
->>>>>>> d912c243
 
 
 class WorkflowOptimizationRecommendation(Base, DefaultFieldsMixin):
@@ -221,14 +211,6 @@
 
     # Additional metadata
     extra_info: Mapped[Optional[dict[str, Any]]] = mapped_column(JSONB, nullable=True)
-<<<<<<< HEAD
-
-    created_at: Mapped[datetime] = mapped_column(DateTime, nullable=False, default=naive_utc_now)
-    updated_at: Mapped[datetime] = mapped_column(
-        DateTime, nullable=False, default=naive_utc_now, onupdate=naive_utc_now
-    )
-=======
->>>>>>> d912c243
 
 
 class WorkflowCacheEntry(Base, DefaultFieldsMixin):
@@ -313,10 +295,4 @@
     percentile_99: Mapped[Optional[float]] = mapped_column(Float, nullable=True)
 
     # Additional metadata
-<<<<<<< HEAD
-    extra_info: Mapped[Optional[dict[str, Any]]] = mapped_column(JSONB, nullable=True)
-
-    created_at: Mapped[datetime] = mapped_column(DateTime, nullable=False, default=naive_utc_now)
-=======
-    extra_info: Mapped[Optional[dict[str, Any]]] = mapped_column(JSONB, nullable=True)
->>>>>>> d912c243
+    extra_info: Mapped[Optional[dict[str, Any]]] = mapped_column(JSONB, nullable=True)