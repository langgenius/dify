--- conflicted
+++ resolved
@@ -10,11 +10,7 @@
 from .types import AdjustedJSON, LongText, StringUUID
 
 
-<<<<<<< HEAD
-class DatasourceOauthParamConfig(TypeBase):  # type: ignore[name-defined]
-=======
 class DatasourceOauthParamConfig(TypeBase):
->>>>>>> a6c6bcf9
     __tablename__ = "datasource_oauth_params"
     __table_args__ = (
         sa.PrimaryKeyConstraint("id", name="datasource_oauth_config_pkey"),
