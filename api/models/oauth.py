--- conflicted
+++ resolved
@@ -4,15 +4,12 @@
 from sqlalchemy import func
 from sqlalchemy.orm import Mapped, mapped_column
 
-<<<<<<< HEAD
 from .base import TypeBase
 from .types import StringUUID
-=======
 from libs.uuid_utils import uuidv7
 
 from .base import Base
 from .types import AdjustedJSON, LongText, StringUUID
->>>>>>> a6cd2ad8
 
 
 class DatasourceOauthParamConfig(TypeBase):
@@ -22,11 +19,7 @@
         sa.UniqueConstraint("plugin_id", "provider", name="datasource_oauth_config_datasource_id_provider_idx"),
     )
 
-<<<<<<< HEAD
-    id: Mapped[str] = mapped_column(StringUUID, server_default=sa.text("uuidv7()"), init=False)
-=======
     id = mapped_column(StringUUID, default=lambda: str(uuidv7()))
->>>>>>> a6cd2ad8
     plugin_id: Mapped[str] = mapped_column(sa.String(255), nullable=False)
     provider: Mapped[str] = mapped_column(sa.String(255), nullable=False)
     system_credentials: Mapped[dict] = mapped_column(AdjustedJSON, nullable=False)
@@ -39,28 +32,16 @@
         sa.UniqueConstraint("tenant_id", "plugin_id", "provider", "name", name="datasource_provider_unique_name"),
         sa.Index("datasource_provider_auth_type_provider_idx", "tenant_id", "plugin_id", "provider"),
     )
-<<<<<<< HEAD
-    id: Mapped[str] = mapped_column(StringUUID, server_default=sa.text("uuidv7()"), init=False)
-    tenant_id: Mapped[str] = mapped_column(StringUUID, nullable=False)
-=======
     id = mapped_column(StringUUID, default=lambda: str(uuidv7()))
     tenant_id = mapped_column(StringUUID, nullable=False)
->>>>>>> a6cd2ad8
     name: Mapped[str] = mapped_column(sa.String(255), nullable=False)
     provider: Mapped[str] = mapped_column(sa.String(128), nullable=False)
     plugin_id: Mapped[str] = mapped_column(sa.String(255), nullable=False)
     auth_type: Mapped[str] = mapped_column(sa.String(255), nullable=False)
-<<<<<<< HEAD
-    encrypted_credentials: Mapped[dict] = mapped_column(JSONB, nullable=False)
-    avatar_url: Mapped[str] = mapped_column(sa.Text, nullable=True, default="default")
-    is_default: Mapped[bool] = mapped_column(sa.Boolean, nullable=False, server_default=sa.text("false"), default=False)
-    expires_at: Mapped[int] = mapped_column(sa.Integer, nullable=False, server_default="-1", default=-1)
-=======
     encrypted_credentials: Mapped[dict] = mapped_column(AdjustedJSON, nullable=False)
     avatar_url: Mapped[str] = mapped_column(LongText, nullable=True, default="default")
     is_default: Mapped[bool] = mapped_column(sa.Boolean, nullable=False, server_default=sa.text("false"))
     expires_at: Mapped[int] = mapped_column(sa.Integer, nullable=False, server_default="-1")
->>>>>>> a6cd2ad8
 
     created_at: Mapped[datetime] = mapped_column(
         sa.DateTime, nullable=False, server_default=func.current_timestamp(), init=False
@@ -81,19 +62,11 @@
         sa.UniqueConstraint("tenant_id", "plugin_id", "provider", name="datasource_oauth_tenant_config_unique"),
     )
 
-<<<<<<< HEAD
-    id: Mapped[str] = mapped_column(StringUUID, server_default=sa.text("uuidv7()"), init=False)
-    tenant_id: Mapped[str] = mapped_column(StringUUID, nullable=False)
-    provider: Mapped[str] = mapped_column(sa.String(255), nullable=False)
-    plugin_id: Mapped[str] = mapped_column(sa.String(255), nullable=False)
-    client_params: Mapped[dict] = mapped_column(JSONB, nullable=False, default_factory=dict)
-=======
     id = mapped_column(StringUUID, default=lambda: str(uuidv7()))
     tenant_id = mapped_column(StringUUID, nullable=False)
     provider: Mapped[str] = mapped_column(sa.String(255), nullable=False)
     plugin_id: Mapped[str] = mapped_column(sa.String(255), nullable=False)
     client_params: Mapped[dict] = mapped_column(AdjustedJSON, nullable=False, default={})
->>>>>>> a6cd2ad8
     enabled: Mapped[bool] = mapped_column(sa.Boolean, nullable=False, default=False)
 
     created_at: Mapped[datetime] = mapped_column(
