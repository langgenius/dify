import json
import re
import uuid
from enum import Enum
from typing import Optional

from flask import current_app, request
from flask_login import UserMixin
from sqlalchemy import Float, text
from sqlalchemy.dialects.postgresql import UUID

from core.file.tool_file_parser import ToolFileParser
from core.file.upload_file_parser import UploadFileParser
from extensions.ext_database import db
from libs.helper import generate_string

from .account import Account, Tenant


class DifySetup(db.Model):
    __tablename__ = 'dify_setups'
    __table_args__ = (
        db.PrimaryKeyConstraint('version', name='dify_setup_pkey'),
    )

    version = db.Column(db.String(255), nullable=False)
    setup_at = db.Column(db.DateTime, nullable=False, server_default=db.text('CURRENT_TIMESTAMP(0)'))


class AppMode(Enum):
    COMPLETION = 'completion'
    WORKFLOW = 'workflow'
    CHAT = 'chat'
    ADVANCED_CHAT = 'advanced-chat'
    AGENT_CHAT = 'agent-chat'
    CHANNEL = 'channel'

    @classmethod
    def value_of(cls, value: str) -> 'AppMode':
        """
        Get value of given mode.

        :param value: mode value
        :return: mode
        """
        for mode in cls:
            if mode.value == value:
                return mode
        raise ValueError(f'invalid mode value {value}')


class App(db.Model):
    __tablename__ = 'apps'
    __table_args__ = (
        db.PrimaryKeyConstraint('id', name='app_pkey'),
        db.Index('app_tenant_id_idx', 'tenant_id')
    )

    id = db.Column(UUID, server_default=db.text('uuid_generate_v4()'))
    tenant_id = db.Column(UUID, nullable=False)
    name = db.Column(db.String(255), nullable=False)
    description = db.Column(db.Text, nullable=False, server_default=db.text("''::character varying"))
    mode = db.Column(db.String(255), nullable=False)
    icon = db.Column(db.String(255))
    icon_background = db.Column(db.String(255))
    app_model_config_id = db.Column(UUID, nullable=True)
    workflow_id = db.Column(UUID, nullable=True)
    status = db.Column(db.String(255), nullable=False, server_default=db.text("'normal'::character varying"))
    enable_site = db.Column(db.Boolean, nullable=False)
    enable_api = db.Column(db.Boolean, nullable=False)
    api_rpm = db.Column(db.Integer, nullable=False, server_default=db.text('0'))
    api_rph = db.Column(db.Integer, nullable=False, server_default=db.text('0'))
    is_demo = db.Column(db.Boolean, nullable=False, server_default=db.text('false'))
    is_public = db.Column(db.Boolean, nullable=False, server_default=db.text('false'))
    is_universal = db.Column(db.Boolean, nullable=False, server_default=db.text('false'))
    created_at = db.Column(db.DateTime, nullable=False, server_default=db.text('CURRENT_TIMESTAMP(0)'))
    updated_at = db.Column(db.DateTime, nullable=False, server_default=db.text('CURRENT_TIMESTAMP(0)'))

    @property
    def desc_or_prompt(self):
        if self.description:
            return self.description
        else:
            app_model_config = self.app_model_config
            if app_model_config:
                return app_model_config.pre_prompt
            else:
                return ''

    @property
    def site(self):
        site = db.session.query(Site).filter(Site.app_id == self.id).first()
        return site

    @property
    def app_model_config(self) -> Optional['AppModelConfig']:
        if self.app_model_config_id:
            return db.session.query(AppModelConfig).filter(AppModelConfig.id == self.app_model_config_id).first()

        return None

    @property
    def workflow(self):
        if self.workflow_id:
            from .workflow import Workflow
            return db.session.query(Workflow).filter(Workflow.id == self.workflow_id).first()

        return None

    @property
    def api_base_url(self):
        return (current_app.config['SERVICE_API_URL'] if current_app.config['SERVICE_API_URL']
                else request.host_url.rstrip('/')) + '/v1'

    @property
    def tenant(self):
        tenant = db.session.query(Tenant).filter(Tenant.id == self.tenant_id).first()
        return tenant

    @property
    def is_agent(self) -> bool:
        app_model_config = self.app_model_config
        if not app_model_config:
            return False
        if not app_model_config.agent_mode:
            return False
        if self.app_model_config.agent_mode_dict.get('enabled', False) \
                and self.app_model_config.agent_mode_dict.get('strategy', '') in ['function_call', 'react']:
<<<<<<< HEAD
            return True
        return False

=======
            self.mode = AppMode.AGENT_CHAT.value
            db.session.commit()
            return True
        return False

    @property
    def mode_compatible_with_agent(self) -> str:
        if self.mode == AppMode.CHAT.value and self.is_agent:
            return AppMode.AGENT_CHAT.value

        return self.mode

>>>>>>> a33b7743
    @property
    def deleted_tools(self) -> list:
        # get agent mode tools
        app_model_config = self.app_model_config
        if not app_model_config:
            return []
        if not app_model_config.agent_mode:
            return []
        agent_mode = app_model_config.agent_mode_dict
        tools = agent_mode.get('tools', [])

        provider_ids = []

        for tool in tools:
            keys = list(tool.keys())
            if len(keys) >= 4:
                provider_type = tool.get('provider_type', '')
                provider_id = tool.get('provider_id', '')
                if provider_type == 'api':
                    # check if provider id is a uuid string, if not, skip
                    try:
                        uuid.UUID(provider_id)
                    except Exception:
                        continue
                    provider_ids.append(provider_id)

        if not provider_ids:
            return []

        api_providers = db.session.execute(
            text('SELECT id FROM tool_api_providers WHERE id IN :provider_ids'),
            {'provider_ids': tuple(provider_ids)}
        ).fetchall()

        deleted_tools = []
        current_api_provider_ids = [str(api_provider.id) for api_provider in api_providers]

        for tool in tools:
            keys = list(tool.keys())
            if len(keys) >= 4:
                provider_type = tool.get('provider_type', '')
                provider_id = tool.get('provider_id', '')
                if provider_type == 'api' and provider_id not in current_api_provider_ids:
                    deleted_tools.append(tool['tool_name'])

        return deleted_tools

<<<<<<< HEAD
    @property
    def tags(self):
        tags = db.session.query(Tag).join(
            TagBinding,
            Tag.id == TagBinding.tag_id
        ).filter(
            TagBinding.target_id == self.id,
            TagBinding.tenant_id == self.tenant_id,
            Tag.tenant_id == self.tenant_id,
            Tag.type == 'knowledge'
        ).all()

        return tags if tags else []

=======
>>>>>>> a33b7743

class AppModelConfig(db.Model):
    __tablename__ = 'app_model_configs'
    __table_args__ = (
        db.PrimaryKeyConstraint('id', name='app_model_config_pkey'),
        db.Index('app_app_id_idx', 'app_id')
    )

    id = db.Column(UUID, server_default=db.text('uuid_generate_v4()'))
    app_id = db.Column(UUID, nullable=False)
    provider = db.Column(db.String(255), nullable=True)
    model_id = db.Column(db.String(255), nullable=True)
    configs = db.Column(db.JSON, nullable=True)
    created_at = db.Column(db.DateTime, nullable=False, server_default=db.text('CURRENT_TIMESTAMP(0)'))
    updated_at = db.Column(db.DateTime, nullable=False, server_default=db.text('CURRENT_TIMESTAMP(0)'))
    opening_statement = db.Column(db.Text)
    suggested_questions = db.Column(db.Text)
    suggested_questions_after_answer = db.Column(db.Text)
    speech_to_text = db.Column(db.Text)
    text_to_speech = db.Column(db.Text)
    more_like_this = db.Column(db.Text)
    model = db.Column(db.Text)
    user_input_form = db.Column(db.Text)
    dataset_query_variable = db.Column(db.String(255))
    pre_prompt = db.Column(db.Text)
    agent_mode = db.Column(db.Text)
    sensitive_word_avoidance = db.Column(db.Text)
    retriever_resource = db.Column(db.Text)
    prompt_type = db.Column(db.String(255), nullable=False, server_default=db.text("'simple'::character varying"))
    chat_prompt_config = db.Column(db.Text)
    completion_prompt_config = db.Column(db.Text)
    dataset_configs = db.Column(db.Text)
    external_data_tools = db.Column(db.Text)
    file_upload = db.Column(db.Text)

    @property
    def app(self):
        app = db.session.query(App).filter(App.id == self.app_id).first()
        return app

    @property
    def model_dict(self) -> dict:
        return json.loads(self.model) if self.model else None

    @property
    def suggested_questions_list(self) -> list:
        return json.loads(self.suggested_questions) if self.suggested_questions else []

    @property
    def suggested_questions_after_answer_dict(self) -> dict:
        return json.loads(self.suggested_questions_after_answer) if self.suggested_questions_after_answer \
            else {"enabled": False}

    @property
    def speech_to_text_dict(self) -> dict:
        return json.loads(self.speech_to_text) if self.speech_to_text \
            else {"enabled": False}

    @property
    def text_to_speech_dict(self) -> dict:
        return json.loads(self.text_to_speech) if self.text_to_speech \
            else {"enabled": False}

    @property
    def retriever_resource_dict(self) -> dict:
        return json.loads(self.retriever_resource) if self.retriever_resource \
            else {"enabled": False}

    @property
    def annotation_reply_dict(self) -> dict:
        annotation_setting = db.session.query(AppAnnotationSetting).filter(
            AppAnnotationSetting.app_id == self.app_id).first()
        if annotation_setting:
            collection_binding_detail = annotation_setting.collection_binding_detail
            return {
                "id": annotation_setting.id,
                "enabled": True,
                "score_threshold": annotation_setting.score_threshold,
                "embedding_model": {
                    "embedding_provider_name": collection_binding_detail.provider_name,
                    "embedding_model_name": collection_binding_detail.model_name
                }
            }

        else:
            return {"enabled": False}

    @property
    def more_like_this_dict(self) -> dict:
        return json.loads(self.more_like_this) if self.more_like_this else {"enabled": False}

    @property
    def sensitive_word_avoidance_dict(self) -> dict:
        return json.loads(self.sensitive_word_avoidance) if self.sensitive_word_avoidance \
            else {"enabled": False, "type": "", "configs": []}

    @property
    def external_data_tools_list(self) -> list[dict]:
        return json.loads(self.external_data_tools) if self.external_data_tools \
            else []

    @property
    def user_input_form_list(self) -> dict:
        return json.loads(self.user_input_form) if self.user_input_form else []

    @property
    def agent_mode_dict(self) -> dict:
        return json.loads(self.agent_mode) if self.agent_mode else {"enabled": False, "strategy": None, "tools": [],
                                                                    "prompt": None}

    @property
    def chat_prompt_config_dict(self) -> dict:
        return json.loads(self.chat_prompt_config) if self.chat_prompt_config else {}

    @property
    def completion_prompt_config_dict(self) -> dict:
        return json.loads(self.completion_prompt_config) if self.completion_prompt_config else {}

    @property
    def dataset_configs_dict(self) -> dict:
        if self.dataset_configs:
            dataset_configs = json.loads(self.dataset_configs)
            if 'retrieval_model' not in dataset_configs:
                return {'retrieval_model': 'single'}
            else:
                return dataset_configs
        return {'retrieval_model': 'single'}

    @property
    def file_upload_dict(self) -> dict:
        return json.loads(self.file_upload) if self.file_upload else {
            "image": {"enabled": False, "number_limits": 3, "detail": "high",
                      "transfer_methods": ["remote_url", "local_file"]}}

    def to_dict(self) -> dict:
        return {
            "opening_statement": self.opening_statement,
            "suggested_questions": self.suggested_questions_list,
            "suggested_questions_after_answer": self.suggested_questions_after_answer_dict,
            "speech_to_text": self.speech_to_text_dict,
            "text_to_speech": self.text_to_speech_dict,
            "retriever_resource": self.retriever_resource_dict,
            "annotation_reply": self.annotation_reply_dict,
            "more_like_this": self.more_like_this_dict,
            "sensitive_word_avoidance": self.sensitive_word_avoidance_dict,
            "external_data_tools": self.external_data_tools_list,
            "model": self.model_dict,
            "user_input_form": self.user_input_form_list,
            "dataset_query_variable": self.dataset_query_variable,
            "pre_prompt": self.pre_prompt,
            "agent_mode": self.agent_mode_dict,
            "prompt_type": self.prompt_type,
            "chat_prompt_config": self.chat_prompt_config_dict,
            "completion_prompt_config": self.completion_prompt_config_dict,
            "dataset_configs": self.dataset_configs_dict,
            "file_upload": self.file_upload_dict
        }

    def from_model_config_dict(self, model_config: dict):
        self.opening_statement = model_config.get('opening_statement')
        self.suggested_questions = json.dumps(model_config['suggested_questions']) \
            if model_config.get('suggested_questions') else None
        self.suggested_questions_after_answer = json.dumps(model_config['suggested_questions_after_answer']) \
            if model_config.get('suggested_questions_after_answer') else None
        self.speech_to_text = json.dumps(model_config['speech_to_text']) \
            if model_config.get('speech_to_text') else None
        self.text_to_speech = json.dumps(model_config['text_to_speech']) \
            if model_config.get('text_to_speech') else None
        self.more_like_this = json.dumps(model_config['more_like_this']) \
            if model_config.get('more_like_this') else None
        self.sensitive_word_avoidance = json.dumps(model_config['sensitive_word_avoidance']) \
            if model_config.get('sensitive_word_avoidance') else None
        self.external_data_tools = json.dumps(model_config['external_data_tools']) \
            if model_config.get('external_data_tools') else None
        self.model = json.dumps(model_config['model']) \
            if model_config.get('model') else None
        self.user_input_form = json.dumps(model_config['user_input_form']) \
            if model_config.get('user_input_form') else None
        self.dataset_query_variable = model_config.get('dataset_query_variable')
        self.pre_prompt = model_config['pre_prompt']
        self.agent_mode = json.dumps(model_config['agent_mode']) \
            if model_config.get('agent_mode') else None
        self.retriever_resource = json.dumps(model_config['retriever_resource']) \
            if model_config.get('retriever_resource') else None
        self.prompt_type = model_config.get('prompt_type', 'simple')
        self.chat_prompt_config = json.dumps(model_config.get('chat_prompt_config')) \
            if model_config.get('chat_prompt_config') else None
        self.completion_prompt_config = json.dumps(model_config.get('completion_prompt_config')) \
            if model_config.get('completion_prompt_config') else None
        self.dataset_configs = json.dumps(model_config.get('dataset_configs')) \
            if model_config.get('dataset_configs') else None
        self.file_upload = json.dumps(model_config.get('file_upload')) \
            if model_config.get('file_upload') else None
        return self

    def copy(self):
        new_app_model_config = AppModelConfig(
            id=self.id,
            app_id=self.app_id,
            opening_statement=self.opening_statement,
            suggested_questions=self.suggested_questions,
            suggested_questions_after_answer=self.suggested_questions_after_answer,
            speech_to_text=self.speech_to_text,
            text_to_speech=self.text_to_speech,
            more_like_this=self.more_like_this,
            sensitive_word_avoidance=self.sensitive_word_avoidance,
            external_data_tools=self.external_data_tools,
            model=self.model,
            user_input_form=self.user_input_form,
            dataset_query_variable=self.dataset_query_variable,
            pre_prompt=self.pre_prompt,
            agent_mode=self.agent_mode,
            retriever_resource=self.retriever_resource,
            prompt_type=self.prompt_type,
            chat_prompt_config=self.chat_prompt_config,
            completion_prompt_config=self.completion_prompt_config,
            dataset_configs=self.dataset_configs,
            file_upload=self.file_upload
        )

        return new_app_model_config


class RecommendedApp(db.Model):
    __tablename__ = 'recommended_apps'
    __table_args__ = (
        db.PrimaryKeyConstraint('id', name='recommended_app_pkey'),
        db.Index('recommended_app_app_id_idx', 'app_id'),
        db.Index('recommended_app_is_listed_idx', 'is_listed', 'language')
    )

    id = db.Column(UUID, primary_key=True, server_default=db.text('uuid_generate_v4()'))
    app_id = db.Column(UUID, nullable=False)
    description = db.Column(db.JSON, nullable=False)
    copyright = db.Column(db.String(255), nullable=False)
    privacy_policy = db.Column(db.String(255), nullable=False)
    category = db.Column(db.String(255), nullable=False)
    position = db.Column(db.Integer, nullable=False, default=0)
    is_listed = db.Column(db.Boolean, nullable=False, default=True)
    install_count = db.Column(db.Integer, nullable=False, default=0)
    language = db.Column(db.String(255), nullable=False, server_default=db.text("'en-US'::character varying"))
    created_at = db.Column(db.DateTime, nullable=False, server_default=db.text('CURRENT_TIMESTAMP(0)'))
    updated_at = db.Column(db.DateTime, nullable=False, server_default=db.text('CURRENT_TIMESTAMP(0)'))

    @property
    def app(self):
        app = db.session.query(App).filter(App.id == self.app_id).first()
        return app


class InstalledApp(db.Model):
    __tablename__ = 'installed_apps'
    __table_args__ = (
        db.PrimaryKeyConstraint('id', name='installed_app_pkey'),
        db.Index('installed_app_tenant_id_idx', 'tenant_id'),
        db.Index('installed_app_app_id_idx', 'app_id'),
        db.UniqueConstraint('tenant_id', 'app_id', name='unique_tenant_app')
    )

    id = db.Column(UUID, server_default=db.text('uuid_generate_v4()'))
    tenant_id = db.Column(UUID, nullable=False)
    app_id = db.Column(UUID, nullable=False)
    app_owner_tenant_id = db.Column(UUID, nullable=False)
    position = db.Column(db.Integer, nullable=False, default=0)
    is_pinned = db.Column(db.Boolean, nullable=False, server_default=db.text('false'))
    last_used_at = db.Column(db.DateTime, nullable=True)
    created_at = db.Column(db.DateTime, nullable=False, server_default=db.text('CURRENT_TIMESTAMP(0)'))

    @property
    def app(self):
        app = db.session.query(App).filter(App.id == self.app_id).first()
        return app

    @property
    def tenant(self):
        tenant = db.session.query(Tenant).filter(Tenant.id == self.tenant_id).first()
        return tenant



class Conversation(db.Model):
    __tablename__ = 'conversations'
    __table_args__ = (
        db.PrimaryKeyConstraint('id', name='conversation_pkey'),
        db.Index('conversation_app_from_user_idx', 'app_id', 'from_source', 'from_end_user_id')
    )

    id = db.Column(UUID, server_default=db.text('uuid_generate_v4()'))
    app_id = db.Column(UUID, nullable=False)
    app_model_config_id = db.Column(UUID, nullable=True)
    model_provider = db.Column(db.String(255), nullable=True)
    override_model_configs = db.Column(db.Text)
    model_id = db.Column(db.String(255), nullable=True)
    mode = db.Column(db.String(255), nullable=False)
    name = db.Column(db.String(255), nullable=False)
    summary = db.Column(db.Text)
    inputs = db.Column(db.JSON)
    introduction = db.Column(db.Text)
    system_instruction = db.Column(db.Text)
    system_instruction_tokens = db.Column(db.Integer, nullable=False, server_default=db.text('0'))
    status = db.Column(db.String(255), nullable=False)
    invoke_from = db.Column(db.String(255), nullable=True)
    from_source = db.Column(db.String(255), nullable=False)
    from_end_user_id = db.Column(UUID)
    from_account_id = db.Column(UUID)
    read_at = db.Column(db.DateTime)
    read_account_id = db.Column(UUID)
    created_at = db.Column(db.DateTime, nullable=False, server_default=db.text('CURRENT_TIMESTAMP(0)'))
    updated_at = db.Column(db.DateTime, nullable=False, server_default=db.text('CURRENT_TIMESTAMP(0)'))

    messages = db.relationship("Message", backref="conversation", lazy='select', passive_deletes="all")
    message_annotations = db.relationship("MessageAnnotation", backref="conversation", lazy='select',
                                          passive_deletes="all")

    is_deleted = db.Column(db.Boolean, nullable=False, server_default=db.text('false'))

    @property
    def model_config(self):
        model_config = {}
        if self.mode == AppMode.ADVANCED_CHAT.value:
            if self.override_model_configs:
                override_model_configs = json.loads(self.override_model_configs)
                model_config = override_model_configs
        else:
            if self.override_model_configs:
                override_model_configs = json.loads(self.override_model_configs)

                if 'model' in override_model_configs:
                    app_model_config = AppModelConfig()
                    app_model_config = app_model_config.from_model_config_dict(override_model_configs)
                    model_config = app_model_config.to_dict()
                else:
                    model_config['configs'] = override_model_configs
            else:
                app_model_config = db.session.query(AppModelConfig).filter(
                    AppModelConfig.id == self.app_model_config_id).first()

                model_config = app_model_config.to_dict()

        model_config['model_id'] = self.model_id
        model_config['provider'] = self.model_provider

        return model_config

    @property
    def summary_or_query(self):
        if self.summary:
            return self.summary
        else:
            first_message = self.first_message
            if first_message:
                return first_message.query
            else:
                return ''

    @property
    def annotated(self):
        return db.session.query(MessageAnnotation).filter(MessageAnnotation.conversation_id == self.id).count() > 0

    @property
    def annotation(self):
        return db.session.query(MessageAnnotation).filter(MessageAnnotation.conversation_id == self.id).first()

    @property
    def message_count(self):
        return db.session.query(Message).filter(Message.conversation_id == self.id).count()

    @property
    def user_feedback_stats(self):
        like = db.session.query(MessageFeedback) \
            .filter(MessageFeedback.conversation_id == self.id,
                    MessageFeedback.from_source == 'user',
                    MessageFeedback.rating == 'like').count()

        dislike = db.session.query(MessageFeedback) \
            .filter(MessageFeedback.conversation_id == self.id,
                    MessageFeedback.from_source == 'user',
                    MessageFeedback.rating == 'dislike').count()

        return {'like': like, 'dislike': dislike}

    @property
    def admin_feedback_stats(self):
        like = db.session.query(MessageFeedback) \
            .filter(MessageFeedback.conversation_id == self.id,
                    MessageFeedback.from_source == 'admin',
                    MessageFeedback.rating == 'like').count()

        dislike = db.session.query(MessageFeedback) \
            .filter(MessageFeedback.conversation_id == self.id,
                    MessageFeedback.from_source == 'admin',
                    MessageFeedback.rating == 'dislike').count()

        return {'like': like, 'dislike': dislike}

    @property
    def first_message(self):
        return db.session.query(Message).filter(Message.conversation_id == self.id).first()

    @property
    def app(self):
        return db.session.query(App).filter(App.id == self.app_id).first()

    @property
    def from_end_user_session_id(self):
        if self.from_end_user_id:
            end_user = db.session.query(EndUser).filter(EndUser.id == self.from_end_user_id).first()
            if end_user:
                return end_user.session_id

        return None

    @property
    def in_debug_mode(self):
        return self.override_model_configs is not None


class Message(db.Model):
    __tablename__ = 'messages'
    __table_args__ = (
        db.PrimaryKeyConstraint('id', name='message_pkey'),
        db.Index('message_app_id_idx', 'app_id', 'created_at'),
        db.Index('message_conversation_id_idx', 'conversation_id'),
        db.Index('message_end_user_idx', 'app_id', 'from_source', 'from_end_user_id'),
        db.Index('message_account_idx', 'app_id', 'from_source', 'from_account_id'),
    )

    id = db.Column(UUID, server_default=db.text('uuid_generate_v4()'))
    app_id = db.Column(UUID, nullable=False)
    model_provider = db.Column(db.String(255), nullable=True)
    model_id = db.Column(db.String(255), nullable=True)
    override_model_configs = db.Column(db.Text)
    conversation_id = db.Column(UUID, db.ForeignKey('conversations.id'), nullable=False)
    inputs = db.Column(db.JSON)
    query = db.Column(db.Text, nullable=False)
    message = db.Column(db.JSON, nullable=False)
    message_tokens = db.Column(db.Integer, nullable=False, server_default=db.text('0'))
    message_unit_price = db.Column(db.Numeric(10, 4), nullable=False)
    message_price_unit = db.Column(db.Numeric(10, 7), nullable=False, server_default=db.text('0.001'))
    answer = db.Column(db.Text, nullable=False)
    answer_tokens = db.Column(db.Integer, nullable=False, server_default=db.text('0'))
    answer_unit_price = db.Column(db.Numeric(10, 4), nullable=False)
    answer_price_unit = db.Column(db.Numeric(10, 7), nullable=False, server_default=db.text('0.001'))
    provider_response_latency = db.Column(db.Float, nullable=False, server_default=db.text('0'))
    total_price = db.Column(db.Numeric(10, 7))
    currency = db.Column(db.String(255), nullable=False)
    status = db.Column(db.String(255), nullable=False, server_default=db.text("'normal'::character varying"))
    error = db.Column(db.Text)
    message_metadata = db.Column(db.Text)
    invoke_from = db.Column(db.String(255), nullable=True)
    from_source = db.Column(db.String(255), nullable=False)
    from_end_user_id = db.Column(UUID)
    from_account_id = db.Column(UUID)
    created_at = db.Column(db.DateTime, nullable=False, server_default=db.text('CURRENT_TIMESTAMP(0)'))
    updated_at = db.Column(db.DateTime, nullable=False, server_default=db.text('CURRENT_TIMESTAMP(0)'))
    agent_based = db.Column(db.Boolean, nullable=False, server_default=db.text('false'))
    workflow_run_id = db.Column(UUID)

    @property
    def re_sign_file_url_answer(self) -> str:
        if not self.answer:
            return self.answer

        pattern = r'\[!?.*?\]\((((http|https):\/\/.+)?\/files\/(tools\/)?[\w-]+.*?timestamp=.*&nonce=.*&sign=.*)\)'
        matches = re.findall(pattern, self.answer)

        if not matches:
            return self.answer

        urls = [match[0] for match in matches]

        # remove duplicate urls
        urls = list(set(urls))

        if not urls:
            return self.answer

        re_sign_file_url_answer = self.answer
        for url in urls:
            if 'files/tools' in url:
                # get tool file id
                tool_file_id_pattern = r'\/files\/tools\/([\.\w-]+)?\?timestamp='
                result = re.search(tool_file_id_pattern, url)
                if not result:
                    continue

                tool_file_id = result.group(1)

                # get extension
                if '.' in tool_file_id:
                    split_result = tool_file_id.split('.')
                    extension = f'.{split_result[-1]}'
                    if len(extension) > 10:
                        extension = '.bin'
                    tool_file_id = split_result[0]
                else:
                    extension = '.bin'

                if not tool_file_id:
                    continue

                sign_url = ToolFileParser.get_tool_file_manager().sign_file(
                    tool_file_id=tool_file_id,
                    extension=extension
                )
            else:
                # get upload file id
                upload_file_id_pattern = r'\/files\/([\w-]+)\/image-preview?\?timestamp='
                result = re.search(upload_file_id_pattern, url)
                if not result:
                    continue

                upload_file_id = result.group(1)

                if not upload_file_id:
                    continue

                sign_url = UploadFileParser.get_signed_temp_image_url(upload_file_id)

            re_sign_file_url_answer = re_sign_file_url_answer.replace(url, sign_url)

        return re_sign_file_url_answer

    @property
    def user_feedback(self):
        feedback = db.session.query(MessageFeedback).filter(MessageFeedback.message_id == self.id,
                                                            MessageFeedback.from_source == 'user').first()
        return feedback

    @property
    def admin_feedback(self):
        feedback = db.session.query(MessageFeedback).filter(MessageFeedback.message_id == self.id,
                                                            MessageFeedback.from_source == 'admin').first()
        return feedback

    @property
    def feedbacks(self):
        feedbacks = db.session.query(MessageFeedback).filter(MessageFeedback.message_id == self.id).all()
        return feedbacks

    @property
    def annotation(self):
        annotation = db.session.query(MessageAnnotation).filter(MessageAnnotation.message_id == self.id).first()
        return annotation

    @property
    def annotation_hit_history(self):
        annotation_history = (db.session.query(AppAnnotationHitHistory)
                              .filter(AppAnnotationHitHistory.message_id == self.id).first())
        if annotation_history:
            annotation = (db.session.query(MessageAnnotation).
                          filter(MessageAnnotation.id == annotation_history.annotation_id).first())
            return annotation
        return None

    @property
    def app_model_config(self):
        conversation = db.session.query(Conversation).filter(Conversation.id == self.conversation_id).first()
        if conversation:
            return db.session.query(AppModelConfig).filter(
                AppModelConfig.id == conversation.app_model_config_id).first()

        return None

    @property
    def in_debug_mode(self):
        return self.override_model_configs is not None

    @property
    def message_metadata_dict(self) -> dict:
        return json.loads(self.message_metadata) if self.message_metadata else {}

    @property
    def agent_thoughts(self):
        return db.session.query(MessageAgentThought).filter(MessageAgentThought.message_id == self.id) \
            .order_by(MessageAgentThought.position.asc()).all()

    @property
    def retriever_resources(self):
        return db.session.query(DatasetRetrieverResource).filter(DatasetRetrieverResource.message_id == self.id) \
            .order_by(DatasetRetrieverResource.position.asc()).all()

    @property
    def message_files(self):
        return db.session.query(MessageFile).filter(MessageFile.message_id == self.id).all()

    @property
    def files(self):
        message_files = self.message_files

        files = []
        for message_file in message_files:
            url = message_file.url
            if message_file.type == 'image':
                if message_file.transfer_method == 'local_file':
                    upload_file = (db.session.query(UploadFile)
                                   .filter(
                        UploadFile.id == message_file.related_id
                    ).first())

                    url = UploadFileParser.get_image_data(
                        upload_file=upload_file,
                        force_url=True
                    )
                if message_file.transfer_method == 'tool_file':
                    # get tool file id
                    tool_file_id = message_file.url.split('/')[-1]
                    # trim extension
                    tool_file_id = tool_file_id.split('.')[0]

                    # get extension
                    if '.' in message_file.url:
                        extension = f'.{message_file.url.split(".")[-1]}'
                        if len(extension) > 10:
                            extension = '.bin'
                    else:
                        extension = '.bin'
                    # add sign url
                    url = ToolFileParser.get_tool_file_manager().sign_file(tool_file_id=tool_file_id, extension=extension)

            files.append({
                'id': message_file.id,
                'type': message_file.type,
                'url': url,
                'belongs_to': message_file.belongs_to if message_file.belongs_to else 'user'
            })

        return files

    @property
    def workflow_run(self):
        if self.workflow_run_id:
            from api.models.workflow import WorkflowRun
            return db.session.query(WorkflowRun).filter(WorkflowRun.id == self.workflow_run_id).first()

        return None


class MessageFeedback(db.Model):
    __tablename__ = 'message_feedbacks'
    __table_args__ = (
        db.PrimaryKeyConstraint('id', name='message_feedback_pkey'),
        db.Index('message_feedback_app_idx', 'app_id'),
        db.Index('message_feedback_message_idx', 'message_id', 'from_source'),
        db.Index('message_feedback_conversation_idx', 'conversation_id', 'from_source', 'rating')
    )

    id = db.Column(UUID, server_default=db.text('uuid_generate_v4()'))
    app_id = db.Column(UUID, nullable=False)
    conversation_id = db.Column(UUID, nullable=False)
    message_id = db.Column(UUID, nullable=False)
    rating = db.Column(db.String(255), nullable=False)
    content = db.Column(db.Text)
    from_source = db.Column(db.String(255), nullable=False)
    from_end_user_id = db.Column(UUID)
    from_account_id = db.Column(UUID)
    created_at = db.Column(db.DateTime, nullable=False, server_default=db.text('CURRENT_TIMESTAMP(0)'))
    updated_at = db.Column(db.DateTime, nullable=False, server_default=db.text('CURRENT_TIMESTAMP(0)'))

    @property
    def from_account(self):
        account = db.session.query(Account).filter(Account.id == self.from_account_id).first()
        return account


class MessageFile(db.Model):
    __tablename__ = 'message_files'
    __table_args__ = (
        db.PrimaryKeyConstraint('id', name='message_file_pkey'),
        db.Index('message_file_message_idx', 'message_id'),
        db.Index('message_file_created_by_idx', 'created_by')
    )

    id = db.Column(UUID, server_default=db.text('uuid_generate_v4()'))
    message_id = db.Column(UUID, nullable=False)
    type = db.Column(db.String(255), nullable=False)
    transfer_method = db.Column(db.String(255), nullable=False)
    url = db.Column(db.Text, nullable=True)
    belongs_to = db.Column(db.String(255), nullable=True)
    upload_file_id = db.Column(UUID, nullable=True)
    created_by_role = db.Column(db.String(255), nullable=False)
    created_by = db.Column(UUID, nullable=False)
    created_at = db.Column(db.DateTime, nullable=False, server_default=db.text('CURRENT_TIMESTAMP(0)'))


class MessageAnnotation(db.Model):
    __tablename__ = 'message_annotations'
    __table_args__ = (
        db.PrimaryKeyConstraint('id', name='message_annotation_pkey'),
        db.Index('message_annotation_app_idx', 'app_id'),
        db.Index('message_annotation_conversation_idx', 'conversation_id'),
        db.Index('message_annotation_message_idx', 'message_id')
    )

    id = db.Column(UUID, server_default=db.text('uuid_generate_v4()'))
    app_id = db.Column(UUID, nullable=False)
    conversation_id = db.Column(UUID, db.ForeignKey('conversations.id'), nullable=True)
    message_id = db.Column(UUID, nullable=True)
    question = db.Column(db.Text, nullable=True)
    content = db.Column(db.Text, nullable=False)
    hit_count = db.Column(db.Integer, nullable=False, server_default=db.text('0'))
    account_id = db.Column(UUID, nullable=False)
    created_at = db.Column(db.DateTime, nullable=False, server_default=db.text('CURRENT_TIMESTAMP(0)'))
    updated_at = db.Column(db.DateTime, nullable=False, server_default=db.text('CURRENT_TIMESTAMP(0)'))

    @property
    def account(self):
        account = db.session.query(Account).filter(Account.id == self.account_id).first()
        return account

    @property
    def annotation_create_account(self):
        account = db.session.query(Account).filter(Account.id == self.account_id).first()
        return account


class AppAnnotationHitHistory(db.Model):
    __tablename__ = 'app_annotation_hit_histories'
    __table_args__ = (
        db.PrimaryKeyConstraint('id', name='app_annotation_hit_histories_pkey'),
        db.Index('app_annotation_hit_histories_app_idx', 'app_id'),
        db.Index('app_annotation_hit_histories_account_idx', 'account_id'),
        db.Index('app_annotation_hit_histories_annotation_idx', 'annotation_id'),
        db.Index('app_annotation_hit_histories_message_idx', 'message_id'),
    )

    id = db.Column(UUID, server_default=db.text('uuid_generate_v4()'))
    app_id = db.Column(UUID, nullable=False)
    annotation_id = db.Column(UUID, nullable=False)
    source = db.Column(db.Text, nullable=False)
    question = db.Column(db.Text, nullable=False)
    account_id = db.Column(UUID, nullable=False)
    created_at = db.Column(db.DateTime, nullable=False, server_default=db.text('CURRENT_TIMESTAMP(0)'))
    score = db.Column(Float, nullable=False, server_default=db.text('0'))
    message_id = db.Column(UUID, nullable=False)
    annotation_question = db.Column(db.Text, nullable=False)
    annotation_content = db.Column(db.Text, nullable=False)

    @property
    def account(self):
        account = (db.session.query(Account)
                   .join(MessageAnnotation, MessageAnnotation.account_id == Account.id)
                   .filter(MessageAnnotation.id == self.annotation_id).first())
        return account

    @property
    def annotation_create_account(self):
        account = db.session.query(Account).filter(Account.id == self.account_id).first()
        return account


class AppAnnotationSetting(db.Model):
    __tablename__ = 'app_annotation_settings'
    __table_args__ = (
        db.PrimaryKeyConstraint('id', name='app_annotation_settings_pkey'),
        db.Index('app_annotation_settings_app_idx', 'app_id')
    )

    id = db.Column(UUID, server_default=db.text('uuid_generate_v4()'))
    app_id = db.Column(UUID, nullable=False)
    score_threshold = db.Column(Float, nullable=False, server_default=db.text('0'))
    collection_binding_id = db.Column(UUID, nullable=False)
    created_user_id = db.Column(UUID, nullable=False)
    created_at = db.Column(db.DateTime, nullable=False, server_default=db.text('CURRENT_TIMESTAMP(0)'))
    updated_user_id = db.Column(UUID, nullable=False)
    updated_at = db.Column(db.DateTime, nullable=False, server_default=db.text('CURRENT_TIMESTAMP(0)'))

    @property
    def created_account(self):
        account = (db.session.query(Account)
                   .join(AppAnnotationSetting, AppAnnotationSetting.created_user_id == Account.id)
                   .filter(AppAnnotationSetting.id == self.annotation_id).first())
        return account

    @property
    def updated_account(self):
        account = (db.session.query(Account)
                   .join(AppAnnotationSetting, AppAnnotationSetting.updated_user_id == Account.id)
                   .filter(AppAnnotationSetting.id == self.annotation_id).first())
        return account

    @property
    def collection_binding_detail(self):
        from .dataset import DatasetCollectionBinding
        collection_binding_detail = (db.session.query(DatasetCollectionBinding)
                                     .filter(DatasetCollectionBinding.id == self.collection_binding_id).first())
        return collection_binding_detail


class OperationLog(db.Model):
    __tablename__ = 'operation_logs'
    __table_args__ = (
        db.PrimaryKeyConstraint('id', name='operation_log_pkey'),
        db.Index('operation_log_account_action_idx', 'tenant_id', 'account_id', 'action')
    )

    id = db.Column(UUID, server_default=db.text('uuid_generate_v4()'))
    tenant_id = db.Column(UUID, nullable=False)
    account_id = db.Column(UUID, nullable=False)
    action = db.Column(db.String(255), nullable=False)
    content = db.Column(db.JSON)
    created_at = db.Column(db.DateTime, nullable=False, server_default=db.text('CURRENT_TIMESTAMP(0)'))
    created_ip = db.Column(db.String(255), nullable=False)
    updated_at = db.Column(db.DateTime, nullable=False, server_default=db.text('CURRENT_TIMESTAMP(0)'))


class EndUser(UserMixin, db.Model):
    __tablename__ = 'end_users'
    __table_args__ = (
        db.PrimaryKeyConstraint('id', name='end_user_pkey'),
        db.Index('end_user_session_id_idx', 'session_id', 'type'),
        db.Index('end_user_tenant_session_id_idx', 'tenant_id', 'session_id', 'type'),
    )

    id = db.Column(UUID, server_default=db.text('uuid_generate_v4()'))
    tenant_id = db.Column(UUID, nullable=False)
    app_id = db.Column(UUID, nullable=True)
    type = db.Column(db.String(255), nullable=False)
    external_user_id = db.Column(db.String(255), nullable=True)
    name = db.Column(db.String(255))
    is_anonymous = db.Column(db.Boolean, nullable=False, server_default=db.text('true'))
    session_id = db.Column(db.String(255), nullable=False)
    created_at = db.Column(db.DateTime, nullable=False, server_default=db.text('CURRENT_TIMESTAMP(0)'))
    updated_at = db.Column(db.DateTime, nullable=False, server_default=db.text('CURRENT_TIMESTAMP(0)'))


class Site(db.Model):
    __tablename__ = 'sites'
    __table_args__ = (
        db.PrimaryKeyConstraint('id', name='site_pkey'),
        db.Index('site_app_id_idx', 'app_id'),
        db.Index('site_code_idx', 'code', 'status')
    )

    id = db.Column(UUID, server_default=db.text('uuid_generate_v4()'))
    app_id = db.Column(UUID, nullable=False)
    title = db.Column(db.String(255), nullable=False)
    icon = db.Column(db.String(255))
    icon_background = db.Column(db.String(255))
    description = db.Column(db.Text)
    default_language = db.Column(db.String(255), nullable=False)
    copyright = db.Column(db.String(255))
    privacy_policy = db.Column(db.String(255))
    customize_domain = db.Column(db.String(255))
    customize_token_strategy = db.Column(db.String(255), nullable=False)
    prompt_public = db.Column(db.Boolean, nullable=False, server_default=db.text('false'))
    status = db.Column(db.String(255), nullable=False, server_default=db.text("'normal'::character varying"))
    created_at = db.Column(db.DateTime, nullable=False, server_default=db.text('CURRENT_TIMESTAMP(0)'))
    updated_at = db.Column(db.DateTime, nullable=False, server_default=db.text('CURRENT_TIMESTAMP(0)'))
    code = db.Column(db.String(255))

    @staticmethod
    def generate_code(n):
        while True:
            result = generate_string(n)
            while db.session.query(Site).filter(Site.code == result).count() > 0:
                result = generate_string(n)

            return result

    @property
    def app_base_url(self):
        return (
            current_app.config['APP_WEB_URL'] if current_app.config['APP_WEB_URL'] else request.host_url.rstrip('/'))


class ApiToken(db.Model):
    __tablename__ = 'api_tokens'
    __table_args__ = (
        db.PrimaryKeyConstraint('id', name='api_token_pkey'),
        db.Index('api_token_app_id_type_idx', 'app_id', 'type'),
        db.Index('api_token_token_idx', 'token', 'type'),
        db.Index('api_token_tenant_idx', 'tenant_id', 'type')
    )

    id = db.Column(UUID, server_default=db.text('uuid_generate_v4()'))
    app_id = db.Column(UUID, nullable=True)
    tenant_id = db.Column(UUID, nullable=True)
    type = db.Column(db.String(16), nullable=False)
    token = db.Column(db.String(255), nullable=False)
    last_used_at = db.Column(db.DateTime, nullable=True)
    created_at = db.Column(db.DateTime, nullable=False, server_default=db.text('CURRENT_TIMESTAMP(0)'))

    @staticmethod
    def generate_api_key(prefix, n):
        while True:
            result = prefix + generate_string(n)
            while db.session.query(ApiToken).filter(ApiToken.token == result).count() > 0:
                result = prefix + generate_string(n)

            return result


class UploadFile(db.Model):
    __tablename__ = 'upload_files'
    __table_args__ = (
        db.PrimaryKeyConstraint('id', name='upload_file_pkey'),
        db.Index('upload_file_tenant_idx', 'tenant_id')
    )

    id = db.Column(UUID, server_default=db.text('uuid_generate_v4()'))
    tenant_id = db.Column(UUID, nullable=False)
    storage_type = db.Column(db.String(255), nullable=False)
    key = db.Column(db.String(255), nullable=False)
    name = db.Column(db.String(255), nullable=False)
    size = db.Column(db.Integer, nullable=False)
    extension = db.Column(db.String(255), nullable=False)
    mime_type = db.Column(db.String(255), nullable=True)
    created_by_role = db.Column(db.String(255), nullable=False, server_default=db.text("'account'::character varying"))
    created_by = db.Column(UUID, nullable=False)
    created_at = db.Column(db.DateTime, nullable=False, server_default=db.text('CURRENT_TIMESTAMP(0)'))
    used = db.Column(db.Boolean, nullable=False, server_default=db.text('false'))
    used_by = db.Column(UUID, nullable=True)
    used_at = db.Column(db.DateTime, nullable=True)
    hash = db.Column(db.String(255), nullable=True)


class ApiRequest(db.Model):
    __tablename__ = 'api_requests'
    __table_args__ = (
        db.PrimaryKeyConstraint('id', name='api_request_pkey'),
        db.Index('api_request_token_idx', 'tenant_id', 'api_token_id')
    )

    id = db.Column(UUID, nullable=False, server_default=db.text('uuid_generate_v4()'))
    tenant_id = db.Column(UUID, nullable=False)
    api_token_id = db.Column(UUID, nullable=False)
    path = db.Column(db.String(255), nullable=False)
    request = db.Column(db.Text, nullable=True)
    response = db.Column(db.Text, nullable=True)
    ip = db.Column(db.String(255), nullable=False)
    created_at = db.Column(db.DateTime, nullable=False, server_default=db.text('CURRENT_TIMESTAMP(0)'))


class MessageChain(db.Model):
    __tablename__ = 'message_chains'
    __table_args__ = (
        db.PrimaryKeyConstraint('id', name='message_chain_pkey'),
        db.Index('message_chain_message_id_idx', 'message_id')
    )

    id = db.Column(UUID, nullable=False, server_default=db.text('uuid_generate_v4()'))
    message_id = db.Column(UUID, nullable=False)
    type = db.Column(db.String(255), nullable=False)
    input = db.Column(db.Text, nullable=True)
    output = db.Column(db.Text, nullable=True)
    created_at = db.Column(db.DateTime, nullable=False, server_default=db.func.current_timestamp())


class MessageAgentThought(db.Model):
    __tablename__ = 'message_agent_thoughts'
    __table_args__ = (
        db.PrimaryKeyConstraint('id', name='message_agent_thought_pkey'),
        db.Index('message_agent_thought_message_id_idx', 'message_id'),
        db.Index('message_agent_thought_message_chain_id_idx', 'message_chain_id'),
    )

    id = db.Column(UUID, nullable=False, server_default=db.text('uuid_generate_v4()'))
    message_id = db.Column(UUID, nullable=False)
    message_chain_id = db.Column(UUID, nullable=True)
    position = db.Column(db.Integer, nullable=False)
    thought = db.Column(db.Text, nullable=True)
    tool = db.Column(db.Text, nullable=True)
    tool_labels_str = db.Column(db.Text, nullable=False, server_default=db.text("'{}'::text"))
    tool_meta_str = db.Column(db.Text, nullable=False, server_default=db.text("'{}'::text"))
    tool_input = db.Column(db.Text, nullable=True)
    observation = db.Column(db.Text, nullable=True)
    # plugin_id = db.Column(UUID, nullable=True)  ## for future design
    tool_process_data = db.Column(db.Text, nullable=True)
    message = db.Column(db.Text, nullable=True)
    message_token = db.Column(db.Integer, nullable=True)
    message_unit_price = db.Column(db.Numeric, nullable=True)
    message_price_unit = db.Column(db.Numeric(10, 7), nullable=False, server_default=db.text('0.001'))
    message_files = db.Column(db.Text, nullable=True)
    answer = db.Column(db.Text, nullable=True)
    answer_token = db.Column(db.Integer, nullable=True)
    answer_unit_price = db.Column(db.Numeric, nullable=True)
    answer_price_unit = db.Column(db.Numeric(10, 7), nullable=False, server_default=db.text('0.001'))
    tokens = db.Column(db.Integer, nullable=True)
    total_price = db.Column(db.Numeric, nullable=True)
    currency = db.Column(db.String, nullable=True)
    latency = db.Column(db.Float, nullable=True)
    created_by_role = db.Column(db.String, nullable=False)
    created_by = db.Column(UUID, nullable=False)
    created_at = db.Column(db.DateTime, nullable=False, server_default=db.func.current_timestamp())

    @property
    def files(self) -> list:
        if self.message_files:
            return json.loads(self.message_files)
        else:
            return []

    @property
    def tools(self) -> list[str]:
        return self.tool.split(";") if self.tool else []
        
    @property
    def tool_labels(self) -> dict:
        try:
            if self.tool_labels_str:
                return json.loads(self.tool_labels_str)
            else:
                return {}
        except Exception as e:
            return {}
        
    @property
    def tool_meta(self) -> dict:
        try:
            if self.tool_meta_str:
                return json.loads(self.tool_meta_str)
            else:
                return {}
        except Exception as e:
            return {}
        
    @property
    def tool_inputs_dict(self) -> dict:
        tools = self.tools
        try:
            if self.tool_input:
                data = json.loads(self.tool_input)
                result = {}
                for tool in tools:
                    if tool in data:
                        result[tool] = data[tool]
                    else:
                        if len(tools) == 1:
                            result[tool] = data
                        else:
                            result[tool] = {}
                return result
            else:
                return {
                    tool: {} for tool in tools
                }
        except Exception as e:
            return {}
    
    @property
    def tool_outputs_dict(self) -> dict:
        tools = self.tools
        try:
            if self.observation:
                data = json.loads(self.observation)
                result = {}
                for tool in tools:
                    if tool in data:
                        result[tool] = data[tool]
                    else:
                        if len(tools) == 1:
                            result[tool] = data
                        else:
                            result[tool] = {}
                return result
            else:
                return {
                    tool: {} for tool in tools
                }
        except Exception as e:
            if self.observation:
                return {
                    tool: self.observation for tool in tools
                }


class DatasetRetrieverResource(db.Model):
    __tablename__ = 'dataset_retriever_resources'
    __table_args__ = (
        db.PrimaryKeyConstraint('id', name='dataset_retriever_resource_pkey'),
        db.Index('dataset_retriever_resource_message_id_idx', 'message_id'),
    )

    id = db.Column(UUID, nullable=False, server_default=db.text('uuid_generate_v4()'))
    message_id = db.Column(UUID, nullable=False)
    position = db.Column(db.Integer, nullable=False)
    dataset_id = db.Column(UUID, nullable=False)
    dataset_name = db.Column(db.Text, nullable=False)
    document_id = db.Column(UUID, nullable=False)
    document_name = db.Column(db.Text, nullable=False)
    data_source_type = db.Column(db.Text, nullable=False)
    segment_id = db.Column(UUID, nullable=False)
    score = db.Column(db.Float, nullable=True)
    content = db.Column(db.Text, nullable=False)
    hit_count = db.Column(db.Integer, nullable=True)
    word_count = db.Column(db.Integer, nullable=True)
    segment_position = db.Column(db.Integer, nullable=True)
    index_node_hash = db.Column(db.Text, nullable=True)
    retriever_from = db.Column(db.Text, nullable=False)
    created_by = db.Column(UUID, nullable=False)
    created_at = db.Column(db.DateTime, nullable=False, server_default=db.func.current_timestamp())


class Tag(db.Model):
    __tablename__ = 'tags'
    __table_args__ = (
        db.PrimaryKeyConstraint('id', name='tag_pkey'),
        db.Index('tag_type_idx', 'type'),
        db.Index('tag_name_idx', 'name'),
    )

    TAG_TYPE_LIST = ['knowledge', 'app']

    id = db.Column(UUID, server_default=db.text('uuid_generate_v4()'))
    tenant_id = db.Column(UUID, nullable=True)
    type = db.Column(db.String(16), nullable=False)
    name = db.Column(db.String(255), nullable=False)
    created_by = db.Column(UUID, nullable=False)
    created_at = db.Column(db.DateTime, nullable=False, server_default=db.text('CURRENT_TIMESTAMP(0)'))


class TagBinding(db.Model):
    __tablename__ = 'tag_bindings'
    __table_args__ = (
        db.PrimaryKeyConstraint('id', name='tag_binding_pkey'),
        db.Index('tag_bind_target_id_idx', 'target_id'),
        db.Index('tag_bind_tag_id_idx', 'tag_id'),
    )

    id = db.Column(UUID, server_default=db.text('uuid_generate_v4()'))
    tenant_id = db.Column(UUID, nullable=True)
    tag_id = db.Column(UUID, nullable=True)
    target_id = db.Column(UUID, nullable=True)
    created_by = db.Column(UUID, nullable=False)
    created_at = db.Column(db.DateTime, nullable=False, server_default=db.text('CURRENT_TIMESTAMP(0)'))<|MERGE_RESOLUTION|>--- conflicted
+++ resolved
@@ -126,11 +126,6 @@
             return False
         if self.app_model_config.agent_mode_dict.get('enabled', False) \
                 and self.app_model_config.agent_mode_dict.get('strategy', '') in ['function_call', 'react']:
-<<<<<<< HEAD
-            return True
-        return False
-
-=======
             self.mode = AppMode.AGENT_CHAT.value
             db.session.commit()
             return True
@@ -143,7 +138,6 @@
 
         return self.mode
 
->>>>>>> a33b7743
     @property
     def deleted_tools(self) -> list:
         # get agent mode tools
@@ -191,7 +185,6 @@
 
         return deleted_tools
 
-<<<<<<< HEAD
     @property
     def tags(self):
         tags = db.session.query(Tag).join(
@@ -206,8 +199,6 @@
 
         return tags if tags else []
 
-=======
->>>>>>> a33b7743
 
 class AppModelConfig(db.Model):
     __tablename__ = 'app_model_configs'
@@ -1204,7 +1195,7 @@
     @property
     def tools(self) -> list[str]:
         return self.tool.split(";") if self.tool else []
-        
+
     @property
     def tool_labels(self) -> dict:
         try:
@@ -1214,7 +1205,7 @@
                 return {}
         except Exception as e:
             return {}
-        
+
     @property
     def tool_meta(self) -> dict:
         try:
@@ -1224,7 +1215,7 @@
                 return {}
         except Exception as e:
             return {}
-        
+
     @property
     def tool_inputs_dict(self) -> dict:
         tools = self.tools
@@ -1247,7 +1238,7 @@
                 }
         except Exception as e:
             return {}
-    
+
     @property
     def tool_outputs_dict(self) -> dict:
         tools = self.tools
