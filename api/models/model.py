import json
import re
import uuid
from collections.abc import Mapping, Sequence
from datetime import datetime
from enum import Enum
<<<<<<< HEAD
from typing import TYPE_CHECKING, Optional

if TYPE_CHECKING:
    from models.workflow import Workflow

from flask import request
from flask_login import UserMixin
from sqlalchemy import Float, Index, PrimaryKeyConstraint, func, text
=======
from typing import Any, Literal, Optional

from flask import request
from flask_login import UserMixin
from pydantic import BaseModel, Field
from sqlalchemy import Float, func, text
>>>>>>> ca21c285
from sqlalchemy.orm import Mapped, mapped_column

from configs import dify_config
from core.file import FILE_MODEL_IDENTITY, File, FileExtraConfig, FileTransferMethod, FileType
from core.file import helpers as file_helpers
from core.file.tool_file_parser import ToolFileParser
from extensions.ext_database import db
from libs.helper import generate_string
<<<<<<< HEAD
from models.base import Base
=======
from models.enums import CreatedByRole
>>>>>>> ca21c285

from .account import Account, Tenant
from .types import StringUUID


<<<<<<< HEAD
class DifySetup(Base):
=======
class FileUploadConfig(BaseModel):
    enabled: bool = Field(default=False)
    allowed_file_types: Sequence[FileType] = Field(default_factory=list)
    allowed_extensions: Sequence[str] = Field(default_factory=list)
    allowed_upload_methods: Sequence[FileTransferMethod] = Field(default_factory=list)
    number_limits: int = Field(default=0, gt=0, le=10)


class DifySetup(db.Model):
>>>>>>> ca21c285
    __tablename__ = "dify_setups"
    __table_args__ = (db.PrimaryKeyConstraint("version", name="dify_setup_pkey"),)

    version = db.Column(db.String(255), nullable=False)
    setup_at = db.Column(db.DateTime, nullable=False, server_default=db.text("CURRENT_TIMESTAMP(0)"))


class AppMode(str, Enum):
    COMPLETION = "completion"
    WORKFLOW = "workflow"
    CHAT = "chat"
    ADVANCED_CHAT = "advanced-chat"
    AGENT_CHAT = "agent-chat"
    CHANNEL = "channel"

    @classmethod
    def value_of(cls, value: str) -> "AppMode":
        """
        Get value of given mode.

        :param value: mode value
        :return: mode
        """
        for mode in cls:
            if mode.value == value:
                return mode
        raise ValueError(f"invalid mode value {value}")


class IconType(Enum):
    IMAGE = "image"
    EMOJI = "emoji"


class App(Base):
    __tablename__ = "apps"
    __table_args__ = (db.PrimaryKeyConstraint("id", name="app_pkey"), db.Index("app_tenant_id_idx", "tenant_id"))

    id = db.Column(StringUUID, server_default=db.text("uuid_generate_v4()"))
    tenant_id: Mapped[str] = db.Column(StringUUID, nullable=False)
    name = db.Column(db.String(255), nullable=False)
    description = db.Column(db.Text, nullable=False, server_default=db.text("''::character varying"))
    mode = db.Column(db.String(255), nullable=False)
    icon_type = db.Column(db.String(255), nullable=True)
    icon = db.Column(db.String(255))
    icon_background = db.Column(db.String(255))
    app_model_config_id = db.Column(StringUUID, nullable=True)
    workflow_id = db.Column(StringUUID, nullable=True)
    status = db.Column(db.String(255), nullable=False, server_default=db.text("'normal'::character varying"))
    enable_site = db.Column(db.Boolean, nullable=False)
    enable_api = db.Column(db.Boolean, nullable=False)
    api_rpm = db.Column(db.Integer, nullable=False, server_default=db.text("0"))
    api_rph = db.Column(db.Integer, nullable=False, server_default=db.text("0"))
    is_demo = db.Column(db.Boolean, nullable=False, server_default=db.text("false"))
    is_public = db.Column(db.Boolean, nullable=False, server_default=db.text("false"))
    is_universal = db.Column(db.Boolean, nullable=False, server_default=db.text("false"))
    tracing = db.Column(db.Text, nullable=True)
    max_active_requests = db.Column(db.Integer, nullable=True)
    created_by = db.Column(StringUUID, nullable=True)
    created_at = db.Column(db.DateTime, nullable=False, server_default=db.text("CURRENT_TIMESTAMP(0)"))
    updated_by = db.Column(StringUUID, nullable=True)
    updated_at = db.Column(db.DateTime, nullable=False, server_default=db.text("CURRENT_TIMESTAMP(0)"))
    use_icon_as_answer_icon = db.Column(db.Boolean, nullable=False, server_default=db.text("false"))

    @property
    def desc_or_prompt(self):
        if self.description:
            return self.description
        else:
            app_model_config = self.app_model_config
            if app_model_config:
                return app_model_config.pre_prompt
            else:
                return ""

    @property
    def site(self):
        site = db.session.query(Site).filter(Site.app_id == self.id).first()
        return site

    @property
    def app_model_config(self) -> Optional["AppModelConfig"]:
        if self.app_model_config_id:
            return db.session.query(AppModelConfig).filter(AppModelConfig.id == self.app_model_config_id).first()

        return None

    @property
    def workflow(self) -> Optional["Workflow"]:
        if self.workflow_id:
            from .workflow import Workflow

            return db.session.query(Workflow).filter(Workflow.id == self.workflow_id).first()

        return None

    @property
    def api_base_url(self):
        return (dify_config.SERVICE_API_URL or request.host_url.rstrip("/")) + "/v1"

    @property
    def tenant(self):
        tenant = db.session.query(Tenant).filter(Tenant.id == self.tenant_id).first()
        return tenant

    @property
    def is_agent(self) -> bool:
        app_model_config = self.app_model_config
        if not app_model_config:
            return False
        if not app_model_config.agent_mode:
            return False

        if app_model_config.agent_mode_dict.get("enabled", False) and app_model_config.agent_mode_dict.get(
            "strategy", ""
        ) in {"function_call", "react"}:
            self.mode = AppMode.AGENT_CHAT.value
            db.session.commit()
            return True
        return False

    @property
    def mode_compatible_with_agent(self) -> str:
        if self.mode == AppMode.CHAT.value and self.is_agent:
            return AppMode.AGENT_CHAT.value

        return self.mode

    @property
    def deleted_tools(self) -> list:
        # get agent mode tools
        app_model_config = self.app_model_config
        if not app_model_config:
            return []
        if not app_model_config.agent_mode:
            return []
        agent_mode = app_model_config.agent_mode_dict
        tools = agent_mode.get("tools", [])

        provider_ids = []

        for tool in tools:
            keys = list(tool.keys())
            if len(keys) >= 4:
                provider_type = tool.get("provider_type", "")
                provider_id = tool.get("provider_id", "")
                if provider_type == "api":
                    # check if provider id is a uuid string, if not, skip
                    try:
                        uuid.UUID(provider_id)
                    except Exception:
                        continue
                    provider_ids.append(provider_id)

        if not provider_ids:
            return []

        api_providers = db.session.execute(
            text("SELECT id FROM tool_api_providers WHERE id IN :provider_ids"), {"provider_ids": tuple(provider_ids)}
        ).fetchall()

        deleted_tools = []
        current_api_provider_ids = [str(api_provider.id) for api_provider in api_providers]

        for tool in tools:
            keys = list(tool.keys())
            if len(keys) >= 4:
                provider_type = tool.get("provider_type", "")
                provider_id = tool.get("provider_id", "")
                if provider_type == "api" and provider_id not in current_api_provider_ids:
                    deleted_tools.append(tool["tool_name"])

        return deleted_tools

    @property
    def tags(self):
        tags = (
            db.session.query(Tag)
            .join(TagBinding, Tag.id == TagBinding.tag_id)
            .filter(
                TagBinding.target_id == self.id,
                TagBinding.tenant_id == self.tenant_id,
                Tag.tenant_id == self.tenant_id,
                Tag.type == "app",
            )
            .all()
        )

        return tags or []


class AppModelConfig(Base):
    __tablename__ = "app_model_configs"
    __table_args__ = (db.PrimaryKeyConstraint("id", name="app_model_config_pkey"), db.Index("app_app_id_idx", "app_id"))

    id = db.Column(StringUUID, server_default=db.text("uuid_generate_v4()"))
    app_id = db.Column(StringUUID, nullable=False)
    provider = db.Column(db.String(255), nullable=True)
    model_id = db.Column(db.String(255), nullable=True)
    configs = db.Column(db.JSON, nullable=True)
    created_by = db.Column(StringUUID, nullable=True)
    created_at = db.Column(db.DateTime, nullable=False, server_default=db.text("CURRENT_TIMESTAMP(0)"))
    updated_by = db.Column(StringUUID, nullable=True)
    updated_at = db.Column(db.DateTime, nullable=False, server_default=db.text("CURRENT_TIMESTAMP(0)"))
    opening_statement = db.Column(db.Text)
    suggested_questions = db.Column(db.Text)
    suggested_questions_after_answer = db.Column(db.Text)
    speech_to_text = db.Column(db.Text)
    text_to_speech = db.Column(db.Text)
    more_like_this = db.Column(db.Text)
    model = db.Column(db.Text)
    user_input_form = db.Column(db.Text)
    dataset_query_variable = db.Column(db.String(255))
    pre_prompt = db.Column(db.Text)
    agent_mode = db.Column(db.Text)
    sensitive_word_avoidance = db.Column(db.Text)
    retriever_resource = db.Column(db.Text)
    prompt_type = db.Column(db.String(255), nullable=False, server_default=db.text("'simple'::character varying"))
    chat_prompt_config = db.Column(db.Text)
    completion_prompt_config = db.Column(db.Text)
    dataset_configs = db.Column(db.Text)
    external_data_tools = db.Column(db.Text)
    file_upload = db.Column(db.Text)

    @property
    def app(self):
        app = db.session.query(App).filter(App.id == self.app_id).first()
        return app

    @property
    def model_dict(self):
        return json.loads(self.model) if self.model else None

    @property
    def suggested_questions_list(self) -> list:
        return json.loads(self.suggested_questions) if self.suggested_questions else []

    @property
    def suggested_questions_after_answer_dict(self) -> dict:
        return (
            json.loads(self.suggested_questions_after_answer)
            if self.suggested_questions_after_answer
            else {"enabled": False}
        )

    @property
    def speech_to_text_dict(self) -> dict:
        return json.loads(self.speech_to_text) if self.speech_to_text else {"enabled": False}

    @property
    def text_to_speech_dict(self) -> dict:
        return json.loads(self.text_to_speech) if self.text_to_speech else {"enabled": False}

    @property
    def retriever_resource_dict(self) -> dict:
        return json.loads(self.retriever_resource) if self.retriever_resource else {"enabled": True}

    @property
    def annotation_reply_dict(self) -> dict:
        annotation_setting = (
            db.session.query(AppAnnotationSetting).filter(AppAnnotationSetting.app_id == self.app_id).first()
        )
        if annotation_setting:
            collection_binding_detail = annotation_setting.collection_binding_detail
            if not collection_binding_detail:
                raise ValueError("Collection binding detail not found")

            return {
                "id": annotation_setting.id,
                "enabled": True,
                "score_threshold": annotation_setting.score_threshold,
                "embedding_model": {
                    "embedding_provider_name": collection_binding_detail.provider_name,
                    "embedding_model_name": collection_binding_detail.model_name,
                },
            }

        else:
            return {"enabled": False}

    @property
    def more_like_this_dict(self) -> dict:
        return json.loads(self.more_like_this) if self.more_like_this else {"enabled": False}

    @property
    def sensitive_word_avoidance_dict(self) -> dict:
        return (
            json.loads(self.sensitive_word_avoidance)
            if self.sensitive_word_avoidance
            else {"enabled": False, "type": "", "configs": []}
        )

    @property
    def external_data_tools_list(self) -> list[dict]:
        return json.loads(self.external_data_tools) if self.external_data_tools else []

    @property
    def user_input_form_list(self):
        return json.loads(self.user_input_form) if self.user_input_form else []

    @property
    def agent_mode_dict(self) -> dict:
        return (
            json.loads(self.agent_mode)
            if self.agent_mode
            else {"enabled": False, "strategy": None, "tools": [], "prompt": None}
        )

    @property
    def chat_prompt_config_dict(self) -> dict:
        return json.loads(self.chat_prompt_config) if self.chat_prompt_config else {}

    @property
    def completion_prompt_config_dict(self) -> dict:
        return json.loads(self.completion_prompt_config) if self.completion_prompt_config else {}

    @property
    def dataset_configs_dict(self) -> dict:
        if self.dataset_configs:
            dataset_configs = json.loads(self.dataset_configs)
            if "retrieval_model" not in dataset_configs:
                return {"retrieval_model": "single"}
            else:
                return dataset_configs
        return {
            "retrieval_model": "multiple",
        }

    @property
    def file_upload_dict(self) -> dict:
        return (
            json.loads(self.file_upload)
            if self.file_upload
            else {
                "image": {
                    "enabled": False,
                    "number_limits": 3,
                    "detail": "high",
                    "transfer_methods": ["remote_url", "local_file"],
                }
            }
        )

    def to_dict(self) -> dict:
        return {
            "opening_statement": self.opening_statement,
            "suggested_questions": self.suggested_questions_list,
            "suggested_questions_after_answer": self.suggested_questions_after_answer_dict,
            "speech_to_text": self.speech_to_text_dict,
            "text_to_speech": self.text_to_speech_dict,
            "retriever_resource": self.retriever_resource_dict,
            "annotation_reply": self.annotation_reply_dict,
            "more_like_this": self.more_like_this_dict,
            "sensitive_word_avoidance": self.sensitive_word_avoidance_dict,
            "external_data_tools": self.external_data_tools_list,
            "model": self.model_dict,
            "user_input_form": self.user_input_form_list,
            "dataset_query_variable": self.dataset_query_variable,
            "pre_prompt": self.pre_prompt,
            "agent_mode": self.agent_mode_dict,
            "prompt_type": self.prompt_type,
            "chat_prompt_config": self.chat_prompt_config_dict,
            "completion_prompt_config": self.completion_prompt_config_dict,
            "dataset_configs": self.dataset_configs_dict,
            "file_upload": self.file_upload_dict,
        }

    def from_model_config_dict(self, model_config: dict):
        self.opening_statement = model_config.get("opening_statement")
        self.suggested_questions = (
            json.dumps(model_config["suggested_questions"]) if model_config.get("suggested_questions") else None
        )
        self.suggested_questions_after_answer = (
            json.dumps(model_config["suggested_questions_after_answer"])
            if model_config.get("suggested_questions_after_answer")
            else None
        )
        self.speech_to_text = json.dumps(model_config["speech_to_text"]) if model_config.get("speech_to_text") else None
        self.text_to_speech = json.dumps(model_config["text_to_speech"]) if model_config.get("text_to_speech") else None
        self.more_like_this = json.dumps(model_config["more_like_this"]) if model_config.get("more_like_this") else None
        self.sensitive_word_avoidance = (
            json.dumps(model_config["sensitive_word_avoidance"])
            if model_config.get("sensitive_word_avoidance")
            else None
        )
        self.external_data_tools = (
            json.dumps(model_config["external_data_tools"]) if model_config.get("external_data_tools") else None
        )
        self.model = json.dumps(model_config["model"]) if model_config.get("model") else None
        self.user_input_form = (
            json.dumps(model_config["user_input_form"]) if model_config.get("user_input_form") else None
        )
        self.dataset_query_variable = model_config.get("dataset_query_variable")
        self.pre_prompt = model_config["pre_prompt"]
        self.agent_mode = json.dumps(model_config["agent_mode"]) if model_config.get("agent_mode") else None
        self.retriever_resource = (
            json.dumps(model_config["retriever_resource"]) if model_config.get("retriever_resource") else None
        )
        self.prompt_type = model_config.get("prompt_type", "simple")
        self.chat_prompt_config = (
            json.dumps(model_config.get("chat_prompt_config")) if model_config.get("chat_prompt_config") else None
        )
        self.completion_prompt_config = (
            json.dumps(model_config.get("completion_prompt_config"))
            if model_config.get("completion_prompt_config")
            else None
        )
        self.dataset_configs = (
            json.dumps(model_config.get("dataset_configs")) if model_config.get("dataset_configs") else None
        )
        self.file_upload = json.dumps(model_config.get("file_upload")) if model_config.get("file_upload") else None
        return self

    def copy(self):
        new_app_model_config = AppModelConfig(
            id=self.id,
            app_id=self.app_id,
            opening_statement=self.opening_statement,
            suggested_questions=self.suggested_questions,
            suggested_questions_after_answer=self.suggested_questions_after_answer,
            speech_to_text=self.speech_to_text,
            text_to_speech=self.text_to_speech,
            more_like_this=self.more_like_this,
            sensitive_word_avoidance=self.sensitive_word_avoidance,
            external_data_tools=self.external_data_tools,
            model=self.model,
            user_input_form=self.user_input_form,
            dataset_query_variable=self.dataset_query_variable,
            pre_prompt=self.pre_prompt,
            agent_mode=self.agent_mode,
            retriever_resource=self.retriever_resource,
            prompt_type=self.prompt_type,
            chat_prompt_config=self.chat_prompt_config,
            completion_prompt_config=self.completion_prompt_config,
            dataset_configs=self.dataset_configs,
            file_upload=self.file_upload,
        )

        return new_app_model_config


class RecommendedApp(Base):
    __tablename__ = "recommended_apps"
    __table_args__ = (
        db.PrimaryKeyConstraint("id", name="recommended_app_pkey"),
        db.Index("recommended_app_app_id_idx", "app_id"),
        db.Index("recommended_app_is_listed_idx", "is_listed", "language"),
    )

    id = db.Column(StringUUID, primary_key=True, server_default=db.text("uuid_generate_v4()"))
    app_id = db.Column(StringUUID, nullable=False)
    description = db.Column(db.JSON, nullable=False)
    copyright = db.Column(db.String(255), nullable=False)
    privacy_policy = db.Column(db.String(255), nullable=False)
    custom_disclaimer = db.Column(db.String(255), nullable=True)
    category = db.Column(db.String(255), nullable=False)
    position = db.Column(db.Integer, nullable=False, default=0)
    is_listed = db.Column(db.Boolean, nullable=False, default=True)
    install_count = db.Column(db.Integer, nullable=False, default=0)
    language = db.Column(db.String(255), nullable=False, server_default=db.text("'en-US'::character varying"))
    created_at = db.Column(db.DateTime, nullable=False, server_default=db.text("CURRENT_TIMESTAMP(0)"))
    updated_at = db.Column(db.DateTime, nullable=False, server_default=db.text("CURRENT_TIMESTAMP(0)"))

    @property
    def app(self):
        app = db.session.query(App).filter(App.id == self.app_id).first()
        return app


class InstalledApp(Base):
    __tablename__ = "installed_apps"
    __table_args__ = (
        db.PrimaryKeyConstraint("id", name="installed_app_pkey"),
        db.Index("installed_app_tenant_id_idx", "tenant_id"),
        db.Index("installed_app_app_id_idx", "app_id"),
        db.UniqueConstraint("tenant_id", "app_id", name="unique_tenant_app"),
    )

    id = db.Column(StringUUID, server_default=db.text("uuid_generate_v4()"))
    tenant_id = db.Column(StringUUID, nullable=False)
    app_id = db.Column(StringUUID, nullable=False)
    app_owner_tenant_id = db.Column(StringUUID, nullable=False)
    position = db.Column(db.Integer, nullable=False, default=0)
    is_pinned = db.Column(db.Boolean, nullable=False, server_default=db.text("false"))
    last_used_at = db.Column(db.DateTime, nullable=True)
    created_at = db.Column(db.DateTime, nullable=False, server_default=db.text("CURRENT_TIMESTAMP(0)"))

    @property
    def app(self):
        app = db.session.query(App).filter(App.id == self.app_id).first()
        return app

    @property
    def tenant(self):
        tenant = db.session.query(Tenant).filter(Tenant.id == self.tenant_id).first()
        return tenant


class Conversation(Base):
    __tablename__ = "conversations"
    __table_args__ = (
        db.PrimaryKeyConstraint("id", name="conversation_pkey"),
        db.Index("conversation_app_from_user_idx", "app_id", "from_source", "from_end_user_id"),
    )

    id = db.Column(StringUUID, server_default=db.text("uuid_generate_v4()"))
    app_id = db.Column(StringUUID, nullable=False)
    app_model_config_id = db.Column(StringUUID, nullable=True)
    model_provider = db.Column(db.String(255), nullable=True)
    override_model_configs = db.Column(db.Text)
    model_id = db.Column(db.String(255), nullable=True)
    mode = db.Column(db.String(255), nullable=False)
    name = db.Column(db.String(255), nullable=False)
    summary = db.Column(db.Text)
    _inputs: Mapped[dict] = mapped_column("inputs", db.JSON)
    introduction = db.Column(db.Text)
    system_instruction = db.Column(db.Text)
    system_instruction_tokens = db.Column(db.Integer, nullable=False, server_default=db.text("0"))
    status = db.Column(db.String(255), nullable=False)
    invoke_from = db.Column(db.String(255), nullable=True)
    from_source = db.Column(db.String(255), nullable=False)
    from_end_user_id = db.Column(StringUUID)
    from_account_id = db.Column(StringUUID)
    read_at = db.Column(db.DateTime)
    read_account_id = db.Column(StringUUID)
    dialogue_count: Mapped[int] = mapped_column(default=0)
    created_at = db.Column(db.DateTime, nullable=False, server_default=db.text("CURRENT_TIMESTAMP(0)"))
    updated_at = db.Column(db.DateTime, nullable=False, server_default=db.text("CURRENT_TIMESTAMP(0)"))

    messages = db.relationship("Message", backref="conversation", lazy="select", passive_deletes="all")
    message_annotations = db.relationship(
        "MessageAnnotation", backref="conversation", lazy="select", passive_deletes="all"
    )

    is_deleted = db.Column(db.Boolean, nullable=False, server_default=db.text("false"))

    @property
    def inputs(self):
        inputs = self._inputs.copy()
        for key, value in inputs.items():
            if isinstance(value, dict) and value.get("dify_model_identity") == FILE_MODEL_IDENTITY:
                inputs[key] = File.model_validate(value)
            elif isinstance(value, list) and all(
                isinstance(item, dict) and item.get("dify_model_identity") == FILE_MODEL_IDENTITY for item in value
            ):
                inputs[key] = [File.model_validate(item) for item in value]
        return inputs

    @inputs.setter
    def inputs(self, value: Mapping[str, Any]):
        inputs = dict(value)
        for k, v in inputs.items():
            if isinstance(v, File):
                inputs[k] = v.model_dump()
            elif isinstance(v, list) and all(isinstance(item, File) for item in v):
                inputs[k] = [item.model_dump() for item in v]
        self._inputs = inputs

    @property
    def model_config(self):
        model_config = {}
        if self.mode == AppMode.ADVANCED_CHAT.value:
            if self.override_model_configs:
                override_model_configs = json.loads(self.override_model_configs)
                model_config = override_model_configs
        else:
            if self.override_model_configs:
                override_model_configs = json.loads(self.override_model_configs)

                if "model" in override_model_configs:
                    app_model_config = AppModelConfig()
                    app_model_config = app_model_config.from_model_config_dict(override_model_configs)
                    model_config = app_model_config.to_dict()
                else:
                    model_config["configs"] = override_model_configs
            else:
                app_model_config = (
                    db.session.query(AppModelConfig).filter(AppModelConfig.id == self.app_model_config_id).first()
                )

                if not app_model_config:
                    return {}

                model_config = app_model_config.to_dict()

        model_config["model_id"] = self.model_id
        model_config["provider"] = self.model_provider

        return model_config

    @property
    def summary_or_query(self):
        if self.summary:
            return self.summary
        else:
            first_message = self.first_message
            if first_message:
                return first_message.query
            else:
                return ""

    @property
    def annotated(self):
        return db.session.query(MessageAnnotation).filter(MessageAnnotation.conversation_id == self.id).count() > 0

    @property
    def annotation(self):
        return db.session.query(MessageAnnotation).filter(MessageAnnotation.conversation_id == self.id).first()

    @property
    def message_count(self):
        return db.session.query(Message).filter(Message.conversation_id == self.id).count()

    @property
    def user_feedback_stats(self):
        like = (
            db.session.query(MessageFeedback)
            .filter(
                MessageFeedback.conversation_id == self.id,
                MessageFeedback.from_source == "user",
                MessageFeedback.rating == "like",
            )
            .count()
        )

        dislike = (
            db.session.query(MessageFeedback)
            .filter(
                MessageFeedback.conversation_id == self.id,
                MessageFeedback.from_source == "user",
                MessageFeedback.rating == "dislike",
            )
            .count()
        )

        return {"like": like, "dislike": dislike}

    @property
    def admin_feedback_stats(self):
        like = (
            db.session.query(MessageFeedback)
            .filter(
                MessageFeedback.conversation_id == self.id,
                MessageFeedback.from_source == "admin",
                MessageFeedback.rating == "like",
            )
            .count()
        )

        dislike = (
            db.session.query(MessageFeedback)
            .filter(
                MessageFeedback.conversation_id == self.id,
                MessageFeedback.from_source == "admin",
                MessageFeedback.rating == "dislike",
            )
            .count()
        )

        return {"like": like, "dislike": dislike}

    @property
    def first_message(self):
        return db.session.query(Message).filter(Message.conversation_id == self.id).first()

    @property
    def app(self):
        return db.session.query(App).filter(App.id == self.app_id).first()

    @property
    def from_end_user_session_id(self):
        if self.from_end_user_id:
            end_user = db.session.query(EndUser).filter(EndUser.id == self.from_end_user_id).first()
            if end_user:
                return end_user.session_id

        return None

    @property
    def from_account_name(self):
        if self.from_account_id:
            account = db.session.query(Account).filter(Account.id == self.from_account_id).first()
            if account:
                return account.name

        return None

    @property
    def in_debug_mode(self):
        return self.override_model_configs is not None


class Message(Base):
    __tablename__ = "messages"
    __table_args__ = (
        PrimaryKeyConstraint("id", name="message_pkey"),
        Index("message_app_id_idx", "app_id", "created_at"),
        Index("message_conversation_id_idx", "conversation_id"),
        Index("message_end_user_idx", "app_id", "from_source", "from_end_user_id"),
        Index("message_account_idx", "app_id", "from_source", "from_account_id"),
        Index("message_workflow_run_id_idx", "conversation_id", "workflow_run_id"),
    )

    id = db.Column(StringUUID, server_default=db.text("uuid_generate_v4()"))
    app_id = db.Column(StringUUID, nullable=False)
    model_provider = db.Column(db.String(255), nullable=True)
    model_id = db.Column(db.String(255), nullable=True)
    override_model_configs = db.Column(db.Text)
    conversation_id = db.Column(StringUUID, db.ForeignKey("conversations.id"), nullable=False)
    _inputs: Mapped[dict] = mapped_column("inputs", db.JSON)
    query: Mapped[str] = db.Column(db.Text, nullable=False)
    message = db.Column(db.JSON, nullable=False)
    message_tokens = db.Column(db.Integer, nullable=False, server_default=db.text("0"))
    message_unit_price = db.Column(db.Numeric(10, 4), nullable=False)
    message_price_unit = db.Column(db.Numeric(10, 7), nullable=False, server_default=db.text("0.001"))
    answer: Mapped[str] = db.Column(db.Text, nullable=False)
    answer_tokens = db.Column(db.Integer, nullable=False, server_default=db.text("0"))
    answer_unit_price = db.Column(db.Numeric(10, 4), nullable=False)
    answer_price_unit = db.Column(db.Numeric(10, 7), nullable=False, server_default=db.text("0.001"))
    parent_message_id = db.Column(StringUUID, nullable=True)
    provider_response_latency = db.Column(db.Float, nullable=False, server_default=db.text("0"))
    total_price = db.Column(db.Numeric(10, 7))
    currency = db.Column(db.String(255), nullable=False)
    status = db.Column(db.String(255), nullable=False, server_default=db.text("'normal'::character varying"))
    error = db.Column(db.Text)
    message_metadata = db.Column(db.Text)
    invoke_from: Mapped[Optional[str]] = db.Column(db.String(255), nullable=True)
    from_source = db.Column(db.String(255), nullable=False)
    from_end_user_id: Mapped[Optional[str]] = db.Column(StringUUID)
    from_account_id: Mapped[Optional[str]] = db.Column(StringUUID)
    created_at = db.Column(db.DateTime, nullable=False, server_default=db.text("CURRENT_TIMESTAMP(0)"))
    updated_at = db.Column(db.DateTime, nullable=False, server_default=db.text("CURRENT_TIMESTAMP(0)"))
    agent_based = db.Column(db.Boolean, nullable=False, server_default=db.text("false"))
    workflow_run_id = db.Column(StringUUID)

    @property
    def inputs(self):
        inputs = self._inputs.copy()
        for key, value in inputs.items():
            if isinstance(value, dict) and value.get("dify_model_identity") == FILE_MODEL_IDENTITY:
                inputs[key] = File.model_validate(value)
            elif isinstance(value, list) and all(
                isinstance(item, dict) and item.get("dify_model_identity") == FILE_MODEL_IDENTITY for item in value
            ):
                inputs[key] = [File.model_validate(item) for item in value]
        return inputs

    @inputs.setter
    def inputs(self, value: Mapping[str, Any]):
        inputs = dict(value)
        for k, v in inputs.items():
            if isinstance(v, File):
                inputs[k] = v.model_dump()
            elif isinstance(v, list) and all(isinstance(item, File) for item in v):
                inputs[k] = [item.model_dump() for item in v]
        self._inputs = inputs

    @property
    def re_sign_file_url_answer(self) -> str:
        if not self.answer:
            return self.answer

        pattern = r"\[!?.*?\]\((((http|https):\/\/.+)?\/files\/(tools\/)?[\w-]+.*?timestamp=.*&nonce=.*&sign=.*)\)"
        matches = re.findall(pattern, self.answer)

        if not matches:
            return self.answer

        urls = [match[0] for match in matches]

        # remove duplicate urls
        urls = list(set(urls))

        if not urls:
            return self.answer

        re_sign_file_url_answer = self.answer
        for url in urls:
            if "files/tools" in url:
                # get tool file id
                tool_file_id_pattern = r"\/files\/tools\/([\.\w-]+)?\?timestamp="
                result = re.search(tool_file_id_pattern, url)
                if not result:
                    continue

                tool_file_id = result.group(1)

                # get extension
                if "." in tool_file_id:
                    split_result = tool_file_id.split(".")
                    extension = f".{split_result[-1]}"
                    if len(extension) > 10:
                        extension = ".bin"
                    tool_file_id = split_result[0]
                else:
                    extension = ".bin"

                if not tool_file_id:
                    continue

                sign_url = ToolFileParser.get_tool_file_manager().sign_file(
                    tool_file_id=tool_file_id, extension=extension
                )
            elif "file-preview" in url:
                # get upload file id
                upload_file_id_pattern = r"\/files\/([\w-]+)\/file-preview?\?timestamp="
                result = re.search(upload_file_id_pattern, url)
                if not result:
                    continue

                upload_file_id = result.group(1)
                if not upload_file_id:
                    continue
                sign_url = file_helpers.get_signed_file_url(upload_file_id)
            elif "image-preview" in url:
                # image-preview is deprecated, use file-preview instead
                upload_file_id_pattern = r"\/files\/([\w-]+)\/image-preview?\?timestamp="
                result = re.search(upload_file_id_pattern, url)
                if not result:
                    continue
                upload_file_id = result.group(1)
                if not upload_file_id:
                    continue
                sign_url = file_helpers.get_signed_file_url(upload_file_id)
            else:
                continue

            re_sign_file_url_answer = re_sign_file_url_answer.replace(url, sign_url)

        return re_sign_file_url_answer

    @property
    def user_feedback(self):
        feedback = (
            db.session.query(MessageFeedback)
            .filter(MessageFeedback.message_id == self.id, MessageFeedback.from_source == "user")
            .first()
        )
        return feedback

    @property
    def admin_feedback(self):
        feedback = (
            db.session.query(MessageFeedback)
            .filter(MessageFeedback.message_id == self.id, MessageFeedback.from_source == "admin")
            .first()
        )
        return feedback

    @property
    def feedbacks(self):
        feedbacks = db.session.query(MessageFeedback).filter(MessageFeedback.message_id == self.id).all()
        return feedbacks

    @property
    def annotation(self):
        annotation = db.session.query(MessageAnnotation).filter(MessageAnnotation.message_id == self.id).first()
        return annotation

    @property
    def annotation_hit_history(self):
        annotation_history = (
            db.session.query(AppAnnotationHitHistory).filter(AppAnnotationHitHistory.message_id == self.id).first()
        )
        if annotation_history:
            annotation = (
                db.session.query(MessageAnnotation)
                .filter(MessageAnnotation.id == annotation_history.annotation_id)
                .first()
            )
            return annotation
        return None

    @property
    def app_model_config(self):
        conversation = db.session.query(Conversation).filter(Conversation.id == self.conversation_id).first()
        if conversation:
            return (
                db.session.query(AppModelConfig).filter(AppModelConfig.id == conversation.app_model_config_id).first()
            )

        return None

    @property
    def in_debug_mode(self):
        return self.override_model_configs is not None

    @property
    def message_metadata_dict(self) -> dict:
        return json.loads(self.message_metadata) if self.message_metadata else {}

    @property
    def agent_thoughts(self):
        return (
            db.session.query(MessageAgentThought)
            .filter(MessageAgentThought.message_id == self.id)
            .order_by(MessageAgentThought.position.asc())
            .all()
        )

    @property
    def retriever_resources(self):
        return (
            db.session.query(DatasetRetrieverResource)
            .filter(DatasetRetrieverResource.message_id == self.id)
            .order_by(DatasetRetrieverResource.position.asc())
            .all()
        )

    @property
    def message_files(self):
        from factories import file_factory

        message_files = db.session.query(MessageFile).filter(MessageFile.message_id == self.id).all()
        current_app = db.session.query(App).filter(App.id == self.app_id).first()
        if not current_app:
            raise ValueError(f"App {self.app_id} not found")

        files: list[File] = []
        for message_file in message_files:
            if message_file.transfer_method == "local_file":
                if message_file.upload_file_id is None:
                    raise ValueError(f"MessageFile {message_file.id} is a local file but has no upload_file_id")
                file = file_factory.build_from_mapping(
                    mapping={
                        "id": message_file.id,
                        "upload_file_id": message_file.upload_file_id,
                        "transfer_method": message_file.transfer_method,
                        "type": message_file.type,
                    },
                    tenant_id=current_app.tenant_id,
                    user_id=self.from_account_id or self.from_end_user_id or "",
                    role=CreatedByRole(message_file.created_by_role),
                    config=FileExtraConfig(),
                )
            elif message_file.transfer_method == "remote_url":
                if message_file.url is None:
                    raise ValueError(f"MessageFile {message_file.id} is a remote url but has no url")
                file = file_factory.build_from_mapping(
                    mapping={
                        "id": message_file.id,
                        "type": message_file.type,
                        "transfer_method": message_file.transfer_method,
                        "url": message_file.url,
                    },
                    tenant_id=current_app.tenant_id,
                    user_id=self.from_account_id or self.from_end_user_id or "",
                    role=CreatedByRole(message_file.created_by_role),
                    config=FileExtraConfig(),
                )
            elif message_file.transfer_method == "tool_file":
                mapping = {
                    "id": message_file.id,
                    "type": message_file.type,
                    "transfer_method": message_file.transfer_method,
                    "tool_file_id": message_file.upload_file_id,
                }
                file = file_factory.build_from_mapping(
                    mapping=mapping,
                    tenant_id=current_app.tenant_id,
                    user_id=self.from_account_id or self.from_end_user_id or "",
                    role=CreatedByRole(message_file.created_by_role),
                    config=FileExtraConfig(),
                )
            else:
                raise ValueError(
                    f"MessageFile {message_file.id} has an invalid transfer_method {message_file.transfer_method}"
                )
            files.append(file)

        result = [
            {"belongs_to": message_file.belongs_to, **file.to_dict()}
            for (file, message_file) in zip(files, message_files)
        ]

        return result

    @property
    def workflow_run(self):
        if self.workflow_run_id:
            from .workflow import WorkflowRun

            return db.session.query(WorkflowRun).filter(WorkflowRun.id == self.workflow_run_id).first()

        return None

    def to_dict(self) -> dict:
        return {
            "id": self.id,
            "app_id": self.app_id,
            "conversation_id": self.conversation_id,
            "inputs": self.inputs,
            "query": self.query,
            "message": self.message,
            "answer": self.answer,
            "status": self.status,
            "error": self.error,
            "message_metadata": self.message_metadata_dict,
            "from_source": self.from_source,
            "from_end_user_id": self.from_end_user_id,
            "from_account_id": self.from_account_id,
            "created_at": self.created_at.isoformat(),
            "updated_at": self.updated_at.isoformat(),
            "agent_based": self.agent_based,
            "workflow_run_id": self.workflow_run_id,
        }

    @classmethod
    def from_dict(cls, data: dict):
        return cls(
            id=data["id"],
            app_id=data["app_id"],
            conversation_id=data["conversation_id"],
            inputs=data["inputs"],
            query=data["query"],
            message=data["message"],
            answer=data["answer"],
            status=data["status"],
            error=data["error"],
            message_metadata=json.dumps(data["message_metadata"]),
            from_source=data["from_source"],
            from_end_user_id=data["from_end_user_id"],
            from_account_id=data["from_account_id"],
            created_at=data["created_at"],
            updated_at=data["updated_at"],
            agent_based=data["agent_based"],
            workflow_run_id=data["workflow_run_id"],
        )


class MessageFeedback(Base):
    __tablename__ = "message_feedbacks"
    __table_args__ = (
        db.PrimaryKeyConstraint("id", name="message_feedback_pkey"),
        db.Index("message_feedback_app_idx", "app_id"),
        db.Index("message_feedback_message_idx", "message_id", "from_source"),
        db.Index("message_feedback_conversation_idx", "conversation_id", "from_source", "rating"),
    )

    id = db.Column(StringUUID, server_default=db.text("uuid_generate_v4()"))
    app_id = db.Column(StringUUID, nullable=False)
    conversation_id = db.Column(StringUUID, nullable=False)
    message_id = db.Column(StringUUID, nullable=False)
    rating = db.Column(db.String(255), nullable=False)
    content = db.Column(db.Text)
    from_source = db.Column(db.String(255), nullable=False)
    from_end_user_id = db.Column(StringUUID)
    from_account_id = db.Column(StringUUID)
    created_at = db.Column(db.DateTime, nullable=False, server_default=db.text("CURRENT_TIMESTAMP(0)"))
    updated_at = db.Column(db.DateTime, nullable=False, server_default=db.text("CURRENT_TIMESTAMP(0)"))

    @property
    def from_account(self):
        account = db.session.query(Account).filter(Account.id == self.from_account_id).first()
        return account


class MessageFile(Base):
    __tablename__ = "message_files"
    __table_args__ = (
        db.PrimaryKeyConstraint("id", name="message_file_pkey"),
        db.Index("message_file_message_idx", "message_id"),
        db.Index("message_file_created_by_idx", "created_by"),
    )

    def __init__(
        self,
        *,
        message_id: str,
        type: FileType,
        transfer_method: FileTransferMethod,
        url: str | None = None,
        belongs_to: Literal["user", "assistant"] | None = None,
        upload_file_id: str | None = None,
        created_by_role: CreatedByRole,
        created_by: str,
    ):
        self.message_id = message_id
        self.type = type
        self.transfer_method = transfer_method
        self.url = url
        self.belongs_to = belongs_to
        self.upload_file_id = upload_file_id
        self.created_by_role = created_by_role
        self.created_by = created_by

    id: Mapped[str] = db.Column(StringUUID, server_default=db.text("uuid_generate_v4()"))
    message_id: Mapped[str] = db.Column(StringUUID, nullable=False)
    type: Mapped[str] = db.Column(db.String(255), nullable=False)
    transfer_method: Mapped[str] = db.Column(db.String(255), nullable=False)
    url: Mapped[Optional[str]] = db.Column(db.Text, nullable=True)
    belongs_to: Mapped[Optional[str]] = db.Column(db.String(255), nullable=True)
    upload_file_id: Mapped[Optional[str]] = db.Column(StringUUID, nullable=True)
    created_by_role: Mapped[str] = db.Column(db.String(255), nullable=False)
    created_by: Mapped[str] = db.Column(StringUUID, nullable=False)
    created_at: Mapped[datetime] = db.Column(
        db.DateTime, nullable=False, server_default=db.text("CURRENT_TIMESTAMP(0)")
    )


class MessageAnnotation(Base):
    __tablename__ = "message_annotations"
    __table_args__ = (
        db.PrimaryKeyConstraint("id", name="message_annotation_pkey"),
        db.Index("message_annotation_app_idx", "app_id"),
        db.Index("message_annotation_conversation_idx", "conversation_id"),
        db.Index("message_annotation_message_idx", "message_id"),
    )

    id = db.Column(StringUUID, server_default=db.text("uuid_generate_v4()"))
    app_id = db.Column(StringUUID, nullable=False)
    conversation_id = db.Column(StringUUID, db.ForeignKey("conversations.id"), nullable=True)
    message_id = db.Column(StringUUID, nullable=True)
    question = db.Column(db.Text, nullable=True)
    content = db.Column(db.Text, nullable=False)
    hit_count = db.Column(db.Integer, nullable=False, server_default=db.text("0"))
    account_id = db.Column(StringUUID, nullable=False)
    created_at = db.Column(db.DateTime, nullable=False, server_default=db.text("CURRENT_TIMESTAMP(0)"))
    updated_at = db.Column(db.DateTime, nullable=False, server_default=db.text("CURRENT_TIMESTAMP(0)"))

    @property
    def account(self):
        account = db.session.query(Account).filter(Account.id == self.account_id).first()
        return account

    @property
    def annotation_create_account(self):
        account = db.session.query(Account).filter(Account.id == self.account_id).first()
        return account


class AppAnnotationHitHistory(Base):
    __tablename__ = "app_annotation_hit_histories"
    __table_args__ = (
        db.PrimaryKeyConstraint("id", name="app_annotation_hit_histories_pkey"),
        db.Index("app_annotation_hit_histories_app_idx", "app_id"),
        db.Index("app_annotation_hit_histories_account_idx", "account_id"),
        db.Index("app_annotation_hit_histories_annotation_idx", "annotation_id"),
        db.Index("app_annotation_hit_histories_message_idx", "message_id"),
    )

    id = db.Column(StringUUID, server_default=db.text("uuid_generate_v4()"))
    app_id = db.Column(StringUUID, nullable=False)
    annotation_id = db.Column(StringUUID, nullable=False)
    source = db.Column(db.Text, nullable=False)
    question = db.Column(db.Text, nullable=False)
    account_id = db.Column(StringUUID, nullable=False)
    created_at = db.Column(db.DateTime, nullable=False, server_default=db.text("CURRENT_TIMESTAMP(0)"))
    score = db.Column(Float, nullable=False, server_default=db.text("0"))
    message_id = db.Column(StringUUID, nullable=False)
    annotation_question = db.Column(db.Text, nullable=False)
    annotation_content = db.Column(db.Text, nullable=False)

    @property
    def account(self):
        account = (
            db.session.query(Account)
            .join(MessageAnnotation, MessageAnnotation.account_id == Account.id)
            .filter(MessageAnnotation.id == self.annotation_id)
            .first()
        )
        return account

    @property
    def annotation_create_account(self):
        account = db.session.query(Account).filter(Account.id == self.account_id).first()
        return account


class AppAnnotationSetting(Base):
    __tablename__ = "app_annotation_settings"
    __table_args__ = (
        db.PrimaryKeyConstraint("id", name="app_annotation_settings_pkey"),
        db.Index("app_annotation_settings_app_idx", "app_id"),
    )

    id = db.Column(StringUUID, server_default=db.text("uuid_generate_v4()"))
    app_id = db.Column(StringUUID, nullable=False)
    score_threshold = db.Column(Float, nullable=False, server_default=db.text("0"))
    collection_binding_id = db.Column(StringUUID, nullable=False)
    created_user_id = db.Column(StringUUID, nullable=False)
    created_at = db.Column(db.DateTime, nullable=False, server_default=db.text("CURRENT_TIMESTAMP(0)"))
    updated_user_id = db.Column(StringUUID, nullable=False)
    updated_at = db.Column(db.DateTime, nullable=False, server_default=db.text("CURRENT_TIMESTAMP(0)"))

    @property
    def created_account(self):
        account = (
            db.session.query(Account)
            .join(AppAnnotationSetting, AppAnnotationSetting.created_user_id == Account.id)
            .filter(AppAnnotationSetting.id == self.annotation_id)
            .first()
        )
        return account

    @property
    def updated_account(self):
        account = (
            db.session.query(Account)
            .join(AppAnnotationSetting, AppAnnotationSetting.updated_user_id == Account.id)
            .filter(AppAnnotationSetting.id == self.annotation_id)
            .first()
        )
        return account

    @property
    def collection_binding_detail(self):
        from .dataset import DatasetCollectionBinding

        collection_binding_detail = (
            db.session.query(DatasetCollectionBinding)
            .filter(DatasetCollectionBinding.id == self.collection_binding_id)
            .first()
        )
        return collection_binding_detail


class OperationLog(Base):
    __tablename__ = "operation_logs"
    __table_args__ = (
        db.PrimaryKeyConstraint("id", name="operation_log_pkey"),
        db.Index("operation_log_account_action_idx", "tenant_id", "account_id", "action"),
    )

    id = db.Column(StringUUID, server_default=db.text("uuid_generate_v4()"))
    tenant_id = db.Column(StringUUID, nullable=False)
    account_id = db.Column(StringUUID, nullable=False)
    action = db.Column(db.String(255), nullable=False)
    content = db.Column(db.JSON)
    created_at = db.Column(db.DateTime, nullable=False, server_default=db.text("CURRENT_TIMESTAMP(0)"))
    created_ip = db.Column(db.String(255), nullable=False)
    updated_at = db.Column(db.DateTime, nullable=False, server_default=db.text("CURRENT_TIMESTAMP(0)"))


class EndUser(UserMixin, Base):
    __tablename__ = "end_users"
    __table_args__ = (
        db.PrimaryKeyConstraint("id", name="end_user_pkey"),
        db.Index("end_user_session_id_idx", "session_id", "type"),
        db.Index("end_user_tenant_session_id_idx", "tenant_id", "session_id", "type"),
    )

    id = db.Column(StringUUID, server_default=db.text("uuid_generate_v4()"))
    tenant_id = db.Column(StringUUID, nullable=False)
    app_id = db.Column(StringUUID, nullable=True)
    type = db.Column(db.String(255), nullable=False)
    external_user_id = db.Column(db.String(255), nullable=True)
    name = db.Column(db.String(255))
    is_anonymous = db.Column(db.Boolean, nullable=False, server_default=db.text("true"))
    session_id = db.Column(db.String(255), nullable=False)
    created_at = db.Column(db.DateTime, nullable=False, server_default=db.text("CURRENT_TIMESTAMP(0)"))
    updated_at = db.Column(db.DateTime, nullable=False, server_default=db.text("CURRENT_TIMESTAMP(0)"))


class Site(Base):
    __tablename__ = "sites"
    __table_args__ = (
        db.PrimaryKeyConstraint("id", name="site_pkey"),
        db.Index("site_app_id_idx", "app_id"),
        db.Index("site_code_idx", "code", "status"),
    )

    id = db.Column(StringUUID, server_default=db.text("uuid_generate_v4()"))
    app_id = db.Column(StringUUID, nullable=False)
    title = db.Column(db.String(255), nullable=False)
    icon_type = db.Column(db.String(255), nullable=True)
    icon = db.Column(db.String(255))
    icon_background = db.Column(db.String(255))
    description = db.Column(db.Text)
    default_language = db.Column(db.String(255), nullable=False)
    chat_color_theme = db.Column(db.String(255))
    chat_color_theme_inverted = db.Column(db.Boolean, nullable=False, server_default=db.text("false"))
    copyright = db.Column(db.String(255))
    privacy_policy = db.Column(db.String(255))
    show_workflow_steps = db.Column(db.Boolean, nullable=False, server_default=db.text("true"))
    use_icon_as_answer_icon = db.Column(db.Boolean, nullable=False, server_default=db.text("false"))
    custom_disclaimer = db.Column(db.String(255), nullable=True)
    customize_domain = db.Column(db.String(255))
    customize_token_strategy = db.Column(db.String(255), nullable=False)
    prompt_public = db.Column(db.Boolean, nullable=False, server_default=db.text("false"))
    status = db.Column(db.String(255), nullable=False, server_default=db.text("'normal'::character varying"))
    created_by = db.Column(StringUUID, nullable=True)
    created_at = db.Column(db.DateTime, nullable=False, server_default=db.text("CURRENT_TIMESTAMP(0)"))
    updated_by = db.Column(StringUUID, nullable=True)
    updated_at = db.Column(db.DateTime, nullable=False, server_default=db.text("CURRENT_TIMESTAMP(0)"))
    code = db.Column(db.String(255))

    @staticmethod
    def generate_code(n):
        while True:
            result = generate_string(n)
            while db.session.query(Site).filter(Site.code == result).count() > 0:
                result = generate_string(n)

            return result

    @property
    def app_base_url(self):
        return dify_config.APP_WEB_URL or request.url_root.rstrip("/")


class ApiToken(Base):
    __tablename__ = "api_tokens"
    __table_args__ = (
        db.PrimaryKeyConstraint("id", name="api_token_pkey"),
        db.Index("api_token_app_id_type_idx", "app_id", "type"),
        db.Index("api_token_token_idx", "token", "type"),
        db.Index("api_token_tenant_idx", "tenant_id", "type"),
    )

    id = db.Column(StringUUID, server_default=db.text("uuid_generate_v4()"))
    app_id = db.Column(StringUUID, nullable=True)
    tenant_id = db.Column(StringUUID, nullable=True)
    type = db.Column(db.String(16), nullable=False)
    token = db.Column(db.String(255), nullable=False)
    last_used_at = db.Column(db.DateTime, nullable=True)
    created_at = db.Column(db.DateTime, nullable=False, server_default=db.text("CURRENT_TIMESTAMP(0)"))

    @staticmethod
    def generate_api_key(prefix, n):
        while True:
            result = prefix + generate_string(n)
            while db.session.query(ApiToken).filter(ApiToken.token == result).count() > 0:
                result = prefix + generate_string(n)

            return result


class UploadFile(Base):
    __tablename__ = "upload_files"
    __table_args__ = (
        db.PrimaryKeyConstraint("id", name="upload_file_pkey"),
        db.Index("upload_file_tenant_idx", "tenant_id"),
    )

    id: Mapped[str] = db.Column(StringUUID, server_default=db.text("uuid_generate_v4()"))
    tenant_id: Mapped[str] = db.Column(StringUUID, nullable=False)
    storage_type: Mapped[str] = db.Column(db.String(255), nullable=False)
    key: Mapped[str] = db.Column(db.String(255), nullable=False)
    name: Mapped[str] = db.Column(db.String(255), nullable=False)
    size: Mapped[int] = db.Column(db.Integer, nullable=False)
    extension: Mapped[str] = db.Column(db.String(255), nullable=False)
    mime_type: Mapped[str] = db.Column(db.String(255), nullable=True)
    created_by_role: Mapped[str] = db.Column(
        db.String(255), nullable=False, server_default=db.text("'account'::character varying")
    )
    created_by: Mapped[str] = db.Column(StringUUID, nullable=False)
    created_at: Mapped[datetime] = db.Column(
        db.DateTime, nullable=False, server_default=db.text("CURRENT_TIMESTAMP(0)")
    )
    used: Mapped[bool] = db.Column(db.Boolean, nullable=False, server_default=db.text("false"))
    used_by: Mapped[str | None] = db.Column(StringUUID, nullable=True)
    used_at: Mapped[datetime | None] = db.Column(db.DateTime, nullable=True)
    hash: Mapped[str | None] = db.Column(db.String(255), nullable=True)

    def __init__(
        self,
        *,
        tenant_id: str,
        storage_type: str,
        key: str,
        name: str,
        size: int,
        extension: str,
        mime_type: str,
        created_by_role: str,
        created_by: str,
        created_at: datetime,
        used: bool,
        used_by: str | None = None,
        used_at: datetime | None = None,
        hash: str | None = None,
    ) -> None:
        self.tenant_id = tenant_id
        self.storage_type = storage_type
        self.key = key
        self.name = name
        self.size = size
        self.extension = extension
        self.mime_type = mime_type
        self.created_by_role = created_by_role
        self.created_by = created_by
        self.created_at = created_at
        self.used = used
        self.used_by = used_by
        self.used_at = used_at
        self.hash = hash


class ApiRequest(Base):
    __tablename__ = "api_requests"
    __table_args__ = (
        db.PrimaryKeyConstraint("id", name="api_request_pkey"),
        db.Index("api_request_token_idx", "tenant_id", "api_token_id"),
    )

    id = db.Column(StringUUID, nullable=False, server_default=db.text("uuid_generate_v4()"))
    tenant_id = db.Column(StringUUID, nullable=False)
    api_token_id = db.Column(StringUUID, nullable=False)
    path = db.Column(db.String(255), nullable=False)
    request = db.Column(db.Text, nullable=True)
    response = db.Column(db.Text, nullable=True)
    ip = db.Column(db.String(255), nullable=False)
    created_at = db.Column(db.DateTime, nullable=False, server_default=db.text("CURRENT_TIMESTAMP(0)"))


class MessageChain(Base):
    __tablename__ = "message_chains"
    __table_args__ = (
        db.PrimaryKeyConstraint("id", name="message_chain_pkey"),
        db.Index("message_chain_message_id_idx", "message_id"),
    )

    id = db.Column(StringUUID, nullable=False, server_default=db.text("uuid_generate_v4()"))
    message_id = db.Column(StringUUID, nullable=False)
    type = db.Column(db.String(255), nullable=False)
    input = db.Column(db.Text, nullable=True)
    output = db.Column(db.Text, nullable=True)
    created_at = db.Column(db.DateTime, nullable=False, server_default=db.func.current_timestamp())


class MessageAgentThought(Base):
    __tablename__ = "message_agent_thoughts"
    __table_args__ = (
        db.PrimaryKeyConstraint("id", name="message_agent_thought_pkey"),
        db.Index("message_agent_thought_message_id_idx", "message_id"),
        db.Index("message_agent_thought_message_chain_id_idx", "message_chain_id"),
    )

    id = db.Column(StringUUID, nullable=False, server_default=db.text("uuid_generate_v4()"))
    message_id = db.Column(StringUUID, nullable=False)
    message_chain_id = db.Column(StringUUID, nullable=True)
    position = db.Column(db.Integer, nullable=False)
    thought = db.Column(db.Text, nullable=True)
    tool = db.Column(db.Text, nullable=True)
    tool_labels_str = db.Column(db.Text, nullable=False, server_default=db.text("'{}'::text"))
    tool_meta_str = db.Column(db.Text, nullable=False, server_default=db.text("'{}'::text"))
    tool_input = db.Column(db.Text, nullable=True)
    observation = db.Column(db.Text, nullable=True)
    # plugin_id = db.Column(StringUUID, nullable=True)  ## for future design
    tool_process_data = db.Column(db.Text, nullable=True)
    message = db.Column(db.Text, nullable=True)
    message_token = db.Column(db.Integer, nullable=True)
    message_unit_price = db.Column(db.Numeric, nullable=True)
    message_price_unit = db.Column(db.Numeric(10, 7), nullable=False, server_default=db.text("0.001"))
    message_files = db.Column(db.Text, nullable=True)
    answer = db.Column(db.Text, nullable=True)
    answer_token = db.Column(db.Integer, nullable=True)
    answer_unit_price = db.Column(db.Numeric, nullable=True)
    answer_price_unit = db.Column(db.Numeric(10, 7), nullable=False, server_default=db.text("0.001"))
    tokens = db.Column(db.Integer, nullable=True)
    total_price = db.Column(db.Numeric, nullable=True)
    currency = db.Column(db.String, nullable=True)
    latency = db.Column(db.Float, nullable=True)
    created_by_role = db.Column(db.String, nullable=False)
    created_by = db.Column(StringUUID, nullable=False)
    created_at = db.Column(db.DateTime, nullable=False, server_default=db.func.current_timestamp())

    @property
    def files(self) -> list:
        if self.message_files:
            return json.loads(self.message_files)
        else:
            return []

    @property
    def tools(self) -> list[str]:
        return self.tool.split(";") if self.tool else []

    @property
    def tool_labels(self) -> dict:
        try:
            if self.tool_labels_str:
                return json.loads(self.tool_labels_str)
            else:
                return {}
        except Exception as e:
            return {}

    @property
    def tool_meta(self) -> dict:
        try:
            if self.tool_meta_str:
                return json.loads(self.tool_meta_str)
            else:
                return {}
        except Exception as e:
            return {}

    @property
    def tool_inputs_dict(self) -> dict:
        tools = self.tools
        try:
            if self.tool_input:
                data = json.loads(self.tool_input)
                result = {}
                for tool in tools:
                    if tool in data:
                        result[tool] = data[tool]
                    else:
                        if len(tools) == 1:
                            result[tool] = data
                        else:
                            result[tool] = {}
                return result
            else:
                return {tool: {} for tool in tools}
        except Exception as e:
            return {}

    @property
    def tool_outputs_dict(self):
        tools = self.tools
        try:
            if self.observation:
                data = json.loads(self.observation)
                result = {}
                for tool in tools:
                    if tool in data:
                        result[tool] = data[tool]
                    else:
                        if len(tools) == 1:
                            result[tool] = data
                        else:
                            result[tool] = {}
                return result
            else:
                return {tool: {} for tool in tools}
        except Exception as e:
            if self.observation:
                return dict.fromkeys(tools, self.observation)


class DatasetRetrieverResource(Base):
    __tablename__ = "dataset_retriever_resources"
    __table_args__ = (
        db.PrimaryKeyConstraint("id", name="dataset_retriever_resource_pkey"),
        db.Index("dataset_retriever_resource_message_id_idx", "message_id"),
    )

    id = db.Column(StringUUID, nullable=False, server_default=db.text("uuid_generate_v4()"))
    message_id = db.Column(StringUUID, nullable=False)
    position = db.Column(db.Integer, nullable=False)
    dataset_id = db.Column(StringUUID, nullable=False)
    dataset_name = db.Column(db.Text, nullable=False)
    document_id = db.Column(StringUUID, nullable=True)
    document_name = db.Column(db.Text, nullable=False)
    data_source_type = db.Column(db.Text, nullable=True)
    segment_id = db.Column(StringUUID, nullable=True)
    score = db.Column(db.Float, nullable=True)
    content = db.Column(db.Text, nullable=False)
    hit_count = db.Column(db.Integer, nullable=True)
    word_count = db.Column(db.Integer, nullable=True)
    segment_position = db.Column(db.Integer, nullable=True)
    index_node_hash = db.Column(db.Text, nullable=True)
    retriever_from = db.Column(db.Text, nullable=False)
    created_by = db.Column(StringUUID, nullable=False)
    created_at = db.Column(db.DateTime, nullable=False, server_default=db.func.current_timestamp())


class Tag(Base):
    __tablename__ = "tags"
    __table_args__ = (
        db.PrimaryKeyConstraint("id", name="tag_pkey"),
        db.Index("tag_type_idx", "type"),
        db.Index("tag_name_idx", "name"),
    )

    TAG_TYPE_LIST = ["knowledge", "app"]

    id = db.Column(StringUUID, server_default=db.text("uuid_generate_v4()"))
    tenant_id = db.Column(StringUUID, nullable=True)
    type = db.Column(db.String(16), nullable=False)
    name = db.Column(db.String(255), nullable=False)
    created_by = db.Column(StringUUID, nullable=False)
    created_at = db.Column(db.DateTime, nullable=False, server_default=db.text("CURRENT_TIMESTAMP(0)"))


class TagBinding(Base):
    __tablename__ = "tag_bindings"
    __table_args__ = (
        db.PrimaryKeyConstraint("id", name="tag_binding_pkey"),
        db.Index("tag_bind_target_id_idx", "target_id"),
        db.Index("tag_bind_tag_id_idx", "tag_id"),
    )

    id = db.Column(StringUUID, server_default=db.text("uuid_generate_v4()"))
    tenant_id = db.Column(StringUUID, nullable=True)
    tag_id = db.Column(StringUUID, nullable=True)
    target_id = db.Column(StringUUID, nullable=True)
    created_by = db.Column(StringUUID, nullable=False)
    created_at = db.Column(db.DateTime, nullable=False, server_default=db.text("CURRENT_TIMESTAMP(0)"))


class TraceAppConfig(Base):
    __tablename__ = "trace_app_config"
    __table_args__ = (
        db.PrimaryKeyConstraint("id", name="tracing_app_config_pkey"),
        db.Index("trace_app_config_app_id_idx", "app_id"),
    )

    id = db.Column(StringUUID, server_default=db.text("uuid_generate_v4()"))
    app_id = db.Column(StringUUID, nullable=False)
    tracing_provider = db.Column(db.String(255), nullable=True)
    tracing_config = db.Column(db.JSON, nullable=True)
    created_at = db.Column(db.DateTime, nullable=False, server_default=func.now())
    updated_at = db.Column(db.DateTime, nullable=False, server_default=func.now(), onupdate=func.now())
    is_active = db.Column(db.Boolean, nullable=False, server_default=db.text("true"))

    @property
    def tracing_config_dict(self):
        return self.tracing_config or {}

    @property
    def tracing_config_str(self):
        return json.dumps(self.tracing_config_dict)

    def to_dict(self):
        return {
            "id": self.id,
            "app_id": self.app_id,
            "tracing_provider": self.tracing_provider,
            "tracing_config": self.tracing_config_dict,
            "is_active": self.is_active,
            "created_at": str(self.created_at) if self.created_at else None,
            "updated_at": str(self.updated_at) if self.updated_at else None,
        }<|MERGE_RESOLUTION|>--- conflicted
+++ resolved
@@ -4,23 +4,17 @@
 from collections.abc import Mapping, Sequence
 from datetime import datetime
 from enum import Enum
-<<<<<<< HEAD
 from typing import TYPE_CHECKING, Optional
 
 if TYPE_CHECKING:
     from models.workflow import Workflow
 
-from flask import request
-from flask_login import UserMixin
-from sqlalchemy import Float, Index, PrimaryKeyConstraint, func, text
-=======
-from typing import Any, Literal, Optional
+from typing import Any, Literal
 
 from flask import request
 from flask_login import UserMixin
 from pydantic import BaseModel, Field
-from sqlalchemy import Float, func, text
->>>>>>> ca21c285
+from sqlalchemy import Float, Index, PrimaryKeyConstraint, func, text
 from sqlalchemy.orm import Mapped, mapped_column
 
 from configs import dify_config
@@ -29,19 +23,13 @@
 from core.file.tool_file_parser import ToolFileParser
 from extensions.ext_database import db
 from libs.helper import generate_string
-<<<<<<< HEAD
 from models.base import Base
-=======
 from models.enums import CreatedByRole
->>>>>>> ca21c285
 
 from .account import Account, Tenant
 from .types import StringUUID
 
 
-<<<<<<< HEAD
-class DifySetup(Base):
-=======
 class FileUploadConfig(BaseModel):
     enabled: bool = Field(default=False)
     allowed_file_types: Sequence[FileType] = Field(default_factory=list)
@@ -51,7 +39,6 @@
 
 
 class DifySetup(db.Model):
->>>>>>> ca21c285
     __tablename__ = "dify_setups"
     __table_args__ = (db.PrimaryKeyConstraint("version", name="dify_setup_pkey"),)
 
