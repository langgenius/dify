--- conflicted
+++ resolved
@@ -6,19 +6,6 @@
 from enum import StrEnum, auto
 from typing import TYPE_CHECKING, Any, Literal, Optional, cast
 
-<<<<<<< HEAD
-from sqlalchemy import select
-
-from core.plugin.entities.plugin import GenericProviderID
-from core.tools.entities.tool_entities import ToolProviderType
-from core.tools.signature import sign_tool_file
-from core.workflow.entities.workflow_execution import WorkflowExecutionStatus
-
-if TYPE_CHECKING:
-    from models.workflow import Workflow
-
-=======
->>>>>>> 15270f09
 import sqlalchemy as sa
 from flask import request
 from flask_login import UserMixin  # type: ignore[import-untyped]
@@ -149,13 +136,8 @@
         return (dify_config.SERVICE_API_URL or request.host_url.rstrip("/")) + "/v1"
 
     @property
-<<<<<<< HEAD
     def tenant(self) -> Optional[Tenant]:
         tenant = db.session.scalars(select(Tenant).where(Tenant.id == self.tenant_id).limit(1)).first()
-=======
-    def tenant(self) -> Tenant | None:
-        tenant = db.session.query(Tenant).where(Tenant.id == self.tenant_id).first()
->>>>>>> 15270f09
         return tenant
 
     @property
@@ -355,13 +337,8 @@
     file_upload = mapped_column(sa.Text)
 
     @property
-<<<<<<< HEAD
     def app(self) -> Optional[App]:
         app = db.session.scalars(select(App).where(App.id == self.app_id).limit(1)).first()
-=======
-    def app(self) -> App | None:
-        app = db.session.query(App).where(App.id == self.app_id).first()
->>>>>>> 15270f09
         return app
 
     @property
@@ -572,13 +549,8 @@
     updated_at = mapped_column(sa.DateTime, nullable=False, server_default=func.current_timestamp())
 
     @property
-<<<<<<< HEAD
     def app(self) -> Optional[App]:
         app = db.session.scalars(select(App).where(App.id == self.app_id).limit(1)).first()
-=======
-    def app(self) -> App | None:
-        app = db.session.query(App).where(App.id == self.app_id).first()
->>>>>>> 15270f09
         return app
 
 
@@ -601,7 +573,6 @@
     created_at = mapped_column(sa.DateTime, nullable=False, server_default=func.current_timestamp())
 
     @property
-<<<<<<< HEAD
     def app(self) -> Optional[App]:
         app = db.session.scalars(select(App).where(App.id == self.app_id).limit(1)).first()
         return app
@@ -609,15 +580,6 @@
     @property
     def tenant(self) -> Optional[Tenant]:
         tenant = db.session.scalars(select(Tenant).where(Tenant.id == self.tenant_id).limit(1)).first()
-=======
-    def app(self) -> App | None:
-        app = db.session.query(App).where(App.id == self.app_id).first()
-        return app
-
-    @property
-    def tenant(self) -> Tenant | None:
-        tenant = db.session.query(Tenant).where(Tenant.id == self.tenant_id).first()
->>>>>>> 15270f09
         return tenant
 
 
@@ -888,14 +850,9 @@
         )
 
     @property
-<<<<<<< HEAD
-    def app(self) -> Optional[App]:
-        return db.session.scalars(select(App).where(App.id == self.app_id).limit(1)).first()
-=======
     def app(self) -> App | None:
         with Session(db.engine, expire_on_commit=False) as session:
             return session.query(App).where(App.id == self.app_id).first()
->>>>>>> 15270f09
 
     @property
     def from_end_user_session_id(self):
