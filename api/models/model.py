--- conflicted
+++ resolved
@@ -9,13 +9,8 @@
 
 import sqlalchemy as sa
 from flask import request
-<<<<<<< HEAD
-from flask_login import UserMixin  # type: ignore[import-untyped]
-from sqlalchemy import Float, Index, PrimaryKeyConstraint, String, exists, func, text
-=======
 from flask_login import UserMixin
 from sqlalchemy import Float, Index, PrimaryKeyConstraint, String, exists, func, select, text
->>>>>>> 11f2f951
 from sqlalchemy.orm import Mapped, Session, mapped_column
 
 from configs import dify_config
