import json
import re
import uuid
from collections.abc import Mapping
from datetime import datetime
from decimal import Decimal
from enum import StrEnum, auto
from typing import TYPE_CHECKING, Any, Literal, Optional, cast
from uuid import uuid4

import sqlalchemy as sa
from flask import request
from flask_login import UserMixin
from sqlalchemy import Float, Index, PrimaryKeyConstraint, String, exists, func, select, text
from sqlalchemy.orm import Mapped, Session, mapped_column

from configs import dify_config
from constants import DEFAULT_FILE_NUMBER_LIMITS
from core.app.entities.app_invoke_entities import InvokeFrom
from core.file import FILE_MODEL_IDENTITY, File, FileTransferMethod, FileType
from core.file import helpers as file_helpers
from core.tools.signature import sign_tool_file
from core.workflow.enums import WorkflowExecutionStatus
from libs.helper import generate_string  # type: ignore[import-not-found]
from libs.uuid_utils import uuidv7

from .account import Account, Tenant
<<<<<<< HEAD
from .base import TypeBase
=======
from .base import Base, TypeBase
>>>>>>> a6c6bcf9
from .engine import db
from .enums import CreatorUserRole
from .provider_ids import GenericProviderID
from .types import LongText, StringUUID

if TYPE_CHECKING:
    from .workflow import Workflow


class DifySetup(TypeBase):
    __tablename__ = "dify_setups"
    __table_args__ = (sa.PrimaryKeyConstraint("version", name="dify_setup_pkey"),)

    version: Mapped[str] = mapped_column(String(255), nullable=False)
<<<<<<< HEAD
    setup_at: Mapped[datetime] = mapped_column(sa.DateTime, nullable=False, server_default=func.current_timestamp())
=======
    setup_at: Mapped[datetime] = mapped_column(
        sa.DateTime, nullable=False, server_default=func.current_timestamp(), init=False
    )
>>>>>>> a6c6bcf9


class AppMode(StrEnum):
    COMPLETION = "completion"
    WORKFLOW = "workflow"
    CHAT = "chat"
    ADVANCED_CHAT = "advanced-chat"
    AGENT_CHAT = "agent-chat"
    CHANNEL = "channel"
    RAG_PIPELINE = "rag-pipeline"

    @classmethod
    def value_of(cls, value: str) -> "AppMode":
        """
        Get value of given mode.

        :param value: mode value
        :return: mode
        """
        for mode in cls:
            if mode.value == value:
                return mode
        raise ValueError(f"invalid mode value {value}")


class IconType(StrEnum):
    IMAGE = auto()
    EMOJI = auto()


class App(TypeBase):
    __tablename__ = "apps"
    __table_args__ = (sa.PrimaryKeyConstraint("id", name="app_pkey"), sa.Index("app_tenant_id_idx", "tenant_id"))

    id: Mapped[str] = mapped_column(StringUUID, default=lambda: str(uuid4()))
    tenant_id: Mapped[str] = mapped_column(StringUUID)
    name: Mapped[str] = mapped_column(String(255))
    description: Mapped[str] = mapped_column(LongText, default=sa.text("''"))
    mode: Mapped[str] = mapped_column(String(255))
    icon_type: Mapped[str | None] = mapped_column(String(255))  # image, emoji
    icon: Mapped[str] = mapped_column(String(255))
    icon_background: Mapped[str | None] = mapped_column(String(255))
    app_model_config_id = mapped_column(StringUUID, nullable=True)
    workflow_id = mapped_column(StringUUID, nullable=True)
    status: Mapped[str] = mapped_column(String(255), server_default=sa.text("'normal'"))
    enable_site: Mapped[bool] = mapped_column(sa.Boolean)
    enable_api: Mapped[bool] = mapped_column(sa.Boolean)
    api_rpm: Mapped[int] = mapped_column(sa.Integer, server_default=sa.text("0"))
    api_rph: Mapped[int] = mapped_column(sa.Integer, server_default=sa.text("0"))
    is_demo: Mapped[bool] = mapped_column(sa.Boolean, server_default=sa.text("false"))
    is_public: Mapped[bool] = mapped_column(sa.Boolean, server_default=sa.text("false"))
    is_universal: Mapped[bool] = mapped_column(sa.Boolean, server_default=sa.text("false"))
    tracing = mapped_column(LongText, nullable=True)
    max_active_requests: Mapped[int | None]
    created_by = mapped_column(StringUUID, nullable=True)
    created_at = mapped_column(sa.DateTime, nullable=False, server_default=func.current_timestamp())
    updated_by = mapped_column(StringUUID, nullable=True)
    updated_at: Mapped[datetime] = mapped_column(
        sa.DateTime, nullable=False, server_default=func.current_timestamp(), onupdate=func.current_timestamp()
    )
    use_icon_as_answer_icon: Mapped[bool] = mapped_column(sa.Boolean, nullable=False, server_default=sa.text("false"))

    @property
    def desc_or_prompt(self) -> str:
        if self.description:
            return self.description
        else:
            app_model_config = self.app_model_config
            if app_model_config:
                return app_model_config.pre_prompt or ""
            else:
                return ""

    @property
    def site(self) -> Optional["Site"]:
        site = db.session.query(Site).where(Site.app_id == self.id).first()
        return site

    @property
    def app_model_config(self) -> Optional["AppModelConfig"]:
        if self.app_model_config_id:
            return db.session.query(AppModelConfig).where(AppModelConfig.id == self.app_model_config_id).first()

        return None

    @property
    def workflow(self) -> Optional["Workflow"]:
        if self.workflow_id:
            from .workflow import Workflow

            return db.session.query(Workflow).where(Workflow.id == self.workflow_id).first()

        return None

    @property
    def api_base_url(self) -> str:
        return (dify_config.SERVICE_API_URL or request.host_url.rstrip("/")) + "/v1"

    @property
    def tenant(self) -> Tenant | None:
        tenant = db.session.query(Tenant).where(Tenant.id == self.tenant_id).first()
        return tenant

    @property
    def is_agent(self) -> bool:
        app_model_config = self.app_model_config
        if not app_model_config:
            return False
        if not app_model_config.agent_mode:
            return False

        if app_model_config.agent_mode_dict.get("enabled", False) and app_model_config.agent_mode_dict.get(
            "strategy", ""
        ) in {"function_call", "react"}:
            self.mode = AppMode.AGENT_CHAT
            db.session.commit()
            return True
        return False

    @property
    def mode_compatible_with_agent(self) -> str:
        if self.mode == AppMode.CHAT and self.is_agent:
            return AppMode.AGENT_CHAT

        return str(self.mode)

    @property
    def deleted_tools(self) -> list[dict[str, str]]:
        from core.tools.tool_manager import ToolManager, ToolProviderType
        from services.plugin.plugin_service import PluginService

        # get agent mode tools
        app_model_config = self.app_model_config
        if not app_model_config:
            return []

        if not app_model_config.agent_mode:
            return []

        agent_mode = app_model_config.agent_mode_dict
        tools = agent_mode.get("tools", [])

        api_provider_ids: list[str] = []

        builtin_provider_ids: list[GenericProviderID] = []

        for tool in tools:
            keys = list(tool.keys())
            if len(keys) >= 4:
                provider_type = tool.get("provider_type", "")
                provider_id = tool.get("provider_id", "")
                if provider_type == ToolProviderType.API:
                    try:
                        uuid.UUID(provider_id)
                    except Exception:
                        continue
                    api_provider_ids.append(provider_id)
                if provider_type == ToolProviderType.BUILT_IN:
                    try:
                        # check if it's hardcoded
                        try:
                            ToolManager.get_hardcoded_provider(provider_id)
                            is_hardcoded = True
                        except Exception:
                            is_hardcoded = False

                        provider_id = GenericProviderID(provider_id, is_hardcoded)
                    except Exception:
                        continue

                    builtin_provider_ids.append(provider_id)

        if not api_provider_ids and not builtin_provider_ids:
            return []

        with Session(db.engine) as session:
            if api_provider_ids:
                existing_api_providers = [
                    api_provider.id
                    for api_provider in session.execute(
                        text("SELECT id FROM tool_api_providers WHERE id IN :provider_ids"),
                        {"provider_ids": tuple(api_provider_ids)},
                    ).fetchall()
                ]
            else:
                existing_api_providers = []

        if builtin_provider_ids:
            # get the non-hardcoded builtin providers
            non_hardcoded_builtin_providers = [
                provider_id for provider_id in builtin_provider_ids if not provider_id.is_hardcoded
            ]
            if non_hardcoded_builtin_providers:
                existence = list(PluginService.check_tools_existence(self.tenant_id, non_hardcoded_builtin_providers))
            else:
                existence = []
            # add the hardcoded builtin providers
            existence.extend([True] * (len(builtin_provider_ids) - len(non_hardcoded_builtin_providers)))
            builtin_provider_ids = non_hardcoded_builtin_providers + [
                provider_id for provider_id in builtin_provider_ids if provider_id.is_hardcoded
            ]
        else:
            existence = []

        existing_builtin_providers = {
            provider_id.provider_name: existence[i] for i, provider_id in enumerate(builtin_provider_ids)
        }

        deleted_tools: list[dict[str, str]] = []

        for tool in tools:
            keys = list(tool.keys())
            if len(keys) >= 4:
                provider_type = tool.get("provider_type", "")
                provider_id = tool.get("provider_id", "")

                if provider_type == ToolProviderType.API:
                    if uuid.UUID(provider_id) not in existing_api_providers:
                        deleted_tools.append(
                            {
                                "type": ToolProviderType.API,
                                "tool_name": tool["tool_name"],
                                "provider_id": provider_id,
                            }
                        )

                if provider_type == ToolProviderType.BUILT_IN:
                    generic_provider_id = GenericProviderID(provider_id)

                    if not existing_builtin_providers[generic_provider_id.provider_name]:
                        deleted_tools.append(
                            {
                                "type": ToolProviderType.BUILT_IN,
                                "tool_name": tool["tool_name"],
                                "provider_id": provider_id,  # use the original one
                            }
                        )

        return deleted_tools

    @property
    def tags(self) -> list["Tag"]:
        tags = (
            db.session.query(Tag)
            .join(TagBinding, Tag.id == TagBinding.tag_id)
            .where(
                TagBinding.target_id == self.id,
                TagBinding.tenant_id == self.tenant_id,
                Tag.tenant_id == self.tenant_id,
                Tag.type == "app",
            )
            .all()
        )

        return tags or []

    @property
    def author_name(self) -> str | None:
        if self.created_by:
            account = db.session.query(Account).where(Account.id == self.created_by).first()
            if account:
                return account.name

        return None


class AppModelConfig(TypeBase):
    __tablename__ = "app_model_configs"
    __table_args__ = (sa.PrimaryKeyConstraint("id", name="app_model_config_pkey"), sa.Index("app_app_id_idx", "app_id"))

    id = mapped_column(StringUUID, default=lambda: str(uuid4()))
    app_id = mapped_column(StringUUID, nullable=False)
    provider = mapped_column(String(255), nullable=True)
    model_id = mapped_column(String(255), nullable=True)
    configs = mapped_column(sa.JSON, nullable=True)
    created_by = mapped_column(StringUUID, nullable=True)
    created_at = mapped_column(sa.DateTime, nullable=False, server_default=func.current_timestamp())
    updated_by = mapped_column(StringUUID, nullable=True)
    updated_at = mapped_column(
        sa.DateTime, nullable=False, server_default=func.current_timestamp(), onupdate=func.current_timestamp()
    )
    opening_statement = mapped_column(LongText)
    suggested_questions = mapped_column(LongText)
    suggested_questions_after_answer = mapped_column(LongText)
    speech_to_text = mapped_column(LongText)
    text_to_speech = mapped_column(LongText)
    more_like_this = mapped_column(LongText)
    model = mapped_column(LongText)
    user_input_form = mapped_column(LongText)
    dataset_query_variable = mapped_column(String(255))
    pre_prompt = mapped_column(LongText)
    agent_mode = mapped_column(LongText)
    sensitive_word_avoidance = mapped_column(LongText)
    retriever_resource = mapped_column(LongText)
    prompt_type = mapped_column(String(255), nullable=False, server_default=sa.text("'simple'"))
    chat_prompt_config = mapped_column(LongText)
    completion_prompt_config = mapped_column(LongText)
    dataset_configs = mapped_column(LongText)
    external_data_tools = mapped_column(LongText)
    file_upload = mapped_column(LongText)

    @property
    def app(self) -> App | None:
        app = db.session.query(App).where(App.id == self.app_id).first()
        return app

    @property
    def model_dict(self) -> dict[str, Any]:
        return json.loads(self.model) if self.model else {}

    @property
    def suggested_questions_list(self) -> list[str]:
        return json.loads(self.suggested_questions) if self.suggested_questions else []

    @property
    def suggested_questions_after_answer_dict(self) -> dict[str, Any]:
        return (
            json.loads(self.suggested_questions_after_answer)
            if self.suggested_questions_after_answer
            else {"enabled": False}
        )

    @property
    def speech_to_text_dict(self) -> dict[str, Any]:
        return json.loads(self.speech_to_text) if self.speech_to_text else {"enabled": False}

    @property
    def text_to_speech_dict(self) -> dict[str, Any]:
        return json.loads(self.text_to_speech) if self.text_to_speech else {"enabled": False}

    @property
    def retriever_resource_dict(self) -> dict[str, Any]:
        return json.loads(self.retriever_resource) if self.retriever_resource else {"enabled": True}

    @property
    def annotation_reply_dict(self) -> dict[str, Any]:
        annotation_setting = (
            db.session.query(AppAnnotationSetting).where(AppAnnotationSetting.app_id == self.app_id).first()
        )
        if annotation_setting:
            collection_binding_detail = annotation_setting.collection_binding_detail
            if not collection_binding_detail:
                raise ValueError("Collection binding detail not found")

            return {
                "id": annotation_setting.id,
                "enabled": True,
                "score_threshold": annotation_setting.score_threshold,
                "embedding_model": {
                    "embedding_provider_name": collection_binding_detail.provider_name,
                    "embedding_model_name": collection_binding_detail.model_name,
                },
            }

        else:
            return {"enabled": False}

    @property
    def more_like_this_dict(self) -> dict[str, Any]:
        return json.loads(self.more_like_this) if self.more_like_this else {"enabled": False}

    @property
    def sensitive_word_avoidance_dict(self) -> dict[str, Any]:
        return (
            json.loads(self.sensitive_word_avoidance)
            if self.sensitive_word_avoidance
            else {"enabled": False, "type": "", "configs": []}
        )

    @property
    def external_data_tools_list(self) -> list[dict[str, Any]]:
        return json.loads(self.external_data_tools) if self.external_data_tools else []

    @property
    def user_input_form_list(self) -> list[dict[str, Any]]:
        return json.loads(self.user_input_form) if self.user_input_form else []

    @property
    def agent_mode_dict(self) -> dict[str, Any]:
        return (
            json.loads(self.agent_mode)
            if self.agent_mode
            else {"enabled": False, "strategy": None, "tools": [], "prompt": None}
        )

    @property
    def chat_prompt_config_dict(self) -> dict[str, Any]:
        return json.loads(self.chat_prompt_config) if self.chat_prompt_config else {}

    @property
    def completion_prompt_config_dict(self) -> dict[str, Any]:
        return json.loads(self.completion_prompt_config) if self.completion_prompt_config else {}

    @property
    def dataset_configs_dict(self) -> dict[str, Any]:
        if self.dataset_configs:
            dataset_configs: dict[str, Any] = json.loads(self.dataset_configs)
            if "retrieval_model" not in dataset_configs:
                return {"retrieval_model": "single"}
            else:
                return dataset_configs
        return {
            "retrieval_model": "multiple",
        }

    @property
    def file_upload_dict(self) -> dict[str, Any]:
        return (
            json.loads(self.file_upload)
            if self.file_upload
            else {
                "image": {
                    "enabled": False,
                    "number_limits": DEFAULT_FILE_NUMBER_LIMITS,
                    "detail": "high",
                    "transfer_methods": ["remote_url", "local_file"],
                }
            }
        )

    def to_dict(self) -> dict[str, Any]:
        return {
            "opening_statement": self.opening_statement,
            "suggested_questions": self.suggested_questions_list,
            "suggested_questions_after_answer": self.suggested_questions_after_answer_dict,
            "speech_to_text": self.speech_to_text_dict,
            "text_to_speech": self.text_to_speech_dict,
            "retriever_resource": self.retriever_resource_dict,
            "annotation_reply": self.annotation_reply_dict,
            "more_like_this": self.more_like_this_dict,
            "sensitive_word_avoidance": self.sensitive_word_avoidance_dict,
            "external_data_tools": self.external_data_tools_list,
            "model": self.model_dict,
            "user_input_form": self.user_input_form_list,
            "dataset_query_variable": self.dataset_query_variable,
            "pre_prompt": self.pre_prompt,
            "agent_mode": self.agent_mode_dict,
            "prompt_type": self.prompt_type,
            "chat_prompt_config": self.chat_prompt_config_dict,
            "completion_prompt_config": self.completion_prompt_config_dict,
            "dataset_configs": self.dataset_configs_dict,
            "file_upload": self.file_upload_dict,
        }

    def from_model_config_dict(self, model_config: Mapping[str, Any]):
        self.opening_statement = model_config.get("opening_statement")
        self.suggested_questions = (
            json.dumps(model_config["suggested_questions"]) if model_config.get("suggested_questions") else None
        )
        self.suggested_questions_after_answer = (
            json.dumps(model_config["suggested_questions_after_answer"])
            if model_config.get("suggested_questions_after_answer")
            else None
        )
        self.speech_to_text = json.dumps(model_config["speech_to_text"]) if model_config.get("speech_to_text") else None
        self.text_to_speech = json.dumps(model_config["text_to_speech"]) if model_config.get("text_to_speech") else None
        self.more_like_this = json.dumps(model_config["more_like_this"]) if model_config.get("more_like_this") else None
        self.sensitive_word_avoidance = (
            json.dumps(model_config["sensitive_word_avoidance"])
            if model_config.get("sensitive_word_avoidance")
            else None
        )
        self.external_data_tools = (
            json.dumps(model_config["external_data_tools"]) if model_config.get("external_data_tools") else None
        )
        self.model = json.dumps(model_config["model"]) if model_config.get("model") else None
        self.user_input_form = (
            json.dumps(model_config["user_input_form"]) if model_config.get("user_input_form") else None
        )
        self.dataset_query_variable = model_config.get("dataset_query_variable")
        self.pre_prompt = model_config["pre_prompt"]
        self.agent_mode = json.dumps(model_config["agent_mode"]) if model_config.get("agent_mode") else None
        self.retriever_resource = (
            json.dumps(model_config["retriever_resource"]) if model_config.get("retriever_resource") else None
        )
        self.prompt_type = model_config.get("prompt_type", "simple")
        self.chat_prompt_config = (
            json.dumps(model_config.get("chat_prompt_config")) if model_config.get("chat_prompt_config") else None
        )
        self.completion_prompt_config = (
            json.dumps(model_config.get("completion_prompt_config"))
            if model_config.get("completion_prompt_config")
            else None
        )
        self.dataset_configs = (
            json.dumps(model_config.get("dataset_configs")) if model_config.get("dataset_configs") else None
        )
        self.file_upload = json.dumps(model_config.get("file_upload")) if model_config.get("file_upload") else None
        return self


class RecommendedApp(TypeBase):
    __tablename__ = "recommended_apps"
    __table_args__ = (
        sa.PrimaryKeyConstraint("id", name="recommended_app_pkey"),
        sa.Index("recommended_app_app_id_idx", "app_id"),
        sa.Index("recommended_app_is_listed_idx", "is_listed", "language"),
    )

    id = mapped_column(StringUUID, primary_key=True, default=lambda: str(uuid4()))
    app_id = mapped_column(StringUUID, nullable=False)
    description = mapped_column(sa.JSON, nullable=False)
    copyright: Mapped[str] = mapped_column(String(255), nullable=False)
    privacy_policy: Mapped[str] = mapped_column(String(255), nullable=False)
    custom_disclaimer: Mapped[str] = mapped_column(LongText, default="")
    category: Mapped[str] = mapped_column(String(255), nullable=False)
    custom_disclaimer: Mapped[str] = mapped_column(sa.TEXT, default="")
    position: Mapped[int] = mapped_column(sa.Integer, nullable=False, default=0)
    is_listed: Mapped[bool] = mapped_column(sa.Boolean, nullable=False, default=True)
    install_count: Mapped[int] = mapped_column(sa.Integer, nullable=False, default=0)
    language = mapped_column(String(255), nullable=False, server_default=sa.text("'en-US'"))
    created_at = mapped_column(sa.DateTime, nullable=False, server_default=func.current_timestamp())
    updated_at = mapped_column(
        sa.DateTime, nullable=False, server_default=func.current_timestamp(), onupdate=func.current_timestamp()
    )

    @property
    def app(self) -> App | None:
        app = db.session.query(App).where(App.id == self.app_id).first()
        return app


class InstalledApp(TypeBase):
    __tablename__ = "installed_apps"
    __table_args__ = (
        sa.PrimaryKeyConstraint("id", name="installed_app_pkey"),
        sa.Index("installed_app_tenant_id_idx", "tenant_id"),
        sa.Index("installed_app_app_id_idx", "app_id"),
        sa.UniqueConstraint("tenant_id", "app_id", name="unique_tenant_app"),
    )

    id: Mapped[str] = mapped_column(StringUUID, default=lambda: str(uuid4()), init=False)
    tenant_id: Mapped[str] = mapped_column(StringUUID, nullable=False)
    app_id: Mapped[str] = mapped_column(StringUUID, nullable=False)
    app_owner_tenant_id: Mapped[str] = mapped_column(StringUUID, nullable=False)
    position: Mapped[int] = mapped_column(sa.Integer, nullable=False, default=0)
    is_pinned: Mapped[bool] = mapped_column(sa.Boolean, nullable=False, server_default=sa.text("false"), default=False)
    last_used_at: Mapped[datetime | None] = mapped_column(sa.DateTime, nullable=True, default=None)
    created_at: Mapped[datetime] = mapped_column(
        sa.DateTime, nullable=False, server_default=func.current_timestamp(), init=False
    )

    @property
    def app(self) -> App | None:
        app = db.session.query(App).where(App.id == self.app_id).first()
        return app

    @property
    def tenant(self) -> Tenant | None:
        tenant = db.session.query(Tenant).where(Tenant.id == self.tenant_id).first()
        return tenant


class OAuthProviderApp(TypeBase):
    """
    Globally shared OAuth provider app information.
    Only for Dify Cloud.
    """

    __tablename__ = "oauth_provider_apps"
    __table_args__ = (
        sa.PrimaryKeyConstraint("id", name="oauth_provider_app_pkey"),
        sa.Index("oauth_provider_app_client_id_idx", "client_id"),
    )

    id = mapped_column(StringUUID, default=lambda: str(uuidv7()))
    app_icon = mapped_column(String(255), nullable=False)
    app_label = mapped_column(sa.JSON, nullable=False, default="{}")
    client_id = mapped_column(String(255), nullable=False)
    client_secret = mapped_column(String(255), nullable=False)
    redirect_uris = mapped_column(sa.JSON, nullable=False, default="[]")
    scope = mapped_column(
        String(255),
        nullable=False,
        server_default=sa.text("'read:name read:email read:avatar read:interface_language read:timezone'"),
    )
    created_at = mapped_column(sa.DateTime, nullable=False, server_default=func.current_timestamp())


class Conversation(TypeBase):
    __tablename__ = "conversations"
    __table_args__ = (
        sa.PrimaryKeyConstraint("id", name="conversation_pkey"),
        sa.Index("conversation_app_from_user_idx", "app_id", "from_source", "from_end_user_id"),
    )

    id: Mapped[str] = mapped_column(StringUUID, default=lambda: str(uuid4()))
    app_id = mapped_column(StringUUID, nullable=False)
    app_model_config_id = mapped_column(StringUUID, nullable=True)
    model_provider = mapped_column(String(255), nullable=True)
    override_model_configs = mapped_column(LongText)
    model_id = mapped_column(String(255), nullable=True)
    mode: Mapped[str] = mapped_column(String(255))
    name: Mapped[str] = mapped_column(String(255), nullable=False)
    summary = mapped_column(LongText)
    _inputs: Mapped[dict[str, Any]] = mapped_column("inputs", sa.JSON)
    introduction = mapped_column(LongText)
    system_instruction = mapped_column(LongText)
    system_instruction_tokens: Mapped[int] = mapped_column(sa.Integer, nullable=False, server_default=sa.text("0"))
    status: Mapped[str] = mapped_column(String(255), nullable=False)

    # The `invoke_from` records how the conversation is created.
    #
    # Its value corresponds to the members of `InvokeFrom`.
    # (api/core/app/entities/app_invoke_entities.py)
    invoke_from: Mapped[InvokeFrom | None] = mapped_column(String(255), nullable=True)

    # ref: ConversationSource.
    from_source: Mapped[str] = mapped_column(String(255), nullable=False)
    from_end_user_id: Mapped[str | None] = mapped_column(StringUUID)
    from_account_id: Mapped[str | None] = mapped_column(StringUUID)
    read_at: Mapped[datetime | None] = mapped_column(sa.DateTime, default=None, init=False)
    read_account_id: Mapped[str | None] = mapped_column(StringUUID, default=None, init=False)
    dialogue_count: Mapped[int] = mapped_column(default=0)
    created_at = mapped_column(sa.DateTime, nullable=False, server_default=func.current_timestamp())
    updated_at = mapped_column(
        sa.DateTime, nullable=False, server_default=func.current_timestamp(), onupdate=func.current_timestamp()
    )

    messages = db.relationship("Message", backref="conversation", lazy="select", passive_deletes="all")
    message_annotations = db.relationship(
        "MessageAnnotation", backref="conversation", lazy="select", passive_deletes="all"
    )

    is_deleted: Mapped[bool] = mapped_column(sa.Boolean, nullable=False, server_default=sa.text("false"), default=False)

    @property
    def inputs(self) -> dict[str, Any]:
        inputs = self._inputs.copy()

        # Convert file mapping to File object
        for key, value in inputs.items():
            # NOTE: It's not the best way to implement this, but it's the only way to avoid circular import for now.
            from factories import file_factory

            if (
                isinstance(value, dict)
                and cast(dict[str, Any], value).get("dify_model_identity") == FILE_MODEL_IDENTITY
            ):
                value_dict = cast(dict[str, Any], value)
                if value_dict["transfer_method"] == FileTransferMethod.TOOL_FILE:
                    value_dict["tool_file_id"] = value_dict["related_id"]
                elif value_dict["transfer_method"] in [FileTransferMethod.LOCAL_FILE, FileTransferMethod.REMOTE_URL]:
                    value_dict["upload_file_id"] = value_dict["related_id"]
                tenant_id = cast(str, value_dict.get("tenant_id", ""))
                inputs[key] = file_factory.build_from_mapping(mapping=value_dict, tenant_id=tenant_id)
            elif isinstance(value, list):
                value_list = cast(list[Any], value)
                if all(
                    isinstance(item, dict)
                    and cast(dict[str, Any], item).get("dify_model_identity") == FILE_MODEL_IDENTITY
                    for item in value_list
                ):
                    file_list: list[File] = []
                    for item in value_list:
                        if not isinstance(item, dict):
                            continue
                        item_dict = cast(dict[str, Any], item)
                        if item_dict["transfer_method"] == FileTransferMethod.TOOL_FILE:
                            item_dict["tool_file_id"] = item_dict["related_id"]
                        elif item_dict["transfer_method"] in [
                            FileTransferMethod.LOCAL_FILE,
                            FileTransferMethod.REMOTE_URL,
                        ]:
                            item_dict["upload_file_id"] = item_dict["related_id"]
                        tenant_id = cast(str, item_dict.get("tenant_id", ""))
                        file_list.append(file_factory.build_from_mapping(mapping=item_dict, tenant_id=tenant_id))
                    inputs[key] = file_list

        return inputs

    @inputs.setter
    def inputs(self, value: Mapping[str, Any]):
        inputs = dict(value)
        for k, v in inputs.items():
            if isinstance(v, File):
                inputs[k] = v.model_dump()
            elif isinstance(v, list):
                v_list = cast(list[Any], v)
                if all(isinstance(item, File) for item in v_list):
                    inputs[k] = [item.model_dump() for item in v_list if isinstance(item, File)]
        self._inputs = inputs

    @property
    def model_config(self):
        model_config = {}
        app_model_config: AppModelConfig | None = None

        if self.mode == AppMode.ADVANCED_CHAT:
            if self.override_model_configs:
                override_model_configs = json.loads(self.override_model_configs)
                model_config = override_model_configs
        else:
            if self.override_model_configs:
                override_model_configs = json.loads(self.override_model_configs)

                if "model" in override_model_configs:
                    app_model_config = AppModelConfig()
                    app_model_config = app_model_config.from_model_config_dict(override_model_configs)
                    model_config = app_model_config.to_dict()
                else:
                    model_config["configs"] = override_model_configs
            else:
                app_model_config = (
                    db.session.query(AppModelConfig).where(AppModelConfig.id == self.app_model_config_id).first()
                )
                if app_model_config:
                    model_config = app_model_config.to_dict()

        model_config["model_id"] = self.model_id
        model_config["provider"] = self.model_provider

        return model_config

    @property
    def summary_or_query(self):
        if self.summary:
            return self.summary
        else:
            first_message = self.first_message
            if first_message:
                return first_message.query
            else:
                return ""

    @property
    def annotated(self):
        return db.session.query(MessageAnnotation).where(MessageAnnotation.conversation_id == self.id).count() > 0

    @property
    def annotation(self):
        return db.session.query(MessageAnnotation).where(MessageAnnotation.conversation_id == self.id).first()

    @property
    def message_count(self):
        return db.session.query(Message).where(Message.conversation_id == self.id).count()

    @property
    def user_feedback_stats(self):
        like = (
            db.session.query(MessageFeedback)
            .where(
                MessageFeedback.conversation_id == self.id,
                MessageFeedback.from_source == "user",
                MessageFeedback.rating == "like",
            )
            .count()
        )

        dislike = (
            db.session.query(MessageFeedback)
            .where(
                MessageFeedback.conversation_id == self.id,
                MessageFeedback.from_source == "user",
                MessageFeedback.rating == "dislike",
            )
            .count()
        )

        return {"like": like, "dislike": dislike}

    @property
    def admin_feedback_stats(self):
        like = (
            db.session.query(MessageFeedback)
            .where(
                MessageFeedback.conversation_id == self.id,
                MessageFeedback.from_source == "admin",
                MessageFeedback.rating == "like",
            )
            .count()
        )

        dislike = (
            db.session.query(MessageFeedback)
            .where(
                MessageFeedback.conversation_id == self.id,
                MessageFeedback.from_source == "admin",
                MessageFeedback.rating == "dislike",
            )
            .count()
        )

        return {"like": like, "dislike": dislike}

    @property
    def status_count(self):
        messages = db.session.scalars(select(Message).where(Message.conversation_id == self.id)).all()
        status_counts = {
            WorkflowExecutionStatus.RUNNING: 0,
            WorkflowExecutionStatus.SUCCEEDED: 0,
            WorkflowExecutionStatus.FAILED: 0,
            WorkflowExecutionStatus.STOPPED: 0,
            WorkflowExecutionStatus.PARTIAL_SUCCEEDED: 0,
        }

        for message in messages:
            if message.workflow_run:
                status_counts[WorkflowExecutionStatus(message.workflow_run.status)] += 1

        return (
            {
                "success": status_counts[WorkflowExecutionStatus.SUCCEEDED],
                "failed": status_counts[WorkflowExecutionStatus.FAILED],
                "partial_success": status_counts[WorkflowExecutionStatus.PARTIAL_SUCCEEDED],
            }
            if messages
            else None
        )

    @property
    def first_message(self):
        return (
            db.session.query(Message)
            .where(Message.conversation_id == self.id)
            .order_by(Message.created_at.asc())
            .first()
        )

    @property
    def app(self) -> App | None:
        with Session(db.engine, expire_on_commit=False) as session:
            return session.query(App).where(App.id == self.app_id).first()

    @property
    def from_end_user_session_id(self):
        if self.from_end_user_id:
            end_user = db.session.query(EndUser).where(EndUser.id == self.from_end_user_id).first()
            if end_user:
                return end_user.session_id

        return None

    @property
    def from_account_name(self) -> str | None:
        if self.from_account_id:
            account = db.session.query(Account).where(Account.id == self.from_account_id).first()
            if account:
                return account.name

        return None

    @property
    def in_debug_mode(self) -> bool:
        return self.override_model_configs is not None

    def to_dict(self) -> dict[str, Any]:
        return {
            "id": self.id,
            "app_id": self.app_id,
            "app_model_config_id": self.app_model_config_id,
            "model_provider": self.model_provider,
            "override_model_configs": self.override_model_configs,
            "model_id": self.model_id,
            "mode": self.mode,
            "name": self.name,
            "summary": self.summary,
            "inputs": self.inputs,
            "introduction": self.introduction,
            "system_instruction": self.system_instruction,
            "system_instruction_tokens": self.system_instruction_tokens,
            "status": self.status,
            "invoke_from": self.invoke_from,
            "from_source": self.from_source,
            "from_end_user_id": self.from_end_user_id,
            "from_account_id": self.from_account_id,
            "read_at": self.read_at,
            "read_account_id": self.read_account_id,
            "dialogue_count": self.dialogue_count,
            "created_at": self.created_at,
            "updated_at": self.updated_at,
        }


class Message(TypeBase):
    __tablename__ = "messages"
    __table_args__ = (
        PrimaryKeyConstraint("id", name="message_pkey"),
        Index("message_app_id_idx", "app_id", "created_at"),
        Index("message_conversation_id_idx", "conversation_id"),
        Index("message_end_user_idx", "app_id", "from_source", "from_end_user_id"),
        Index("message_account_idx", "app_id", "from_source", "from_account_id"),
        Index("message_workflow_run_id_idx", "conversation_id", "workflow_run_id"),
        Index("message_created_at_idx", "created_at"),
        Index("message_app_mode_idx", "app_mode"),
    )

    id: Mapped[str] = mapped_column(StringUUID, default=lambda: str(uuid4()))
    app_id: Mapped[str] = mapped_column(StringUUID, nullable=False)
    model_provider: Mapped[str | None] = mapped_column(String(255), nullable=True)
    model_id: Mapped[str | None] = mapped_column(String(255), nullable=True)
    override_model_configs: Mapped[str | None] = mapped_column(LongText)
    conversation_id: Mapped[str] = mapped_column(StringUUID, sa.ForeignKey("conversations.id"), nullable=False)
    _inputs: Mapped[dict[str, Any]] = mapped_column("inputs", sa.JSON)
    query: Mapped[str] = mapped_column(LongText, nullable=False)
    message: Mapped[dict[str, Any]] = mapped_column(sa.JSON, nullable=False)
    message_tokens: Mapped[int] = mapped_column(sa.Integer, nullable=False, server_default=sa.text("0"))
    message_unit_price: Mapped[Decimal] = mapped_column(sa.Numeric(10, 4), nullable=False)
    message_price_unit: Mapped[Decimal] = mapped_column(
        sa.Numeric(10, 7), nullable=False, server_default=sa.text("0.001")
    )
    answer: Mapped[str] = mapped_column(LongText, nullable=False)
    answer_tokens: Mapped[int] = mapped_column(sa.Integer, nullable=False, server_default=sa.text("0"))
    answer_unit_price: Mapped[Decimal] = mapped_column(sa.Numeric(10, 4), nullable=False)
    answer_price_unit: Mapped[Decimal] = mapped_column(
        sa.Numeric(10, 7), nullable=False, server_default=sa.text("0.001")
    )
    parent_message_id: Mapped[str | None] = mapped_column(StringUUID, nullable=True)
    provider_response_latency: Mapped[float] = mapped_column(sa.Float, nullable=False, server_default=sa.text("0"))
    total_price: Mapped[Decimal | None] = mapped_column(sa.Numeric(10, 7))
    currency: Mapped[str] = mapped_column(String(255), nullable=False)
    status: Mapped[str] = mapped_column(String(255), nullable=False, server_default=sa.text("'normal'"))
    error: Mapped[str | None] = mapped_column(LongText)
    message_metadata: Mapped[str | None] = mapped_column(LongText)
    invoke_from: Mapped[str | None] = mapped_column(String(255), nullable=True)
    from_source: Mapped[str] = mapped_column(String(255), nullable=False)
    from_end_user_id: Mapped[str | None] = mapped_column(StringUUID)
    from_account_id: Mapped[str | None] = mapped_column(StringUUID)
    created_at: Mapped[datetime] = mapped_column(sa.DateTime, server_default=func.current_timestamp())
    updated_at: Mapped[datetime] = mapped_column(
        sa.DateTime, nullable=False, server_default=func.current_timestamp(), onupdate=func.current_timestamp()
    )
    agent_based: Mapped[bool] = mapped_column(sa.Boolean, nullable=False, server_default=sa.text("false"))
    workflow_run_id: Mapped[str | None] = mapped_column(StringUUID)
    app_mode: Mapped[str | None] = mapped_column(String(255), nullable=True)

    @property
    def inputs(self) -> dict[str, Any]:
        inputs = self._inputs.copy()
        for key, value in inputs.items():
            # NOTE: It's not the best way to implement this, but it's the only way to avoid circular import for now.
            from factories import file_factory

            if (
                isinstance(value, dict)
                and cast(dict[str, Any], value).get("dify_model_identity") == FILE_MODEL_IDENTITY
            ):
                value_dict = cast(dict[str, Any], value)
                if value_dict["transfer_method"] == FileTransferMethod.TOOL_FILE:
                    value_dict["tool_file_id"] = value_dict["related_id"]
                elif value_dict["transfer_method"] in [FileTransferMethod.LOCAL_FILE, FileTransferMethod.REMOTE_URL]:
                    value_dict["upload_file_id"] = value_dict["related_id"]
                tenant_id = cast(str, value_dict.get("tenant_id", ""))
                inputs[key] = file_factory.build_from_mapping(mapping=value_dict, tenant_id=tenant_id)
            elif isinstance(value, list):
                value_list = cast(list[Any], value)
                if all(
                    isinstance(item, dict)
                    and cast(dict[str, Any], item).get("dify_model_identity") == FILE_MODEL_IDENTITY
                    for item in value_list
                ):
                    file_list: list[File] = []
                    for item in value_list:
                        if not isinstance(item, dict):
                            continue
                        item_dict = cast(dict[str, Any], item)
                        if item_dict["transfer_method"] == FileTransferMethod.TOOL_FILE:
                            item_dict["tool_file_id"] = item_dict["related_id"]
                        elif item_dict["transfer_method"] in [
                            FileTransferMethod.LOCAL_FILE,
                            FileTransferMethod.REMOTE_URL,
                        ]:
                            item_dict["upload_file_id"] = item_dict["related_id"]
                        tenant_id = cast(str, item_dict.get("tenant_id", ""))
                        file_list.append(file_factory.build_from_mapping(mapping=item_dict, tenant_id=tenant_id))
                    inputs[key] = file_list
        return inputs

    @inputs.setter
    def inputs(self, value: Mapping[str, Any]):
        inputs = dict(value)
        for k, v in inputs.items():
            if isinstance(v, File):
                inputs[k] = v.model_dump()
            elif isinstance(v, list):
                v_list = cast(list[Any], v)
                if all(isinstance(item, File) for item in v_list):
                    inputs[k] = [item.model_dump() for item in v_list if isinstance(item, File)]
        self._inputs = inputs

    @property
    def re_sign_file_url_answer(self) -> str:
        if not self.answer:
            return self.answer

        pattern = r"\[!?.*?\]\((((http|https):\/\/.+)?\/files\/(tools\/)?[\w-]+.*?timestamp=.*&nonce=.*&sign=.*)\)"
        matches = re.findall(pattern, self.answer)

        if not matches:
            return self.answer

        urls = [match[0] for match in matches]

        # remove duplicate urls
        urls = list(set(urls))

        if not urls:
            return self.answer

        re_sign_file_url_answer = self.answer
        for url in urls:
            if "files/tools" in url:
                # get tool file id
                tool_file_id_pattern = r"\/files\/tools\/([\.\w-]+)?\?timestamp="
                result = re.search(tool_file_id_pattern, url)
                if not result:
                    continue

                tool_file_id = result.group(1)

                # get extension
                if "." in tool_file_id:
                    split_result = tool_file_id.split(".")
                    extension = f".{split_result[-1]}"
                    if len(extension) > 10:
                        extension = ".bin"
                    tool_file_id = split_result[0]
                else:
                    extension = ".bin"

                if not tool_file_id:
                    continue

                sign_url = sign_tool_file(tool_file_id=tool_file_id, extension=extension)
            elif "file-preview" in url:
                # get upload file id
                upload_file_id_pattern = r"\/files\/([\w-]+)\/file-preview\?timestamp="
                result = re.search(upload_file_id_pattern, url)
                if not result:
                    continue

                upload_file_id = result.group(1)
                if not upload_file_id:
                    continue
                sign_url = file_helpers.get_signed_file_url(upload_file_id)
            elif "image-preview" in url:
                # image-preview is deprecated, use file-preview instead
                upload_file_id_pattern = r"\/files\/([\w-]+)\/image-preview\?timestamp="
                result = re.search(upload_file_id_pattern, url)
                if not result:
                    continue
                upload_file_id = result.group(1)
                if not upload_file_id:
                    continue
                sign_url = file_helpers.get_signed_file_url(upload_file_id)
            else:
                continue
            # if as_attachment is in the url, add it to the sign_url.
            if "as_attachment" in url:
                sign_url += "&as_attachment=true"
            re_sign_file_url_answer = re_sign_file_url_answer.replace(url, sign_url)

        return re_sign_file_url_answer

    @property
    def user_feedback(self):
        feedback = (
            db.session.query(MessageFeedback)
            .where(MessageFeedback.message_id == self.id, MessageFeedback.from_source == "user")
            .first()
        )
        return feedback

    @property
    def admin_feedback(self):
        feedback = (
            db.session.query(MessageFeedback)
            .where(MessageFeedback.message_id == self.id, MessageFeedback.from_source == "admin")
            .first()
        )
        return feedback

    @property
    def feedbacks(self):
        feedbacks = db.session.scalars(select(MessageFeedback).where(MessageFeedback.message_id == self.id)).all()
        return feedbacks

    @property
    def annotation(self):
        annotation = db.session.query(MessageAnnotation).where(MessageAnnotation.message_id == self.id).first()
        return annotation

    @property
    def annotation_hit_history(self):
        annotation_history = (
            db.session.query(AppAnnotationHitHistory).where(AppAnnotationHitHistory.message_id == self.id).first()
        )
        if annotation_history:
            annotation = (
                db.session.query(MessageAnnotation)
                .where(MessageAnnotation.id == annotation_history.annotation_id)
                .first()
            )
            return annotation
        return None

    @property
    def app_model_config(self):
        conversation = db.session.query(Conversation).where(Conversation.id == self.conversation_id).first()
        if conversation:
            return db.session.query(AppModelConfig).where(AppModelConfig.id == conversation.app_model_config_id).first()

        return None

    @property
    def in_debug_mode(self) -> bool:
        return self.override_model_configs is not None

    @property
    def message_metadata_dict(self) -> dict[str, Any]:
        return json.loads(self.message_metadata) if self.message_metadata else {}

    @property
    def agent_thoughts(self) -> list["MessageAgentThought"]:
        return (
            db.session.query(MessageAgentThought)
            .where(MessageAgentThought.message_id == self.id)
            .order_by(MessageAgentThought.position.asc())
            .all()
        )

    @property
    def retriever_resources(self) -> Any:
        return self.message_metadata_dict.get("retriever_resources") if self.message_metadata else []

    @property
    def message_files(self) -> list[dict[str, Any]]:
        from factories import file_factory

        message_files = db.session.scalars(select(MessageFile).where(MessageFile.message_id == self.id)).all()
        current_app = db.session.query(App).where(App.id == self.app_id).first()
        if not current_app:
            raise ValueError(f"App {self.app_id} not found")

        files: list[File] = []
        for message_file in message_files:
            if message_file.transfer_method == FileTransferMethod.LOCAL_FILE:
                if message_file.upload_file_id is None:
                    raise ValueError(f"MessageFile {message_file.id} is a local file but has no upload_file_id")
                file = file_factory.build_from_mapping(
                    mapping={
                        "id": message_file.id,
                        "type": message_file.type,
                        "transfer_method": message_file.transfer_method,
                        "upload_file_id": message_file.upload_file_id,
                    },
                    tenant_id=current_app.tenant_id,
                )
            elif message_file.transfer_method == FileTransferMethod.REMOTE_URL:
                if message_file.url is None:
                    raise ValueError(f"MessageFile {message_file.id} is a remote url but has no url")
                file = file_factory.build_from_mapping(
                    mapping={
                        "id": message_file.id,
                        "type": message_file.type,
                        "transfer_method": message_file.transfer_method,
                        "upload_file_id": message_file.upload_file_id,
                        "url": message_file.url,
                    },
                    tenant_id=current_app.tenant_id,
                )
            elif message_file.transfer_method == FileTransferMethod.TOOL_FILE:
                if message_file.upload_file_id is None:
                    assert message_file.url is not None
                    message_file.upload_file_id = message_file.url.split("/")[-1].split(".")[0]
                mapping = {
                    "id": message_file.id,
                    "type": message_file.type,
                    "transfer_method": message_file.transfer_method,
                    "tool_file_id": message_file.upload_file_id,
                }
                file = file_factory.build_from_mapping(
                    mapping=mapping,
                    tenant_id=current_app.tenant_id,
                )
            else:
                raise ValueError(
                    f"MessageFile {message_file.id} has an invalid transfer_method {message_file.transfer_method}"
                )
            files.append(file)

        result: list[dict[str, Any]] = [
            {"belongs_to": message_file.belongs_to, "upload_file_id": message_file.upload_file_id, **file.to_dict()}
            for (file, message_file) in zip(files, message_files)
        ]

        db.session.commit()
        return result

    @property
    def workflow_run(self):
        if self.workflow_run_id:
            from sqlalchemy.orm import sessionmaker

            from repositories.factory import DifyAPIRepositoryFactory

            session_maker = sessionmaker(bind=db.engine, expire_on_commit=False)
            repo = DifyAPIRepositoryFactory.create_api_workflow_run_repository(session_maker)
            return repo.get_workflow_run_by_id_without_tenant(run_id=self.workflow_run_id)

        return None

    def to_dict(self) -> dict[str, Any]:
        return {
            "id": self.id,
            "app_id": self.app_id,
            "conversation_id": self.conversation_id,
            "model_id": self.model_id,
            "inputs": self.inputs,
            "query": self.query,
            "total_price": self.total_price,
            "message": self.message,
            "answer": self.answer,
            "status": self.status,
            "error": self.error,
            "message_metadata": self.message_metadata_dict,
            "from_source": self.from_source,
            "from_end_user_id": self.from_end_user_id,
            "from_account_id": self.from_account_id,
            "created_at": self.created_at.isoformat(),
            "updated_at": self.updated_at.isoformat(),
            "agent_based": self.agent_based,
            "workflow_run_id": self.workflow_run_id,
        }

    @classmethod
    def from_dict(cls, data: dict[str, Any]) -> "Message":
        message = cls(
            app_id=data["app_id"],
            conversation_id=data["conversation_id"],
            _inputs=data["inputs"],
            query=data["query"],
            message=data["message"],
            answer=data["answer"],
            from_source=data["from_source"],
        )
        # Set fields with init=False
        message.id = data["id"]
        message.model_id = data.get("model_id")
        message.total_price = data.get("total_price")
        message.status = data.get("status", "normal")
        message.error = data.get("error")
        message.message_metadata = json.dumps(data["message_metadata"]) if data.get("message_metadata") else None
        message.from_end_user_id = data.get("from_end_user_id")
        message.from_account_id = data.get("from_account_id")
        message.created_at = data["created_at"]
        message.updated_at = data["updated_at"]
        message.agent_based = data.get("agent_based", False)
        message.workflow_run_id = data.get("workflow_run_id")
        return message


class MessageFeedback(TypeBase):
    __tablename__ = "message_feedbacks"
    __table_args__ = (
        sa.PrimaryKeyConstraint("id", name="message_feedback_pkey"),
        sa.Index("message_feedback_app_idx", "app_id"),
        sa.Index("message_feedback_message_idx", "message_id", "from_source"),
        sa.Index("message_feedback_conversation_idx", "conversation_id", "from_source", "rating"),
    )

    id: Mapped[str] = mapped_column(StringUUID, default=lambda: str(uuid4()))
    app_id: Mapped[str] = mapped_column(StringUUID, nullable=False)
    conversation_id: Mapped[str] = mapped_column(StringUUID, nullable=False)
    message_id: Mapped[str] = mapped_column(StringUUID, nullable=False)
    rating: Mapped[str] = mapped_column(String(255), nullable=False)
    content: Mapped[str | None] = mapped_column(LongText)
    from_source: Mapped[str] = mapped_column(String(255), nullable=False)
    from_end_user_id: Mapped[str | None] = mapped_column(StringUUID)
    from_account_id: Mapped[str | None] = mapped_column(StringUUID)
    created_at: Mapped[datetime] = mapped_column(sa.DateTime, nullable=False, server_default=func.current_timestamp())
    updated_at: Mapped[datetime] = mapped_column(
        sa.DateTime, nullable=False, server_default=func.current_timestamp(), onupdate=func.current_timestamp()
    )

    @property
    def from_account(self) -> Account | None:
        account = db.session.query(Account).where(Account.id == self.from_account_id).first()
        return account

    def to_dict(self) -> dict[str, Any]:
        return {
            "id": str(self.id),
            "app_id": str(self.app_id),
            "conversation_id": str(self.conversation_id),
            "message_id": str(self.message_id),
            "rating": self.rating,
            "content": self.content,
            "from_source": self.from_source,
            "from_end_user_id": str(self.from_end_user_id) if self.from_end_user_id else None,
            "from_account_id": str(self.from_account_id) if self.from_account_id else None,
            "created_at": self.created_at.isoformat(),
            "updated_at": self.updated_at.isoformat(),
        }


class MessageFile(TypeBase):
    __tablename__ = "message_files"
    __table_args__ = (
        sa.PrimaryKeyConstraint("id", name="message_file_pkey"),
        sa.Index("message_file_message_idx", "message_id"),
        sa.Index("message_file_created_by_idx", "created_by"),
    )

    def __init__(
        self,
        *,
        message_id: str,
        type: FileType,
        transfer_method: FileTransferMethod,
        url: str | None = None,
        belongs_to: Literal["user", "assistant"] | None = None,
        upload_file_id: str | None = None,
        created_by_role: CreatorUserRole,
        created_by: str,
    ):
        self.message_id = message_id
        self.type = type
        self.transfer_method = transfer_method
        self.url = url
        self.belongs_to = belongs_to
        self.upload_file_id = upload_file_id
        self.created_by_role = created_by_role.value
        self.created_by = created_by

    id: Mapped[str] = mapped_column(StringUUID, default=lambda: str(uuid4()))
    message_id: Mapped[str] = mapped_column(StringUUID, nullable=False)
    type: Mapped[str] = mapped_column(String(255), nullable=False)
    transfer_method: Mapped[str] = mapped_column(String(255), nullable=False)
    url: Mapped[str | None] = mapped_column(LongText, nullable=True)
    belongs_to: Mapped[str | None] = mapped_column(String(255), nullable=True)
    upload_file_id: Mapped[str | None] = mapped_column(StringUUID, nullable=True)
    created_by_role: Mapped[str] = mapped_column(String(255), nullable=False)
    created_by: Mapped[str] = mapped_column(StringUUID, nullable=False)
    created_at: Mapped[datetime] = mapped_column(
        sa.DateTime, nullable=False, server_default=func.current_timestamp(), init=False
    )


class MessageAnnotation(TypeBase):
    __tablename__ = "message_annotations"
    __table_args__ = (
        sa.PrimaryKeyConstraint("id", name="message_annotation_pkey"),
        sa.Index("message_annotation_app_idx", "app_id"),
        sa.Index("message_annotation_conversation_idx", "conversation_id"),
        sa.Index("message_annotation_message_idx", "message_id"),
    )

    id: Mapped[str] = mapped_column(StringUUID, default=lambda: str(uuid4()))
    app_id: Mapped[str] = mapped_column(StringUUID)
    conversation_id: Mapped[str | None] = mapped_column(StringUUID, sa.ForeignKey("conversations.id"))
    message_id: Mapped[str | None] = mapped_column(StringUUID)
    question = mapped_column(LongText, nullable=True)
    content = mapped_column(LongText, nullable=False)
    hit_count: Mapped[int] = mapped_column(sa.Integer, nullable=False, server_default=sa.text("0"))
    account_id = mapped_column(StringUUID, nullable=False)
    created_at = mapped_column(sa.DateTime, nullable=False, server_default=func.current_timestamp())
    updated_at = mapped_column(
        sa.DateTime, nullable=False, server_default=func.current_timestamp(), onupdate=func.current_timestamp()
    )

    @property
    def account(self):
        account = db.session.query(Account).where(Account.id == self.account_id).first()
        return account

    @property
    def annotation_create_account(self):
        account = db.session.query(Account).where(Account.id == self.account_id).first()
        return account


class AppAnnotationHitHistory(TypeBase):
    __tablename__ = "app_annotation_hit_histories"
    __table_args__ = (
        sa.PrimaryKeyConstraint("id", name="app_annotation_hit_histories_pkey"),
        sa.Index("app_annotation_hit_histories_app_idx", "app_id"),
        sa.Index("app_annotation_hit_histories_account_idx", "account_id"),
        sa.Index("app_annotation_hit_histories_annotation_idx", "annotation_id"),
        sa.Index("app_annotation_hit_histories_message_idx", "message_id"),
    )

    id = mapped_column(StringUUID, default=lambda: str(uuid4()))
    app_id = mapped_column(StringUUID, nullable=False)
    annotation_id: Mapped[str] = mapped_column(StringUUID, nullable=False)
    source = mapped_column(LongText, nullable=False)
    question = mapped_column(LongText, nullable=False)
    account_id = mapped_column(StringUUID, nullable=False)
    created_at = mapped_column(sa.DateTime, nullable=False, server_default=func.current_timestamp())
    score = mapped_column(Float, nullable=False, server_default=sa.text("0"))
    message_id = mapped_column(StringUUID, nullable=False)
    annotation_question = mapped_column(LongText, nullable=False)
    annotation_content = mapped_column(LongText, nullable=False)

    @property
    def account(self):
        account = (
            db.session.query(Account)
            .join(MessageAnnotation, MessageAnnotation.account_id == Account.id)
            .where(MessageAnnotation.id == self.annotation_id)
            .first()
        )
        return account

    @property
    def annotation_create_account(self):
        account = db.session.query(Account).where(Account.id == self.account_id).first()
        return account


class AppAnnotationSetting(TypeBase):
    __tablename__ = "app_annotation_settings"
    __table_args__ = (
        sa.PrimaryKeyConstraint("id", name="app_annotation_settings_pkey"),
        sa.Index("app_annotation_settings_app_idx", "app_id"),
    )

    id = mapped_column(StringUUID, default=lambda: str(uuid4()))
    app_id = mapped_column(StringUUID, nullable=False)
    score_threshold = mapped_column(Float, nullable=False, server_default=sa.text("0"))
    collection_binding_id = mapped_column(StringUUID, nullable=False)
    created_user_id = mapped_column(StringUUID, nullable=False)
    created_at = mapped_column(sa.DateTime, nullable=False, server_default=func.current_timestamp())
    updated_user_id = mapped_column(StringUUID, nullable=False)
    updated_at = mapped_column(
        sa.DateTime, nullable=False, server_default=func.current_timestamp(), onupdate=func.current_timestamp()
    )

    @property
    def collection_binding_detail(self):
        from .dataset import DatasetCollectionBinding

        collection_binding_detail = (
            db.session.query(DatasetCollectionBinding)
            .where(DatasetCollectionBinding.id == self.collection_binding_id)
            .first()
        )
        return collection_binding_detail


class OperationLog(TypeBase):
    __tablename__ = "operation_logs"
    __table_args__ = (
        sa.PrimaryKeyConstraint("id", name="operation_log_pkey"),
        sa.Index("operation_log_account_action_idx", "tenant_id", "account_id", "action"),
    )

    id = mapped_column(StringUUID, default=lambda: str(uuid4()))
    tenant_id = mapped_column(StringUUID, nullable=False)
    account_id = mapped_column(StringUUID, nullable=False)
    action: Mapped[str] = mapped_column(String(255), nullable=False)
    content: Mapped[dict | None] = mapped_column(sa.JSON)
    created_at: Mapped[datetime] = mapped_column(sa.DateTime, nullable=False, server_default=func.current_timestamp())
    created_ip: Mapped[str] = mapped_column(String(255), nullable=False)
    updated_at = mapped_column(
        sa.DateTime, nullable=False, server_default=func.current_timestamp(), onupdate=func.current_timestamp()
    )


class DefaultEndUserSessionID(StrEnum):
    """
    End User Session ID enum.
    """

    DEFAULT_SESSION_ID = "DEFAULT-USER"


class EndUser(TypeBase, UserMixin):
    __tablename__ = "end_users"
    __table_args__ = (
        sa.PrimaryKeyConstraint("id", name="end_user_pkey"),
        sa.Index("end_user_session_id_idx", "session_id", "type"),
        sa.Index("end_user_tenant_session_id_idx", "tenant_id", "session_id", "type"),
    )

    id: Mapped[str] = mapped_column(StringUUID, default=lambda: str(uuid4()))
    tenant_id: Mapped[str] = mapped_column(StringUUID, nullable=False)
    app_id: Mapped[str | None] = mapped_column(StringUUID, nullable=True)
    type: Mapped[str] = mapped_column(String(255), nullable=False)
    external_user_id: Mapped[str | None] = mapped_column(String(255), nullable=True)
    name: Mapped[str | None] = mapped_column(String(255))
    _is_anonymous: Mapped[bool] = mapped_column(
        "is_anonymous", sa.Boolean, nullable=False, server_default=sa.text("true"), init=False
    )

    @property
    def is_anonymous(self) -> Literal[False]:
        return False

    @is_anonymous.setter
    def is_anonymous(self, value: bool) -> None:
        self._is_anonymous = value

    session_id: Mapped[str] = mapped_column(String(255), nullable=False)
    created_at = mapped_column(sa.DateTime, nullable=False, server_default=func.current_timestamp())
    updated_at = mapped_column(
        sa.DateTime, nullable=False, server_default=func.current_timestamp(), onupdate=func.current_timestamp()
    )


class AppMCPServer(TypeBase):
    __tablename__ = "app_mcp_servers"
    __table_args__ = (
        sa.PrimaryKeyConstraint("id", name="app_mcp_server_pkey"),
        sa.UniqueConstraint("tenant_id", "app_id", name="unique_app_mcp_server_tenant_app_id"),
        sa.UniqueConstraint("server_code", name="unique_app_mcp_server_server_code"),
    )
    id: Mapped[str] = mapped_column(StringUUID, default=lambda: str(uuid4()), init=False)
    tenant_id: Mapped[str] = mapped_column(StringUUID, nullable=False)
    app_id: Mapped[str] = mapped_column(StringUUID, nullable=False)
    name: Mapped[str] = mapped_column(String(255), nullable=False)
    description: Mapped[str] = mapped_column(String(255), nullable=False)
    server_code: Mapped[str] = mapped_column(String(255), nullable=False)
    status: Mapped[str] = mapped_column(String(255), nullable=False, server_default=sa.text("'normal'"))
    parameters: Mapped[str] = mapped_column(LongText, nullable=False)

    created_at: Mapped[datetime] = mapped_column(
        sa.DateTime, nullable=False, server_default=func.current_timestamp(), init=False
    )
    updated_at: Mapped[datetime] = mapped_column(
        sa.DateTime,
        nullable=False,
        server_default=func.current_timestamp(),
        onupdate=func.current_timestamp(),
        init=False,
    )

    @staticmethod
    def generate_server_code(n: int) -> str:
        while True:
            result = generate_string(n)
            while db.session.query(AppMCPServer).where(AppMCPServer.server_code == result).count() > 0:
                result = generate_string(n)

            return result

    @property
    def parameters_dict(self) -> dict[str, Any]:
        return cast(dict[str, Any], json.loads(self.parameters))


class Site(TypeBase):
    __tablename__ = "sites"
    __table_args__ = (
        sa.PrimaryKeyConstraint("id", name="site_pkey"),
        sa.Index("site_app_id_idx", "app_id"),
        sa.Index("site_code_idx", "code", "status"),
    )

    id = mapped_column(StringUUID, default=lambda: str(uuid4()))
    app_id = mapped_column(StringUUID, nullable=False)
    title: Mapped[str] = mapped_column(String(255), nullable=False)
    icon_type = mapped_column(String(255), nullable=True)
    icon = mapped_column(String(255))
    icon_background = mapped_column(String(255))
    description = mapped_column(LongText)
    default_language: Mapped[str] = mapped_column(String(255), nullable=False)
    chat_color_theme: Mapped[str | None] = mapped_column(String(255))
    chat_color_theme_inverted: Mapped[bool] = mapped_column(sa.Boolean, nullable=False, server_default=sa.text("false"))
    copyright: Mapped[str | None] = mapped_column(String(255))
    privacy_policy: Mapped[str | None] = mapped_column(String(255))
    show_workflow_steps: Mapped[bool] = mapped_column(sa.Boolean, nullable=False, server_default=sa.text("true"))
    use_icon_as_answer_icon: Mapped[bool] = mapped_column(sa.Boolean, nullable=False, server_default=sa.text("false"))
    _custom_disclaimer: Mapped[str] = mapped_column("custom_disclaimer", LongText, default="")
    customize_domain = mapped_column(String(255))
    customize_token_strategy: Mapped[str] = mapped_column(String(255), nullable=False)
    prompt_public: Mapped[bool] = mapped_column(sa.Boolean, nullable=False, server_default=sa.text("false"))
    status = mapped_column(String(255), nullable=False, server_default=sa.text("'normal'"))
    created_by = mapped_column(StringUUID, nullable=True)
    created_at = mapped_column(sa.DateTime, nullable=False, server_default=func.current_timestamp())
    updated_by = mapped_column(StringUUID, nullable=True)
    updated_at = mapped_column(
        sa.DateTime, nullable=False, server_default=func.current_timestamp(), onupdate=func.current_timestamp()
    )
    code = mapped_column(String(255))

    @property
    def custom_disclaimer(self):
        return self._custom_disclaimer

    @custom_disclaimer.setter
    def custom_disclaimer(self, value: str):
        if len(value) > 512:
            raise ValueError("Custom disclaimer cannot exceed 512 characters.")
        self._custom_disclaimer = value

    @staticmethod
    def generate_code(n: int) -> str:
        while True:
            result = generate_string(n)
            while db.session.query(Site).where(Site.code == result).count() > 0:
                result = generate_string(n)

            return result

    @property
    def app_base_url(self):
        return dify_config.APP_WEB_URL or request.url_root.rstrip("/")


class ApiToken(TypeBase):
    __tablename__ = "api_tokens"
    __table_args__ = (
        sa.PrimaryKeyConstraint("id", name="api_token_pkey"),
        sa.Index("api_token_app_id_type_idx", "app_id", "type"),
        sa.Index("api_token_token_idx", "token", "type"),
        sa.Index("api_token_tenant_idx", "tenant_id", "type"),
    )

    id = mapped_column(StringUUID, default=lambda: str(uuid4()))
    app_id = mapped_column(StringUUID, nullable=True)
    tenant_id = mapped_column(StringUUID, nullable=True)
    type = mapped_column(String(16), nullable=False)
    token: Mapped[str] = mapped_column(String(255), nullable=False)
    app_id: Mapped[str | None] = mapped_column(StringUUID, nullable=True, default=False)
    last_used_at: Mapped[datetime | None] = mapped_column(sa.DateTime, nullable=True, init=False)
    created_at: Mapped[datetime] = mapped_column(
        sa.DateTime, nullable=False, server_default=func.current_timestamp(), init=False
    )

    @staticmethod
    def generate_api_key(prefix: str, n: int) -> str:
        while True:
            result = prefix + generate_string(n)
            if db.session.scalar(select(exists().where(ApiToken.token == result))):
                continue
            return result


class UploadFile(TypeBase):
    __tablename__ = "upload_files"
    __table_args__ = (
        sa.PrimaryKeyConstraint("id", name="upload_file_pkey"),
        sa.Index("upload_file_tenant_idx", "tenant_id"),
    )

    # NOTE: The `id` field is generated within the application to minimize extra roundtrips
    # (especially when generating `source_url`).
    # The `server_default` serves as a fallback mechanism.
    id: Mapped[str] = mapped_column(StringUUID, default=lambda: str(uuid4()))
    tenant_id: Mapped[str] = mapped_column(StringUUID, nullable=False)
    storage_type: Mapped[str] = mapped_column(String(255), nullable=False)
    key: Mapped[str] = mapped_column(String(255), nullable=False)
    name: Mapped[str] = mapped_column(String(255), nullable=False)
    size: Mapped[int] = mapped_column(sa.Integer, nullable=False)
    extension: Mapped[str] = mapped_column(String(255), nullable=False)
    mime_type: Mapped[str] = mapped_column(String(255), nullable=True)

    # The `created_by_role` field indicates whether the file was created by an `Account` or an `EndUser`.
    # Its value is derived from the `CreatorUserRole` enumeration.
    created_by_role: Mapped[str] = mapped_column(String(255), nullable=False, server_default=sa.text("'account'"))

    # The `created_by` field stores the ID of the entity that created this upload file.
    #
    # If `created_by_role` is `ACCOUNT`, it corresponds to `Account.id`.
    # Otherwise, it corresponds to `EndUser.id`.
    created_by: Mapped[str] = mapped_column(StringUUID, nullable=False)
    created_at: Mapped[datetime] = mapped_column(sa.DateTime, nullable=False, server_default=func.current_timestamp())

    # The fields `used` and `used_by` are not consistently maintained.
    #
    # When using this model in new code, ensure the following:
    #
    # 1. Set `used` to `true` when the file is utilized.
    # 2. Assign `used_by` to the corresponding `Account.id` or `EndUser.id` based on the `created_by_role`.
    # 3. Avoid relying on these fields for logic, as their values may not always be accurate.
    #
    # `used` may indicate whether the file has been utilized by another service.
    used: Mapped[bool] = mapped_column(sa.Boolean, nullable=False, server_default=sa.text("false"))

    # `used_by` may indicate the ID of the user who utilized this file.
    used_by: Mapped[str | None] = mapped_column(StringUUID, nullable=True)
    used_at: Mapped[datetime | None] = mapped_column(sa.DateTime, nullable=True)
    hash: Mapped[str | None] = mapped_column(String(255), nullable=True)
    source_url: Mapped[str] = mapped_column(LongText, default="")

    def __init__(
        self,
        *,
        tenant_id: str,
        storage_type: str,
        key: str,
        name: str,
        size: int,
        extension: str,
        mime_type: str,
        created_by_role: CreatorUserRole,
        created_by: str,
        created_at: datetime,
        used: bool,
        used_by: str | None = None,
        used_at: datetime | None = None,
        hash: str | None = None,
        source_url: str = "",
    ):
        self.id = str(uuid.uuid4())
        self.tenant_id = tenant_id
        self.storage_type = storage_type
        self.key = key
        self.name = name
        self.size = size
        self.extension = extension
        self.mime_type = mime_type
        self.created_by_role = created_by_role.value
        self.created_by = created_by
        self.created_at = created_at
        self.used = used
        self.used_by = used_by
        self.used_at = used_at
        self.hash = hash
        self.source_url = source_url


class ApiRequest(TypeBase):
    __tablename__ = "api_requests"
    __table_args__ = (
        sa.PrimaryKeyConstraint("id", name="api_request_pkey"),
        sa.Index("api_request_token_idx", "tenant_id", "api_token_id"),
    )

    id: Mapped[str] = mapped_column(StringUUID, default=lambda: str(uuid4()), init=False)
    tenant_id: Mapped[str] = mapped_column(StringUUID, nullable=False)
    api_token_id: Mapped[str] = mapped_column(StringUUID, nullable=False)
    path: Mapped[str] = mapped_column(String(255), nullable=False)
    request: Mapped[str | None] = mapped_column(LongText, nullable=True)
    response: Mapped[str | None] = mapped_column(LongText, nullable=True)
    ip: Mapped[str] = mapped_column(String(255), nullable=False)
<<<<<<< HEAD
    created_at: Mapped[datetime] = mapped_column(sa.DateTime, nullable=False, server_default=func.current_timestamp())
=======
    created_at: Mapped[datetime] = mapped_column(
        sa.DateTime, nullable=False, server_default=func.current_timestamp(), init=False
    )
>>>>>>> a6c6bcf9


class MessageChain(TypeBase):
    __tablename__ = "message_chains"
    __table_args__ = (
        sa.PrimaryKeyConstraint("id", name="message_chain_pkey"),
        sa.Index("message_chain_message_id_idx", "message_id"),
    )

    id: Mapped[str] = mapped_column(StringUUID, default=lambda: str(uuid4()), init=False)
    message_id: Mapped[str] = mapped_column(StringUUID, nullable=False)
    type: Mapped[str] = mapped_column(String(255), nullable=False)
    input: Mapped[str | None] = mapped_column(LongText, nullable=True)
    output: Mapped[str | None] = mapped_column(LongText, nullable=True)
    created_at: Mapped[datetime] = mapped_column(
        sa.DateTime, nullable=False, server_default=sa.func.current_timestamp(), init=False
    )


class MessageAgentThought(TypeBase):
    __tablename__ = "message_agent_thoughts"
    __table_args__ = (
        sa.PrimaryKeyConstraint("id", name="message_agent_thought_pkey"),
        sa.Index("message_agent_thought_message_id_idx", "message_id"),
        sa.Index("message_agent_thought_message_chain_id_idx", "message_chain_id"),
    )

    id = mapped_column(StringUUID, default=lambda: str(uuid4()))
    message_id = mapped_column(StringUUID, nullable=False)
    message_chain_id = mapped_column(StringUUID, nullable=True)
    position: Mapped[int] = mapped_column(sa.Integer, nullable=False)
    thought = mapped_column(LongText, nullable=True)
    tool = mapped_column(LongText, nullable=True)
    tool_labels_str = mapped_column(LongText, nullable=False, default=sa.text("'{}'"))
    tool_meta_str = mapped_column(LongText, nullable=False, default=sa.text("'{}'"))
    tool_input = mapped_column(LongText, nullable=True)
    observation = mapped_column(LongText, nullable=True)
    # plugin_id = mapped_column(StringUUID, nullable=True)  ## for future design
    tool_process_data = mapped_column(LongText, nullable=True)
    message = mapped_column(LongText, nullable=True)
    message_token: Mapped[int | None] = mapped_column(sa.Integer, nullable=True)
    message_unit_price = mapped_column(sa.Numeric, nullable=True)
    message_price_unit = mapped_column(sa.Numeric(10, 7), nullable=False, server_default=sa.text("0.001"))
    message_files = mapped_column(LongText, nullable=True)
    answer = mapped_column(LongText, nullable=True)
    answer_token: Mapped[int | None] = mapped_column(sa.Integer, nullable=True)
    answer_unit_price = mapped_column(sa.Numeric, nullable=True)
    answer_price_unit = mapped_column(sa.Numeric(10, 7), nullable=False, server_default=sa.text("0.001"))
    tokens: Mapped[int | None] = mapped_column(sa.Integer, nullable=True)
    total_price = mapped_column(sa.Numeric, nullable=True)
    currency = mapped_column(String(255), nullable=True)
    latency: Mapped[float | None] = mapped_column(sa.Float, nullable=True)
    created_by_role = mapped_column(String(255), nullable=False)
    created_by = mapped_column(StringUUID, nullable=False)
    created_at = mapped_column(sa.DateTime, nullable=False, server_default=sa.func.current_timestamp())

    @property
    def files(self) -> list[Any]:
        if self.message_files:
            return cast(list[Any], json.loads(self.message_files))
        else:
            return []

    @property
    def tools(self) -> list[str]:
        return self.tool.split(";") if self.tool else []

    @property
    def tool_labels(self) -> dict[str, Any]:
        try:
            if self.tool_labels_str:
                return cast(dict[str, Any], json.loads(self.tool_labels_str))
            else:
                return {}
        except Exception:
            return {}

    @property
    def tool_meta(self) -> dict[str, Any]:
        try:
            if self.tool_meta_str:
                return cast(dict[str, Any], json.loads(self.tool_meta_str))
            else:
                return {}
        except Exception:
            return {}

    @property
    def tool_inputs_dict(self) -> dict[str, Any]:
        tools = self.tools
        try:
            if self.tool_input:
                data = json.loads(self.tool_input)
                result: dict[str, Any] = {}
                for tool in tools:
                    if tool in data:
                        result[tool] = data[tool]
                    else:
                        if len(tools) == 1:
                            result[tool] = data
                        else:
                            result[tool] = {}
                return result
            else:
                return {tool: {} for tool in tools}
        except Exception:
            return {}

    @property
    def tool_outputs_dict(self) -> dict[str, Any]:
        tools = self.tools
        try:
            if self.observation:
                data = json.loads(self.observation)
                result: dict[str, Any] = {}
                for tool in tools:
                    if tool in data:
                        result[tool] = data[tool]
                    else:
                        if len(tools) == 1:
                            result[tool] = data
                        else:
                            result[tool] = {}
                return result
            else:
                return {tool: {} for tool in tools}
        except Exception:
            if self.observation:
                return dict.fromkeys(tools, self.observation)
            else:
                return {}


class DatasetRetrieverResource(TypeBase):
    __tablename__ = "dataset_retriever_resources"
    __table_args__ = (
        sa.PrimaryKeyConstraint("id", name="dataset_retriever_resource_pkey"),
        sa.Index("dataset_retriever_resource_message_id_idx", "message_id"),
    )

    id = mapped_column(StringUUID, default=lambda: str(uuid4()))
    message_id = mapped_column(StringUUID, nullable=False)
    position: Mapped[int] = mapped_column(sa.Integer, nullable=False)
    dataset_id = mapped_column(StringUUID, nullable=False)
    dataset_name = mapped_column(LongText, nullable=False)
    document_id = mapped_column(StringUUID, nullable=True)
    document_name = mapped_column(LongText, nullable=False)
    data_source_type = mapped_column(LongText, nullable=True)
    segment_id = mapped_column(StringUUID, nullable=True)
    score: Mapped[float | None] = mapped_column(sa.Float, nullable=True)
    content = mapped_column(LongText, nullable=False)
    hit_count: Mapped[int | None] = mapped_column(sa.Integer, nullable=True)
    word_count: Mapped[int | None] = mapped_column(sa.Integer, nullable=True)
    segment_position: Mapped[int | None] = mapped_column(sa.Integer, nullable=True)
    index_node_hash = mapped_column(LongText, nullable=True)
    retriever_from = mapped_column(LongText, nullable=False)
    created_by = mapped_column(StringUUID, nullable=False)
    created_at = mapped_column(sa.DateTime, nullable=False, server_default=sa.func.current_timestamp())


class Tag(TypeBase):
    __tablename__ = "tags"
    __table_args__ = (
        sa.PrimaryKeyConstraint("id", name="tag_pkey"),
        sa.Index("tag_type_idx", "type"),
        sa.Index("tag_name_idx", "name"),
    )

    TAG_TYPE_LIST = ["knowledge", "app"]

    id = mapped_column(StringUUID, default=lambda: str(uuid4()))
    tenant_id = mapped_column(StringUUID, nullable=True)
    type = mapped_column(String(16), nullable=False)
    name: Mapped[str] = mapped_column(String(255), nullable=False)
    created_by: Mapped[str] = mapped_column(StringUUID, nullable=False)
    created_at: Mapped[datetime] = mapped_column(sa.DateTime, nullable=False, server_default=func.current_timestamp())


class TagBinding(TypeBase):
    __tablename__ = "tag_bindings"
    __table_args__ = (
        sa.PrimaryKeyConstraint("id", name="tag_binding_pkey"),
        sa.Index("tag_bind_target_id_idx", "target_id"),
        sa.Index("tag_bind_tag_id_idx", "tag_id"),
    )

    id: Mapped[str] = mapped_column(StringUUID, default=lambda: str(uuid4()), init=False)
    tenant_id: Mapped[str | None] = mapped_column(StringUUID, nullable=True)
    tag_id: Mapped[str | None] = mapped_column(StringUUID, nullable=True)
    target_id: Mapped[str | None] = mapped_column(StringUUID, nullable=True)
    created_by: Mapped[str] = mapped_column(StringUUID, nullable=False)
    created_at: Mapped[datetime] = mapped_column(
        sa.DateTime, nullable=False, server_default=func.current_timestamp(), init=False
    )


class TraceAppConfig(TypeBase):
    __tablename__ = "trace_app_config"
    __table_args__ = (
        sa.PrimaryKeyConstraint("id", name="tracing_app_config_pkey"),
        sa.Index("trace_app_config_app_id_idx", "app_id"),
    )

    id: Mapped[str] = mapped_column(StringUUID, default=lambda: str(uuid4()), init=False)
    app_id: Mapped[str] = mapped_column(StringUUID, nullable=False)
    tracing_provider: Mapped[str | None] = mapped_column(String(255), nullable=True)
    tracing_config: Mapped[dict | None] = mapped_column(sa.JSON, nullable=True)
    created_at: Mapped[datetime] = mapped_column(
        sa.DateTime, nullable=False, server_default=func.current_timestamp(), init=False
    )
    updated_at: Mapped[datetime] = mapped_column(
        sa.DateTime,
        nullable=False,
        server_default=func.current_timestamp(),
        onupdate=func.current_timestamp(),
        init=False,
    )
    is_active: Mapped[bool] = mapped_column(sa.Boolean, nullable=False, server_default=sa.text("true"), default=True)

    @property
    def tracing_config_dict(self) -> dict[str, Any]:
        return self.tracing_config or {}

    @property
    def tracing_config_str(self) -> str:
        return json.dumps(self.tracing_config_dict)

    def to_dict(self) -> dict[str, Any]:
        return {
            "id": self.id,
            "app_id": self.app_id,
            "tracing_provider": self.tracing_provider,
            "tracing_config": self.tracing_config_dict,
            "is_active": self.is_active,
            "created_at": str(self.created_at) if self.created_at else None,
            "updated_at": str(self.updated_at) if self.updated_at else None,
        }<|MERGE_RESOLUTION|>--- conflicted
+++ resolved
@@ -25,11 +25,7 @@
 from libs.uuid_utils import uuidv7
 
 from .account import Account, Tenant
-<<<<<<< HEAD
-from .base import TypeBase
-=======
 from .base import Base, TypeBase
->>>>>>> a6c6bcf9
 from .engine import db
 from .enums import CreatorUserRole
 from .provider_ids import GenericProviderID
@@ -44,13 +40,9 @@
     __table_args__ = (sa.PrimaryKeyConstraint("version", name="dify_setup_pkey"),)
 
     version: Mapped[str] = mapped_column(String(255), nullable=False)
-<<<<<<< HEAD
-    setup_at: Mapped[datetime] = mapped_column(sa.DateTime, nullable=False, server_default=func.current_timestamp())
-=======
     setup_at: Mapped[datetime] = mapped_column(
         sa.DateTime, nullable=False, server_default=func.current_timestamp(), init=False
     )
->>>>>>> a6c6bcf9
 
 
 class AppMode(StrEnum):
@@ -1778,13 +1770,9 @@
     request: Mapped[str | None] = mapped_column(LongText, nullable=True)
     response: Mapped[str | None] = mapped_column(LongText, nullable=True)
     ip: Mapped[str] = mapped_column(String(255), nullable=False)
-<<<<<<< HEAD
-    created_at: Mapped[datetime] = mapped_column(sa.DateTime, nullable=False, server_default=func.current_timestamp())
-=======
     created_at: Mapped[datetime] = mapped_column(
         sa.DateTime, nullable=False, server_default=func.current_timestamp(), init=False
     )
->>>>>>> a6c6bcf9
 
 
 class MessageChain(TypeBase):
