--- conflicted
+++ resolved
@@ -93,21 +93,11 @@
     is_universal: Mapped[bool] = mapped_column(sa.Boolean, server_default=sa.text("false"))
     tracing: Mapped[str | None] = mapped_column(sa.Text, nullable=True)
     max_active_requests: Mapped[int | None]
-<<<<<<< HEAD
-    created_by: Mapped[str | None] = mapped_column(StringUUID, nullable=True)
-    created_at: Mapped[datetime] = mapped_column(
-        sa.DateTime, nullable=False, server_default=func.current_timestamp(), init=False
-    )
-    updated_by: Mapped[str | None] = mapped_column(StringUUID, nullable=True)
-    updated_at: Mapped[datetime] = mapped_column(
-        sa.DateTime, nullable=False, server_default=func.current_timestamp(), init=False
-=======
     created_by = mapped_column(StringUUID, nullable=True)
     created_at = mapped_column(sa.DateTime, nullable=False, server_default=func.current_timestamp())
     updated_by = mapped_column(StringUUID, nullable=True)
     updated_at: Mapped[datetime] = mapped_column(
         sa.DateTime, nullable=False, server_default=func.current_timestamp(), onupdate=func.current_timestamp()
->>>>>>> 4a894035
     )
     use_icon_as_answer_icon: Mapped[bool] = mapped_column(sa.Boolean, nullable=False, server_default=sa.text("false"))
 
@@ -319,42 +309,6 @@
     __tablename__ = "app_model_configs"
     __table_args__ = (sa.PrimaryKeyConstraint("id", name="app_model_config_pkey"), sa.Index("app_app_id_idx", "app_id"))
 
-<<<<<<< HEAD
-    id: Mapped[str] = mapped_column(StringUUID, server_default=sa.text("uuid_generate_v4()"), init=False)
-    app_id: Mapped[str] = mapped_column(StringUUID, nullable=False, init=False)
-    provider: Mapped[str | None] = mapped_column(String(255), nullable=True, init=False)
-    model_id: Mapped[str | None] = mapped_column(String(255), nullable=True, init=False)
-    configs: Mapped[dict | None] = mapped_column(sa.JSON, nullable=True, init=False)
-    created_by: Mapped[str | None] = mapped_column(StringUUID, nullable=True, init=False)
-    created_at: Mapped[datetime] = mapped_column(
-        sa.DateTime, nullable=False, server_default=func.current_timestamp(), init=False
-    )
-    updated_by: Mapped[str | None] = mapped_column(StringUUID, nullable=True, init=False)
-    updated_at: Mapped[datetime] = mapped_column(
-        sa.DateTime, nullable=False, server_default=func.current_timestamp(), init=False
-    )
-    opening_statement: Mapped[str | None] = mapped_column(sa.Text, init=False)
-    suggested_questions: Mapped[str | None] = mapped_column(sa.Text, init=False)
-    suggested_questions_after_answer: Mapped[str | None] = mapped_column(sa.Text, init=False)
-    speech_to_text: Mapped[str | None] = mapped_column(sa.Text, init=False)
-    text_to_speech: Mapped[str | None] = mapped_column(sa.Text, init=False)
-    more_like_this: Mapped[str | None] = mapped_column(sa.Text, init=False)
-    model: Mapped[str | None] = mapped_column(sa.Text, init=False)
-    user_input_form: Mapped[str | None] = mapped_column(sa.Text, init=False)
-    dataset_query_variable: Mapped[str | None] = mapped_column(String(255), init=False)
-    pre_prompt: Mapped[str | None] = mapped_column(sa.Text, init=False)
-    agent_mode: Mapped[str | None] = mapped_column(sa.Text, init=False)
-    sensitive_word_avoidance: Mapped[str | None] = mapped_column(sa.Text, init=False)
-    retriever_resource: Mapped[str | None] = mapped_column(sa.Text, init=False)
-    prompt_type: Mapped[str] = mapped_column(
-        String(255), nullable=False, server_default=sa.text("'simple'::character varying"), init=False
-    )
-    chat_prompt_config: Mapped[str | None] = mapped_column(sa.Text, init=False)
-    completion_prompt_config: Mapped[str | None] = mapped_column(sa.Text, init=False)
-    dataset_configs: Mapped[str | None] = mapped_column(sa.Text, init=False)
-    external_data_tools: Mapped[str | None] = mapped_column(sa.Text, init=False)
-    file_upload: Mapped[str | None] = mapped_column(sa.Text, init=False)
-=======
     id = mapped_column(StringUUID, server_default=sa.text("uuid_generate_v4()"))
     app_id = mapped_column(StringUUID, nullable=False)
     provider = mapped_column(String(255), nullable=True)
@@ -385,7 +339,6 @@
     dataset_configs = mapped_column(sa.Text)
     external_data_tools = mapped_column(sa.Text)
     file_upload = mapped_column(sa.Text)
->>>>>>> 4a894035
 
     @property
     def app(self) -> App | None:
@@ -595,28 +548,12 @@
     category: Mapped[str] = mapped_column(String(255), nullable=False)
     custom_disclaimer: Mapped[str] = mapped_column(sa.TEXT, default="")
     position: Mapped[int] = mapped_column(sa.Integer, nullable=False, default=0)
-<<<<<<< HEAD
-    is_listed: Mapped[bool] = mapped_column(sa.Boolean, nullable=False, default=True, init=False)
-    install_count: Mapped[int] = mapped_column(sa.Integer, nullable=False, default=0, init=False)
-    language: Mapped[str] = mapped_column(
-        String(255),
-        nullable=False,
-        server_default=sa.text("'en-US'::character varying"),
-        default="'en-US'::character varying",
-    )
-    created_at: Mapped[datetime] = mapped_column(
-        sa.DateTime, nullable=False, server_default=func.current_timestamp(), init=False
-    )
-    updated_at: Mapped[datetime] = mapped_column(
-        sa.DateTime, nullable=False, server_default=func.current_timestamp(), init=False
-=======
     is_listed: Mapped[bool] = mapped_column(sa.Boolean, nullable=False, default=True)
     install_count: Mapped[int] = mapped_column(sa.Integer, nullable=False, default=0)
     language = mapped_column(String(255), nullable=False, server_default=sa.text("'en-US'::character varying"))
     created_at = mapped_column(sa.DateTime, nullable=False, server_default=func.current_timestamp())
     updated_at = mapped_column(
         sa.DateTime, nullable=False, server_default=func.current_timestamp(), onupdate=func.current_timestamp()
->>>>>>> 4a894035
     )
 
     @property
@@ -719,17 +656,9 @@
     read_at: Mapped[datetime | None] = mapped_column(sa.DateTime, default=None, init=False)
     read_account_id: Mapped[str | None] = mapped_column(StringUUID, default=None, init=False)
     dialogue_count: Mapped[int] = mapped_column(default=0)
-<<<<<<< HEAD
-    created_at: Mapped[datetime] = mapped_column(
-        sa.DateTime, nullable=False, server_default=func.current_timestamp(), init=False
-    )
-    updated_at: Mapped[datetime] = mapped_column(
-        sa.DateTime, nullable=False, server_default=func.current_timestamp(), init=False
-=======
     created_at = mapped_column(sa.DateTime, nullable=False, server_default=func.current_timestamp())
     updated_at = mapped_column(
         sa.DateTime, nullable=False, server_default=func.current_timestamp(), onupdate=func.current_timestamp()
->>>>>>> 4a894035
     )
 
     messages = db.relationship("Message", backref="conversation", lazy="select", passive_deletes="all")
@@ -1376,11 +1305,7 @@
         sa.Index("message_feedback_conversation_idx", "conversation_id", "from_source", "rating"),
     )
 
-<<<<<<< HEAD
-    id: Mapped[str] = mapped_column(StringUUID, server_default=sa.text("uuid_generate_v4()"), init=False)
-=======
     id: Mapped[str] = mapped_column(StringUUID, server_default=sa.text("uuid_generate_v4()"))
->>>>>>> 4a894035
     app_id: Mapped[str] = mapped_column(StringUUID, nullable=False)
     conversation_id: Mapped[str] = mapped_column(StringUUID, nullable=False)
     message_id: Mapped[str] = mapped_column(StringUUID, nullable=False)
@@ -1389,17 +1314,9 @@
     from_source: Mapped[str] = mapped_column(String(255), nullable=False)
     from_end_user_id: Mapped[str | None] = mapped_column(StringUUID)
     from_account_id: Mapped[str | None] = mapped_column(StringUUID)
-<<<<<<< HEAD
-    created_at: Mapped[datetime] = mapped_column(
-        sa.DateTime, nullable=False, server_default=func.current_timestamp(), init=False
-    )
-    updated_at: Mapped[datetime] = mapped_column(
-        sa.DateTime, nullable=False, server_default=func.current_timestamp(), init=False
-=======
     created_at: Mapped[datetime] = mapped_column(sa.DateTime, nullable=False, server_default=func.current_timestamp())
     updated_at: Mapped[datetime] = mapped_column(
         sa.DateTime, nullable=False, server_default=func.current_timestamp(), onupdate=func.current_timestamp()
->>>>>>> 4a894035
     )
 
     @property
@@ -1482,19 +1399,10 @@
     question: Mapped[str | None] = mapped_column(sa.Text, nullable=True)
     content: Mapped[str] = mapped_column(sa.Text, nullable=False)
     hit_count: Mapped[int] = mapped_column(sa.Integer, nullable=False, server_default=sa.text("0"))
-<<<<<<< HEAD
-    account_id: Mapped[str] = mapped_column(StringUUID, nullable=False)
-    created_at: Mapped[datetime] = mapped_column(
-        sa.DateTime, nullable=False, server_default=func.current_timestamp(), init=False
-    )
-    updated_at: Mapped[datetime] = mapped_column(
-        sa.DateTime, nullable=False, server_default=func.current_timestamp(), init=False
-=======
     account_id = mapped_column(StringUUID, nullable=False)
     created_at = mapped_column(sa.DateTime, nullable=False, server_default=func.current_timestamp())
     updated_at = mapped_column(
         sa.DateTime, nullable=False, server_default=func.current_timestamp(), onupdate=func.current_timestamp()
->>>>>>> 4a894035
     )
 
     @property
@@ -1555,19 +1463,6 @@
         sa.Index("app_annotation_settings_app_idx", "app_id"),
     )
 
-<<<<<<< HEAD
-    id: Mapped[str] = mapped_column(StringUUID, server_default=sa.text("uuid_generate_v4()"), init=False)
-    app_id: Mapped[str] = mapped_column(StringUUID, nullable=False)
-    score_threshold: Mapped[float] = mapped_column(Float, nullable=False, server_default=sa.text("0"))
-    collection_binding_id: Mapped[str] = mapped_column(StringUUID, nullable=False)
-    created_user_id: Mapped[str] = mapped_column(StringUUID, nullable=False)
-    created_at: Mapped[datetime] = mapped_column(
-        sa.DateTime, nullable=False, server_default=func.current_timestamp(), init=False
-    )
-    updated_user_id: Mapped[str] = mapped_column(StringUUID, nullable=False)
-    updated_at: Mapped[datetime] = mapped_column(
-        sa.DateTime, nullable=False, server_default=func.current_timestamp(), init=False
-=======
     id = mapped_column(StringUUID, server_default=sa.text("uuid_generate_v4()"))
     app_id = mapped_column(StringUUID, nullable=False)
     score_threshold = mapped_column(Float, nullable=False, server_default=sa.text("0"))
@@ -1577,7 +1472,6 @@
     updated_user_id = mapped_column(StringUUID, nullable=False)
     updated_at = mapped_column(
         sa.DateTime, nullable=False, server_default=func.current_timestamp(), onupdate=func.current_timestamp()
->>>>>>> 4a894035
     )
 
     @property
@@ -1606,13 +1500,9 @@
     content: Mapped[dict | None] = mapped_column(sa.JSON)
     created_at: Mapped[datetime] = mapped_column(sa.DateTime, nullable=False, server_default=func.current_timestamp())
     created_ip: Mapped[str] = mapped_column(String(255), nullable=False)
-<<<<<<< HEAD
-    updated_at: Mapped[datetime] = mapped_column(sa.DateTime, nullable=False, server_default=func.current_timestamp())
-=======
     updated_at = mapped_column(
         sa.DateTime, nullable=False, server_default=func.current_timestamp(), onupdate=func.current_timestamp()
     )
->>>>>>> 4a894035
 
 
 class DefaultEndUserSessionID(StrEnum):
@@ -1650,17 +1540,9 @@
         self._is_anonymous = value
 
     session_id: Mapped[str] = mapped_column()
-<<<<<<< HEAD
-    created_at: Mapped[datetime] = mapped_column(
-        sa.DateTime, nullable=False, server_default=func.current_timestamp(), init=False
-    )
-    updated_at: Mapped[datetime] = mapped_column(
-        sa.DateTime, nullable=False, server_default=func.current_timestamp(), init=False
-=======
     created_at = mapped_column(sa.DateTime, nullable=False, server_default=func.current_timestamp())
     updated_at = mapped_column(
         sa.DateTime, nullable=False, server_default=func.current_timestamp(), onupdate=func.current_timestamp()
->>>>>>> 4a894035
     )
 
 
@@ -1682,15 +1564,10 @@
     )
     parameters: Mapped[str] = mapped_column(sa.Text, nullable=False)
 
-<<<<<<< HEAD
-    created_at: Mapped[datetime] = mapped_column(sa.DateTime, nullable=False, server_default=func.current_timestamp())
-    updated_at: Mapped[datetime] = mapped_column(sa.DateTime, nullable=False, server_default=func.current_timestamp())
-=======
     created_at = mapped_column(sa.DateTime, nullable=False, server_default=func.current_timestamp())
     updated_at = mapped_column(
         sa.DateTime, nullable=False, server_default=func.current_timestamp(), onupdate=func.current_timestamp()
     )
->>>>>>> 4a894035
 
     @staticmethod
     def generate_server_code(n: int) -> str:
@@ -1728,24 +1605,6 @@
     privacy_policy: Mapped[str | None] = mapped_column(String(255))
     show_workflow_steps: Mapped[bool] = mapped_column(sa.Boolean, nullable=False, server_default=sa.text("true"))
     use_icon_as_answer_icon: Mapped[bool] = mapped_column(sa.Boolean, nullable=False, server_default=sa.text("false"))
-<<<<<<< HEAD
-    _custom_disclaimer: Mapped[str] = mapped_column("custom_disclaimer", sa.TEXT, default="", init=False)
-    customize_domain: Mapped[str | None] = mapped_column(String(255), init=False)
-    customize_token_strategy: Mapped[str] = mapped_column(String(255), nullable=False, init=False)
-    prompt_public: Mapped[bool] = mapped_column(sa.Boolean, nullable=False, server_default=sa.text("false"), init=False)
-    status: Mapped[str] = mapped_column(
-        String(255), nullable=False, server_default=sa.text("'normal'::character varying"), init=False
-    )
-    created_by: Mapped[str | None] = mapped_column(StringUUID, nullable=True, init=False)
-    created_at: Mapped[datetime] = mapped_column(
-        sa.DateTime, nullable=False, server_default=func.current_timestamp(), init=False
-    )
-    updated_by: Mapped[str | None] = mapped_column(StringUUID, nullable=True, init=False)
-    updated_at: Mapped[datetime] = mapped_column(
-        sa.DateTime, nullable=False, server_default=func.current_timestamp(), init=False
-    )
-    code: Mapped[str | None] = mapped_column(String(255), init=False)
-=======
     _custom_disclaimer: Mapped[str] = mapped_column("custom_disclaimer", sa.TEXT, default="")
     customize_domain = mapped_column(String(255))
     customize_token_strategy: Mapped[str] = mapped_column(String(255), nullable=False)
@@ -1758,7 +1617,6 @@
         sa.DateTime, nullable=False, server_default=func.current_timestamp(), onupdate=func.current_timestamp()
     )
     code = mapped_column(String(255))
->>>>>>> 4a894035
 
     @property
     def custom_disclaimer(self):
