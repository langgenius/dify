import enum
from datetime import datetime
from uuid import uuid4

import sqlalchemy as sa
from sqlalchemy import DateTime, String, func
from sqlalchemy.orm import Mapped, mapped_column

<<<<<<< HEAD
from .base import TypeBase
from .types import StringUUID
=======
from .base import Base
from .types import LongText, StringUUID
>>>>>>> a6cd2ad8


class APIBasedExtensionPoint(enum.StrEnum):
    APP_EXTERNAL_DATA_TOOL_QUERY = "app.external_data_tool.query"
    PING = "ping"
    APP_MODERATION_INPUT = "app.moderation.input"
    APP_MODERATION_OUTPUT = "app.moderation.output"


class APIBasedExtension(TypeBase):
    __tablename__ = "api_based_extensions"
    __table_args__ = (
        sa.PrimaryKeyConstraint("id", name="api_based_extension_pkey"),
        sa.Index("api_based_extension_tenant_idx", "tenant_id"),
    )

<<<<<<< HEAD
    id: Mapped[str] = mapped_column(StringUUID, server_default=sa.text("uuid_generate_v4()"), init=False)
    tenant_id: Mapped[str] = mapped_column(StringUUID, nullable=False)
    name: Mapped[str] = mapped_column(String(255), nullable=False)
    api_endpoint: Mapped[str] = mapped_column(String(255), nullable=False)
    api_key: Mapped[str] = mapped_column(Text, nullable=False)
    created_at: Mapped[datetime] = mapped_column(
        DateTime, nullable=False, server_default=func.current_timestamp(), init=False
    )
=======
    id = mapped_column(StringUUID, default=lambda: str(uuid4()))
    tenant_id = mapped_column(StringUUID, nullable=False)
    name: Mapped[str] = mapped_column(String(255), nullable=False)
    api_endpoint: Mapped[str] = mapped_column(String(255), nullable=False)
    api_key = mapped_column(LongText, nullable=False)
    created_at: Mapped[datetime] = mapped_column(DateTime, nullable=False, server_default=func.current_timestamp())
>>>>>>> a6cd2ad8
<|MERGE_RESOLUTION|>--- conflicted
+++ resolved
@@ -6,13 +6,10 @@
 from sqlalchemy import DateTime, String, func
 from sqlalchemy.orm import Mapped, mapped_column
 
-<<<<<<< HEAD
 from .base import TypeBase
 from .types import StringUUID
-=======
 from .base import Base
 from .types import LongText, StringUUID
->>>>>>> a6cd2ad8
 
 
 class APIBasedExtensionPoint(enum.StrEnum):
@@ -29,20 +26,9 @@
         sa.Index("api_based_extension_tenant_idx", "tenant_id"),
     )
 
-<<<<<<< HEAD
-    id: Mapped[str] = mapped_column(StringUUID, server_default=sa.text("uuid_generate_v4()"), init=False)
-    tenant_id: Mapped[str] = mapped_column(StringUUID, nullable=False)
-    name: Mapped[str] = mapped_column(String(255), nullable=False)
-    api_endpoint: Mapped[str] = mapped_column(String(255), nullable=False)
-    api_key: Mapped[str] = mapped_column(Text, nullable=False)
-    created_at: Mapped[datetime] = mapped_column(
-        DateTime, nullable=False, server_default=func.current_timestamp(), init=False
-    )
-=======
     id = mapped_column(StringUUID, default=lambda: str(uuid4()))
     tenant_id = mapped_column(StringUUID, nullable=False)
     name: Mapped[str] = mapped_column(String(255), nullable=False)
     api_endpoint: Mapped[str] = mapped_column(String(255), nullable=False)
     api_key = mapped_column(LongText, nullable=False)
-    created_at: Mapped[datetime] = mapped_column(DateTime, nullable=False, server_default=func.current_timestamp())
->>>>>>> a6cd2ad8
+    created_at: Mapped[datetime] = mapped_column(DateTime, nullable=False, server_default=func.current_timestamp())