import base64
import enum
import hashlib
import hmac
import json
import logging
import os
import pickle
import re
import time
from datetime import datetime
from json import JSONDecodeError
from typing import Any, cast
from uuid import uuid4

import sqlalchemy as sa
from sqlalchemy import DateTime, String, func, select
from sqlalchemy.orm import Mapped, Session, mapped_column

from configs import dify_config
from core.rag.index_processor.constant.built_in_field import BuiltInField, MetadataDataSource
from core.rag.retrieval.retrieval_methods import RetrievalMethod
from extensions.ext_storage import storage
from libs.uuid_utils import uuidv7
from services.entities.knowledge_entities.knowledge_entities import ParentMode, Rule

from .account import Account
<<<<<<< HEAD
from .base import TypeBase
=======
from .base import Base, TypeBase
>>>>>>> a6c6bcf9
from .engine import db
from .model import App, Tag, TagBinding, UploadFile
from .types import AdjustedJSON, BinaryData, LongText, StringUUID, adjusted_json_index

logger = logging.getLogger(__name__)


class DatasetPermissionEnum(enum.StrEnum):
    ONLY_ME = "only_me"
    ALL_TEAM = "all_team_members"
    PARTIAL_TEAM = "partial_members"


class Dataset(TypeBase):
    __tablename__ = "datasets"
    __table_args__ = (
        sa.PrimaryKeyConstraint("id", name="dataset_pkey"),
        sa.Index("dataset_tenant_idx", "tenant_id"),
        adjusted_json_index("retrieval_model_idx", "retrieval_model"),
    )

    INDEXING_TECHNIQUE_LIST = ["high_quality", "economy", None]
    PROVIDER_LIST = ["vendor", "external", None]

    id: Mapped[str] = mapped_column(StringUUID, default=lambda: str(uuid4()))
    tenant_id: Mapped[str] = mapped_column(StringUUID)
    name: Mapped[str] = mapped_column(String(255))
    description = mapped_column(LongText, nullable=True)
    provider: Mapped[str] = mapped_column(String(255), server_default=sa.text("'vendor'"))
    permission: Mapped[str] = mapped_column(String(255), server_default=sa.text("'only_me'"))
    data_source_type = mapped_column(String(255))
    indexing_technique: Mapped[str | None] = mapped_column(String(255))
    index_struct = mapped_column(LongText, nullable=True)
    created_by = mapped_column(StringUUID, nullable=False)
    created_at: Mapped[datetime] = mapped_column(DateTime, nullable=False, server_default=func.current_timestamp())
    updated_by = mapped_column(StringUUID, nullable=True)
    updated_at = mapped_column(
        sa.DateTime, nullable=False, server_default=func.current_timestamp(), onupdate=func.current_timestamp()
    )
    embedding_model = mapped_column(sa.String(255), nullable=True)
    embedding_model_provider = mapped_column(sa.String(255), nullable=True)
    keyword_number = mapped_column(sa.Integer, nullable=True, server_default=sa.text("10"))
    collection_binding_id = mapped_column(StringUUID, nullable=True)
    retrieval_model = mapped_column(AdjustedJSON, nullable=True)
    built_in_field_enabled = mapped_column(sa.Boolean, nullable=False, server_default=sa.text("false"))
    icon_info = mapped_column(AdjustedJSON, nullable=True)
    runtime_mode = mapped_column(sa.String(255), nullable=True, server_default=sa.text("'general'"))
    pipeline_id = mapped_column(StringUUID, nullable=True)
    chunk_structure = mapped_column(sa.String(255), nullable=True)
    enable_api = mapped_column(sa.Boolean, nullable=False, server_default=sa.text("true"))

    @property
    def total_documents(self):
        return db.session.query(func.count(Document.id)).where(Document.dataset_id == self.id).scalar()

    @property
    def total_available_documents(self):
        return (
            db.session.query(func.count(Document.id))
            .where(
                Document.dataset_id == self.id,
                Document.indexing_status == "completed",
                Document.enabled == True,
                Document.archived == False,
            )
            .scalar()
        )

    @property
    def dataset_keyword_table(self):
        dataset_keyword_table = (
            db.session.query(DatasetKeywordTable).where(DatasetKeywordTable.dataset_id == self.id).first()
        )
        if dataset_keyword_table:
            return dataset_keyword_table

        return None

    @property
    def index_struct_dict(self):
        return json.loads(self.index_struct) if self.index_struct else None

    @property
    def external_retrieval_model(self):
        default_retrieval_model = {
            "top_k": 2,
            "score_threshold": 0.0,
        }
        return self.retrieval_model or default_retrieval_model

    @property
    def created_by_account(self):
        return db.session.get(Account, self.created_by)

    @property
    def author_name(self) -> str | None:
        account = db.session.get(Account, self.created_by)
        if account:
            return account.name
        return None

    @property
    def latest_process_rule(self):
        return (
            db.session.query(DatasetProcessRule)
            .where(DatasetProcessRule.dataset_id == self.id)
            .order_by(DatasetProcessRule.created_at.desc())
            .first()
        )

    @property
    def app_count(self):
        return (
            db.session.query(func.count(AppDatasetJoin.id))
            .where(AppDatasetJoin.dataset_id == self.id, App.id == AppDatasetJoin.app_id)
            .scalar()
        )

    @property
    def document_count(self):
        return db.session.query(func.count(Document.id)).where(Document.dataset_id == self.id).scalar()

    @property
    def available_document_count(self):
        return (
            db.session.query(func.count(Document.id))
            .where(
                Document.dataset_id == self.id,
                Document.indexing_status == "completed",
                Document.enabled == True,
                Document.archived == False,
            )
            .scalar()
        )

    @property
    def available_segment_count(self):
        return (
            db.session.query(func.count(DocumentSegment.id))
            .where(
                DocumentSegment.dataset_id == self.id,
                DocumentSegment.status == "completed",
                DocumentSegment.enabled == True,
            )
            .scalar()
        )

    @property
    def word_count(self):
        return (
            db.session.query(Document)
            .with_entities(func.coalesce(func.sum(Document.word_count), 0))
            .where(Document.dataset_id == self.id)
            .scalar()
        )

    @property
    def doc_form(self) -> str | None:
        if self.chunk_structure:
            return self.chunk_structure
        document = db.session.query(Document).where(Document.dataset_id == self.id).first()
        if document:
            return document.doc_form
        return None

    @property
    def retrieval_model_dict(self):
        default_retrieval_model = {
            "search_method": RetrievalMethod.SEMANTIC_SEARCH,
            "reranking_enable": False,
            "reranking_model": {"reranking_provider_name": "", "reranking_model_name": ""},
            "top_k": 2,
            "score_threshold_enabled": False,
        }
        return self.retrieval_model or default_retrieval_model

    @property
    def tags(self):
        tags = (
            db.session.query(Tag)
            .join(TagBinding, Tag.id == TagBinding.tag_id)
            .where(
                TagBinding.target_id == self.id,
                TagBinding.tenant_id == self.tenant_id,
                Tag.tenant_id == self.tenant_id,
                Tag.type == "knowledge",
            )
            .all()
        )

        return tags or []

    @property
    def external_knowledge_info(self):
        if self.provider != "external":
            return None
        external_knowledge_binding = (
            db.session.query(ExternalKnowledgeBindings).where(ExternalKnowledgeBindings.dataset_id == self.id).first()
        )
        if not external_knowledge_binding:
            return None
        external_knowledge_api = db.session.scalar(
            select(ExternalKnowledgeApis).where(
                ExternalKnowledgeApis.id == external_knowledge_binding.external_knowledge_api_id
            )
        )
        if external_knowledge_api is None or external_knowledge_api.settings is None:
            return None
        return {
            "external_knowledge_id": external_knowledge_binding.external_knowledge_id,
            "external_knowledge_api_id": external_knowledge_api.id,
            "external_knowledge_api_name": external_knowledge_api.name,
            "external_knowledge_api_endpoint": json.loads(external_knowledge_api.settings).get("endpoint", "")
            if external_knowledge_api.settings
            else "",
        }

    @property
    def is_published(self):
        if self.pipeline_id:
            pipeline = db.session.query(Pipeline).where(Pipeline.id == self.pipeline_id).first()
            if pipeline:
                return pipeline.is_published
        return False

    @property
    def doc_metadata(self):
        dataset_metadatas = db.session.scalars(
            select(DatasetMetadata).where(DatasetMetadata.dataset_id == self.id)
        ).all()

        doc_metadata = [
            {
                "id": dataset_metadata.id,
                "name": dataset_metadata.name,
                "type": dataset_metadata.type,
            }
            for dataset_metadata in dataset_metadatas
        ]
        if self.built_in_field_enabled:
            doc_metadata.append(
                {
                    "id": "built-in",
                    "name": BuiltInField.document_name,
                    "type": "string",
                }
            )
            doc_metadata.append(
                {
                    "id": "built-in",
                    "name": BuiltInField.uploader,
                    "type": "string",
                }
            )
            doc_metadata.append(
                {
                    "id": "built-in",
                    "name": BuiltInField.upload_date,
                    "type": "time",
                }
            )
            doc_metadata.append(
                {
                    "id": "built-in",
                    "name": BuiltInField.last_update_date,
                    "type": "time",
                }
            )
            doc_metadata.append(
                {
                    "id": "built-in",
                    "name": BuiltInField.source,
                    "type": "string",
                }
            )
        return doc_metadata

    @staticmethod
    def gen_collection_name_by_id(dataset_id: str) -> str:
        normalized_dataset_id = dataset_id.replace("-", "_")
        return f"{dify_config.VECTOR_INDEX_NAME_PREFIX}_{normalized_dataset_id}_Node"


class DatasetProcessRule(TypeBase):
    __tablename__ = "dataset_process_rules"
    __table_args__ = (
        sa.PrimaryKeyConstraint("id", name="dataset_process_rule_pkey"),
        sa.Index("dataset_process_rule_dataset_id_idx", "dataset_id"),
    )

    id = mapped_column(StringUUID, nullable=False, default=lambda: str(uuid4()))
    dataset_id = mapped_column(StringUUID, nullable=False)
    mode = mapped_column(String(255), nullable=False, server_default=sa.text("'automatic'"))
    rules = mapped_column(LongText, nullable=True)
    created_by = mapped_column(StringUUID, nullable=False)
    created_at: Mapped[datetime] = mapped_column(DateTime, nullable=False, server_default=func.current_timestamp())

    MODES = ["automatic", "custom", "hierarchical"]
    PRE_PROCESSING_RULES = ["remove_stopwords", "remove_extra_spaces", "remove_urls_emails"]
    AUTOMATIC_RULES: dict[str, Any] = {
        "pre_processing_rules": [
            {"id": "remove_extra_spaces", "enabled": True},
            {"id": "remove_urls_emails", "enabled": False},
        ],
        "segmentation": {"delimiter": "\n", "max_tokens": 500, "chunk_overlap": 50},
    }

    def to_dict(self) -> dict[str, Any]:
        return {
            "id": self.id,
            "dataset_id": self.dataset_id,
            "mode": self.mode,
            "rules": self.rules_dict,
        }

    @property
    def rules_dict(self) -> dict[str, Any] | None:
        try:
            return json.loads(self.rules) if self.rules else None
        except JSONDecodeError:
            return None


class Document(TypeBase):
    __tablename__ = "documents"
    __table_args__ = (
        sa.PrimaryKeyConstraint("id", name="document_pkey"),
        sa.Index("document_dataset_id_idx", "dataset_id"),
        sa.Index("document_is_paused_idx", "is_paused"),
        sa.Index("document_tenant_idx", "tenant_id"),
        adjusted_json_index("document_metadata_idx", "doc_metadata"),
    )

    # initial fields
    id = mapped_column(StringUUID, nullable=False, default=lambda: str(uuid4()))
    tenant_id = mapped_column(StringUUID, nullable=False)
    dataset_id = mapped_column(StringUUID, nullable=False)
    position: Mapped[int] = mapped_column(sa.Integer, nullable=False)
    data_source_type: Mapped[str] = mapped_column(String(255), nullable=False)
    data_source_info = mapped_column(LongText, nullable=True)
    dataset_process_rule_id = mapped_column(StringUUID, nullable=True)
    batch: Mapped[str] = mapped_column(String(255), nullable=False)
    name: Mapped[str] = mapped_column(String(255), nullable=False)
    created_from: Mapped[str] = mapped_column(String(255), nullable=False)
    created_by: Mapped[str] = mapped_column(StringUUID, nullable=False)
    created_api_request_id: Mapped[str | None] = mapped_column(StringUUID, nullable=True)
    created_at: Mapped[datetime] = mapped_column(
        DateTime, nullable=False, server_default=func.current_timestamp(), init=False
    )

    # start processing
    processing_started_at: Mapped[datetime | None] = mapped_column(DateTime, nullable=True)

    # parsing
    file_id = mapped_column(LongText, nullable=True)
    word_count: Mapped[int | None] = mapped_column(sa.Integer, nullable=True)  # TODO: make this not nullable
    parsing_completed_at: Mapped[datetime | None] = mapped_column(DateTime, nullable=True)

    # cleaning
    cleaning_completed_at: Mapped[datetime | None] = mapped_column(DateTime, nullable=True)

    # split
    splitting_completed_at: Mapped[datetime | None] = mapped_column(DateTime, nullable=True)

    # indexing
    tokens: Mapped[int | None] = mapped_column(sa.Integer, nullable=True)
    indexing_latency: Mapped[float | None] = mapped_column(sa.Float, nullable=True)
    completed_at: Mapped[datetime | None] = mapped_column(DateTime, nullable=True)

    # pause
    is_paused: Mapped[bool | None] = mapped_column(sa.Boolean, nullable=True, server_default=sa.text("false"))
    paused_by: Mapped[str | None] = mapped_column(StringUUID, nullable=True)
    paused_at: Mapped[datetime | None] = mapped_column(DateTime, nullable=True)

    # error
    error = mapped_column(LongText, nullable=True)
    stopped_at: Mapped[datetime | None] = mapped_column(DateTime, nullable=True)

    # basic fields
    indexing_status = mapped_column(String(255), nullable=False, server_default=sa.text("'waiting'"))
    enabled: Mapped[bool] = mapped_column(sa.Boolean, nullable=False, server_default=sa.text("true"))
    disabled_at: Mapped[datetime | None] = mapped_column(DateTime, nullable=True)
    disabled_by: Mapped[str | None] = mapped_column(StringUUID, nullable=True)
    archived: Mapped[bool] = mapped_column(sa.Boolean, nullable=False, server_default=sa.text("false"))
    archived_reason: Mapped[str | None] = mapped_column(String(255), nullable=True)
    archived_by: Mapped[str | None] = mapped_column(StringUUID, nullable=True)
    archived_at: Mapped[datetime | None] = mapped_column(DateTime, nullable=True)
    updated_at: Mapped[datetime] = mapped_column(
        DateTime, nullable=False, server_default=func.current_timestamp(), onupdate=func.current_timestamp()
    )
    doc_type = mapped_column(String(40), nullable=True)
    doc_metadata = mapped_column(AdjustedJSON, nullable=True)
    doc_form = mapped_column(String(255), nullable=False, server_default=sa.text("'text_model'"))
    doc_language = mapped_column(String(255), nullable=True)

    DATA_SOURCES = ["upload_file", "notion_import", "website_crawl"]

    @property
    def display_status(self):
        status = None
        if self.indexing_status == "waiting":
            status = "queuing"
        elif self.indexing_status not in {"completed", "error", "waiting"} and self.is_paused:
            status = "paused"
        elif self.indexing_status in {"parsing", "cleaning", "splitting", "indexing"}:
            status = "indexing"
        elif self.indexing_status == "error":
            status = "error"
        elif self.indexing_status == "completed" and not self.archived and self.enabled:
            status = "available"
        elif self.indexing_status == "completed" and not self.archived and not self.enabled:
            status = "disabled"
        elif self.indexing_status == "completed" and self.archived:
            status = "archived"
        return status

    @property
    def data_source_info_dict(self) -> dict[str, Any]:
        if self.data_source_info:
            try:
                data_source_info_dict: dict[str, Any] = json.loads(self.data_source_info)
            except JSONDecodeError:
                data_source_info_dict = {}

            return data_source_info_dict
        return {}

    @property
    def data_source_detail_dict(self) -> dict[str, Any]:
        if self.data_source_info:
            if self.data_source_type == "upload_file":
                data_source_info_dict: dict[str, Any] = json.loads(self.data_source_info)
                file_detail = (
                    db.session.query(UploadFile)
                    .where(UploadFile.id == data_source_info_dict["upload_file_id"])
                    .one_or_none()
                )
                if file_detail:
                    return {
                        "upload_file": {
                            "id": file_detail.id,
                            "name": file_detail.name,
                            "size": file_detail.size,
                            "extension": file_detail.extension,
                            "mime_type": file_detail.mime_type,
                            "created_by": file_detail.created_by,
                            "created_at": file_detail.created_at.timestamp(),
                        }
                    }
            elif self.data_source_type in {"notion_import", "website_crawl"}:
                result: dict[str, Any] = json.loads(self.data_source_info)
                return result
        return {}

    @property
    def average_segment_length(self):
        if self.word_count and self.word_count != 0 and self.segment_count and self.segment_count != 0:
            return self.word_count // self.segment_count
        return 0

    @property
    def dataset_process_rule(self):
        if self.dataset_process_rule_id:
            return db.session.get(DatasetProcessRule, self.dataset_process_rule_id)
        return None

    @property
    def dataset(self):
        return db.session.query(Dataset).where(Dataset.id == self.dataset_id).one_or_none()

    @property
    def segment_count(self):
        return db.session.query(DocumentSegment).where(DocumentSegment.document_id == self.id).count()

    @property
    def hit_count(self):
        return (
            db.session.query(DocumentSegment)
            .with_entities(func.coalesce(func.sum(DocumentSegment.hit_count), 0))
            .where(DocumentSegment.document_id == self.id)
            .scalar()
        )

    @property
    def uploader(self):
        user = db.session.query(Account).where(Account.id == self.created_by).first()
        return user.name if user else None

    @property
    def upload_date(self):
        return self.created_at

    @property
    def last_update_date(self):
        return self.updated_at

    @property
    def doc_metadata_details(self) -> list[dict[str, Any]] | None:
        if self.doc_metadata:
            document_metadatas = (
                db.session.query(DatasetMetadata)
                .join(DatasetMetadataBinding, DatasetMetadataBinding.metadata_id == DatasetMetadata.id)
                .where(
                    DatasetMetadataBinding.dataset_id == self.dataset_id, DatasetMetadataBinding.document_id == self.id
                )
                .all()
            )
            metadata_list: list[dict[str, Any]] = []
            for metadata in document_metadatas:
                metadata_dict: dict[str, Any] = {
                    "id": metadata.id,
                    "name": metadata.name,
                    "type": metadata.type,
                    "value": self.doc_metadata.get(metadata.name),
                }
                metadata_list.append(metadata_dict)
            # deal built-in fields
            metadata_list.extend(self.get_built_in_fields())

            return metadata_list
        return None

    @property
    def process_rule_dict(self) -> dict[str, Any] | None:
        if self.dataset_process_rule_id and self.dataset_process_rule:
            return self.dataset_process_rule.to_dict()
        return None

    def get_built_in_fields(self) -> list[dict[str, Any]]:
        built_in_fields: list[dict[str, Any]] = []
        built_in_fields.append(
            {
                "id": "built-in",
                "name": BuiltInField.document_name,
                "type": "string",
                "value": self.name,
            }
        )
        built_in_fields.append(
            {
                "id": "built-in",
                "name": BuiltInField.uploader,
                "type": "string",
                "value": self.uploader,
            }
        )
        built_in_fields.append(
            {
                "id": "built-in",
                "name": BuiltInField.upload_date,
                "type": "time",
                "value": str(self.created_at.timestamp()),
            }
        )
        built_in_fields.append(
            {
                "id": "built-in",
                "name": BuiltInField.last_update_date,
                "type": "time",
                "value": str(self.updated_at.timestamp()),
            }
        )
        built_in_fields.append(
            {
                "id": "built-in",
                "name": BuiltInField.source,
                "type": "string",
                "value": MetadataDataSource[self.data_source_type],
            }
        )
        return built_in_fields

    def to_dict(self) -> dict[str, Any]:
        return {
            "id": self.id,
            "tenant_id": self.tenant_id,
            "dataset_id": self.dataset_id,
            "position": self.position,
            "data_source_type": self.data_source_type,
            "data_source_info": self.data_source_info,
            "dataset_process_rule_id": self.dataset_process_rule_id,
            "batch": self.batch,
            "name": self.name,
            "created_from": self.created_from,
            "created_by": self.created_by,
            "created_api_request_id": self.created_api_request_id,
            "created_at": self.created_at,
            "processing_started_at": self.processing_started_at,
            "file_id": self.file_id,
            "word_count": self.word_count,
            "parsing_completed_at": self.parsing_completed_at,
            "cleaning_completed_at": self.cleaning_completed_at,
            "splitting_completed_at": self.splitting_completed_at,
            "tokens": self.tokens,
            "indexing_latency": self.indexing_latency,
            "completed_at": self.completed_at,
            "is_paused": self.is_paused,
            "paused_by": self.paused_by,
            "paused_at": self.paused_at,
            "error": self.error,
            "stopped_at": self.stopped_at,
            "indexing_status": self.indexing_status,
            "enabled": self.enabled,
            "disabled_at": self.disabled_at,
            "disabled_by": self.disabled_by,
            "archived": self.archived,
            "archived_reason": self.archived_reason,
            "archived_by": self.archived_by,
            "archived_at": self.archived_at,
            "updated_at": self.updated_at,
            "doc_type": self.doc_type,
            "doc_metadata": self.doc_metadata,
            "doc_form": self.doc_form,
            "doc_language": self.doc_language,
            "display_status": self.display_status,
            "data_source_info_dict": self.data_source_info_dict,
            "average_segment_length": self.average_segment_length,
            "dataset_process_rule": self.dataset_process_rule.to_dict() if self.dataset_process_rule else None,
            "dataset": None,  # Dataset class doesn't have a to_dict method
            "segment_count": self.segment_count,
            "hit_count": self.hit_count,
        }

    @classmethod
    def from_dict(cls, data: dict[str, Any]):
        return cls(**data)


class DocumentSegment(TypeBase):
    __tablename__ = "document_segments"
    __table_args__ = (
        sa.PrimaryKeyConstraint("id", name="document_segment_pkey"),
        sa.Index("document_segment_dataset_id_idx", "dataset_id"),
        sa.Index("document_segment_document_id_idx", "document_id"),
        sa.Index("document_segment_tenant_dataset_idx", "dataset_id", "tenant_id"),
        sa.Index("document_segment_tenant_document_idx", "document_id", "tenant_id"),
        sa.Index("document_segment_node_dataset_idx", "index_node_id", "dataset_id"),
        sa.Index("document_segment_tenant_idx", "tenant_id"),
    )

    # initial fields
    id = mapped_column(StringUUID, nullable=False, default=lambda: str(uuid4()))
    tenant_id = mapped_column(StringUUID, nullable=False)
    dataset_id = mapped_column(StringUUID, nullable=False)
    document_id = mapped_column(StringUUID, nullable=False)
    position: Mapped[int]
    content = mapped_column(LongText, nullable=False)
    answer = mapped_column(LongText, nullable=True)
    word_count: Mapped[int]
    tokens: Mapped[int]

    # indexing fields
    keywords: Mapped[list | None] = mapped_column(sa.JSON, nullable=True)
    index_node_id: Mapped[str | None] = mapped_column(String(255), nullable=True)
    index_node_hash: Mapped[str | None] = mapped_column(String(255), nullable=True)

    # basic fields
    hit_count: Mapped[int] = mapped_column(sa.Integer, nullable=False, default=0)
    enabled: Mapped[bool] = mapped_column(sa.Boolean, nullable=False, server_default=sa.text("true"))
    disabled_at: Mapped[datetime | None] = mapped_column(DateTime, nullable=True)
    disabled_by = mapped_column(StringUUID, nullable=True)
    status: Mapped[str] = mapped_column(String(255), server_default=sa.text("'waiting'"))
    created_by = mapped_column(StringUUID, nullable=False)
    created_at: Mapped[datetime] = mapped_column(DateTime, nullable=False, server_default=func.current_timestamp())
    updated_by = mapped_column(StringUUID, nullable=True)
    updated_at: Mapped[datetime] = mapped_column(
        DateTime, nullable=False, server_default=func.current_timestamp(), onupdate=func.current_timestamp()
    )
    indexing_at: Mapped[datetime | None] = mapped_column(DateTime, nullable=True)
    completed_at: Mapped[datetime | None] = mapped_column(DateTime, nullable=True)
    error = mapped_column(LongText, nullable=True)
    stopped_at: Mapped[datetime | None] = mapped_column(DateTime, nullable=True)

    @property
    def dataset(self):
        return db.session.scalar(select(Dataset).where(Dataset.id == self.dataset_id))

    @property
    def document(self):
        return db.session.scalar(select(Document).where(Document.id == self.document_id))

    @property
    def previous_segment(self):
        return db.session.scalar(
            select(DocumentSegment).where(
                DocumentSegment.document_id == self.document_id, DocumentSegment.position == self.position - 1
            )
        )

    @property
    def next_segment(self):
        return db.session.scalar(
            select(DocumentSegment).where(
                DocumentSegment.document_id == self.document_id, DocumentSegment.position == self.position + 1
            )
        )

    @property
    def child_chunks(self) -> list[Any]:
        if not self.document:
            return []
        process_rule = self.document.dataset_process_rule
        if process_rule and process_rule.mode == "hierarchical":
            rules_dict = process_rule.rules_dict
            if rules_dict:
                rules = Rule.model_validate(rules_dict)
                if rules.parent_mode and rules.parent_mode != ParentMode.FULL_DOC:
                    child_chunks = (
                        db.session.query(ChildChunk)
                        .where(ChildChunk.segment_id == self.id)
                        .order_by(ChildChunk.position.asc())
                        .all()
                    )
                    return child_chunks or []
        return []

    def get_child_chunks(self) -> list[Any]:
        if not self.document:
            return []
        process_rule = self.document.dataset_process_rule
        if process_rule and process_rule.mode == "hierarchical":
            rules_dict = process_rule.rules_dict
            if rules_dict:
                rules = Rule.model_validate(rules_dict)
                if rules.parent_mode:
                    child_chunks = (
                        db.session.query(ChildChunk)
                        .where(ChildChunk.segment_id == self.id)
                        .order_by(ChildChunk.position.asc())
                        .all()
                    )
                    return child_chunks or []
        return []

    @property
    def sign_content(self) -> str:
        return self.get_sign_content()

    def get_sign_content(self) -> str:
        signed_urls: list[tuple[int, int, str]] = []
        text = self.content

        # For data before v0.10.0
        pattern = r"/files/([a-f0-9\-]+)/image-preview(?:\?.*?)?"
        matches = re.finditer(pattern, text)
        for match in matches:
            upload_file_id = match.group(1)
            nonce = os.urandom(16).hex()
            timestamp = str(int(time.time()))
            data_to_sign = f"image-preview|{upload_file_id}|{timestamp}|{nonce}"
            secret_key = dify_config.SECRET_KEY.encode() if dify_config.SECRET_KEY else b""
            sign = hmac.new(secret_key, data_to_sign.encode(), hashlib.sha256).digest()
            encoded_sign = base64.urlsafe_b64encode(sign).decode()

            params = f"timestamp={timestamp}&nonce={nonce}&sign={encoded_sign}"
            base_url = f"/files/{upload_file_id}/image-preview"
            signed_url = f"{base_url}?{params}"
            signed_urls.append((match.start(), match.end(), signed_url))

        # For data after v0.10.0
        pattern = r"/files/([a-f0-9\-]+)/file-preview(?:\?.*?)?"
        matches = re.finditer(pattern, text)
        for match in matches:
            upload_file_id = match.group(1)
            nonce = os.urandom(16).hex()
            timestamp = str(int(time.time()))
            data_to_sign = f"file-preview|{upload_file_id}|{timestamp}|{nonce}"
            secret_key = dify_config.SECRET_KEY.encode() if dify_config.SECRET_KEY else b""
            sign = hmac.new(secret_key, data_to_sign.encode(), hashlib.sha256).digest()
            encoded_sign = base64.urlsafe_b64encode(sign).decode()

            params = f"timestamp={timestamp}&nonce={nonce}&sign={encoded_sign}"
            base_url = f"/files/{upload_file_id}/file-preview"
            signed_url = f"{base_url}?{params}"
            signed_urls.append((match.start(), match.end(), signed_url))

        # For tools directory - direct file formats (e.g., .png, .jpg, etc.)
        # Match URL including any query parameters up to common URL boundaries (space, parenthesis, quotes)
        pattern = r"/files/tools/([a-f0-9\-]+)\.([a-zA-Z0-9]+)(?:\?[^\s\)\"\']*)?"
        matches = re.finditer(pattern, text)
        for match in matches:
            upload_file_id = match.group(1)
            file_extension = match.group(2)
            nonce = os.urandom(16).hex()
            timestamp = str(int(time.time()))
            data_to_sign = f"file-preview|{upload_file_id}|{timestamp}|{nonce}"
            secret_key = dify_config.SECRET_KEY.encode() if dify_config.SECRET_KEY else b""
            sign = hmac.new(secret_key, data_to_sign.encode(), hashlib.sha256).digest()
            encoded_sign = base64.urlsafe_b64encode(sign).decode()

            params = f"timestamp={timestamp}&nonce={nonce}&sign={encoded_sign}"
            base_url = f"/files/tools/{upload_file_id}.{file_extension}"
            signed_url = f"{base_url}?{params}"
            signed_urls.append((match.start(), match.end(), signed_url))

        # Reconstruct the text with signed URLs
        offset = 0
        for start, end, signed_url in signed_urls:
            text = text[: start + offset] + signed_url + text[end + offset :]
            offset += len(signed_url) - (end - start)

        return text


class ChildChunk(TypeBase):
    __tablename__ = "child_chunks"
    __table_args__ = (
        sa.PrimaryKeyConstraint("id", name="child_chunk_pkey"),
        sa.Index("child_chunk_dataset_id_idx", "tenant_id", "dataset_id", "document_id", "segment_id", "index_node_id"),
        sa.Index("child_chunks_node_idx", "index_node_id", "dataset_id"),
        sa.Index("child_chunks_segment_idx", "segment_id"),
    )

    # initial fields
    id = mapped_column(StringUUID, nullable=False, default=lambda: str(uuid4()))
    tenant_id = mapped_column(StringUUID, nullable=False)
    dataset_id = mapped_column(StringUUID, nullable=False)
    document_id = mapped_column(StringUUID, nullable=False)
    segment_id = mapped_column(StringUUID, nullable=False)
    position: Mapped[int] = mapped_column(sa.Integer, nullable=False)
    content = mapped_column(LongText, nullable=False)
    word_count: Mapped[int] = mapped_column(sa.Integer, nullable=False)
    # indexing fields
    index_node_id = mapped_column(String(255), nullable=True)
    index_node_hash = mapped_column(String(255), nullable=True)
    type = mapped_column(String(255), nullable=False, server_default=sa.text("'automatic'"))
    created_by = mapped_column(StringUUID, nullable=False)
    created_at: Mapped[datetime] = mapped_column(DateTime, nullable=False, server_default=sa.func.current_timestamp())
    updated_by = mapped_column(StringUUID, nullable=True)
    updated_at: Mapped[datetime] = mapped_column(
        DateTime, nullable=False, server_default=sa.func.current_timestamp(), onupdate=func.current_timestamp()
    )
    indexing_at: Mapped[datetime | None] = mapped_column(DateTime, nullable=True)
    completed_at: Mapped[datetime | None] = mapped_column(DateTime, nullable=True)
    error = mapped_column(LongText, nullable=True)

    @property
    def dataset(self):
        return db.session.query(Dataset).where(Dataset.id == self.dataset_id).first()

    @property
    def document(self):
        return db.session.query(Document).where(Document.id == self.document_id).first()

    @property
    def segment(self):
        return db.session.query(DocumentSegment).where(DocumentSegment.id == self.segment_id).first()


class AppDatasetJoin(TypeBase):
    __tablename__ = "app_dataset_joins"
    __table_args__ = (
        sa.PrimaryKeyConstraint("id", name="app_dataset_join_pkey"),
        sa.Index("app_dataset_join_app_dataset_idx", "dataset_id", "app_id"),
    )

    id: Mapped[str] = mapped_column(
        StringUUID, primary_key=True, nullable=False, default=lambda: str(uuid4()), init=False
    )
    app_id: Mapped[str] = mapped_column(StringUUID, nullable=False)
    dataset_id: Mapped[str] = mapped_column(StringUUID, nullable=False)
    created_at: Mapped[datetime] = mapped_column(
        DateTime, nullable=False, server_default=sa.func.current_timestamp(), init=False
    )

    @property
    def app(self):
        return db.session.get(App, self.app_id)


class DatasetQuery(TypeBase):
    __tablename__ = "dataset_queries"
    __table_args__ = (
        sa.PrimaryKeyConstraint("id", name="dataset_query_pkey"),
        sa.Index("dataset_query_dataset_id_idx", "dataset_id"),
    )

    id: Mapped[str] = mapped_column(
        StringUUID, primary_key=True, nullable=False, default=lambda: str(uuid4()), init=False
    )
    dataset_id: Mapped[str] = mapped_column(StringUUID, nullable=False)
    content: Mapped[str] = mapped_column(LongText, nullable=False)
    source: Mapped[str] = mapped_column(String(255), nullable=False)
    source_app_id: Mapped[str | None] = mapped_column(StringUUID, nullable=True)
    created_by_role: Mapped[str] = mapped_column(String(255), nullable=False)
    created_by: Mapped[str] = mapped_column(StringUUID, nullable=False)
    created_at: Mapped[datetime] = mapped_column(
        DateTime, nullable=False, server_default=sa.func.current_timestamp(), init=False
    )


class DatasetKeywordTable(TypeBase):
    __tablename__ = "dataset_keyword_tables"
    __table_args__ = (
        sa.PrimaryKeyConstraint("id", name="dataset_keyword_table_pkey"),
        sa.Index("dataset_keyword_table_dataset_id_idx", "dataset_id"),
    )

    id: Mapped[str] = mapped_column(StringUUID, primary_key=True, default=lambda: str(uuid4()), init=False)
    dataset_id: Mapped[str] = mapped_column(StringUUID, nullable=False, unique=True)
    keyword_table: Mapped[str] = mapped_column(LongText, nullable=False)
    data_source_type: Mapped[str] = mapped_column(
        String(255), nullable=False, server_default=sa.text("'database'"), default="database"
    )

    @property
    def keyword_table_dict(self) -> dict[str, set[Any]] | None:
        class SetDecoder(json.JSONDecoder):
            def __init__(self, *args: Any, **kwargs: Any) -> None:
                def object_hook(dct: Any) -> Any:
                    if isinstance(dct, dict):
                        result: dict[str, Any] = {}
                        items = cast(dict[str, Any], dct).items()
                        for keyword, node_idxs in items:
                            if isinstance(node_idxs, list):
                                result[keyword] = set(cast(list[Any], node_idxs))
                            else:
                                result[keyword] = node_idxs
                        return result
                    return dct

                super().__init__(object_hook=object_hook, *args, **kwargs)

        # get dataset
        dataset = db.session.query(Dataset).filter_by(id=self.dataset_id).first()
        if not dataset:
            return None
        if self.data_source_type == "database":
            return json.loads(self.keyword_table, cls=SetDecoder) if self.keyword_table else None
        else:
            file_key = "keyword_files/" + dataset.tenant_id + "/" + self.dataset_id + ".txt"
            try:
                keyword_table_text = storage.load_once(file_key)
                if keyword_table_text:
                    return json.loads(keyword_table_text.decode("utf-8"), cls=SetDecoder)
                return None
            except Exception:
                logger.exception("Failed to load keyword table from file: %s", file_key)
                return None


class Embedding(TypeBase):
    __tablename__ = "embeddings"
    __table_args__ = (
        sa.PrimaryKeyConstraint("id", name="embedding_pkey"),
        sa.UniqueConstraint("model_name", "hash", "provider_name", name="embedding_hash_idx"),
        sa.Index("created_at_idx", "created_at"),
    )

    id = mapped_column(StringUUID, primary_key=True, default=lambda: str(uuid4()))
    model_name = mapped_column(String(255), nullable=False, server_default=sa.text("'text-embedding-ada-002'"))
    hash = mapped_column(String(64), nullable=False)
    embedding = mapped_column(BinaryData, nullable=False)
    created_at: Mapped[datetime] = mapped_column(DateTime, nullable=False, server_default=func.current_timestamp())
    provider_name = mapped_column(String(255), nullable=False, server_default=sa.text("''"))

    def set_embedding(self, embedding_data: list[float]):
        self.embedding = pickle.dumps(embedding_data, protocol=pickle.HIGHEST_PROTOCOL)

    def get_embedding(self) -> list[float]:
        return cast(list[float], pickle.loads(self.embedding))  # noqa: S301


class DatasetCollectionBinding(TypeBase):
    __tablename__ = "dataset_collection_bindings"
    __table_args__ = (
        sa.PrimaryKeyConstraint("id", name="dataset_collection_bindings_pkey"),
        sa.Index("provider_model_name_idx", "provider_name", "model_name"),
    )

    id = mapped_column(StringUUID, primary_key=True, default=lambda: str(uuid4()))
    provider_name: Mapped[str] = mapped_column(String(255), nullable=False)
    model_name: Mapped[str] = mapped_column(String(255), nullable=False)
    type = mapped_column(String(40), server_default=sa.text("'dataset'"), nullable=False)
    collection_name = mapped_column(String(64), nullable=False)
    created_at: Mapped[datetime] = mapped_column(DateTime, nullable=False, server_default=func.current_timestamp())


class TidbAuthBinding(TypeBase):
    __tablename__ = "tidb_auth_bindings"
    __table_args__ = (
        sa.PrimaryKeyConstraint("id", name="tidb_auth_bindings_pkey"),
        sa.Index("tidb_auth_bindings_tenant_idx", "tenant_id"),
        sa.Index("tidb_auth_bindings_active_idx", "active"),
        sa.Index("tidb_auth_bindings_created_at_idx", "created_at"),
        sa.Index("tidb_auth_bindings_status_idx", "status"),
    )
    id: Mapped[str] = mapped_column(StringUUID, primary_key=True, default=lambda: str(uuid4()))
    tenant_id: Mapped[str | None] = mapped_column(StringUUID, nullable=True)
    cluster_id: Mapped[str] = mapped_column(String(255), nullable=False)
    cluster_name: Mapped[str] = mapped_column(String(255), nullable=False)
    active: Mapped[bool] = mapped_column(sa.Boolean, nullable=False, server_default=sa.text("false"))
    status: Mapped[str] = mapped_column(sa.String(255), nullable=False, server_default=sa.text("'CREATING'"))
    account: Mapped[str] = mapped_column(String(255), nullable=False)
    password: Mapped[str] = mapped_column(String(255), nullable=False)
    created_at: Mapped[datetime] = mapped_column(DateTime, nullable=False, server_default=func.current_timestamp())


class Whitelist(TypeBase):
    __tablename__ = "whitelists"
    __table_args__ = (
        sa.PrimaryKeyConstraint("id", name="whitelists_pkey"),
        sa.Index("whitelists_tenant_idx", "tenant_id"),
    )
    id: Mapped[str] = mapped_column(StringUUID, primary_key=True, default=lambda: str(uuid4()), init=False)
    tenant_id: Mapped[str | None] = mapped_column(StringUUID, nullable=True)
    category: Mapped[str] = mapped_column(String(255), nullable=False)
    created_at: Mapped[datetime] = mapped_column(
        DateTime, nullable=False, server_default=func.current_timestamp(), init=False
    )


class DatasetPermission(TypeBase):
    __tablename__ = "dataset_permissions"
    __table_args__ = (
        sa.PrimaryKeyConstraint("id", name="dataset_permission_pkey"),
        sa.Index("idx_dataset_permissions_dataset_id", "dataset_id"),
        sa.Index("idx_dataset_permissions_account_id", "account_id"),
        sa.Index("idx_dataset_permissions_tenant_id", "tenant_id"),
    )

    id: Mapped[str] = mapped_column(StringUUID, default=lambda: str(uuid4()), primary_key=True, init=False)
    dataset_id: Mapped[str] = mapped_column(StringUUID, nullable=False)
    account_id: Mapped[str] = mapped_column(StringUUID, nullable=False)
    tenant_id: Mapped[str] = mapped_column(StringUUID, nullable=False)
    has_permission: Mapped[bool] = mapped_column(
        sa.Boolean, nullable=False, server_default=sa.text("true"), default=True
    )
    created_at: Mapped[datetime] = mapped_column(
        DateTime, nullable=False, server_default=func.current_timestamp(), init=False
    )


class ExternalKnowledgeApis(TypeBase):
    __tablename__ = "external_knowledge_apis"
    __table_args__ = (
        sa.PrimaryKeyConstraint("id", name="external_knowledge_apis_pkey"),
        sa.Index("external_knowledge_apis_tenant_idx", "tenant_id"),
        sa.Index("external_knowledge_apis_name_idx", "name"),
    )

    id: Mapped[str] = mapped_column(StringUUID, nullable=False, default=lambda: str(uuid4()), init=False)
    name: Mapped[str] = mapped_column(String(255), nullable=False)
    description: Mapped[str] = mapped_column(String(255), nullable=False)
    tenant_id: Mapped[str] = mapped_column(StringUUID, nullable=False)
    settings: Mapped[str | None] = mapped_column(LongText, nullable=True)
    created_by: Mapped[str] = mapped_column(StringUUID, nullable=False)
    created_at: Mapped[datetime] = mapped_column(
        DateTime, nullable=False, server_default=func.current_timestamp(), init=False
    )
    updated_by: Mapped[str | None] = mapped_column(StringUUID, nullable=True)
    updated_at: Mapped[datetime] = mapped_column(
        DateTime, nullable=False, server_default=func.current_timestamp(), onupdate=func.current_timestamp(), init=False
    )

    def to_dict(self) -> dict[str, Any]:
        return {
            "id": self.id,
            "tenant_id": self.tenant_id,
            "name": self.name,
            "description": self.description,
            "settings": self.settings_dict,
            "dataset_bindings": self.dataset_bindings,
            "created_by": self.created_by,
            "created_at": self.created_at.isoformat(),
        }

    @property
    def settings_dict(self) -> dict[str, Any] | None:
        try:
            return json.loads(self.settings) if self.settings else None
        except JSONDecodeError:
            return None

    @property
    def dataset_bindings(self) -> list[dict[str, Any]]:
        external_knowledge_bindings = db.session.scalars(
            select(ExternalKnowledgeBindings).where(ExternalKnowledgeBindings.external_knowledge_api_id == self.id)
        ).all()
        dataset_ids = [binding.dataset_id for binding in external_knowledge_bindings]
        datasets = db.session.scalars(select(Dataset).where(Dataset.id.in_(dataset_ids))).all()
        dataset_bindings: list[dict[str, Any]] = []
        for dataset in datasets:
            dataset_bindings.append({"id": dataset.id, "name": dataset.name})

        return dataset_bindings


class ExternalKnowledgeBindings(TypeBase):
    __tablename__ = "external_knowledge_bindings"
    __table_args__ = (
        sa.PrimaryKeyConstraint("id", name="external_knowledge_bindings_pkey"),
        sa.Index("external_knowledge_bindings_tenant_idx", "tenant_id"),
        sa.Index("external_knowledge_bindings_dataset_idx", "dataset_id"),
        sa.Index("external_knowledge_bindings_external_knowledge_idx", "external_knowledge_id"),
        sa.Index("external_knowledge_bindings_external_knowledge_api_idx", "external_knowledge_api_id"),
    )

    id: Mapped[str] = mapped_column(StringUUID, nullable=False, default=lambda: str(uuid4()), init=False)
    tenant_id: Mapped[str] = mapped_column(StringUUID, nullable=False)
    external_knowledge_api_id: Mapped[str] = mapped_column(StringUUID, nullable=False)
    dataset_id: Mapped[str] = mapped_column(StringUUID, nullable=False)
    external_knowledge_id: Mapped[str] = mapped_column(String(512), nullable=False)
    created_by: Mapped[str] = mapped_column(StringUUID, nullable=False)
    created_at: Mapped[datetime] = mapped_column(
        DateTime, nullable=False, server_default=func.current_timestamp(), init=False
    )
    updated_by: Mapped[str | None] = mapped_column(StringUUID, nullable=True, default=None, init=False)
    updated_at: Mapped[datetime] = mapped_column(
        DateTime, nullable=False, server_default=func.current_timestamp(), onupdate=func.current_timestamp(), init=False
    )


class DatasetAutoDisableLog(TypeBase):
    __tablename__ = "dataset_auto_disable_logs"
    __table_args__ = (
        sa.PrimaryKeyConstraint("id", name="dataset_auto_disable_log_pkey"),
        sa.Index("dataset_auto_disable_log_tenant_idx", "tenant_id"),
        sa.Index("dataset_auto_disable_log_dataset_idx", "dataset_id"),
        sa.Index("dataset_auto_disable_log_created_atx", "created_at"),
    )

    id = mapped_column(StringUUID, default=lambda: str(uuid4()))
    tenant_id = mapped_column(StringUUID, nullable=False)
    dataset_id = mapped_column(StringUUID, nullable=False)
    document_id = mapped_column(StringUUID, nullable=False)
    notified: Mapped[bool] = mapped_column(sa.Boolean, nullable=False, server_default=sa.text("false"))
    created_at: Mapped[datetime] = mapped_column(DateTime, nullable=False, server_default=sa.func.current_timestamp())


class RateLimitLog(TypeBase):
    __tablename__ = "rate_limit_logs"
    __table_args__ = (
        sa.PrimaryKeyConstraint("id", name="rate_limit_log_pkey"),
        sa.Index("rate_limit_log_tenant_idx", "tenant_id"),
        sa.Index("rate_limit_log_operation_idx", "operation"),
    )

    id: Mapped[str] = mapped_column(StringUUID, default=lambda: str(uuid4()), init=False)
    tenant_id: Mapped[str] = mapped_column(StringUUID, nullable=False)
    subscription_plan: Mapped[str] = mapped_column(String(255), nullable=False)
    operation: Mapped[str] = mapped_column(String(255), nullable=False)
    created_at: Mapped[datetime] = mapped_column(
        DateTime, nullable=False, server_default=func.current_timestamp(), init=False
    )


class DatasetMetadata(TypeBase):
    __tablename__ = "dataset_metadatas"
    __table_args__ = (
        sa.PrimaryKeyConstraint("id", name="dataset_metadata_pkey"),
        sa.Index("dataset_metadata_tenant_idx", "tenant_id"),
        sa.Index("dataset_metadata_dataset_idx", "dataset_id"),
    )

    id = mapped_column(StringUUID, default=lambda: str(uuid4()))
    tenant_id = mapped_column(StringUUID, nullable=False)
    dataset_id = mapped_column(StringUUID, nullable=False)
    type: Mapped[str] = mapped_column(String(255), nullable=False)
    name: Mapped[str] = mapped_column(String(255), nullable=False)
    created_at: Mapped[datetime] = mapped_column(DateTime, nullable=False, server_default=sa.func.current_timestamp())
    updated_at: Mapped[datetime] = mapped_column(
        DateTime, nullable=False, server_default=sa.func.current_timestamp(), onupdate=func.current_timestamp()
    )
    created_by: Mapped[str] = mapped_column(StringUUID, nullable=False)
    updated_by: Mapped[str | None] = mapped_column(StringUUID, nullable=True, init=False)


class DatasetMetadataBinding(TypeBase):
    __tablename__ = "dataset_metadata_bindings"
    __table_args__ = (
        sa.PrimaryKeyConstraint("id", name="dataset_metadata_binding_pkey"),
        sa.Index("dataset_metadata_binding_tenant_idx", "tenant_id"),
        sa.Index("dataset_metadata_binding_dataset_idx", "dataset_id"),
        sa.Index("dataset_metadata_binding_metadata_idx", "metadata_id"),
        sa.Index("dataset_metadata_binding_document_idx", "document_id"),
    )

    id = mapped_column(StringUUID, default=lambda: str(uuid4()))
    tenant_id = mapped_column(StringUUID, nullable=False)
    dataset_id = mapped_column(StringUUID, nullable=False)
    metadata_id = mapped_column(StringUUID, nullable=False)
    document_id = mapped_column(StringUUID, nullable=False)
    created_at: Mapped[datetime] = mapped_column(DateTime, nullable=False, server_default=func.current_timestamp())
    created_by = mapped_column(StringUUID, nullable=False)


<<<<<<< HEAD
class PipelineBuiltInTemplate(TypeBase):  # type: ignore[name-defined]
=======
class PipelineBuiltInTemplate(TypeBase):
>>>>>>> a6c6bcf9
    __tablename__ = "pipeline_built_in_templates"
    __table_args__ = (sa.PrimaryKeyConstraint("id", name="pipeline_built_in_template_pkey"),)

    id: Mapped[str] = mapped_column(StringUUID, default=lambda: str(uuidv7()), init=False)
    name: Mapped[str] = mapped_column(sa.String(255), nullable=False)
    description: Mapped[str] = mapped_column(LongText, nullable=False)
    chunk_structure: Mapped[str] = mapped_column(sa.String(255), nullable=False)
    icon: Mapped[dict] = mapped_column(sa.JSON, nullable=False)
    yaml_content: Mapped[str] = mapped_column(LongText, nullable=False)
    copyright: Mapped[str] = mapped_column(sa.String(255), nullable=False)
    privacy_policy: Mapped[str] = mapped_column(sa.String(255), nullable=False)
    position: Mapped[int] = mapped_column(sa.Integer, nullable=False)
    install_count: Mapped[int] = mapped_column(sa.Integer, nullable=False)
    language: Mapped[str] = mapped_column(sa.String(255), nullable=False)
    created_at: Mapped[datetime] = mapped_column(
        sa.DateTime, nullable=False, server_default=func.current_timestamp(), init=False
    )
    updated_at: Mapped[datetime] = mapped_column(
        sa.DateTime,
        nullable=False,
        server_default=func.current_timestamp(),
        onupdate=func.current_timestamp(),
        init=False,
    )


<<<<<<< HEAD
class PipelineCustomizedTemplate(TypeBase):  # type: ignore[name-defined]
=======
class PipelineCustomizedTemplate(TypeBase):
>>>>>>> a6c6bcf9
    __tablename__ = "pipeline_customized_templates"
    __table_args__ = (
        sa.PrimaryKeyConstraint("id", name="pipeline_customized_template_pkey"),
        sa.Index("pipeline_customized_template_tenant_idx", "tenant_id"),
    )

    id: Mapped[str] = mapped_column(StringUUID, default=lambda: str(uuidv7()), init=False)
    tenant_id: Mapped[str] = mapped_column(StringUUID, nullable=False)
    name: Mapped[str] = mapped_column(sa.String(255), nullable=False)
    description: Mapped[str] = mapped_column(LongText, nullable=False)
    chunk_structure: Mapped[str] = mapped_column(sa.String(255), nullable=False)
    icon: Mapped[dict] = mapped_column(sa.JSON, nullable=False)
    position: Mapped[int] = mapped_column(sa.Integer, nullable=False)
    yaml_content: Mapped[str] = mapped_column(LongText, nullable=False)
    install_count: Mapped[int] = mapped_column(sa.Integer, nullable=False)
    language: Mapped[str] = mapped_column(sa.String(255), nullable=False)
    created_by: Mapped[str] = mapped_column(StringUUID, nullable=False)
    updated_by: Mapped[str | None] = mapped_column(StringUUID, nullable=True, default=None, init=False)
    created_at: Mapped[datetime] = mapped_column(
        sa.DateTime, nullable=False, server_default=func.current_timestamp(), init=False
    )
    updated_at: Mapped[datetime] = mapped_column(
        sa.DateTime,
        nullable=False,
        server_default=func.current_timestamp(),
        onupdate=func.current_timestamp(),
        init=False,
    )

    @property
    def created_user_name(self):
        account = db.session.query(Account).where(Account.id == self.created_by).first()
        if account:
            return account.name
        return ""


class Pipeline(TypeBase):  # type: ignore[name-defined]
    __tablename__ = "pipelines"
    __table_args__ = (sa.PrimaryKeyConstraint("id", name="pipeline_pkey"),)

    id = mapped_column(StringUUID, default=lambda: str(uuidv7()))
    tenant_id: Mapped[str] = mapped_column(StringUUID, nullable=False)
    name = mapped_column(sa.String(255), nullable=False)
    description = mapped_column(LongText, nullable=False, default=sa.text("''"))
    workflow_id = mapped_column(StringUUID, nullable=True)
    is_public = mapped_column(sa.Boolean, nullable=False, server_default=sa.text("false"))
    is_published = mapped_column(sa.Boolean, nullable=False, server_default=sa.text("false"))
    created_by = mapped_column(StringUUID, nullable=True)
    created_at = mapped_column(sa.DateTime, nullable=False, server_default=func.current_timestamp())
    updated_by = mapped_column(StringUUID, nullable=True)
    updated_at = mapped_column(
        sa.DateTime, nullable=False, server_default=func.current_timestamp(), onupdate=func.current_timestamp()
    )

    def retrieve_dataset(self, session: Session):
        return session.query(Dataset).where(Dataset.pipeline_id == self.id).first()


class DocumentPipelineExecutionLog(TypeBase):
    __tablename__ = "document_pipeline_execution_logs"
    __table_args__ = (
        sa.PrimaryKeyConstraint("id", name="document_pipeline_execution_log_pkey"),
        sa.Index("document_pipeline_execution_logs_document_id_idx", "document_id"),
    )

    id: Mapped[str] = mapped_column(StringUUID, default=lambda: str(uuidv7()), init=False)
    pipeline_id: Mapped[str] = mapped_column(StringUUID, nullable=False)
    document_id: Mapped[str] = mapped_column(StringUUID, nullable=False)
    datasource_type: Mapped[str] = mapped_column(sa.String(255), nullable=False)
    datasource_info: Mapped[str] = mapped_column(LongText, nullable=False)
    datasource_node_id: Mapped[str] = mapped_column(sa.String(255), nullable=False)
    input_data: Mapped[dict] = mapped_column(sa.JSON, nullable=False)
    created_by: Mapped[str | None] = mapped_column(StringUUID, nullable=True)
    created_at: Mapped[datetime] = mapped_column(
        sa.DateTime, nullable=False, server_default=func.current_timestamp(), init=False
    )


class PipelineRecommendedPlugin(TypeBase):
    __tablename__ = "pipeline_recommended_plugins"
    __table_args__ = (sa.PrimaryKeyConstraint("id", name="pipeline_recommended_plugin_pkey"),)

    id: Mapped[str] = mapped_column(StringUUID, default=lambda: str(uuidv7()), init=False)
    plugin_id: Mapped[str] = mapped_column(LongText, nullable=False)
    provider_name: Mapped[str] = mapped_column(LongText, nullable=False)
    position: Mapped[int] = mapped_column(sa.Integer, nullable=False, default=0)
    active: Mapped[bool] = mapped_column(sa.Boolean, nullable=False, default=True)
    created_at: Mapped[datetime] = mapped_column(
        sa.DateTime, nullable=False, server_default=func.current_timestamp(), init=False
    )
    updated_at: Mapped[datetime] = mapped_column(
        sa.DateTime,
        nullable=False,
        server_default=func.current_timestamp(),
        onupdate=func.current_timestamp(),
        init=False,
    )<|MERGE_RESOLUTION|>--- conflicted
+++ resolved
@@ -25,11 +25,7 @@
 from services.entities.knowledge_entities.knowledge_entities import ParentMode, Rule
 
 from .account import Account
-<<<<<<< HEAD
-from .base import TypeBase
-=======
 from .base import Base, TypeBase
->>>>>>> a6c6bcf9
 from .engine import db
 from .model import App, Tag, TagBinding, UploadFile
 from .types import AdjustedJSON, BinaryData, LongText, StringUUID, adjusted_json_index
@@ -1217,11 +1213,7 @@
     created_by = mapped_column(StringUUID, nullable=False)
 
 
-<<<<<<< HEAD
-class PipelineBuiltInTemplate(TypeBase):  # type: ignore[name-defined]
-=======
 class PipelineBuiltInTemplate(TypeBase):
->>>>>>> a6c6bcf9
     __tablename__ = "pipeline_built_in_templates"
     __table_args__ = (sa.PrimaryKeyConstraint("id", name="pipeline_built_in_template_pkey"),)
 
@@ -1248,11 +1240,7 @@
     )
 
 
-<<<<<<< HEAD
-class PipelineCustomizedTemplate(TypeBase):  # type: ignore[name-defined]
-=======
 class PipelineCustomizedTemplate(TypeBase):
->>>>>>> a6c6bcf9
     __tablename__ = "pipeline_customized_templates"
     __table_args__ = (
         sa.PrimaryKeyConstraint("id", name="pipeline_customized_template_pkey"),
