--- conflicted
+++ resolved
@@ -625,7 +625,6 @@
         return text
 
 
-<<<<<<< HEAD
 class ChildChunk(db.Model):
     __tablename__ = "child_chunks"
     __table_args__ = (
@@ -667,10 +666,7 @@
         return db.session.query(DocumentSegment).filter(DocumentSegment.id == self.segment_id).first()
 
 
-class AppDatasetJoin(db.Model):
-=======
 class AppDatasetJoin(db.Model):  # type: ignore[name-defined]
->>>>>>> 017d7538
     __tablename__ = "app_dataset_joins"
     __table_args__ = (
         db.PrimaryKeyConstraint("id", name="app_dataset_join_pkey"),
@@ -908,8 +904,7 @@
     created_by = db.Column(StringUUID, nullable=False)
     created_at = db.Column(db.DateTime, nullable=False, server_default=func.current_timestamp())
     updated_by = db.Column(StringUUID, nullable=True)
-<<<<<<< HEAD
-    updated_at = db.Column(db.DateTime, nullable=False, server_default=db.text("CURRENT_TIMESTAMP(0)"))
+    updated_at = db.Column(db.DateTime, nullable=False, server_default=func.current_timestamp())
 
 
 class DatasetAutoDisableLog(db.Model):
@@ -926,7 +921,4 @@
     dataset_id = db.Column(StringUUID, nullable=False)
     document_id = db.Column(StringUUID, nullable=False)
     notified = db.Column(db.Boolean, nullable=False, server_default=db.text("false"))
-    created_at = db.Column(db.DateTime, nullable=False, server_default=db.text("CURRENT_TIMESTAMP(0)"))
-=======
-    updated_at = db.Column(db.DateTime, nullable=False, server_default=func.current_timestamp())
->>>>>>> 017d7538
+    created_at = db.Column(db.DateTime, nullable=False, server_default=db.text("CURRENT_TIMESTAMP(0)"))