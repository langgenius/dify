--- conflicted
+++ resolved
@@ -1441,36 +1441,6 @@
     __tablename__ = "pipeline_recommended_plugins"
     __table_args__ = (sa.PrimaryKeyConstraint("id", name="pipeline_recommended_plugin_pkey"),)
 
-<<<<<<< HEAD
-    id = mapped_column(StringUUID, server_default=sa.text("uuidv7()"))
-    plugin_id = mapped_column(sa.Text, nullable=False)
-    provider_name = mapped_column(sa.Text, nullable=False)
-    position = mapped_column(sa.Integer, nullable=False, default=0)
-    active = mapped_column(sa.Boolean, nullable=False, default=True)
-    created_at = mapped_column(sa.DateTime, nullable=False, server_default=func.current_timestamp())
-    updated_at = mapped_column(
-        sa.DateTime, nullable=False, server_default=func.current_timestamp(), onupdate=func.current_timestamp()
-    )
-
-
-class SegmentAttachmentBinding(Base):
-    __tablename__ = "segment_attachment_bindings"
-    __table_args__ = (
-        sa.PrimaryKeyConstraint("id", name="segment_attachment_binding_pkey"),
-        sa.Index("segment_attachment_binding_tenant_idx", "tenant_id"),
-        sa.Index("segment_attachment_binding_dataset_idx", "dataset_id"),
-        sa.Index("segment_attachment_binding_document_idx", "document_id"),
-        sa.Index("segment_attachment_binding_segment_idx", "segment_id"),
-        sa.Index("segment_attachment_binding_attachment_idx", "attachment_id"),
-    )
-    id: Mapped[str] = mapped_column(StringUUID, server_default=sa.text("uuid_generate_v4()"))
-    tenant_id: Mapped[str] = mapped_column(StringUUID, nullable=False)
-    dataset_id: Mapped[str] = mapped_column(StringUUID, nullable=False)
-    document_id: Mapped[str] = mapped_column(StringUUID, nullable=False)
-    segment_id: Mapped[str] = mapped_column(StringUUID, nullable=False)
-    attachment_id: Mapped[str] = mapped_column(StringUUID, nullable=False)
-    created_at: Mapped[datetime] = mapped_column(sa.DateTime, nullable=False, server_default=func.current_timestamp())
-=======
     id: Mapped[str] = mapped_column(StringUUID, default=lambda: str(uuidv7()), init=False)
     plugin_id: Mapped[str] = mapped_column(LongText, nullable=False)
     provider_name: Mapped[str] = mapped_column(LongText, nullable=False)
@@ -1486,4 +1456,22 @@
         onupdate=func.current_timestamp(),
         init=False,
     )
->>>>>>> bcbd3de3
+
+
+class SegmentAttachmentBinding(Base):
+    __tablename__ = "segment_attachment_bindings"
+    __table_args__ = (
+        sa.PrimaryKeyConstraint("id", name="segment_attachment_binding_pkey"),
+        sa.Index("segment_attachment_binding_tenant_idx", "tenant_id"),
+        sa.Index("segment_attachment_binding_dataset_idx", "dataset_id"),
+        sa.Index("segment_attachment_binding_document_idx", "document_id"),
+        sa.Index("segment_attachment_binding_segment_idx", "segment_id"),
+        sa.Index("segment_attachment_binding_attachment_idx", "attachment_id"),
+    )
+    id: Mapped[str] = mapped_column(StringUUID, server_default=sa.text("uuid_generate_v4()"))
+    tenant_id: Mapped[str] = mapped_column(StringUUID, nullable=False)
+    dataset_id: Mapped[str] = mapped_column(StringUUID, nullable=False)
+    document_id: Mapped[str] = mapped_column(StringUUID, nullable=False)
+    segment_id: Mapped[str] = mapped_column(StringUUID, nullable=False)
+    attachment_id: Mapped[str] = mapped_column(StringUUID, nullable=False)
+    created_at: Mapped[datetime] = mapped_column(sa.DateTime, nullable=False, server_default=func.current_timestamp())