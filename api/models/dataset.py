--- conflicted
+++ resolved
@@ -967,15 +967,6 @@
     )
     id = mapped_column(StringUUID, primary_key=True, server_default=db.text("uuid_generate_v4()"))
     tenant_id = mapped_column(StringUUID, nullable=True)
-<<<<<<< HEAD
-    cluster_id = mapped_column(db.String(255), nullable=False)
-    cluster_name = mapped_column(db.String(255), nullable=False)
-    active = mapped_column(db.Boolean, nullable=False, server_default=db.text("false"))
-    status = mapped_column(db.String(255), nullable=False, server_default=db.text("'CREATING'::character varying"))
-    account = mapped_column(db.String(255), nullable=False)
-    password = mapped_column(db.String(255), nullable=False)
-    created_at = mapped_column(db.DateTime, nullable=False, server_default=func.current_timestamp())
-=======
     cluster_id: Mapped[str] = mapped_column(String(255), nullable=False)
     cluster_name: Mapped[str] = mapped_column(String(255), nullable=False)
     active: Mapped[bool] = mapped_column(db.Boolean, nullable=False, server_default=db.text("false"))
@@ -983,7 +974,6 @@
     account: Mapped[str] = mapped_column(String(255), nullable=False)
     password: Mapped[str] = mapped_column(String(255), nullable=False)
     created_at: Mapped[datetime] = mapped_column(DateTime, nullable=False, server_default=func.current_timestamp())
->>>>>>> c33741a5
 
 
 class Whitelist(Base):
