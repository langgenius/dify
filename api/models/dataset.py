import base64
import enum
import hashlib
import hmac
import json
import logging
import os
import pickle
import re
import time
from datetime import datetime
from json import JSONDecodeError
from typing import Any, cast

import sqlalchemy as sa
from sqlalchemy import DateTime, String, func, select
from sqlalchemy.dialects.postgresql import JSONB
from sqlalchemy.orm import Mapped, Session, mapped_column

from configs import dify_config
from core.rag.index_processor.constant.built_in_field import BuiltInField, MetadataDataSource
from core.rag.retrieval.retrieval_methods import RetrievalMethod
from extensions.ext_storage import storage
from services.entities.knowledge_entities.knowledge_entities import ParentMode, Rule

from .account import Account
from .base import Base
from .engine import db
from .model import App, Tag, TagBinding, UploadFile
from .types import StringUUID

logger = logging.getLogger(__name__)


class DatasetPermissionEnum(enum.StrEnum):
    ONLY_ME = "only_me"
    ALL_TEAM = "all_team_members"
    PARTIAL_TEAM = "partial_members"


class Dataset(Base):
    __tablename__ = "datasets"
    __table_args__ = (
        sa.PrimaryKeyConstraint("id", name="dataset_pkey"),
        sa.Index("dataset_tenant_idx", "tenant_id"),
        sa.Index("retrieval_model_idx", "retrieval_model", postgresql_using="gin"),
    )

    INDEXING_TECHNIQUE_LIST = ["high_quality", "economy", None]
    PROVIDER_LIST = ["vendor", "external", None]

    id: Mapped[str] = mapped_column(StringUUID, server_default=sa.text("uuid_generate_v4()"))
    tenant_id: Mapped[str] = mapped_column(StringUUID)
    name: Mapped[str] = mapped_column(String(255))
    description = mapped_column(sa.Text, nullable=True)
    provider: Mapped[str] = mapped_column(String(255), server_default=sa.text("'vendor'::character varying"))
    permission: Mapped[str] = mapped_column(String(255), server_default=sa.text("'only_me'::character varying"))
    data_source_type = mapped_column(String(255))
    indexing_technique: Mapped[str | None] = mapped_column(String(255))
    index_struct = mapped_column(sa.Text, nullable=True)
    created_by = mapped_column(StringUUID, nullable=False)
    created_at: Mapped[datetime] = mapped_column(DateTime, nullable=False, server_default=func.current_timestamp())
    updated_by = mapped_column(StringUUID, nullable=True)
    updated_at = mapped_column(db.DateTime, nullable=False, server_default=func.current_timestamp())
    embedding_model = mapped_column(db.String(255), nullable=True)
    embedding_model_provider = mapped_column(db.String(255), nullable=True)
    keyword_number = db.Column(db.Integer, nullable=True, server_default=db.text("10"))
    collection_binding_id = mapped_column(StringUUID, nullable=True)
    retrieval_model = mapped_column(JSONB, nullable=True)
    built_in_field_enabled = mapped_column(db.Boolean, nullable=False, server_default=db.text("false"))
    icon_info = db.Column(JSONB, nullable=True)
    runtime_mode = db.Column(db.String(255), nullable=True, server_default=db.text("'general'::character varying"))
    pipeline_id = db.Column(StringUUID, nullable=True)
    chunk_structure = db.Column(db.String(255), nullable=True)
    enable_api = db.Column(db.Boolean, nullable=False, server_default=db.text("true"))

    @property
    def total_documents(self):
        return db.session.query(func.count(Document.id)).where(Document.dataset_id == self.id).scalar()

    @property
    def total_available_documents(self):
        return (
            db.session.query(func.count(Document.id))
            .where(
                Document.dataset_id == self.id,
                Document.indexing_status == "completed",
                Document.enabled == True,
                Document.archived == False,
            )
            .scalar()
        )

    @property
    def dataset_keyword_table(self):
        dataset_keyword_table = db.session.scalars(
            select(DatasetKeywordTable).where(DatasetKeywordTable.dataset_id == self.id).limit(1)
        ).first()
        if dataset_keyword_table:
            return dataset_keyword_table

        return None

    @property
    def index_struct_dict(self):
        return json.loads(self.index_struct) if self.index_struct else None

    @property
    def external_retrieval_model(self):
        default_retrieval_model = {
            "top_k": 2,
            "score_threshold": 0.0,
        }
        return self.retrieval_model or default_retrieval_model

    @property
    def created_by_account(self):
        return db.session.get(Account, self.created_by)

    @property
    def latest_process_rule(self):
        return (
            db.session.query(DatasetProcessRule)
            .where(DatasetProcessRule.dataset_id == self.id)
            .order_by(DatasetProcessRule.created_at.desc())
            .first()
        )

    @property
    def app_count(self):
        return (
            db.session.query(func.count(AppDatasetJoin.id))
            .where(AppDatasetJoin.dataset_id == self.id, App.id == AppDatasetJoin.app_id)
            .scalar()
        )

    @property
    def document_count(self):
        return db.session.query(func.count(Document.id)).where(Document.dataset_id == self.id).scalar()

    @property
    def available_document_count(self):
        return (
            db.session.query(func.count(Document.id))
            .where(
                Document.dataset_id == self.id,
                Document.indexing_status == "completed",
                Document.enabled == True,
                Document.archived == False,
            )
            .scalar()
        )

    @property
    def available_segment_count(self):
        return (
            db.session.query(func.count(DocumentSegment.id))
            .where(
                DocumentSegment.dataset_id == self.id,
                DocumentSegment.status == "completed",
                DocumentSegment.enabled == True,
            )
            .scalar()
        )

    @property
    def word_count(self):
        return (
            db.session.query(Document)
            .with_entities(func.coalesce(func.sum(Document.word_count), 0))
            .where(Document.dataset_id == self.id)
            .scalar()
        )

    @property
<<<<<<< HEAD
    def doc_form(self):
        document = db.session.scalars(select(Document).where(Document.dataset_id == self.id).limit(1)).first()
=======
    def doc_form(self) -> str | None:
        if self.chunk_structure:
            return self.chunk_structure
        document = db.session.query(Document).where(Document.dataset_id == self.id).first()
>>>>>>> 15270f09
        if document:
            return document.doc_form
        return None

    @property
    def retrieval_model_dict(self):
        default_retrieval_model = {
            "search_method": RetrievalMethod.SEMANTIC_SEARCH.value,
            "reranking_enable": False,
            "reranking_model": {"reranking_provider_name": "", "reranking_model_name": ""},
            "top_k": 2,
            "score_threshold_enabled": False,
        }
        return self.retrieval_model or default_retrieval_model

    @property
    def tags(self):
        tags = (
            db.session.query(Tag)
            .join(TagBinding, Tag.id == TagBinding.tag_id)
            .where(
                TagBinding.target_id == self.id,
                TagBinding.tenant_id == self.tenant_id,
                Tag.tenant_id == self.tenant_id,
                Tag.type == "knowledge",
            )
            .all()
        )

        return tags or []

    @property
    def external_knowledge_info(self):
        if self.provider != "external":
            return None
        external_knowledge_binding = db.session.scalars(
            select(ExternalKnowledgeBindings).where(ExternalKnowledgeBindings.dataset_id == self.id).limit(1)
        ).first()
        if not external_knowledge_binding:
            return None
        external_knowledge_api = db.session.scalar(
            select(ExternalKnowledgeApis).where(
                ExternalKnowledgeApis.id == external_knowledge_binding.external_knowledge_api_id
            )
        )
        if not external_knowledge_api:
            return None
        return {
            "external_knowledge_id": external_knowledge_binding.external_knowledge_id,
            "external_knowledge_api_id": external_knowledge_api.id,
            "external_knowledge_api_name": external_knowledge_api.name,
            "external_knowledge_api_endpoint": json.loads(external_knowledge_api.settings).get("endpoint", ""),
        }

    @property
    def is_published(self):
        if self.pipeline_id:
            pipeline = db.session.query(Pipeline).where(Pipeline.id == self.pipeline_id).first()
            if pipeline:
                return pipeline.is_published
        return False

    @property
    def doc_metadata(self):
        dataset_metadatas = db.session.scalars(
            select(DatasetMetadata).where(DatasetMetadata.dataset_id == self.id)
        ).all()

        doc_metadata = [
            {
                "id": dataset_metadata.id,
                "name": dataset_metadata.name,
                "type": dataset_metadata.type,
            }
            for dataset_metadata in dataset_metadatas
        ]
        if self.built_in_field_enabled:
            doc_metadata.append(
                {
                    "id": "built-in",
                    "name": BuiltInField.document_name,
                    "type": "string",
                }
            )
            doc_metadata.append(
                {
                    "id": "built-in",
                    "name": BuiltInField.uploader,
                    "type": "string",
                }
            )
            doc_metadata.append(
                {
                    "id": "built-in",
                    "name": BuiltInField.upload_date,
                    "type": "time",
                }
            )
            doc_metadata.append(
                {
                    "id": "built-in",
                    "name": BuiltInField.last_update_date,
                    "type": "time",
                }
            )
            doc_metadata.append(
                {
                    "id": "built-in",
                    "name": BuiltInField.source,
                    "type": "string",
                }
            )
        return doc_metadata

    @staticmethod
    def gen_collection_name_by_id(dataset_id: str) -> str:
        normalized_dataset_id = dataset_id.replace("-", "_")
        return f"{dify_config.VECTOR_INDEX_NAME_PREFIX}_{normalized_dataset_id}_Node"


class DatasetProcessRule(Base):
    __tablename__ = "dataset_process_rules"
    __table_args__ = (
        sa.PrimaryKeyConstraint("id", name="dataset_process_rule_pkey"),
        sa.Index("dataset_process_rule_dataset_id_idx", "dataset_id"),
    )

    id = mapped_column(StringUUID, nullable=False, server_default=sa.text("uuid_generate_v4()"))
    dataset_id = mapped_column(StringUUID, nullable=False)
    mode = mapped_column(String(255), nullable=False, server_default=sa.text("'automatic'::character varying"))
    rules = mapped_column(sa.Text, nullable=True)
    created_by = mapped_column(StringUUID, nullable=False)
    created_at: Mapped[datetime] = mapped_column(DateTime, nullable=False, server_default=func.current_timestamp())

    MODES = ["automatic", "custom", "hierarchical"]
    PRE_PROCESSING_RULES = ["remove_stopwords", "remove_extra_spaces", "remove_urls_emails"]
    AUTOMATIC_RULES: dict[str, Any] = {
        "pre_processing_rules": [
            {"id": "remove_extra_spaces", "enabled": True},
            {"id": "remove_urls_emails", "enabled": False},
        ],
        "segmentation": {"delimiter": "\n", "max_tokens": 500, "chunk_overlap": 50},
    }

    def to_dict(self) -> dict[str, Any]:
        return {
            "id": self.id,
            "dataset_id": self.dataset_id,
            "mode": self.mode,
            "rules": self.rules_dict,
        }

    @property
    def rules_dict(self) -> dict[str, Any] | None:
        try:
            return json.loads(self.rules) if self.rules else None
        except JSONDecodeError:
            return None


class Document(Base):
    __tablename__ = "documents"
    __table_args__ = (
        sa.PrimaryKeyConstraint("id", name="document_pkey"),
        sa.Index("document_dataset_id_idx", "dataset_id"),
        sa.Index("document_is_paused_idx", "is_paused"),
        sa.Index("document_tenant_idx", "tenant_id"),
        sa.Index("document_metadata_idx", "doc_metadata", postgresql_using="gin"),
    )

    # initial fields
    id = mapped_column(StringUUID, nullable=False, server_default=sa.text("uuid_generate_v4()"))
    tenant_id = mapped_column(StringUUID, nullable=False)
    dataset_id = mapped_column(StringUUID, nullable=False)
    position: Mapped[int] = mapped_column(sa.Integer, nullable=False)
    data_source_type: Mapped[str] = mapped_column(String(255), nullable=False)
    data_source_info = mapped_column(sa.Text, nullable=True)
    dataset_process_rule_id = mapped_column(StringUUID, nullable=True)
    batch: Mapped[str] = mapped_column(String(255), nullable=False)
    name: Mapped[str] = mapped_column(String(255), nullable=False)
    created_from: Mapped[str] = mapped_column(String(255), nullable=False)
    created_by = mapped_column(StringUUID, nullable=False)
    created_api_request_id = mapped_column(StringUUID, nullable=True)
    created_at: Mapped[datetime] = mapped_column(DateTime, nullable=False, server_default=func.current_timestamp())

    # start processing
    processing_started_at: Mapped[datetime | None] = mapped_column(DateTime, nullable=True)

    # parsing
    file_id = mapped_column(sa.Text, nullable=True)
    word_count: Mapped[int | None] = mapped_column(sa.Integer, nullable=True)  # TODO: make this not nullable
    parsing_completed_at: Mapped[datetime | None] = mapped_column(DateTime, nullable=True)

    # cleaning
    cleaning_completed_at: Mapped[datetime | None] = mapped_column(DateTime, nullable=True)

    # split
    splitting_completed_at: Mapped[datetime | None] = mapped_column(DateTime, nullable=True)

    # indexing
    tokens: Mapped[int | None] = mapped_column(sa.Integer, nullable=True)
    indexing_latency: Mapped[float | None] = mapped_column(sa.Float, nullable=True)
    completed_at: Mapped[datetime | None] = mapped_column(DateTime, nullable=True)

    # pause
    is_paused: Mapped[bool | None] = mapped_column(sa.Boolean, nullable=True, server_default=sa.text("false"))
    paused_by = mapped_column(StringUUID, nullable=True)
    paused_at: Mapped[datetime | None] = mapped_column(DateTime, nullable=True)

    # error
    error = mapped_column(sa.Text, nullable=True)
    stopped_at: Mapped[datetime | None] = mapped_column(DateTime, nullable=True)

    # basic fields
    indexing_status = mapped_column(String(255), nullable=False, server_default=sa.text("'waiting'::character varying"))
    enabled: Mapped[bool] = mapped_column(sa.Boolean, nullable=False, server_default=sa.text("true"))
    disabled_at: Mapped[datetime | None] = mapped_column(DateTime, nullable=True)
    disabled_by = mapped_column(StringUUID, nullable=True)
    archived: Mapped[bool] = mapped_column(sa.Boolean, nullable=False, server_default=sa.text("false"))
    archived_reason = mapped_column(String(255), nullable=True)
    archived_by = mapped_column(StringUUID, nullable=True)
    archived_at: Mapped[datetime | None] = mapped_column(DateTime, nullable=True)
    updated_at: Mapped[datetime] = mapped_column(DateTime, nullable=False, server_default=func.current_timestamp())
    doc_type = mapped_column(String(40), nullable=True)
    doc_metadata = mapped_column(JSONB, nullable=True)
    doc_form = mapped_column(String(255), nullable=False, server_default=sa.text("'text_model'::character varying"))
    doc_language = mapped_column(String(255), nullable=True)

    DATA_SOURCES = ["upload_file", "notion_import", "website_crawl"]

    @property
    def display_status(self):
        status = None
        if self.indexing_status == "waiting":
            status = "queuing"
        elif self.indexing_status not in {"completed", "error", "waiting"} and self.is_paused:
            status = "paused"
        elif self.indexing_status in {"parsing", "cleaning", "splitting", "indexing"}:
            status = "indexing"
        elif self.indexing_status == "error":
            status = "error"
        elif self.indexing_status == "completed" and not self.archived and self.enabled:
            status = "available"
        elif self.indexing_status == "completed" and not self.archived and not self.enabled:
            status = "disabled"
        elif self.indexing_status == "completed" and self.archived:
            status = "archived"
        return status

    @property
    def data_source_info_dict(self) -> dict[str, Any]:
        if self.data_source_info:
            try:
                data_source_info_dict: dict[str, Any] = json.loads(self.data_source_info)
            except JSONDecodeError:
                data_source_info_dict = {}

            return data_source_info_dict
        return {}

    @property
    def data_source_detail_dict(self) -> dict[str, Any]:
        if self.data_source_info:
            if self.data_source_type == "upload_file":
                data_source_info_dict: dict[str, Any] = json.loads(self.data_source_info)
                file_detail = (
                    db.session.query(UploadFile)
                    .where(UploadFile.id == data_source_info_dict["upload_file_id"])
                    .one_or_none()
                )
                if file_detail:
                    return {
                        "upload_file": {
                            "id": file_detail.id,
                            "name": file_detail.name,
                            "size": file_detail.size,
                            "extension": file_detail.extension,
                            "mime_type": file_detail.mime_type,
                            "created_by": file_detail.created_by,
                            "created_at": file_detail.created_at.timestamp(),
                        }
                    }
            elif self.data_source_type in {"notion_import", "website_crawl"}:
                result: dict[str, Any] = json.loads(self.data_source_info)
                return result
        return {}

    @property
    def average_segment_length(self):
        if self.word_count and self.word_count != 0 and self.segment_count and self.segment_count != 0:
            return self.word_count // self.segment_count
        return 0

    @property
    def dataset_process_rule(self):
        if self.dataset_process_rule_id:
            return db.session.get(DatasetProcessRule, self.dataset_process_rule_id)
        return None

    @property
    def dataset(self):
        return db.session.query(Dataset).where(Dataset.id == self.dataset_id).one_or_none()

    @property
    def segment_count(self):
        return db.session.query(DocumentSegment).where(DocumentSegment.document_id == self.id).count()

    @property
    def hit_count(self):
        return (
            db.session.query(DocumentSegment)
            .with_entities(func.coalesce(func.sum(DocumentSegment.hit_count), 0))
            .where(DocumentSegment.document_id == self.id)
            .scalar()
        )

    @property
    def uploader(self):
        user = db.session.scalars(select(Account).where(Account.id == self.created_by).limit(1)).first()
        return user.name if user else None

    @property
    def upload_date(self):
        return self.created_at

    @property
    def last_update_date(self):
        return self.updated_at

    @property
    def doc_metadata_details(self) -> list[dict[str, Any]] | None:
        if self.doc_metadata:
            document_metadatas = (
                db.session.query(DatasetMetadata)
                .join(DatasetMetadataBinding, DatasetMetadataBinding.metadata_id == DatasetMetadata.id)
                .where(
                    DatasetMetadataBinding.dataset_id == self.dataset_id, DatasetMetadataBinding.document_id == self.id
                )
                .all()
            )
            metadata_list: list[dict[str, Any]] = []
            for metadata in document_metadatas:
                metadata_dict: dict[str, Any] = {
                    "id": metadata.id,
                    "name": metadata.name,
                    "type": metadata.type,
                    "value": self.doc_metadata.get(metadata.name),
                }
                metadata_list.append(metadata_dict)
            # deal built-in fields
            metadata_list.extend(self.get_built_in_fields())

            return metadata_list
        return None

    @property
    def process_rule_dict(self) -> dict[str, Any] | None:
        if self.dataset_process_rule_id and self.dataset_process_rule:
            return self.dataset_process_rule.to_dict()
        return None

    def get_built_in_fields(self) -> list[dict[str, Any]]:
        built_in_fields: list[dict[str, Any]] = []
        built_in_fields.append(
            {
                "id": "built-in",
                "name": BuiltInField.document_name,
                "type": "string",
                "value": self.name,
            }
        )
        built_in_fields.append(
            {
                "id": "built-in",
                "name": BuiltInField.uploader,
                "type": "string",
                "value": self.uploader,
            }
        )
        built_in_fields.append(
            {
                "id": "built-in",
                "name": BuiltInField.upload_date,
                "type": "time",
                "value": str(self.created_at.timestamp()),
            }
        )
        built_in_fields.append(
            {
                "id": "built-in",
                "name": BuiltInField.last_update_date,
                "type": "time",
                "value": str(self.updated_at.timestamp()),
            }
        )
        built_in_fields.append(
            {
                "id": "built-in",
                "name": BuiltInField.source,
                "type": "string",
                "value": MetadataDataSource[self.data_source_type],
            }
        )
        return built_in_fields

    def to_dict(self) -> dict[str, Any]:
        return {
            "id": self.id,
            "tenant_id": self.tenant_id,
            "dataset_id": self.dataset_id,
            "position": self.position,
            "data_source_type": self.data_source_type,
            "data_source_info": self.data_source_info,
            "dataset_process_rule_id": self.dataset_process_rule_id,
            "batch": self.batch,
            "name": self.name,
            "created_from": self.created_from,
            "created_by": self.created_by,
            "created_api_request_id": self.created_api_request_id,
            "created_at": self.created_at,
            "processing_started_at": self.processing_started_at,
            "file_id": self.file_id,
            "word_count": self.word_count,
            "parsing_completed_at": self.parsing_completed_at,
            "cleaning_completed_at": self.cleaning_completed_at,
            "splitting_completed_at": self.splitting_completed_at,
            "tokens": self.tokens,
            "indexing_latency": self.indexing_latency,
            "completed_at": self.completed_at,
            "is_paused": self.is_paused,
            "paused_by": self.paused_by,
            "paused_at": self.paused_at,
            "error": self.error,
            "stopped_at": self.stopped_at,
            "indexing_status": self.indexing_status,
            "enabled": self.enabled,
            "disabled_at": self.disabled_at,
            "disabled_by": self.disabled_by,
            "archived": self.archived,
            "archived_reason": self.archived_reason,
            "archived_by": self.archived_by,
            "archived_at": self.archived_at,
            "updated_at": self.updated_at,
            "doc_type": self.doc_type,
            "doc_metadata": self.doc_metadata,
            "doc_form": self.doc_form,
            "doc_language": self.doc_language,
            "display_status": self.display_status,
            "data_source_info_dict": self.data_source_info_dict,
            "average_segment_length": self.average_segment_length,
            "dataset_process_rule": self.dataset_process_rule.to_dict() if self.dataset_process_rule else None,
            "dataset": None,  # Dataset class doesn't have a to_dict method
            "segment_count": self.segment_count,
            "hit_count": self.hit_count,
        }

    @classmethod
    def from_dict(cls, data: dict[str, Any]):
        return cls(
            id=data.get("id"),
            tenant_id=data.get("tenant_id"),
            dataset_id=data.get("dataset_id"),
            position=data.get("position"),
            data_source_type=data.get("data_source_type"),
            data_source_info=data.get("data_source_info"),
            dataset_process_rule_id=data.get("dataset_process_rule_id"),
            batch=data.get("batch"),
            name=data.get("name"),
            created_from=data.get("created_from"),
            created_by=data.get("created_by"),
            created_api_request_id=data.get("created_api_request_id"),
            created_at=data.get("created_at"),
            processing_started_at=data.get("processing_started_at"),
            file_id=data.get("file_id"),
            word_count=data.get("word_count"),
            parsing_completed_at=data.get("parsing_completed_at"),
            cleaning_completed_at=data.get("cleaning_completed_at"),
            splitting_completed_at=data.get("splitting_completed_at"),
            tokens=data.get("tokens"),
            indexing_latency=data.get("indexing_latency"),
            completed_at=data.get("completed_at"),
            is_paused=data.get("is_paused"),
            paused_by=data.get("paused_by"),
            paused_at=data.get("paused_at"),
            error=data.get("error"),
            stopped_at=data.get("stopped_at"),
            indexing_status=data.get("indexing_status"),
            enabled=data.get("enabled"),
            disabled_at=data.get("disabled_at"),
            disabled_by=data.get("disabled_by"),
            archived=data.get("archived"),
            archived_reason=data.get("archived_reason"),
            archived_by=data.get("archived_by"),
            archived_at=data.get("archived_at"),
            updated_at=data.get("updated_at"),
            doc_type=data.get("doc_type"),
            doc_metadata=data.get("doc_metadata"),
            doc_form=data.get("doc_form"),
            doc_language=data.get("doc_language"),
        )


class DocumentSegment(Base):
    __tablename__ = "document_segments"
    __table_args__ = (
        sa.PrimaryKeyConstraint("id", name="document_segment_pkey"),
        sa.Index("document_segment_dataset_id_idx", "dataset_id"),
        sa.Index("document_segment_document_id_idx", "document_id"),
        sa.Index("document_segment_tenant_dataset_idx", "dataset_id", "tenant_id"),
        sa.Index("document_segment_tenant_document_idx", "document_id", "tenant_id"),
        sa.Index("document_segment_node_dataset_idx", "index_node_id", "dataset_id"),
        sa.Index("document_segment_tenant_idx", "tenant_id"),
    )

    # initial fields
    id = mapped_column(StringUUID, nullable=False, server_default=sa.text("uuid_generate_v4()"))
    tenant_id = mapped_column(StringUUID, nullable=False)
    dataset_id = mapped_column(StringUUID, nullable=False)
    document_id = mapped_column(StringUUID, nullable=False)
    position: Mapped[int]
    content = mapped_column(sa.Text, nullable=False)
    answer = mapped_column(sa.Text, nullable=True)
    word_count: Mapped[int]
    tokens: Mapped[int]

    # indexing fields
    keywords = mapped_column(sa.JSON, nullable=True)
    index_node_id = mapped_column(String(255), nullable=True)
    index_node_hash = mapped_column(String(255), nullable=True)

    # basic fields
    hit_count: Mapped[int] = mapped_column(sa.Integer, nullable=False, default=0)
    enabled: Mapped[bool] = mapped_column(sa.Boolean, nullable=False, server_default=sa.text("true"))
    disabled_at: Mapped[datetime | None] = mapped_column(DateTime, nullable=True)
    disabled_by = mapped_column(StringUUID, nullable=True)
    status: Mapped[str] = mapped_column(String(255), server_default=sa.text("'waiting'::character varying"))
    created_by = mapped_column(StringUUID, nullable=False)
    created_at: Mapped[datetime] = mapped_column(DateTime, nullable=False, server_default=func.current_timestamp())
    updated_by = mapped_column(StringUUID, nullable=True)
    updated_at: Mapped[datetime] = mapped_column(DateTime, nullable=False, server_default=func.current_timestamp())
    indexing_at: Mapped[datetime | None] = mapped_column(DateTime, nullable=True)
    completed_at: Mapped[datetime | None] = mapped_column(DateTime, nullable=True)
    error = mapped_column(sa.Text, nullable=True)
    stopped_at: Mapped[datetime | None] = mapped_column(DateTime, nullable=True)

    @property
    def dataset(self):
        return db.session.scalar(select(Dataset).where(Dataset.id == self.dataset_id))

    @property
    def document(self):
        return db.session.scalar(select(Document).where(Document.id == self.document_id))

    @property
    def previous_segment(self):
        return db.session.scalar(
            select(DocumentSegment).where(
                DocumentSegment.document_id == self.document_id, DocumentSegment.position == self.position - 1
            )
        )

    @property
    def next_segment(self):
        return db.session.scalar(
            select(DocumentSegment).where(
                DocumentSegment.document_id == self.document_id, DocumentSegment.position == self.position + 1
            )
        )

    @property
    def child_chunks(self) -> list[Any]:
        if not self.document:
            return []
        process_rule = self.document.dataset_process_rule
        if process_rule and process_rule.mode == "hierarchical":
            rules_dict = process_rule.rules_dict
            if rules_dict:
                rules = Rule(**rules_dict)
                if rules.parent_mode and rules.parent_mode != ParentMode.FULL_DOC:
                    child_chunks = (
                        db.session.query(ChildChunk)
                        .where(ChildChunk.segment_id == self.id)
                        .order_by(ChildChunk.position.asc())
                        .all()
                    )
                    return child_chunks or []
        return []

    def get_child_chunks(self) -> list[Any]:
        if not self.document:
            return []
        process_rule = self.document.dataset_process_rule
        if process_rule and process_rule.mode == "hierarchical":
            rules_dict = process_rule.rules_dict
            if rules_dict:
                rules = Rule(**rules_dict)
                if rules.parent_mode:
                    child_chunks = (
                        db.session.query(ChildChunk)
                        .where(ChildChunk.segment_id == self.id)
                        .order_by(ChildChunk.position.asc())
                        .all()
                    )
                    return child_chunks or []
        return []

    @property
    def sign_content(self) -> str:
        return self.get_sign_content()

    def get_sign_content(self) -> str:
        signed_urls: list[tuple[int, int, str]] = []
        text = self.content

        # For data before v0.10.0
        pattern = r"/files/([a-f0-9\-]+)/image-preview(?:\?.*?)?"
        matches = re.finditer(pattern, text)
        for match in matches:
            upload_file_id = match.group(1)
            nonce = os.urandom(16).hex()
            timestamp = str(int(time.time()))
            data_to_sign = f"image-preview|{upload_file_id}|{timestamp}|{nonce}"
            secret_key = dify_config.SECRET_KEY.encode() if dify_config.SECRET_KEY else b""
            sign = hmac.new(secret_key, data_to_sign.encode(), hashlib.sha256).digest()
            encoded_sign = base64.urlsafe_b64encode(sign).decode()

            params = f"timestamp={timestamp}&nonce={nonce}&sign={encoded_sign}"
            base_url = f"/files/{upload_file_id}/image-preview"
            signed_url = f"{base_url}?{params}"
            signed_urls.append((match.start(), match.end(), signed_url))

        # For data after v0.10.0
        pattern = r"/files/([a-f0-9\-]+)/file-preview(?:\?.*?)?"
        matches = re.finditer(pattern, text)
        for match in matches:
            upload_file_id = match.group(1)
            nonce = os.urandom(16).hex()
            timestamp = str(int(time.time()))
            data_to_sign = f"file-preview|{upload_file_id}|{timestamp}|{nonce}"
            secret_key = dify_config.SECRET_KEY.encode() if dify_config.SECRET_KEY else b""
            sign = hmac.new(secret_key, data_to_sign.encode(), hashlib.sha256).digest()
            encoded_sign = base64.urlsafe_b64encode(sign).decode()

            params = f"timestamp={timestamp}&nonce={nonce}&sign={encoded_sign}"
            base_url = f"/files/{upload_file_id}/file-preview"
            signed_url = f"{base_url}?{params}"
            signed_urls.append((match.start(), match.end(), signed_url))

        # For tools directory - direct file formats (e.g., .png, .jpg, etc.)
        # Match URL including any query parameters up to common URL boundaries (space, parenthesis, quotes)
        pattern = r"/files/tools/([a-f0-9\-]+)\.([a-zA-Z0-9]+)(?:\?[^\s\)\"\']*)?"
        matches = re.finditer(pattern, text)
        for match in matches:
            upload_file_id = match.group(1)
            file_extension = match.group(2)
            nonce = os.urandom(16).hex()
            timestamp = str(int(time.time()))
            data_to_sign = f"file-preview|{upload_file_id}|{timestamp}|{nonce}"
            secret_key = dify_config.SECRET_KEY.encode() if dify_config.SECRET_KEY else b""
            sign = hmac.new(secret_key, data_to_sign.encode(), hashlib.sha256).digest()
            encoded_sign = base64.urlsafe_b64encode(sign).decode()

            params = f"timestamp={timestamp}&nonce={nonce}&sign={encoded_sign}"
            base_url = f"/files/tools/{upload_file_id}.{file_extension}"
            signed_url = f"{base_url}?{params}"
            signed_urls.append((match.start(), match.end(), signed_url))

        # Reconstruct the text with signed URLs
        offset = 0
        for start, end, signed_url in signed_urls:
            text = text[: start + offset] + signed_url + text[end + offset :]
            offset += len(signed_url) - (end - start)

        return text


class ChildChunk(Base):
    __tablename__ = "child_chunks"
    __table_args__ = (
        sa.PrimaryKeyConstraint("id", name="child_chunk_pkey"),
        sa.Index("child_chunk_dataset_id_idx", "tenant_id", "dataset_id", "document_id", "segment_id", "index_node_id"),
        sa.Index("child_chunks_node_idx", "index_node_id", "dataset_id"),
        sa.Index("child_chunks_segment_idx", "segment_id"),
    )

    # initial fields
    id = mapped_column(StringUUID, nullable=False, server_default=sa.text("uuid_generate_v4()"))
    tenant_id = mapped_column(StringUUID, nullable=False)
    dataset_id = mapped_column(StringUUID, nullable=False)
    document_id = mapped_column(StringUUID, nullable=False)
    segment_id = mapped_column(StringUUID, nullable=False)
    position: Mapped[int] = mapped_column(sa.Integer, nullable=False)
    content = mapped_column(sa.Text, nullable=False)
    word_count: Mapped[int] = mapped_column(sa.Integer, nullable=False)
    # indexing fields
    index_node_id = mapped_column(String(255), nullable=True)
    index_node_hash = mapped_column(String(255), nullable=True)
    type = mapped_column(String(255), nullable=False, server_default=sa.text("'automatic'::character varying"))
    created_by = mapped_column(StringUUID, nullable=False)
    created_at: Mapped[datetime] = mapped_column(
        DateTime, nullable=False, server_default=sa.text("CURRENT_TIMESTAMP(0)")
    )
    updated_by = mapped_column(StringUUID, nullable=True)
    updated_at: Mapped[datetime] = mapped_column(
        DateTime, nullable=False, server_default=sa.text("CURRENT_TIMESTAMP(0)")
    )
    indexing_at: Mapped[datetime | None] = mapped_column(DateTime, nullable=True)
    completed_at: Mapped[datetime | None] = mapped_column(DateTime, nullable=True)
    error = mapped_column(sa.Text, nullable=True)

    @property
    def dataset(self):
        return db.session.scalars(select(Dataset).where(Dataset.id == self.dataset_id).limit(1)).first()

    @property
    def document(self):
        return db.session.scalars(select(Document).where(Document.id == self.document_id).limit(1)).first()

    @property
    def segment(self):
        return db.session.scalars(select(DocumentSegment).where(DocumentSegment.id == self.segment_id).limit(1)).first()


class AppDatasetJoin(Base):
    __tablename__ = "app_dataset_joins"
    __table_args__ = (
        sa.PrimaryKeyConstraint("id", name="app_dataset_join_pkey"),
        sa.Index("app_dataset_join_app_dataset_idx", "dataset_id", "app_id"),
    )

    id = mapped_column(StringUUID, primary_key=True, nullable=False, server_default=sa.text("uuid_generate_v4()"))
    app_id = mapped_column(StringUUID, nullable=False)
    dataset_id = mapped_column(StringUUID, nullable=False)
    created_at: Mapped[datetime] = mapped_column(DateTime, nullable=False, server_default=db.func.current_timestamp())

    @property
    def app(self):
        return db.session.get(App, self.app_id)


class DatasetQuery(Base):
    __tablename__ = "dataset_queries"
    __table_args__ = (
        sa.PrimaryKeyConstraint("id", name="dataset_query_pkey"),
        sa.Index("dataset_query_dataset_id_idx", "dataset_id"),
    )

    id = mapped_column(StringUUID, primary_key=True, nullable=False, server_default=sa.text("uuid_generate_v4()"))
    dataset_id = mapped_column(StringUUID, nullable=False)
    content = mapped_column(sa.Text, nullable=False)
    source: Mapped[str] = mapped_column(String(255), nullable=False)
    source_app_id = mapped_column(StringUUID, nullable=True)
    created_by_role = mapped_column(String, nullable=False)
    created_by = mapped_column(StringUUID, nullable=False)
    created_at: Mapped[datetime] = mapped_column(DateTime, nullable=False, server_default=db.func.current_timestamp())


class DatasetKeywordTable(Base):
    __tablename__ = "dataset_keyword_tables"
    __table_args__ = (
        sa.PrimaryKeyConstraint("id", name="dataset_keyword_table_pkey"),
        sa.Index("dataset_keyword_table_dataset_id_idx", "dataset_id"),
    )

    id = mapped_column(StringUUID, primary_key=True, server_default=sa.text("uuid_generate_v4()"))
    dataset_id = mapped_column(StringUUID, nullable=False, unique=True)
    keyword_table = mapped_column(sa.Text, nullable=False)
    data_source_type = mapped_column(
        String(255), nullable=False, server_default=sa.text("'database'::character varying")
    )

    @property
    def keyword_table_dict(self) -> dict[str, set[Any]] | None:
        class SetDecoder(json.JSONDecoder):
            def __init__(self, *args: Any, **kwargs: Any) -> None:
                def object_hook(dct: Any) -> Any:
                    if isinstance(dct, dict):
                        result: dict[str, Any] = {}
                        items = cast(dict[str, Any], dct).items()
                        for keyword, node_idxs in items:
                            if isinstance(node_idxs, list):
                                result[keyword] = set(cast(list[Any], node_idxs))
                            else:
                                result[keyword] = node_idxs
                        return result
                    return dct

                super().__init__(object_hook=object_hook, *args, **kwargs)

        # get dataset
        dataset = db.session.scalars(select(Dataset).filter_by(id=self.dataset_id).limit(1)).first()
        if not dataset:
            return None
        if self.data_source_type == "database":
            return json.loads(self.keyword_table, cls=SetDecoder) if self.keyword_table else None
        else:
            file_key = "keyword_files/" + dataset.tenant_id + "/" + self.dataset_id + ".txt"
            try:
                keyword_table_text = storage.load_once(file_key)
                if keyword_table_text:
                    return json.loads(keyword_table_text.decode("utf-8"), cls=SetDecoder)
                return None
            except Exception:
                logger.exception("Failed to load keyword table from file: %s", file_key)
                return None


class Embedding(Base):
    __tablename__ = "embeddings"
    __table_args__ = (
        sa.PrimaryKeyConstraint("id", name="embedding_pkey"),
        sa.UniqueConstraint("model_name", "hash", "provider_name", name="embedding_hash_idx"),
        sa.Index("created_at_idx", "created_at"),
    )

    id = mapped_column(StringUUID, primary_key=True, server_default=sa.text("uuid_generate_v4()"))
    model_name = mapped_column(
        String(255), nullable=False, server_default=sa.text("'text-embedding-ada-002'::character varying")
    )
    hash = mapped_column(String(64), nullable=False)
    embedding = mapped_column(sa.LargeBinary, nullable=False)
    created_at: Mapped[datetime] = mapped_column(DateTime, nullable=False, server_default=func.current_timestamp())
    provider_name = mapped_column(String(255), nullable=False, server_default=sa.text("''::character varying"))

    def set_embedding(self, embedding_data: list[float]):
        self.embedding = pickle.dumps(embedding_data, protocol=pickle.HIGHEST_PROTOCOL)

    def get_embedding(self) -> list[float]:
        return cast(list[float], pickle.loads(self.embedding))  # noqa: S301


class DatasetCollectionBinding(Base):
    __tablename__ = "dataset_collection_bindings"
    __table_args__ = (
        sa.PrimaryKeyConstraint("id", name="dataset_collection_bindings_pkey"),
        sa.Index("provider_model_name_idx", "provider_name", "model_name"),
    )

    id = mapped_column(StringUUID, primary_key=True, server_default=sa.text("uuid_generate_v4()"))
    provider_name: Mapped[str] = mapped_column(String(255), nullable=False)
    model_name: Mapped[str] = mapped_column(String(255), nullable=False)
    type = mapped_column(String(40), server_default=sa.text("'dataset'::character varying"), nullable=False)
    collection_name = mapped_column(String(64), nullable=False)
    created_at: Mapped[datetime] = mapped_column(DateTime, nullable=False, server_default=func.current_timestamp())


class TidbAuthBinding(Base):
    __tablename__ = "tidb_auth_bindings"
    __table_args__ = (
        sa.PrimaryKeyConstraint("id", name="tidb_auth_bindings_pkey"),
        sa.Index("tidb_auth_bindings_tenant_idx", "tenant_id"),
        sa.Index("tidb_auth_bindings_active_idx", "active"),
        sa.Index("tidb_auth_bindings_created_at_idx", "created_at"),
        sa.Index("tidb_auth_bindings_status_idx", "status"),
    )
    id = mapped_column(StringUUID, primary_key=True, server_default=sa.text("uuid_generate_v4()"))
    tenant_id = mapped_column(StringUUID, nullable=True)
    cluster_id: Mapped[str] = mapped_column(String(255), nullable=False)
    cluster_name: Mapped[str] = mapped_column(String(255), nullable=False)
    active: Mapped[bool] = mapped_column(sa.Boolean, nullable=False, server_default=db.text("false"))
    status = mapped_column(String(255), nullable=False, server_default=db.text("'CREATING'::character varying"))
    account: Mapped[str] = mapped_column(String(255), nullable=False)
    password: Mapped[str] = mapped_column(String(255), nullable=False)
    created_at: Mapped[datetime] = mapped_column(DateTime, nullable=False, server_default=func.current_timestamp())


class Whitelist(Base):
    __tablename__ = "whitelists"
    __table_args__ = (
        sa.PrimaryKeyConstraint("id", name="whitelists_pkey"),
        sa.Index("whitelists_tenant_idx", "tenant_id"),
    )
    id = mapped_column(StringUUID, primary_key=True, server_default=sa.text("uuid_generate_v4()"))
    tenant_id = mapped_column(StringUUID, nullable=True)
    category: Mapped[str] = mapped_column(String(255), nullable=False)
    created_at: Mapped[datetime] = mapped_column(DateTime, nullable=False, server_default=func.current_timestamp())


class DatasetPermission(Base):
    __tablename__ = "dataset_permissions"
    __table_args__ = (
        sa.PrimaryKeyConstraint("id", name="dataset_permission_pkey"),
        sa.Index("idx_dataset_permissions_dataset_id", "dataset_id"),
        sa.Index("idx_dataset_permissions_account_id", "account_id"),
        sa.Index("idx_dataset_permissions_tenant_id", "tenant_id"),
    )

    id = mapped_column(StringUUID, server_default=sa.text("uuid_generate_v4()"), primary_key=True)
    dataset_id = mapped_column(StringUUID, nullable=False)
    account_id = mapped_column(StringUUID, nullable=False)
    tenant_id = mapped_column(StringUUID, nullable=False)
    has_permission: Mapped[bool] = mapped_column(sa.Boolean, nullable=False, server_default=sa.text("true"))
    created_at: Mapped[datetime] = mapped_column(DateTime, nullable=False, server_default=func.current_timestamp())


class ExternalKnowledgeApis(Base):
    __tablename__ = "external_knowledge_apis"
    __table_args__ = (
        sa.PrimaryKeyConstraint("id", name="external_knowledge_apis_pkey"),
        sa.Index("external_knowledge_apis_tenant_idx", "tenant_id"),
        sa.Index("external_knowledge_apis_name_idx", "name"),
    )

    id = mapped_column(StringUUID, nullable=False, server_default=sa.text("uuid_generate_v4()"))
    name: Mapped[str] = mapped_column(String(255), nullable=False)
    description: Mapped[str] = mapped_column(String(255), nullable=False)
    tenant_id = mapped_column(StringUUID, nullable=False)
    settings = mapped_column(sa.Text, nullable=True)
    created_by = mapped_column(StringUUID, nullable=False)
    created_at: Mapped[datetime] = mapped_column(DateTime, nullable=False, server_default=func.current_timestamp())
    updated_by = mapped_column(StringUUID, nullable=True)
    updated_at: Mapped[datetime] = mapped_column(DateTime, nullable=False, server_default=func.current_timestamp())

    def to_dict(self) -> dict[str, Any]:
        return {
            "id": self.id,
            "tenant_id": self.tenant_id,
            "name": self.name,
            "description": self.description,
            "settings": self.settings_dict,
            "dataset_bindings": self.dataset_bindings,
            "created_by": self.created_by,
            "created_at": self.created_at.isoformat(),
        }

    @property
    def settings_dict(self) -> dict[str, Any] | None:
        try:
            return json.loads(self.settings) if self.settings else None
        except JSONDecodeError:
            return None

    @property
    def dataset_bindings(self) -> list[dict[str, Any]]:
        external_knowledge_bindings = db.session.scalars(
            select(ExternalKnowledgeBindings).where(ExternalKnowledgeBindings.external_knowledge_api_id == self.id)
        ).all()
        dataset_ids = [binding.dataset_id for binding in external_knowledge_bindings]
        datasets = db.session.scalars(select(Dataset).where(Dataset.id.in_(dataset_ids))).all()
        dataset_bindings: list[dict[str, Any]] = []
        for dataset in datasets:
            dataset_bindings.append({"id": dataset.id, "name": dataset.name})

        return dataset_bindings


class ExternalKnowledgeBindings(Base):
    __tablename__ = "external_knowledge_bindings"
    __table_args__ = (
        sa.PrimaryKeyConstraint("id", name="external_knowledge_bindings_pkey"),
        sa.Index("external_knowledge_bindings_tenant_idx", "tenant_id"),
        sa.Index("external_knowledge_bindings_dataset_idx", "dataset_id"),
        sa.Index("external_knowledge_bindings_external_knowledge_idx", "external_knowledge_id"),
        sa.Index("external_knowledge_bindings_external_knowledge_api_idx", "external_knowledge_api_id"),
    )

    id = mapped_column(StringUUID, nullable=False, server_default=sa.text("uuid_generate_v4()"))
    tenant_id = mapped_column(StringUUID, nullable=False)
    external_knowledge_api_id = mapped_column(StringUUID, nullable=False)
    dataset_id = mapped_column(StringUUID, nullable=False)
    external_knowledge_id = mapped_column(sa.Text, nullable=False)
    created_by = mapped_column(StringUUID, nullable=False)
    created_at: Mapped[datetime] = mapped_column(DateTime, nullable=False, server_default=func.current_timestamp())
    updated_by = mapped_column(StringUUID, nullable=True)
    updated_at: Mapped[datetime] = mapped_column(DateTime, nullable=False, server_default=func.current_timestamp())


class DatasetAutoDisableLog(Base):
    __tablename__ = "dataset_auto_disable_logs"
    __table_args__ = (
        sa.PrimaryKeyConstraint("id", name="dataset_auto_disable_log_pkey"),
        sa.Index("dataset_auto_disable_log_tenant_idx", "tenant_id"),
        sa.Index("dataset_auto_disable_log_dataset_idx", "dataset_id"),
        sa.Index("dataset_auto_disable_log_created_atx", "created_at"),
    )

    id = mapped_column(StringUUID, server_default=sa.text("uuid_generate_v4()"))
    tenant_id = mapped_column(StringUUID, nullable=False)
    dataset_id = mapped_column(StringUUID, nullable=False)
    document_id = mapped_column(StringUUID, nullable=False)
    notified: Mapped[bool] = mapped_column(sa.Boolean, nullable=False, server_default=sa.text("false"))
    created_at: Mapped[datetime] = mapped_column(
        DateTime, nullable=False, server_default=sa.text("CURRENT_TIMESTAMP(0)")
    )


class RateLimitLog(Base):
    __tablename__ = "rate_limit_logs"
    __table_args__ = (
        sa.PrimaryKeyConstraint("id", name="rate_limit_log_pkey"),
        sa.Index("rate_limit_log_tenant_idx", "tenant_id"),
        sa.Index("rate_limit_log_operation_idx", "operation"),
    )

    id = mapped_column(StringUUID, server_default=sa.text("uuid_generate_v4()"))
    tenant_id = mapped_column(StringUUID, nullable=False)
    subscription_plan: Mapped[str] = mapped_column(String(255), nullable=False)
    operation: Mapped[str] = mapped_column(String(255), nullable=False)
    created_at: Mapped[datetime] = mapped_column(
        DateTime, nullable=False, server_default=sa.text("CURRENT_TIMESTAMP(0)")
    )


class DatasetMetadata(Base):
    __tablename__ = "dataset_metadatas"
    __table_args__ = (
        sa.PrimaryKeyConstraint("id", name="dataset_metadata_pkey"),
        sa.Index("dataset_metadata_tenant_idx", "tenant_id"),
        sa.Index("dataset_metadata_dataset_idx", "dataset_id"),
    )

    id = mapped_column(StringUUID, server_default=sa.text("uuid_generate_v4()"))
    tenant_id = mapped_column(StringUUID, nullable=False)
    dataset_id = mapped_column(StringUUID, nullable=False)
    type: Mapped[str] = mapped_column(String(255), nullable=False)
    name: Mapped[str] = mapped_column(String(255), nullable=False)
    created_at: Mapped[datetime] = mapped_column(
        DateTime, nullable=False, server_default=sa.text("CURRENT_TIMESTAMP(0)")
    )
    updated_at: Mapped[datetime] = mapped_column(
        DateTime, nullable=False, server_default=sa.text("CURRENT_TIMESTAMP(0)")
    )
    created_by = mapped_column(StringUUID, nullable=False)
    updated_by = mapped_column(StringUUID, nullable=True)


class DatasetMetadataBinding(Base):
    __tablename__ = "dataset_metadata_bindings"
    __table_args__ = (
        sa.PrimaryKeyConstraint("id", name="dataset_metadata_binding_pkey"),
        sa.Index("dataset_metadata_binding_tenant_idx", "tenant_id"),
        sa.Index("dataset_metadata_binding_dataset_idx", "dataset_id"),
        sa.Index("dataset_metadata_binding_metadata_idx", "metadata_id"),
        sa.Index("dataset_metadata_binding_document_idx", "document_id"),
    )

    id = mapped_column(StringUUID, server_default=sa.text("uuid_generate_v4()"))
    tenant_id = mapped_column(StringUUID, nullable=False)
    dataset_id = mapped_column(StringUUID, nullable=False)
    metadata_id = mapped_column(StringUUID, nullable=False)
    document_id = mapped_column(StringUUID, nullable=False)
    created_at: Mapped[datetime] = mapped_column(DateTime, nullable=False, server_default=func.current_timestamp())
    created_by = mapped_column(StringUUID, nullable=False)


class PipelineBuiltInTemplate(Base):  # type: ignore[name-defined]
    __tablename__ = "pipeline_built_in_templates"
    __table_args__ = (db.PrimaryKeyConstraint("id", name="pipeline_built_in_template_pkey"),)

    id = db.Column(StringUUID, server_default=db.text("uuidv7()"))
    name = db.Column(db.String(255), nullable=False)
    description = db.Column(db.Text, nullable=False)
    chunk_structure = db.Column(db.String(255), nullable=False)
    icon = db.Column(db.JSON, nullable=False)
    yaml_content = db.Column(db.Text, nullable=False)
    copyright = db.Column(db.String(255), nullable=False)
    privacy_policy = db.Column(db.String(255), nullable=False)
    position = db.Column(db.Integer, nullable=False)
    install_count = db.Column(db.Integer, nullable=False, default=0)
    language = db.Column(db.String(255), nullable=False)
    created_at = db.Column(db.DateTime, nullable=False, server_default=func.current_timestamp())
    updated_at = db.Column(db.DateTime, nullable=False, server_default=func.current_timestamp())
    created_by = db.Column(StringUUID, nullable=False)
    updated_by = db.Column(StringUUID, nullable=True)

    @property
    def created_user_name(self):
        account = db.session.query(Account).where(Account.id == self.created_by).first()
        if account:
            return account.name
        return ""


class PipelineCustomizedTemplate(Base):  # type: ignore[name-defined]
    __tablename__ = "pipeline_customized_templates"
    __table_args__ = (
        db.PrimaryKeyConstraint("id", name="pipeline_customized_template_pkey"),
        db.Index("pipeline_customized_template_tenant_idx", "tenant_id"),
    )

    id = db.Column(StringUUID, server_default=db.text("uuidv7()"))
    tenant_id = db.Column(StringUUID, nullable=False)
    name = db.Column(db.String(255), nullable=False)
    description = db.Column(db.Text, nullable=False)
    chunk_structure = db.Column(db.String(255), nullable=False)
    icon = db.Column(db.JSON, nullable=False)
    position = db.Column(db.Integer, nullable=False)
    yaml_content = db.Column(db.Text, nullable=False)
    install_count = db.Column(db.Integer, nullable=False, default=0)
    language = db.Column(db.String(255), nullable=False)
    created_by = db.Column(StringUUID, nullable=False)
    updated_by = db.Column(StringUUID, nullable=True)
    created_at = db.Column(db.DateTime, nullable=False, server_default=func.current_timestamp())
    updated_at = db.Column(db.DateTime, nullable=False, server_default=func.current_timestamp())

    @property
    def created_user_name(self):
        account = db.session.query(Account).where(Account.id == self.created_by).first()
        if account:
            return account.name
        return ""


class Pipeline(Base):  # type: ignore[name-defined]
    __tablename__ = "pipelines"
    __table_args__ = (db.PrimaryKeyConstraint("id", name="pipeline_pkey"),)

    id = db.Column(StringUUID, server_default=db.text("uuidv7()"))
    tenant_id: Mapped[str] = db.Column(StringUUID, nullable=False)
    name = db.Column(db.String(255), nullable=False)
    description = db.Column(db.Text, nullable=False, server_default=db.text("''::character varying"))
    workflow_id = db.Column(StringUUID, nullable=True)
    is_public = db.Column(db.Boolean, nullable=False, server_default=db.text("false"))
    is_published = db.Column(db.Boolean, nullable=False, server_default=db.text("false"))
    created_by = db.Column(StringUUID, nullable=True)
    created_at = db.Column(db.DateTime, nullable=False, server_default=func.current_timestamp())
    updated_by = db.Column(StringUUID, nullable=True)
    updated_at = db.Column(db.DateTime, nullable=False, server_default=func.current_timestamp())

    def retrieve_dataset(self, session: Session):
        return session.query(Dataset).where(Dataset.pipeline_id == self.id).first()


class DocumentPipelineExecutionLog(Base):
    __tablename__ = "document_pipeline_execution_logs"
    __table_args__ = (
        db.PrimaryKeyConstraint("id", name="document_pipeline_execution_log_pkey"),
        db.Index("document_pipeline_execution_logs_document_id_idx", "document_id"),
    )

    id = db.Column(StringUUID, server_default=db.text("uuidv7()"))
    pipeline_id = db.Column(StringUUID, nullable=False)
    document_id = db.Column(StringUUID, nullable=False)
    datasource_type = db.Column(db.String(255), nullable=False)
    datasource_info = db.Column(db.Text, nullable=False)
    datasource_node_id = db.Column(db.String(255), nullable=False)
    input_data = db.Column(db.JSON, nullable=False)
    created_by = db.Column(StringUUID, nullable=True)
    created_at = db.Column(db.DateTime, nullable=False, server_default=func.current_timestamp())


class PipelineRecommendedPlugin(Base):
    __tablename__ = "pipeline_recommended_plugins"
    __table_args__ = (db.PrimaryKeyConstraint("id", name="pipeline_recommended_plugin_pkey"),)

    id = db.Column(StringUUID, server_default=db.text("uuidv7()"))
    plugin_id = db.Column(db.Text, nullable=False)
    provider_name = db.Column(db.Text, nullable=False)
    position = db.Column(db.Integer, nullable=False, default=0)
    active = db.Column(db.Boolean, nullable=False, default=True)
    created_at = db.Column(db.DateTime, nullable=False, server_default=func.current_timestamp())
    updated_at = db.Column(db.DateTime, nullable=False, server_default=func.current_timestamp())<|MERGE_RESOLUTION|>--- conflicted
+++ resolved
@@ -173,15 +173,10 @@
         )
 
     @property
-<<<<<<< HEAD
-    def doc_form(self):
-        document = db.session.scalars(select(Document).where(Document.dataset_id == self.id).limit(1)).first()
-=======
     def doc_form(self) -> str | None:
         if self.chunk_structure:
             return self.chunk_structure
         document = db.session.query(Document).where(Document.dataset_id == self.id).first()
->>>>>>> 15270f09
         if document:
             return document.doc_form
         return None
