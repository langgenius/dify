--- conflicted
+++ resolved
@@ -309,11 +309,7 @@
         return f"{dify_config.VECTOR_INDEX_NAME_PREFIX}_{normalized_dataset_id}_Node"
 
 
-<<<<<<< HEAD
-class DatasetProcessRule(TypeBase):
-=======
 class DatasetProcessRule(Base):  # bug
->>>>>>> 71497954
     __tablename__ = "dataset_process_rules"
     __table_args__ = (
         sa.PrimaryKeyConstraint("id", name="dataset_process_rule_pkey"),
@@ -1267,11 +1263,7 @@
         init=False,
     )
     created_by: Mapped[str] = mapped_column(StringUUID, nullable=False)
-<<<<<<< HEAD
-    updated_by: Mapped[str | None] = mapped_column(StringUUID, nullable=True, init=False)
-=======
     updated_by: Mapped[str] = mapped_column(StringUUID, nullable=True, default=None)
->>>>>>> 71497954
 
 
 class DatasetMetadataBinding(TypeBase):
@@ -1366,11 +1358,7 @@
         return ""
 
 
-<<<<<<< HEAD
-class Pipeline(TypeBase):  # type: ignore[name-defined]
-=======
 class Pipeline(TypeBase):
->>>>>>> 71497954
     __tablename__ = "pipelines"
     __table_args__ = (sa.PrimaryKeyConstraint("id", name="pipeline_pkey"),)
 
