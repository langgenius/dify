import base64
import enum
import hashlib
import hmac
import json
import logging
import os
import pickle
import re
import time
from json import JSONDecodeError
from typing import Any, cast

from sqlalchemy import func
from sqlalchemy.dialects.postgresql import JSONB
from sqlalchemy.orm import Mapped

from configs import dify_config
from core.rag.index_processor.constant.built_in_field import BuiltInField, MetadataDataSource
from core.rag.retrieval.retrieval_methods import RetrievalMethod
from extensions.ext_storage import storage
from services.entities.knowledge_entities.knowledge_entities import ParentMode, Rule

from .account import Account
from .engine import db
from .model import App, Tag, TagBinding, UploadFile
from .types import StringUUID


class DatasetPermissionEnum(enum.StrEnum):
    ONLY_ME = "only_me"
    ALL_TEAM = "all_team_members"
    PARTIAL_TEAM = "partial_members"


class Dataset(db.Model):  # type: ignore[name-defined]
    __tablename__ = "datasets"
    __table_args__ = (
        db.PrimaryKeyConstraint("id", name="dataset_pkey"),
        db.Index("dataset_tenant_idx", "tenant_id"),
        db.Index("retrieval_model_idx", "retrieval_model", postgresql_using="gin"),
    )

    INDEXING_TECHNIQUE_LIST = ["high_quality", "economy", None]
    PROVIDER_LIST = ["vendor", "external", None]

    id = db.Column(StringUUID, server_default=db.text("uuid_generate_v4()"))
    tenant_id = db.Column(StringUUID, nullable=False)
    name = db.Column(db.String(255), nullable=False)
    description = db.Column(db.Text, nullable=True)
    provider = db.Column(db.String(255), nullable=False, server_default=db.text("'vendor'::character varying"))
    permission = db.Column(db.String(255), nullable=False, server_default=db.text("'only_me'::character varying"))
    data_source_type = db.Column(db.String(255))
    indexing_technique = db.Column(db.String(255), nullable=True)
    index_struct = db.Column(db.Text, nullable=True)
    created_by = db.Column(StringUUID, nullable=False)
    created_at = db.Column(db.DateTime, nullable=False, server_default=func.current_timestamp())
    updated_by = db.Column(StringUUID, nullable=True)
    updated_at = db.Column(db.DateTime, nullable=False, server_default=func.current_timestamp())
    embedding_model = db.Column(db.String(255), nullable=True)
    embedding_model_provider = db.Column(db.String(255), nullable=True)
    collection_binding_id = db.Column(StringUUID, nullable=True)
    retrieval_model = db.Column(JSONB, nullable=True)
    built_in_field_enabled = db.Column(db.Boolean, nullable=False, server_default=db.text("false"))

    @property
    def dataset_keyword_table(self):
        dataset_keyword_table = (
            db.session.query(DatasetKeywordTable).filter(DatasetKeywordTable.dataset_id == self.id).first()
        )
        if dataset_keyword_table:
            return dataset_keyword_table

        return None

    @property
    def index_struct_dict(self):
        return json.loads(self.index_struct) if self.index_struct else None

    @property
    def external_retrieval_model(self):
        default_retrieval_model = {
            "top_k": 2,
            "score_threshold": 0.0,
        }
        return self.retrieval_model or default_retrieval_model

    @property
    def created_by_account(self):
        return db.session.get(Account, self.created_by)

    @property
    def latest_process_rule(self):
        return (
            DatasetProcessRule.query.filter(DatasetProcessRule.dataset_id == self.id)
            .order_by(DatasetProcessRule.created_at.desc())
            .first()
        )

    @property
    def app_count(self):
        return (
            db.session.query(func.count(AppDatasetJoin.id))
            .filter(AppDatasetJoin.dataset_id == self.id, App.id == AppDatasetJoin.app_id)
            .scalar()
        )

    @property
    def document_count(self):
        return db.session.query(func.count(Document.id)).filter(Document.dataset_id == self.id).scalar()

    @property
    def available_document_count(self):
        return (
            db.session.query(func.count(Document.id))
            .filter(
                Document.dataset_id == self.id,
                Document.indexing_status == "completed",
                Document.enabled == True,
                Document.archived == False,
            )
            .scalar()
        )

    @property
    def available_segment_count(self):
        return (
            db.session.query(func.count(DocumentSegment.id))
            .filter(
                DocumentSegment.dataset_id == self.id,
                DocumentSegment.status == "completed",
                DocumentSegment.enabled == True,
            )
            .scalar()
        )

    @property
    def word_count(self):
        return (
            Document.query.with_entities(func.coalesce(func.sum(Document.word_count)))
            .filter(Document.dataset_id == self.id)
            .scalar()
        )

    @property
    def doc_form(self):
        document = db.session.query(Document).filter(Document.dataset_id == self.id).first()
        if document:
            return document.doc_form
        return None

    @property
    def retrieval_model_dict(self):
        default_retrieval_model = {
            "search_method": RetrievalMethod.SEMANTIC_SEARCH.value,
            "reranking_enable": False,
            "reranking_model": {"reranking_provider_name": "", "reranking_model_name": ""},
            "top_k": 2,
            "score_threshold_enabled": False,
        }
        return self.retrieval_model or default_retrieval_model

    @property
    def tags(self):
        tags = (
            db.session.query(Tag)
            .join(TagBinding, Tag.id == TagBinding.tag_id)
            .filter(
                TagBinding.target_id == self.id,
                TagBinding.tenant_id == self.tenant_id,
                Tag.tenant_id == self.tenant_id,
                Tag.type == "knowledge",
            )
            .all()
        )

        return tags or []

    @property
    def external_knowledge_info(self):
        if self.provider != "external":
            return None
        external_knowledge_binding = (
            db.session.query(ExternalKnowledgeBindings).filter(ExternalKnowledgeBindings.dataset_id == self.id).first()
        )
        if not external_knowledge_binding:
            return None
        external_knowledge_api = (
            db.session.query(ExternalKnowledgeApis)
            .filter(ExternalKnowledgeApis.id == external_knowledge_binding.external_knowledge_api_id)
            .first()
        )
        if not external_knowledge_api:
            return None
        return {
            "external_knowledge_id": external_knowledge_binding.external_knowledge_id,
            "external_knowledge_api_id": external_knowledge_api.id,
            "external_knowledge_api_name": external_knowledge_api.name,
            "external_knowledge_api_endpoint": json.loads(external_knowledge_api.settings).get("endpoint", ""),
        }

    @property
    def doc_metadata(self):
        dataset_metadatas = db.session.query(DatasetMetadata).filter(DatasetMetadata.dataset_id == self.id).all()

        doc_metadata = [
            {
                "id": dataset_metadata.id,
                "name": dataset_metadata.name,
                "type": dataset_metadata.type,
            }
            for dataset_metadata in dataset_metadatas
        ]
        if self.built_in_field_enabled:
            doc_metadata.append(
                {
                    "id": "built-in",
                    "name": BuiltInField.document_name.value,
                    "type": "string",
                }
            )
            doc_metadata.append(
                {
                    "id": "built-in",
                    "name": BuiltInField.uploader.value,
                    "type": "string",
                }
            )
            doc_metadata.append(
                {
                    "id": "built-in",
                    "name": BuiltInField.upload_date.value,
                    "type": "time",
                }
            )
            doc_metadata.append(
                {
                    "id": "built-in",
                    "name": BuiltInField.last_update_date.value,
                    "type": "time",
                }
            )
            doc_metadata.append(
                {
                    "id": "built-in",
                    "name": BuiltInField.source.value,
                    "type": "string",
                }
            )
        return doc_metadata

    @staticmethod
    def gen_collection_name_by_id(dataset_id: str) -> str:
        normalized_dataset_id = dataset_id.replace("-", "_")
        return f"Vector_index_{normalized_dataset_id}_Node"


class DatasetProcessRule(db.Model):  # type: ignore[name-defined]
    __tablename__ = "dataset_process_rules"
    __table_args__ = (
        db.PrimaryKeyConstraint("id", name="dataset_process_rule_pkey"),
        db.Index("dataset_process_rule_dataset_id_idx", "dataset_id"),
    )

    id = db.Column(StringUUID, nullable=False, server_default=db.text("uuid_generate_v4()"))
    dataset_id = db.Column(StringUUID, nullable=False)
    mode = db.Column(db.String(255), nullable=False, server_default=db.text("'automatic'::character varying"))
    rules = db.Column(db.Text, nullable=True)
    created_by = db.Column(StringUUID, nullable=False)
    created_at = db.Column(db.DateTime, nullable=False, server_default=func.current_timestamp())

    MODES = ["automatic", "custom", "hierarchical"]
    PRE_PROCESSING_RULES = ["remove_stopwords", "remove_extra_spaces", "remove_urls_emails"]
    AUTOMATIC_RULES: dict[str, Any] = {
        "pre_processing_rules": [
            {"id": "remove_extra_spaces", "enabled": True},
            {"id": "remove_urls_emails", "enabled": False},
        ],
        "segmentation": {"delimiter": "\n", "max_tokens": 500, "chunk_overlap": 50},
    }

    def to_dict(self):
        return {
            "id": self.id,
            "dataset_id": self.dataset_id,
            "mode": self.mode,
            "rules": self.rules_dict,
        }

    @property
    def rules_dict(self):
        try:
            return json.loads(self.rules) if self.rules else None
        except JSONDecodeError:
            return None


class Document(db.Model):  # type: ignore[name-defined]
    __tablename__ = "documents"
    __table_args__ = (
        db.PrimaryKeyConstraint("id", name="document_pkey"),
        db.Index("document_dataset_id_idx", "dataset_id"),
        db.Index("document_is_paused_idx", "is_paused"),
        db.Index("document_tenant_idx", "tenant_id"),
        db.Index("document_metadata_idx", "doc_metadata", postgresql_using="gin"),
    )

    # initial fields
    id = db.Column(StringUUID, nullable=False, server_default=db.text("uuid_generate_v4()"))
    tenant_id = db.Column(StringUUID, nullable=False)
    dataset_id = db.Column(StringUUID, nullable=False)
    position = db.Column(db.Integer, nullable=False)
    data_source_type = db.Column(db.String(255), nullable=False)
    data_source_info = db.Column(db.Text, nullable=True)
    dataset_process_rule_id = db.Column(StringUUID, nullable=True)
    batch = db.Column(db.String(255), nullable=False)
    name = db.Column(db.String(255), nullable=False)
    created_from = db.Column(db.String(255), nullable=False)
    created_by = db.Column(StringUUID, nullable=False)
    created_api_request_id = db.Column(StringUUID, nullable=True)
    created_at = db.Column(db.DateTime, nullable=False, server_default=func.current_timestamp())

    # start processing
    processing_started_at = db.Column(db.DateTime, nullable=True)

    # parsing
    file_id = db.Column(db.Text, nullable=True)
    word_count = db.Column(db.Integer, nullable=True)
    parsing_completed_at = db.Column(db.DateTime, nullable=True)

    # cleaning
    cleaning_completed_at = db.Column(db.DateTime, nullable=True)

    # split
    splitting_completed_at = db.Column(db.DateTime, nullable=True)

    # indexing
    tokens = db.Column(db.Integer, nullable=True)
    indexing_latency = db.Column(db.Float, nullable=True)
    completed_at = db.Column(db.DateTime, nullable=True)

    # pause
    is_paused = db.Column(db.Boolean, nullable=True, server_default=db.text("false"))
    paused_by = db.Column(StringUUID, nullable=True)
    paused_at = db.Column(db.DateTime, nullable=True)

    # error
    error = db.Column(db.Text, nullable=True)
    stopped_at = db.Column(db.DateTime, nullable=True)

    # basic fields
    indexing_status = db.Column(db.String(255), nullable=False, server_default=db.text("'waiting'::character varying"))
    enabled = db.Column(db.Boolean, nullable=False, server_default=db.text("true"))
    disabled_at = db.Column(db.DateTime, nullable=True)
    disabled_by = db.Column(StringUUID, nullable=True)
    archived = db.Column(db.Boolean, nullable=False, server_default=db.text("false"))
    archived_reason = db.Column(db.String(255), nullable=True)
    archived_by = db.Column(StringUUID, nullable=True)
    archived_at = db.Column(db.DateTime, nullable=True)
    updated_at = db.Column(db.DateTime, nullable=False, server_default=func.current_timestamp())
    doc_type = db.Column(db.String(40), nullable=True)
    doc_metadata = db.Column(JSONB, nullable=True)
    doc_form = db.Column(db.String(255), nullable=False, server_default=db.text("'text_model'::character varying"))
    doc_language = db.Column(db.String(255), nullable=True)

    DATA_SOURCES = ["upload_file", "notion_import", "website_crawl"]

    @property
    def display_status(self):
        status = None
        if self.indexing_status == "waiting":
            status = "queuing"
        elif self.indexing_status not in {"completed", "error", "waiting"} and self.is_paused:
            status = "paused"
        elif self.indexing_status in {"parsing", "cleaning", "splitting", "indexing"}:
            status = "indexing"
        elif self.indexing_status == "error":
            status = "error"
        elif self.indexing_status == "completed" and not self.archived and self.enabled:
            status = "available"
        elif self.indexing_status == "completed" and not self.archived and not self.enabled:
            status = "disabled"
        elif self.indexing_status == "completed" and self.archived:
            status = "archived"
        return status

    @property
    def data_source_info_dict(self):
        if self.data_source_info:
            try:
                data_source_info_dict = json.loads(self.data_source_info)
            except JSONDecodeError:
                data_source_info_dict = {}

            return data_source_info_dict
        return None

    @property
    def data_source_detail_dict(self):
        if self.data_source_info:
            if self.data_source_type == "upload_file":
                data_source_info_dict = json.loads(self.data_source_info)
                file_detail = (
                    db.session.query(UploadFile)
                    .filter(UploadFile.id == data_source_info_dict["upload_file_id"])
                    .one_or_none()
                )
                if file_detail:
                    return {
                        "upload_file": {
                            "id": file_detail.id,
                            "name": file_detail.name,
                            "size": file_detail.size,
                            "extension": file_detail.extension,
                            "mime_type": file_detail.mime_type,
                            "created_by": file_detail.created_by,
                            "created_at": file_detail.created_at.timestamp(),
                        }
                    }
            elif self.data_source_type in {"notion_import", "website_crawl"}:
                return json.loads(self.data_source_info)
        return {}

    @property
    def average_segment_length(self):
        if self.word_count and self.word_count != 0 and self.segment_count and self.segment_count != 0:
            return self.word_count // self.segment_count
        return 0

    @property
    def dataset_process_rule(self):
        if self.dataset_process_rule_id:
            return db.session.get(DatasetProcessRule, self.dataset_process_rule_id)
        return None

    @property
    def dataset(self):
        return db.session.query(Dataset).filter(Dataset.id == self.dataset_id).one_or_none()

    @property
    def segment_count(self):
        return DocumentSegment.query.filter(DocumentSegment.document_id == self.id).count()

    @property
    def hit_count(self):
        return (
            DocumentSegment.query.with_entities(func.coalesce(func.sum(DocumentSegment.hit_count)))
            .filter(DocumentSegment.document_id == self.id)
            .scalar()
        )

    @property
    def uploader(self):
        user = db.session.query(Account).filter(Account.id == self.created_by).first()
        return user.name if user else None

    @property
    def upload_date(self):
        return self.created_at

    @property
    def last_update_date(self):
        return self.updated_at

    @property
    def doc_metadata_details(self):
        if self.doc_metadata:
            document_metadatas = (
                db.session.query(DatasetMetadata)
                .join(DatasetMetadataBinding, DatasetMetadataBinding.metadata_id == DatasetMetadata.id)
                .filter(
                    DatasetMetadataBinding.dataset_id == self.dataset_id, DatasetMetadataBinding.document_id == self.id
                )
                .all()
            )
            metadata_list = []
            for metadata in document_metadatas:
                metadata_dict = {
                    "id": metadata.id,
                    "name": metadata.name,
                    "type": metadata.type,
                    "value": self.doc_metadata.get(metadata.name),
                }
                metadata_list.append(metadata_dict)
            # deal built-in fields
            metadata_list.extend(self.get_built_in_fields())

            return metadata_list
        return None
    
    @property
    def process_rule_dict(self):
        if self.dataset_process_rule_id:
            return self.dataset_process_rule.to_dict()
        return None

    def get_built_in_fields(self):
        built_in_fields = []
        built_in_fields.append(
            {
                "id": "built-in",
                "name": BuiltInField.document_name,
                "type": "string",
                "value": self.name,
            }
        )
        built_in_fields.append(
            {
                "id": "built-in",
                "name": BuiltInField.uploader,
                "type": "string",
                "value": self.uploader,
            }
        )
        built_in_fields.append(
            {
                "id": "built-in",
                "name": BuiltInField.upload_date,
                "type": "time",
                "value": self.created_at.timestamp(),
            }
        )
        built_in_fields.append(
            {
                "id": "built-in",
                "name": BuiltInField.last_update_date,
                "type": "time",
                "value": self.updated_at.timestamp(),
            }
        )
        built_in_fields.append(
            {
                "id": "built-in",
                "name": BuiltInField.source,
                "type": "string",
                "value": MetadataDataSource[self.data_source_type].value,
            }
        )
        return built_in_fields

    def to_dict(self):
        return {
            "id": self.id,
            "tenant_id": self.tenant_id,
            "dataset_id": self.dataset_id,
            "position": self.position,
            "data_source_type": self.data_source_type,
            "data_source_info": self.data_source_info,
            "dataset_process_rule_id": self.dataset_process_rule_id,
            "batch": self.batch,
            "name": self.name,
            "created_from": self.created_from,
            "created_by": self.created_by,
            "created_api_request_id": self.created_api_request_id,
            "created_at": self.created_at,
            "processing_started_at": self.processing_started_at,
            "file_id": self.file_id,
            "word_count": self.word_count,
            "parsing_completed_at": self.parsing_completed_at,
            "cleaning_completed_at": self.cleaning_completed_at,
            "splitting_completed_at": self.splitting_completed_at,
            "tokens": self.tokens,
            "indexing_latency": self.indexing_latency,
            "completed_at": self.completed_at,
            "is_paused": self.is_paused,
            "paused_by": self.paused_by,
            "paused_at": self.paused_at,
            "error": self.error,
            "stopped_at": self.stopped_at,
            "indexing_status": self.indexing_status,
            "enabled": self.enabled,
            "disabled_at": self.disabled_at,
            "disabled_by": self.disabled_by,
            "archived": self.archived,
            "archived_reason": self.archived_reason,
            "archived_by": self.archived_by,
            "archived_at": self.archived_at,
            "updated_at": self.updated_at,
            "doc_type": self.doc_type,
            "doc_metadata": self.doc_metadata,
            "doc_form": self.doc_form,
            "doc_language": self.doc_language,
            "display_status": self.display_status,
            "data_source_info_dict": self.data_source_info_dict,
            "average_segment_length": self.average_segment_length,
            "dataset_process_rule": self.dataset_process_rule.to_dict() if self.dataset_process_rule else None,
            "dataset": self.dataset.to_dict() if self.dataset else None,
            "segment_count": self.segment_count,
            "hit_count": self.hit_count,
        }

    @classmethod
    def from_dict(cls, data: dict):
        return cls(
            id=data.get("id"),
            tenant_id=data.get("tenant_id"),
            dataset_id=data.get("dataset_id"),
            position=data.get("position"),
            data_source_type=data.get("data_source_type"),
            data_source_info=data.get("data_source_info"),
            dataset_process_rule_id=data.get("dataset_process_rule_id"),
            batch=data.get("batch"),
            name=data.get("name"),
            created_from=data.get("created_from"),
            created_by=data.get("created_by"),
            created_api_request_id=data.get("created_api_request_id"),
            created_at=data.get("created_at"),
            processing_started_at=data.get("processing_started_at"),
            file_id=data.get("file_id"),
            word_count=data.get("word_count"),
            parsing_completed_at=data.get("parsing_completed_at"),
            cleaning_completed_at=data.get("cleaning_completed_at"),
            splitting_completed_at=data.get("splitting_completed_at"),
            tokens=data.get("tokens"),
            indexing_latency=data.get("indexing_latency"),
            completed_at=data.get("completed_at"),
            is_paused=data.get("is_paused"),
            paused_by=data.get("paused_by"),
            paused_at=data.get("paused_at"),
            error=data.get("error"),
            stopped_at=data.get("stopped_at"),
            indexing_status=data.get("indexing_status"),
            enabled=data.get("enabled"),
            disabled_at=data.get("disabled_at"),
            disabled_by=data.get("disabled_by"),
            archived=data.get("archived"),
            archived_reason=data.get("archived_reason"),
            archived_by=data.get("archived_by"),
            archived_at=data.get("archived_at"),
            updated_at=data.get("updated_at"),
            doc_type=data.get("doc_type"),
            doc_metadata=data.get("doc_metadata"),
            doc_form=data.get("doc_form"),
            doc_language=data.get("doc_language"),
        )


class DocumentSegment(db.Model):  # type: ignore[name-defined]
    __tablename__ = "document_segments"
    __table_args__ = (
        db.PrimaryKeyConstraint("id", name="document_segment_pkey"),
        db.Index("document_segment_dataset_id_idx", "dataset_id"),
        db.Index("document_segment_document_id_idx", "document_id"),
        db.Index("document_segment_tenant_dataset_idx", "dataset_id", "tenant_id"),
        db.Index("document_segment_tenant_document_idx", "document_id", "tenant_id"),
        db.Index("document_segment_dataset_node_idx", "dataset_id", "index_node_id"),
        db.Index("document_segment_tenant_idx", "tenant_id"),
    )

    # initial fields
    id = db.Column(StringUUID, nullable=False, server_default=db.text("uuid_generate_v4()"))
    tenant_id = db.Column(StringUUID, nullable=False)
    dataset_id = db.Column(StringUUID, nullable=False)
    document_id = db.Column(StringUUID, nullable=False)
    position: Mapped[int]
    content = db.Column(db.Text, nullable=False)
    answer = db.Column(db.Text, nullable=True)
    word_count = db.Column(db.Integer, nullable=False)
    tokens = db.Column(db.Integer, nullable=False)

    # indexing fields
    keywords = db.Column(db.JSON, nullable=True)
    index_node_id = db.Column(db.String(255), nullable=True)
    index_node_hash = db.Column(db.String(255), nullable=True)

    # basic fields
    hit_count = db.Column(db.Integer, nullable=False, default=0)
    enabled = db.Column(db.Boolean, nullable=False, server_default=db.text("true"))
    disabled_at = db.Column(db.DateTime, nullable=True)
    disabled_by = db.Column(StringUUID, nullable=True)
    status = db.Column(db.String(255), nullable=False, server_default=db.text("'waiting'::character varying"))
    created_by = db.Column(StringUUID, nullable=False)
    created_at = db.Column(db.DateTime, nullable=False, server_default=func.current_timestamp())
    updated_by = db.Column(StringUUID, nullable=True)
    updated_at = db.Column(db.DateTime, nullable=False, server_default=func.current_timestamp())
    indexing_at = db.Column(db.DateTime, nullable=True)
    completed_at = db.Column(db.DateTime, nullable=True)
    error = db.Column(db.Text, nullable=True)
    stopped_at = db.Column(db.DateTime, nullable=True)

    @property
    def dataset(self):
        return db.session.query(Dataset).filter(Dataset.id == self.dataset_id).first()

    @property
    def document(self):
        return db.session.query(Document).filter(Document.id == self.document_id).first()

    @property
    def previous_segment(self):
        return (
            db.session.query(DocumentSegment)
            .filter(DocumentSegment.document_id == self.document_id, DocumentSegment.position == self.position - 1)
            .first()
        )

    @property
    def next_segment(self):
        return (
            db.session.query(DocumentSegment)
            .filter(DocumentSegment.document_id == self.document_id, DocumentSegment.position == self.position + 1)
            .first()
        )

    @property
    def child_chunks(self):
        process_rule = self.document.dataset_process_rule
        if process_rule.mode == "hierarchical":
            rules = Rule(**process_rule.rules_dict)
            if rules.parent_mode and rules.parent_mode != ParentMode.FULL_DOC:
                child_chunks = (
                    db.session.query(ChildChunk)
                    .filter(ChildChunk.segment_id == self.id)
                    .order_by(ChildChunk.position.asc())
                    .all()
                )
                return child_chunks or []
            else:
                return []
        else:
            return []

    @property
    def sign_content(self):
        return self.get_sign_content()

    def get_sign_content(self):
        signed_urls = []
        text = self.content

        # For data before v0.10.0
        pattern = r"/files/([a-f0-9\-]+)/image-preview"
        matches = re.finditer(pattern, text)
        for match in matches:
            upload_file_id = match.group(1)
            nonce = os.urandom(16).hex()
            timestamp = str(int(time.time()))
            data_to_sign = f"image-preview|{upload_file_id}|{timestamp}|{nonce}"
            secret_key = dify_config.SECRET_KEY.encode() if dify_config.SECRET_KEY else b""
            sign = hmac.new(secret_key, data_to_sign.encode(), hashlib.sha256).digest()
            encoded_sign = base64.urlsafe_b64encode(sign).decode()

            params = f"timestamp={timestamp}&nonce={nonce}&sign={encoded_sign}"
            signed_url = f"{match.group(0)}?{params}"
            signed_urls.append((match.start(), match.end(), signed_url))

        # For data after v0.10.0
        pattern = r"/files/([a-f0-9\-]+)/file-preview"
        matches = re.finditer(pattern, text)
        for match in matches:
            upload_file_id = match.group(1)
            nonce = os.urandom(16).hex()
            timestamp = str(int(time.time()))
            data_to_sign = f"file-preview|{upload_file_id}|{timestamp}|{nonce}"
            secret_key = dify_config.SECRET_KEY.encode() if dify_config.SECRET_KEY else b""
            sign = hmac.new(secret_key, data_to_sign.encode(), hashlib.sha256).digest()
            encoded_sign = base64.urlsafe_b64encode(sign).decode()

            params = f"timestamp={timestamp}&nonce={nonce}&sign={encoded_sign}"
            signed_url = f"{match.group(0)}?{params}"
            signed_urls.append((match.start(), match.end(), signed_url))

        # Reconstruct the text with signed URLs
        offset = 0
        for start, end, signed_url in signed_urls:
            text = text[: start + offset] + signed_url + text[end + offset :]
            offset += len(signed_url) - (end - start)

        return text


class ChildChunk(db.Model):  # type: ignore[name-defined]
    __tablename__ = "child_chunks"
    __table_args__ = (
        db.PrimaryKeyConstraint("id", name="child_chunk_pkey"),
        db.Index("child_chunk_dataset_id_idx", "tenant_id", "dataset_id", "document_id", "segment_id", "index_node_id"),
    )

    # initial fields
    id = db.Column(StringUUID, nullable=False, server_default=db.text("uuid_generate_v4()"))
    tenant_id = db.Column(StringUUID, nullable=False)
    dataset_id = db.Column(StringUUID, nullable=False)
    document_id = db.Column(StringUUID, nullable=False)
    segment_id = db.Column(StringUUID, nullable=False)
    position = db.Column(db.Integer, nullable=False)
    content = db.Column(db.Text, nullable=False)
    word_count = db.Column(db.Integer, nullable=False)
    # indexing fields
    index_node_id = db.Column(db.String(255), nullable=True)
    index_node_hash = db.Column(db.String(255), nullable=True)
    type = db.Column(db.String(255), nullable=False, server_default=db.text("'automatic'::character varying"))
    created_by = db.Column(StringUUID, nullable=False)
    created_at = db.Column(db.DateTime, nullable=False, server_default=db.text("CURRENT_TIMESTAMP(0)"))
    updated_by = db.Column(StringUUID, nullable=True)
    updated_at = db.Column(db.DateTime, nullable=False, server_default=db.text("CURRENT_TIMESTAMP(0)"))
    indexing_at = db.Column(db.DateTime, nullable=True)
    completed_at = db.Column(db.DateTime, nullable=True)
    error = db.Column(db.Text, nullable=True)

    @property
    def dataset(self):
        return db.session.query(Dataset).filter(Dataset.id == self.dataset_id).first()

    @property
    def document(self):
        return db.session.query(Document).filter(Document.id == self.document_id).first()

    @property
    def segment(self):
        return db.session.query(DocumentSegment).filter(DocumentSegment.id == self.segment_id).first()


class AppDatasetJoin(db.Model):  # type: ignore[name-defined]
    __tablename__ = "app_dataset_joins"
    __table_args__ = (
        db.PrimaryKeyConstraint("id", name="app_dataset_join_pkey"),
        db.Index("app_dataset_join_app_dataset_idx", "dataset_id", "app_id"),
    )

    id = db.Column(StringUUID, primary_key=True, nullable=False, server_default=db.text("uuid_generate_v4()"))
    app_id = db.Column(StringUUID, nullable=False)
    dataset_id = db.Column(StringUUID, nullable=False)
    created_at = db.Column(db.DateTime, nullable=False, server_default=db.func.current_timestamp())

    @property
    def app(self):
        return db.session.get(App, self.app_id)


class DatasetQuery(db.Model):  # type: ignore[name-defined]
    __tablename__ = "dataset_queries"
    __table_args__ = (
        db.PrimaryKeyConstraint("id", name="dataset_query_pkey"),
        db.Index("dataset_query_dataset_id_idx", "dataset_id"),
    )

    id = db.Column(StringUUID, primary_key=True, nullable=False, server_default=db.text("uuid_generate_v4()"))
    dataset_id = db.Column(StringUUID, nullable=False)
    content = db.Column(db.Text, nullable=False)
    source = db.Column(db.String(255), nullable=False)
    source_app_id = db.Column(StringUUID, nullable=True)
    created_by_role = db.Column(db.String, nullable=False)
    created_by = db.Column(StringUUID, nullable=False)
    created_at = db.Column(db.DateTime, nullable=False, server_default=db.func.current_timestamp())


class DatasetKeywordTable(db.Model):  # type: ignore[name-defined]
    __tablename__ = "dataset_keyword_tables"
    __table_args__ = (
        db.PrimaryKeyConstraint("id", name="dataset_keyword_table_pkey"),
        db.Index("dataset_keyword_table_dataset_id_idx", "dataset_id"),
    )

    id = db.Column(StringUUID, primary_key=True, server_default=db.text("uuid_generate_v4()"))
    dataset_id = db.Column(StringUUID, nullable=False, unique=True)
    keyword_table = db.Column(db.Text, nullable=False)
    data_source_type = db.Column(
        db.String(255), nullable=False, server_default=db.text("'database'::character varying")
    )

    @property
    def keyword_table_dict(self):
        class SetDecoder(json.JSONDecoder):
            def __init__(self, *args, **kwargs):
                super().__init__(object_hook=self.object_hook, *args, **kwargs)

            def object_hook(self, dct):
                if isinstance(dct, dict):
                    for keyword, node_idxs in dct.items():
                        if isinstance(node_idxs, list):
                            dct[keyword] = set(node_idxs)
                return dct

        # get dataset
        dataset = Dataset.query.filter_by(id=self.dataset_id).first()
        if not dataset:
            return None
        if self.data_source_type == "database":
            return json.loads(self.keyword_table, cls=SetDecoder) if self.keyword_table else None
        else:
            file_key = "keyword_files/" + dataset.tenant_id + "/" + self.dataset_id + ".txt"
            try:
                keyword_table_text = storage.load_once(file_key)
                if keyword_table_text:
                    return json.loads(keyword_table_text.decode("utf-8"), cls=SetDecoder)
                return None
            except Exception as e:
                logging.exception(f"Failed to load keyword table from file: {file_key}")
                return None


class Embedding(db.Model):  # type: ignore[name-defined]
    __tablename__ = "embeddings"
    __table_args__ = (
        db.PrimaryKeyConstraint("id", name="embedding_pkey"),
        db.UniqueConstraint("model_name", "hash", "provider_name", name="embedding_hash_idx"),
        db.Index("created_at_idx", "created_at"),
    )

    id = db.Column(StringUUID, primary_key=True, server_default=db.text("uuid_generate_v4()"))
    model_name = db.Column(
        db.String(255), nullable=False, server_default=db.text("'text-embedding-ada-002'::character varying")
    )
    hash = db.Column(db.String(64), nullable=False)
    embedding = db.Column(db.LargeBinary, nullable=False)
    created_at = db.Column(db.DateTime, nullable=False, server_default=func.current_timestamp())
    provider_name = db.Column(db.String(255), nullable=False, server_default=db.text("''::character varying"))

    def set_embedding(self, embedding_data: list[float]):
        self.embedding = pickle.dumps(embedding_data, protocol=pickle.HIGHEST_PROTOCOL)

    def get_embedding(self) -> list[float]:
        return cast(list[float], pickle.loads(self.embedding))


class DatasetCollectionBinding(db.Model):  # type: ignore[name-defined]
    __tablename__ = "dataset_collection_bindings"
    __table_args__ = (
        db.PrimaryKeyConstraint("id", name="dataset_collection_bindings_pkey"),
        db.Index("provider_model_name_idx", "provider_name", "model_name"),
    )

    id = db.Column(StringUUID, primary_key=True, server_default=db.text("uuid_generate_v4()"))
    provider_name = db.Column(db.String(255), nullable=False)
    model_name = db.Column(db.String(255), nullable=False)
    type = db.Column(db.String(40), server_default=db.text("'dataset'::character varying"), nullable=False)
    collection_name = db.Column(db.String(64), nullable=False)
    created_at = db.Column(db.DateTime, nullable=False, server_default=func.current_timestamp())


class TidbAuthBinding(db.Model):  # type: ignore[name-defined]
    __tablename__ = "tidb_auth_bindings"
    __table_args__ = (
        db.PrimaryKeyConstraint("id", name="tidb_auth_bindings_pkey"),
        db.Index("tidb_auth_bindings_tenant_idx", "tenant_id"),
        db.Index("tidb_auth_bindings_active_idx", "active"),
        db.Index("tidb_auth_bindings_created_at_idx", "created_at"),
        db.Index("tidb_auth_bindings_status_idx", "status"),
    )
    id = db.Column(StringUUID, primary_key=True, server_default=db.text("uuid_generate_v4()"))
    tenant_id = db.Column(StringUUID, nullable=True)
    cluster_id = db.Column(db.String(255), nullable=False)
    cluster_name = db.Column(db.String(255), nullable=False)
    active = db.Column(db.Boolean, nullable=False, server_default=db.text("false"))
    status = db.Column(db.String(255), nullable=False, server_default=db.text("CREATING"))
    account = db.Column(db.String(255), nullable=False)
    password = db.Column(db.String(255), nullable=False)
    created_at = db.Column(db.DateTime, nullable=False, server_default=func.current_timestamp())


class Whitelist(db.Model):  # type: ignore[name-defined]
    __tablename__ = "whitelists"
    __table_args__ = (
        db.PrimaryKeyConstraint("id", name="whitelists_pkey"),
        db.Index("whitelists_tenant_idx", "tenant_id"),
    )
    id = db.Column(StringUUID, primary_key=True, server_default=db.text("uuid_generate_v4()"))
    tenant_id = db.Column(StringUUID, nullable=True)
    category = db.Column(db.String(255), nullable=False)
    created_at = db.Column(db.DateTime, nullable=False, server_default=func.current_timestamp())


class DatasetPermission(db.Model):  # type: ignore[name-defined]
    __tablename__ = "dataset_permissions"
    __table_args__ = (
        db.PrimaryKeyConstraint("id", name="dataset_permission_pkey"),
        db.Index("idx_dataset_permissions_dataset_id", "dataset_id"),
        db.Index("idx_dataset_permissions_account_id", "account_id"),
        db.Index("idx_dataset_permissions_tenant_id", "tenant_id"),
    )

    id = db.Column(StringUUID, server_default=db.text("uuid_generate_v4()"), primary_key=True)
    dataset_id = db.Column(StringUUID, nullable=False)
    account_id = db.Column(StringUUID, nullable=False)
    tenant_id = db.Column(StringUUID, nullable=False)
    has_permission = db.Column(db.Boolean, nullable=False, server_default=db.text("true"))
    created_at = db.Column(db.DateTime, nullable=False, server_default=func.current_timestamp())


class ExternalKnowledgeApis(db.Model):  # type: ignore[name-defined]
    __tablename__ = "external_knowledge_apis"
    __table_args__ = (
        db.PrimaryKeyConstraint("id", name="external_knowledge_apis_pkey"),
        db.Index("external_knowledge_apis_tenant_idx", "tenant_id"),
        db.Index("external_knowledge_apis_name_idx", "name"),
    )

    id = db.Column(StringUUID, nullable=False, server_default=db.text("uuid_generate_v4()"))
    name = db.Column(db.String(255), nullable=False)
    description = db.Column(db.String(255), nullable=False)
    tenant_id = db.Column(StringUUID, nullable=False)
    settings = db.Column(db.Text, nullable=True)
    created_by = db.Column(StringUUID, nullable=False)
    created_at = db.Column(db.DateTime, nullable=False, server_default=func.current_timestamp())
    updated_by = db.Column(StringUUID, nullable=True)
    updated_at = db.Column(db.DateTime, nullable=False, server_default=func.current_timestamp())

    def to_dict(self):
        return {
            "id": self.id,
            "tenant_id": self.tenant_id,
            "name": self.name,
            "description": self.description,
            "settings": self.settings_dict,
            "dataset_bindings": self.dataset_bindings,
            "created_by": self.created_by,
            "created_at": self.created_at.isoformat(),
        }

    @property
    def settings_dict(self):
        try:
            return json.loads(self.settings) if self.settings else None
        except JSONDecodeError:
            return None

    @property
    def dataset_bindings(self):
        external_knowledge_bindings = (
            db.session.query(ExternalKnowledgeBindings)
            .filter(ExternalKnowledgeBindings.external_knowledge_api_id == self.id)
            .all()
        )
        dataset_ids = [binding.dataset_id for binding in external_knowledge_bindings]
        datasets = db.session.query(Dataset).filter(Dataset.id.in_(dataset_ids)).all()
        dataset_bindings = []
        for dataset in datasets:
            dataset_bindings.append({"id": dataset.id, "name": dataset.name})

        return dataset_bindings


class ExternalKnowledgeBindings(db.Model):  # type: ignore[name-defined]
    __tablename__ = "external_knowledge_bindings"
    __table_args__ = (
        db.PrimaryKeyConstraint("id", name="external_knowledge_bindings_pkey"),
        db.Index("external_knowledge_bindings_tenant_idx", "tenant_id"),
        db.Index("external_knowledge_bindings_dataset_idx", "dataset_id"),
        db.Index("external_knowledge_bindings_external_knowledge_idx", "external_knowledge_id"),
        db.Index("external_knowledge_bindings_external_knowledge_api_idx", "external_knowledge_api_id"),
    )

    id = db.Column(StringUUID, nullable=False, server_default=db.text("uuid_generate_v4()"))
    tenant_id = db.Column(StringUUID, nullable=False)
    external_knowledge_api_id = db.Column(StringUUID, nullable=False)
    dataset_id = db.Column(StringUUID, nullable=False)
    external_knowledge_id = db.Column(db.Text, nullable=False)
    created_by = db.Column(StringUUID, nullable=False)
    created_at = db.Column(db.DateTime, nullable=False, server_default=func.current_timestamp())
    updated_by = db.Column(StringUUID, nullable=True)
    updated_at = db.Column(db.DateTime, nullable=False, server_default=func.current_timestamp())


class DatasetAutoDisableLog(db.Model):  # type: ignore[name-defined]
    __tablename__ = "dataset_auto_disable_logs"
    __table_args__ = (
        db.PrimaryKeyConstraint("id", name="dataset_auto_disable_log_pkey"),
        db.Index("dataset_auto_disable_log_tenant_idx", "tenant_id"),
        db.Index("dataset_auto_disable_log_dataset_idx", "dataset_id"),
        db.Index("dataset_auto_disable_log_created_atx", "created_at"),
    )

    id = db.Column(StringUUID, server_default=db.text("uuid_generate_v4()"))
    tenant_id = db.Column(StringUUID, nullable=False)
    dataset_id = db.Column(StringUUID, nullable=False)
    document_id = db.Column(StringUUID, nullable=False)
    notified = db.Column(db.Boolean, nullable=False, server_default=db.text("false"))
    created_at = db.Column(db.DateTime, nullable=False, server_default=db.text("CURRENT_TIMESTAMP(0)"))


<<<<<<< HEAD
class DatasetMetadata(db.Model):  # type: ignore[name-defined]
    __tablename__ = "dataset_metadatas"
    __table_args__ = (
        db.PrimaryKeyConstraint("id", name="dataset_metadata_pkey"),
        db.Index("dataset_metadata_tenant_idx", "tenant_id"),
        db.Index("dataset_metadata_dataset_idx", "dataset_id"),
=======
class RateLimitLog(db.Model):  # type: ignore[name-defined]
    __tablename__ = "rate_limit_logs"
    __table_args__ = (
        db.PrimaryKeyConstraint("id", name="rate_limit_log_pkey"),
        db.Index("rate_limit_log_tenant_idx", "tenant_id"),
        db.Index("rate_limit_log_operation_idx", "operation"),
>>>>>>> 11d33f27
    )

    id = db.Column(StringUUID, server_default=db.text("uuid_generate_v4()"))
    tenant_id = db.Column(StringUUID, nullable=False)
<<<<<<< HEAD
    dataset_id = db.Column(StringUUID, nullable=False)
    type = db.Column(db.String(255), nullable=False)
    name = db.Column(db.String(255), nullable=False)
    created_at = db.Column(db.DateTime, nullable=False, server_default=db.text("CURRENT_TIMESTAMP(0)"))
    updated_at = db.Column(db.DateTime, nullable=False, server_default=db.text("CURRENT_TIMESTAMP(0)"))
    created_by = db.Column(StringUUID, nullable=False)
    updated_by = db.Column(StringUUID, nullable=True)


class DatasetMetadataBinding(db.Model):  # type: ignore[name-defined]
    __tablename__ = "dataset_metadata_bindings"
    __table_args__ = (
        db.PrimaryKeyConstraint("id", name="dataset_metadata_binding_pkey"),
        db.Index("dataset_metadata_binding_tenant_idx", "tenant_id"),
        db.Index("dataset_metadata_binding_dataset_idx", "dataset_id"),
        db.Index("dataset_metadata_binding_metadata_idx", "metadata_id"),
        db.Index("dataset_metadata_binding_document_idx", "document_id"),
    )

    id = db.Column(StringUUID, server_default=db.text("uuid_generate_v4()"))
    tenant_id = db.Column(StringUUID, nullable=False)
    dataset_id = db.Column(StringUUID, nullable=False)
    metadata_id = db.Column(StringUUID, nullable=False)
    document_id = db.Column(StringUUID, nullable=False)
    created_at = db.Column(db.DateTime, nullable=False, server_default=func.current_timestamp())
    created_by = db.Column(StringUUID, nullable=False)
=======
    subscription_plan = db.Column(db.String(255), nullable=False)
    operation = db.Column(db.String(255), nullable=False)
    created_at = db.Column(db.DateTime, nullable=False, server_default=db.text("CURRENT_TIMESTAMP(0)"))
>>>>>>> 11d33f27
<|MERGE_RESOLUTION|>--- conflicted
+++ resolved
@@ -1068,54 +1068,16 @@
     created_at = db.Column(db.DateTime, nullable=False, server_default=db.text("CURRENT_TIMESTAMP(0)"))
 
 
-<<<<<<< HEAD
-class DatasetMetadata(db.Model):  # type: ignore[name-defined]
-    __tablename__ = "dataset_metadatas"
-    __table_args__ = (
-        db.PrimaryKeyConstraint("id", name="dataset_metadata_pkey"),
-        db.Index("dataset_metadata_tenant_idx", "tenant_id"),
-        db.Index("dataset_metadata_dataset_idx", "dataset_id"),
-=======
 class RateLimitLog(db.Model):  # type: ignore[name-defined]
     __tablename__ = "rate_limit_logs"
     __table_args__ = (
         db.PrimaryKeyConstraint("id", name="rate_limit_log_pkey"),
         db.Index("rate_limit_log_tenant_idx", "tenant_id"),
         db.Index("rate_limit_log_operation_idx", "operation"),
->>>>>>> 11d33f27
     )
 
     id = db.Column(StringUUID, server_default=db.text("uuid_generate_v4()"))
     tenant_id = db.Column(StringUUID, nullable=False)
-<<<<<<< HEAD
-    dataset_id = db.Column(StringUUID, nullable=False)
-    type = db.Column(db.String(255), nullable=False)
-    name = db.Column(db.String(255), nullable=False)
-    created_at = db.Column(db.DateTime, nullable=False, server_default=db.text("CURRENT_TIMESTAMP(0)"))
-    updated_at = db.Column(db.DateTime, nullable=False, server_default=db.text("CURRENT_TIMESTAMP(0)"))
-    created_by = db.Column(StringUUID, nullable=False)
-    updated_by = db.Column(StringUUID, nullable=True)
-
-
-class DatasetMetadataBinding(db.Model):  # type: ignore[name-defined]
-    __tablename__ = "dataset_metadata_bindings"
-    __table_args__ = (
-        db.PrimaryKeyConstraint("id", name="dataset_metadata_binding_pkey"),
-        db.Index("dataset_metadata_binding_tenant_idx", "tenant_id"),
-        db.Index("dataset_metadata_binding_dataset_idx", "dataset_id"),
-        db.Index("dataset_metadata_binding_metadata_idx", "metadata_id"),
-        db.Index("dataset_metadata_binding_document_idx", "document_id"),
-    )
-
-    id = db.Column(StringUUID, server_default=db.text("uuid_generate_v4()"))
-    tenant_id = db.Column(StringUUID, nullable=False)
-    dataset_id = db.Column(StringUUID, nullable=False)
-    metadata_id = db.Column(StringUUID, nullable=False)
-    document_id = db.Column(StringUUID, nullable=False)
-    created_at = db.Column(db.DateTime, nullable=False, server_default=func.current_timestamp())
-    created_by = db.Column(StringUUID, nullable=False)
-=======
     subscription_plan = db.Column(db.String(255), nullable=False)
     operation = db.Column(db.String(255), nullable=False)
-    created_at = db.Column(db.DateTime, nullable=False, server_default=db.text("CURRENT_TIMESTAMP(0)"))
->>>>>>> 11d33f27
+    created_at = db.Column(db.DateTime, nullable=False, server_default=db.text("CURRENT_TIMESTAMP(0)"))