--- conflicted
+++ resolved
@@ -1056,25 +1056,13 @@
             return None
 
     @property
-<<<<<<< HEAD
-    def dataset_bindings(self):
+    def dataset_bindings(self) -> list[dict[str, Any]]:
         external_knowledge_bindings = db.session.scalars(
             select(ExternalKnowledgeBindings).where(ExternalKnowledgeBindings.external_knowledge_api_id == self.id)
         ).all()
         dataset_ids = [binding.dataset_id for binding in external_knowledge_bindings]
         datasets = db.session.scalars(select(Dataset).where(Dataset.id.in_(dataset_ids))).all()
-        dataset_bindings = []
-=======
-    def dataset_bindings(self) -> list[dict[str, Any]]:
-        external_knowledge_bindings = (
-            db.session.query(ExternalKnowledgeBindings)
-            .where(ExternalKnowledgeBindings.external_knowledge_api_id == self.id)
-            .all()
-        )
-        dataset_ids = [binding.dataset_id for binding in external_knowledge_bindings]
-        datasets = db.session.query(Dataset).where(Dataset.id.in_(dataset_ids)).all()
         dataset_bindings: list[dict[str, Any]] = []
->>>>>>> 4ee49f35
         for dataset in datasets:
             dataset_bindings.append({"id": dataset.id, "name": dataset.name})
 
