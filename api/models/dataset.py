import base64
import enum
import hashlib
import hmac
import json
import logging
import os
import pickle
import re
import time
from datetime import datetime
from json import JSONDecodeError
from typing import Any, cast

import sqlalchemy as sa
from sqlalchemy import DateTime, String, func, select
from sqlalchemy.dialects.postgresql import JSONB
from sqlalchemy.orm import Mapped, Session, mapped_column

from configs import dify_config
from core.rag.index_processor.constant.built_in_field import BuiltInField, MetadataDataSource
from core.rag.index_processor.constant.query_type import QueryType
from core.rag.retrieval.retrieval_methods import RetrievalMethod
from extensions.ext_storage import storage
from services.entities.knowledge_entities.knowledge_entities import ParentMode, Rule

from .account import Account
from .base import Base
from .engine import db
from .model import App, Tag, TagBinding, UploadFile
from .types import StringUUID

logger = logging.getLogger(__name__)


class DatasetPermissionEnum(enum.StrEnum):
    ONLY_ME = "only_me"
    ALL_TEAM = "all_team_members"
    PARTIAL_TEAM = "partial_members"


class Dataset(Base):
    __tablename__ = "datasets"
    __table_args__ = (
        sa.PrimaryKeyConstraint("id", name="dataset_pkey"),
        sa.Index("dataset_tenant_idx", "tenant_id"),
        sa.Index("retrieval_model_idx", "retrieval_model", postgresql_using="gin"),
    )

    INDEXING_TECHNIQUE_LIST = ["high_quality", "economy", None]
    PROVIDER_LIST = ["vendor", "external", None]

    id: Mapped[str] = mapped_column(StringUUID, server_default=sa.text("uuid_generate_v4()"))
    tenant_id: Mapped[str] = mapped_column(StringUUID)
    name: Mapped[str] = mapped_column(String(255))
    description = mapped_column(sa.Text, nullable=True)
    provider: Mapped[str] = mapped_column(String(255), server_default=sa.text("'vendor'::character varying"))
    permission: Mapped[str] = mapped_column(String(255), server_default=sa.text("'only_me'::character varying"))
    data_source_type = mapped_column(String(255))
    indexing_technique: Mapped[str | None] = mapped_column(String(255))
    index_struct = mapped_column(sa.Text, nullable=True)
    created_by = mapped_column(StringUUID, nullable=False)
    created_at: Mapped[datetime] = mapped_column(DateTime, nullable=False, server_default=func.current_timestamp())
    updated_by = mapped_column(StringUUID, nullable=True)
    updated_at = mapped_column(
        sa.DateTime, nullable=False, server_default=func.current_timestamp(), onupdate=func.current_timestamp()
    )
    embedding_model = mapped_column(sa.String(255), nullable=True)
    embedding_model_provider = mapped_column(sa.String(255), nullable=True)
    keyword_number = mapped_column(sa.Integer, nullable=True, server_default=sa.text("10"))
    collection_binding_id = mapped_column(StringUUID, nullable=True)
    retrieval_model = mapped_column(JSONB, nullable=True)
    built_in_field_enabled = mapped_column(sa.Boolean, nullable=False, server_default=sa.text("false"))
    icon_info = mapped_column(JSONB, nullable=True)
    runtime_mode = mapped_column(sa.String(255), nullable=True, server_default=sa.text("'general'::character varying"))
    pipeline_id = mapped_column(StringUUID, nullable=True)
<<<<<<< HEAD
    chunk_structure = mapped_column(db.String(255), nullable=True)
    enable_api = mapped_column(sa.Boolean, nullable=False, server_default=db.text("true"))
    is_multimodal = mapped_column(sa.Boolean, nullable=False, server_default=db.text("false"))
=======
    chunk_structure = mapped_column(sa.String(255), nullable=True)
    enable_api = mapped_column(sa.Boolean, nullable=False, server_default=sa.text("true"))
>>>>>>> 123bb3ec

    @property
    def total_documents(self):
        return db.session.query(func.count(Document.id)).where(Document.dataset_id == self.id).scalar()

    @property
    def total_available_documents(self):
        return (
            db.session.query(func.count(Document.id))
            .where(
                Document.dataset_id == self.id,
                Document.indexing_status == "completed",
                Document.enabled == True,
                Document.archived == False,
            )
            .scalar()
        )

    @property
    def dataset_keyword_table(self):
        dataset_keyword_table = (
            db.session.query(DatasetKeywordTable).where(DatasetKeywordTable.dataset_id == self.id).first()
        )
        if dataset_keyword_table:
            return dataset_keyword_table

        return None

    @property
    def index_struct_dict(self):
        return json.loads(self.index_struct) if self.index_struct else None

    @property
    def external_retrieval_model(self):
        default_retrieval_model = {
            "top_k": 2,
            "score_threshold": 0.0,
        }
        return self.retrieval_model or default_retrieval_model

    @property
    def created_by_account(self):
        return db.session.get(Account, self.created_by)

    @property
    def latest_process_rule(self):
        return (
            db.session.query(DatasetProcessRule)
            .where(DatasetProcessRule.dataset_id == self.id)
            .order_by(DatasetProcessRule.created_at.desc())
            .first()
        )

    @property
    def app_count(self):
        return (
            db.session.query(func.count(AppDatasetJoin.id))
            .where(AppDatasetJoin.dataset_id == self.id, App.id == AppDatasetJoin.app_id)
            .scalar()
        )

    @property
    def document_count(self):
        return db.session.query(func.count(Document.id)).where(Document.dataset_id == self.id).scalar()

    @property
    def available_document_count(self):
        return (
            db.session.query(func.count(Document.id))
            .where(
                Document.dataset_id == self.id,
                Document.indexing_status == "completed",
                Document.enabled == True,
                Document.archived == False,
            )
            .scalar()
        )

    @property
    def available_segment_count(self):
        return (
            db.session.query(func.count(DocumentSegment.id))
            .where(
                DocumentSegment.dataset_id == self.id,
                DocumentSegment.status == "completed",
                DocumentSegment.enabled == True,
            )
            .scalar()
        )

    @property
    def word_count(self):
        return (
            db.session.query(Document)
            .with_entities(func.coalesce(func.sum(Document.word_count), 0))
            .where(Document.dataset_id == self.id)
            .scalar()
        )

    @property
    def doc_form(self) -> str | None:
        if self.chunk_structure:
            return self.chunk_structure
        document = db.session.query(Document).where(Document.dataset_id == self.id).first()
        if document:
            return document.doc_form
        return None

    @property
    def retrieval_model_dict(self):
        default_retrieval_model = {
            "search_method": RetrievalMethod.SEMANTIC_SEARCH,
            "reranking_enable": False,
            "reranking_model": {"reranking_provider_name": "", "reranking_model_name": ""},
            "top_k": 2,
            "score_threshold_enabled": False,
        }
        return self.retrieval_model or default_retrieval_model

    @property
    def tags(self):
        tags = (
            db.session.query(Tag)
            .join(TagBinding, Tag.id == TagBinding.tag_id)
            .where(
                TagBinding.target_id == self.id,
                TagBinding.tenant_id == self.tenant_id,
                Tag.tenant_id == self.tenant_id,
                Tag.type == "knowledge",
            )
            .all()
        )

        return tags or []

    @property
    def external_knowledge_info(self):
        if self.provider != "external":
            return None
        external_knowledge_binding = (
            db.session.query(ExternalKnowledgeBindings).where(ExternalKnowledgeBindings.dataset_id == self.id).first()
        )
        if not external_knowledge_binding:
            return None
        external_knowledge_api = db.session.scalar(
            select(ExternalKnowledgeApis).where(
                ExternalKnowledgeApis.id == external_knowledge_binding.external_knowledge_api_id
            )
        )
        if not external_knowledge_api:
            return None
        return {
            "external_knowledge_id": external_knowledge_binding.external_knowledge_id,
            "external_knowledge_api_id": external_knowledge_api.id,
            "external_knowledge_api_name": external_knowledge_api.name,
            "external_knowledge_api_endpoint": json.loads(external_knowledge_api.settings).get("endpoint", ""),
        }

    @property
    def is_published(self):
        if self.pipeline_id:
            pipeline = db.session.query(Pipeline).where(Pipeline.id == self.pipeline_id).first()
            if pipeline:
                return pipeline.is_published
        return False

    @property
    def doc_metadata(self):
        dataset_metadatas = db.session.scalars(
            select(DatasetMetadata).where(DatasetMetadata.dataset_id == self.id)
        ).all()

        doc_metadata = [
            {
                "id": dataset_metadata.id,
                "name": dataset_metadata.name,
                "type": dataset_metadata.type,
            }
            for dataset_metadata in dataset_metadatas
        ]
        if self.built_in_field_enabled:
            doc_metadata.append(
                {
                    "id": "built-in",
                    "name": BuiltInField.document_name,
                    "type": "string",
                }
            )
            doc_metadata.append(
                {
                    "id": "built-in",
                    "name": BuiltInField.uploader,
                    "type": "string",
                }
            )
            doc_metadata.append(
                {
                    "id": "built-in",
                    "name": BuiltInField.upload_date,
                    "type": "time",
                }
            )
            doc_metadata.append(
                {
                    "id": "built-in",
                    "name": BuiltInField.last_update_date,
                    "type": "time",
                }
            )
            doc_metadata.append(
                {
                    "id": "built-in",
                    "name": BuiltInField.source,
                    "type": "string",
                }
            )
        return doc_metadata

    @staticmethod
    def gen_collection_name_by_id(dataset_id: str) -> str:
        normalized_dataset_id = dataset_id.replace("-", "_")
        return f"{dify_config.VECTOR_INDEX_NAME_PREFIX}_{normalized_dataset_id}_Node"


class DatasetProcessRule(Base):
    __tablename__ = "dataset_process_rules"
    __table_args__ = (
        sa.PrimaryKeyConstraint("id", name="dataset_process_rule_pkey"),
        sa.Index("dataset_process_rule_dataset_id_idx", "dataset_id"),
    )

    id = mapped_column(StringUUID, nullable=False, server_default=sa.text("uuid_generate_v4()"))
    dataset_id = mapped_column(StringUUID, nullable=False)
    mode = mapped_column(String(255), nullable=False, server_default=sa.text("'automatic'::character varying"))
    rules = mapped_column(sa.Text, nullable=True)
    created_by = mapped_column(StringUUID, nullable=False)
    created_at: Mapped[datetime] = mapped_column(DateTime, nullable=False, server_default=func.current_timestamp())

    MODES = ["automatic", "custom", "hierarchical"]
    PRE_PROCESSING_RULES = ["remove_stopwords", "remove_extra_spaces", "remove_urls_emails"]
    AUTOMATIC_RULES: dict[str, Any] = {
        "pre_processing_rules": [
            {"id": "remove_extra_spaces", "enabled": True},
            {"id": "remove_urls_emails", "enabled": False},
        ],
        "segmentation": {"delimiter": "\n", "max_tokens": 500, "chunk_overlap": 50},
    }

    def to_dict(self) -> dict[str, Any]:
        return {
            "id": self.id,
            "dataset_id": self.dataset_id,
            "mode": self.mode,
            "rules": self.rules_dict,
        }

    @property
    def rules_dict(self) -> dict[str, Any] | None:
        try:
            return json.loads(self.rules) if self.rules else None
        except JSONDecodeError:
            return None


class Document(Base):
    __tablename__ = "documents"
    __table_args__ = (
        sa.PrimaryKeyConstraint("id", name="document_pkey"),
        sa.Index("document_dataset_id_idx", "dataset_id"),
        sa.Index("document_is_paused_idx", "is_paused"),
        sa.Index("document_tenant_idx", "tenant_id"),
        sa.Index("document_metadata_idx", "doc_metadata", postgresql_using="gin"),
    )

    # initial fields
    id = mapped_column(StringUUID, nullable=False, server_default=sa.text("uuid_generate_v4()"))
    tenant_id = mapped_column(StringUUID, nullable=False)
    dataset_id = mapped_column(StringUUID, nullable=False)
    position: Mapped[int] = mapped_column(sa.Integer, nullable=False)
    data_source_type: Mapped[str] = mapped_column(String(255), nullable=False)
    data_source_info = mapped_column(sa.Text, nullable=True)
    dataset_process_rule_id = mapped_column(StringUUID, nullable=True)
    batch: Mapped[str] = mapped_column(String(255), nullable=False)
    name: Mapped[str] = mapped_column(String(255), nullable=False)
    created_from: Mapped[str] = mapped_column(String(255), nullable=False)
    created_by = mapped_column(StringUUID, nullable=False)
    created_api_request_id = mapped_column(StringUUID, nullable=True)
    created_at: Mapped[datetime] = mapped_column(DateTime, nullable=False, server_default=func.current_timestamp())

    # start processing
    processing_started_at: Mapped[datetime | None] = mapped_column(DateTime, nullable=True)

    # parsing
    file_id = mapped_column(sa.Text, nullable=True)
    word_count: Mapped[int | None] = mapped_column(sa.Integer, nullable=True)  # TODO: make this not nullable
    parsing_completed_at: Mapped[datetime | None] = mapped_column(DateTime, nullable=True)

    # cleaning
    cleaning_completed_at: Mapped[datetime | None] = mapped_column(DateTime, nullable=True)

    # split
    splitting_completed_at: Mapped[datetime | None] = mapped_column(DateTime, nullable=True)

    # indexing
    tokens: Mapped[int | None] = mapped_column(sa.Integer, nullable=True)
    indexing_latency: Mapped[float | None] = mapped_column(sa.Float, nullable=True)
    completed_at: Mapped[datetime | None] = mapped_column(DateTime, nullable=True)

    # pause
    is_paused: Mapped[bool | None] = mapped_column(sa.Boolean, nullable=True, server_default=sa.text("false"))
    paused_by = mapped_column(StringUUID, nullable=True)
    paused_at: Mapped[datetime | None] = mapped_column(DateTime, nullable=True)

    # error
    error = mapped_column(sa.Text, nullable=True)
    stopped_at: Mapped[datetime | None] = mapped_column(DateTime, nullable=True)

    # basic fields
    indexing_status = mapped_column(String(255), nullable=False, server_default=sa.text("'waiting'::character varying"))
    enabled: Mapped[bool] = mapped_column(sa.Boolean, nullable=False, server_default=sa.text("true"))
    disabled_at: Mapped[datetime | None] = mapped_column(DateTime, nullable=True)
    disabled_by = mapped_column(StringUUID, nullable=True)
    archived: Mapped[bool] = mapped_column(sa.Boolean, nullable=False, server_default=sa.text("false"))
    archived_reason = mapped_column(String(255), nullable=True)
    archived_by = mapped_column(StringUUID, nullable=True)
    archived_at: Mapped[datetime | None] = mapped_column(DateTime, nullable=True)
    updated_at: Mapped[datetime] = mapped_column(
        DateTime, nullable=False, server_default=func.current_timestamp(), onupdate=func.current_timestamp()
    )
    doc_type = mapped_column(String(40), nullable=True)
    doc_metadata = mapped_column(JSONB, nullable=True)
    doc_form = mapped_column(String(255), nullable=False, server_default=sa.text("'text_model'::character varying"))
    doc_language = mapped_column(String(255), nullable=True)

    DATA_SOURCES = ["upload_file", "notion_import", "website_crawl"]

    @property
    def display_status(self):
        status = None
        if self.indexing_status == "waiting":
            status = "queuing"
        elif self.indexing_status not in {"completed", "error", "waiting"} and self.is_paused:
            status = "paused"
        elif self.indexing_status in {"parsing", "cleaning", "splitting", "indexing"}:
            status = "indexing"
        elif self.indexing_status == "error":
            status = "error"
        elif self.indexing_status == "completed" and not self.archived and self.enabled:
            status = "available"
        elif self.indexing_status == "completed" and not self.archived and not self.enabled:
            status = "disabled"
        elif self.indexing_status == "completed" and self.archived:
            status = "archived"
        return status

    @property
    def data_source_info_dict(self) -> dict[str, Any]:
        if self.data_source_info:
            try:
                data_source_info_dict: dict[str, Any] = json.loads(self.data_source_info)
            except JSONDecodeError:
                data_source_info_dict = {}

            return data_source_info_dict
        return {}

    @property
    def data_source_detail_dict(self) -> dict[str, Any]:
        if self.data_source_info:
            if self.data_source_type == "upload_file":
                data_source_info_dict: dict[str, Any] = json.loads(self.data_source_info)
                file_detail = (
                    db.session.query(UploadFile)
                    .where(UploadFile.id == data_source_info_dict["upload_file_id"])
                    .one_or_none()
                )
                if file_detail:
                    return {
                        "upload_file": {
                            "id": file_detail.id,
                            "name": file_detail.name,
                            "size": file_detail.size,
                            "extension": file_detail.extension,
                            "mime_type": file_detail.mime_type,
                            "created_by": file_detail.created_by,
                            "created_at": file_detail.created_at.timestamp(),
                        }
                    }
            elif self.data_source_type in {"notion_import", "website_crawl"}:
                result: dict[str, Any] = json.loads(self.data_source_info)
                return result
        return {}

    @property
    def average_segment_length(self):
        if self.word_count and self.word_count != 0 and self.segment_count and self.segment_count != 0:
            return self.word_count // self.segment_count
        return 0

    @property
    def dataset_process_rule(self):
        if self.dataset_process_rule_id:
            return db.session.get(DatasetProcessRule, self.dataset_process_rule_id)
        return None

    @property
    def dataset(self):
        return db.session.query(Dataset).where(Dataset.id == self.dataset_id).one_or_none()

    @property
    def segment_count(self):
        return db.session.query(DocumentSegment).where(DocumentSegment.document_id == self.id).count()

    @property
    def hit_count(self):
        return (
            db.session.query(DocumentSegment)
            .with_entities(func.coalesce(func.sum(DocumentSegment.hit_count), 0))
            .where(DocumentSegment.document_id == self.id)
            .scalar()
        )

    @property
    def uploader(self):
        user = db.session.query(Account).where(Account.id == self.created_by).first()
        return user.name if user else None

    @property
    def upload_date(self):
        return self.created_at

    @property
    def last_update_date(self):
        return self.updated_at

    @property
    def doc_metadata_details(self) -> list[dict[str, Any]] | None:
        if self.doc_metadata:
            document_metadatas = (
                db.session.query(DatasetMetadata)
                .join(DatasetMetadataBinding, DatasetMetadataBinding.metadata_id == DatasetMetadata.id)
                .where(
                    DatasetMetadataBinding.dataset_id == self.dataset_id, DatasetMetadataBinding.document_id == self.id
                )
                .all()
            )
            metadata_list: list[dict[str, Any]] = []
            for metadata in document_metadatas:
                metadata_dict: dict[str, Any] = {
                    "id": metadata.id,
                    "name": metadata.name,
                    "type": metadata.type,
                    "value": self.doc_metadata.get(metadata.name),
                }
                metadata_list.append(metadata_dict)
            # deal built-in fields
            metadata_list.extend(self.get_built_in_fields())

            return metadata_list
        return None

    @property
    def process_rule_dict(self) -> dict[str, Any] | None:
        if self.dataset_process_rule_id and self.dataset_process_rule:
            return self.dataset_process_rule.to_dict()
        return None

    def get_built_in_fields(self) -> list[dict[str, Any]]:
        built_in_fields: list[dict[str, Any]] = []
        built_in_fields.append(
            {
                "id": "built-in",
                "name": BuiltInField.document_name,
                "type": "string",
                "value": self.name,
            }
        )
        built_in_fields.append(
            {
                "id": "built-in",
                "name": BuiltInField.uploader,
                "type": "string",
                "value": self.uploader,
            }
        )
        built_in_fields.append(
            {
                "id": "built-in",
                "name": BuiltInField.upload_date,
                "type": "time",
                "value": str(self.created_at.timestamp()),
            }
        )
        built_in_fields.append(
            {
                "id": "built-in",
                "name": BuiltInField.last_update_date,
                "type": "time",
                "value": str(self.updated_at.timestamp()),
            }
        )
        built_in_fields.append(
            {
                "id": "built-in",
                "name": BuiltInField.source,
                "type": "string",
                "value": MetadataDataSource[self.data_source_type],
            }
        )
        return built_in_fields

    def to_dict(self) -> dict[str, Any]:
        return {
            "id": self.id,
            "tenant_id": self.tenant_id,
            "dataset_id": self.dataset_id,
            "position": self.position,
            "data_source_type": self.data_source_type,
            "data_source_info": self.data_source_info,
            "dataset_process_rule_id": self.dataset_process_rule_id,
            "batch": self.batch,
            "name": self.name,
            "created_from": self.created_from,
            "created_by": self.created_by,
            "created_api_request_id": self.created_api_request_id,
            "created_at": self.created_at,
            "processing_started_at": self.processing_started_at,
            "file_id": self.file_id,
            "word_count": self.word_count,
            "parsing_completed_at": self.parsing_completed_at,
            "cleaning_completed_at": self.cleaning_completed_at,
            "splitting_completed_at": self.splitting_completed_at,
            "tokens": self.tokens,
            "indexing_latency": self.indexing_latency,
            "completed_at": self.completed_at,
            "is_paused": self.is_paused,
            "paused_by": self.paused_by,
            "paused_at": self.paused_at,
            "error": self.error,
            "stopped_at": self.stopped_at,
            "indexing_status": self.indexing_status,
            "enabled": self.enabled,
            "disabled_at": self.disabled_at,
            "disabled_by": self.disabled_by,
            "archived": self.archived,
            "archived_reason": self.archived_reason,
            "archived_by": self.archived_by,
            "archived_at": self.archived_at,
            "updated_at": self.updated_at,
            "doc_type": self.doc_type,
            "doc_metadata": self.doc_metadata,
            "doc_form": self.doc_form,
            "doc_language": self.doc_language,
            "display_status": self.display_status,
            "data_source_info_dict": self.data_source_info_dict,
            "average_segment_length": self.average_segment_length,
            "dataset_process_rule": self.dataset_process_rule.to_dict() if self.dataset_process_rule else None,
            "dataset": None,  # Dataset class doesn't have a to_dict method
            "segment_count": self.segment_count,
            "hit_count": self.hit_count,
        }

    @classmethod
    def from_dict(cls, data: dict[str, Any]):
        return cls(
            id=data.get("id"),
            tenant_id=data.get("tenant_id"),
            dataset_id=data.get("dataset_id"),
            position=data.get("position"),
            data_source_type=data.get("data_source_type"),
            data_source_info=data.get("data_source_info"),
            dataset_process_rule_id=data.get("dataset_process_rule_id"),
            batch=data.get("batch"),
            name=data.get("name"),
            created_from=data.get("created_from"),
            created_by=data.get("created_by"),
            created_api_request_id=data.get("created_api_request_id"),
            created_at=data.get("created_at"),
            processing_started_at=data.get("processing_started_at"),
            file_id=data.get("file_id"),
            word_count=data.get("word_count"),
            parsing_completed_at=data.get("parsing_completed_at"),
            cleaning_completed_at=data.get("cleaning_completed_at"),
            splitting_completed_at=data.get("splitting_completed_at"),
            tokens=data.get("tokens"),
            indexing_latency=data.get("indexing_latency"),
            completed_at=data.get("completed_at"),
            is_paused=data.get("is_paused"),
            paused_by=data.get("paused_by"),
            paused_at=data.get("paused_at"),
            error=data.get("error"),
            stopped_at=data.get("stopped_at"),
            indexing_status=data.get("indexing_status"),
            enabled=data.get("enabled"),
            disabled_at=data.get("disabled_at"),
            disabled_by=data.get("disabled_by"),
            archived=data.get("archived"),
            archived_reason=data.get("archived_reason"),
            archived_by=data.get("archived_by"),
            archived_at=data.get("archived_at"),
            updated_at=data.get("updated_at"),
            doc_type=data.get("doc_type"),
            doc_metadata=data.get("doc_metadata"),
            doc_form=data.get("doc_form"),
            doc_language=data.get("doc_language"),
        )


class DocumentSegment(Base):
    __tablename__ = "document_segments"
    __table_args__ = (
        sa.PrimaryKeyConstraint("id", name="document_segment_pkey"),
        sa.Index("document_segment_dataset_id_idx", "dataset_id"),
        sa.Index("document_segment_document_id_idx", "document_id"),
        sa.Index("document_segment_tenant_dataset_idx", "dataset_id", "tenant_id"),
        sa.Index("document_segment_tenant_document_idx", "document_id", "tenant_id"),
        sa.Index("document_segment_node_dataset_idx", "index_node_id", "dataset_id"),
        sa.Index("document_segment_tenant_idx", "tenant_id"),
    )

    # initial fields
    id = mapped_column(StringUUID, nullable=False, server_default=sa.text("uuid_generate_v4()"))
    tenant_id = mapped_column(StringUUID, nullable=False)
    dataset_id = mapped_column(StringUUID, nullable=False)
    document_id = mapped_column(StringUUID, nullable=False)
    position: Mapped[int]
    content = mapped_column(sa.Text, nullable=False)
    answer = mapped_column(sa.Text, nullable=True)
    word_count: Mapped[int]
    tokens: Mapped[int]

    # indexing fields
    keywords = mapped_column(sa.JSON, nullable=True)
    index_node_id = mapped_column(String(255), nullable=True)
    index_node_hash = mapped_column(String(255), nullable=True)

    # basic fields
    hit_count: Mapped[int] = mapped_column(sa.Integer, nullable=False, default=0)
    enabled: Mapped[bool] = mapped_column(sa.Boolean, nullable=False, server_default=sa.text("true"))
    disabled_at: Mapped[datetime | None] = mapped_column(DateTime, nullable=True)
    disabled_by = mapped_column(StringUUID, nullable=True)
    status: Mapped[str] = mapped_column(String(255), server_default=sa.text("'waiting'::character varying"))
    created_by = mapped_column(StringUUID, nullable=False)
    created_at: Mapped[datetime] = mapped_column(DateTime, nullable=False, server_default=func.current_timestamp())
    updated_by = mapped_column(StringUUID, nullable=True)
    updated_at: Mapped[datetime] = mapped_column(
        DateTime, nullable=False, server_default=func.current_timestamp(), onupdate=func.current_timestamp()
    )
    indexing_at: Mapped[datetime | None] = mapped_column(DateTime, nullable=True)
    completed_at: Mapped[datetime | None] = mapped_column(DateTime, nullable=True)
    error = mapped_column(sa.Text, nullable=True)
    stopped_at: Mapped[datetime | None] = mapped_column(DateTime, nullable=True)

    @property
    def dataset(self):
        return db.session.scalar(select(Dataset).where(Dataset.id == self.dataset_id))

    @property
    def document(self):
        return db.session.scalar(select(Document).where(Document.id == self.document_id))

    @property
    def previous_segment(self):
        return db.session.scalar(
            select(DocumentSegment).where(
                DocumentSegment.document_id == self.document_id, DocumentSegment.position == self.position - 1
            )
        )

    @property
    def next_segment(self):
        return db.session.scalar(
            select(DocumentSegment).where(
                DocumentSegment.document_id == self.document_id, DocumentSegment.position == self.position + 1
            )
        )

    @property
    def child_chunks(self) -> list[Any]:
        if not self.document:
            return []
        process_rule = self.document.dataset_process_rule
        if process_rule and process_rule.mode == "hierarchical":
            rules_dict = process_rule.rules_dict
            if rules_dict:
                rules = Rule.model_validate(rules_dict)
                if rules.parent_mode and rules.parent_mode != ParentMode.FULL_DOC:
                    child_chunks = (
                        db.session.query(ChildChunk)
                        .where(ChildChunk.segment_id == self.id)
                        .order_by(ChildChunk.position.asc())
                        .all()
                    )
                    return child_chunks or []
        return []

    def get_child_chunks(self) -> list[Any]:
        if not self.document:
            return []
        process_rule = self.document.dataset_process_rule
        if process_rule and process_rule.mode == "hierarchical":
            rules_dict = process_rule.rules_dict
            if rules_dict:
                rules = Rule.model_validate(rules_dict)
                if rules.parent_mode:
                    child_chunks = (
                        db.session.query(ChildChunk)
                        .where(ChildChunk.segment_id == self.id)
                        .order_by(ChildChunk.position.asc())
                        .all()
                    )
                    return child_chunks or []
        return []

    @property
    def sign_content(self) -> str:
        return self.get_sign_content()

    def get_sign_content(self) -> str:
        signed_urls: list[tuple[int, int, str]] = []
        text = self.content

        # For data before v0.10.0
        pattern = r"/files/([a-f0-9\-]+)/image-preview(?:\?.*?)?"
        matches = re.finditer(pattern, text)
        for match in matches:
            upload_file_id = match.group(1)
            nonce = os.urandom(16).hex()
            timestamp = str(int(time.time()))
            data_to_sign = f"image-preview|{upload_file_id}|{timestamp}|{nonce}"
            secret_key = dify_config.SECRET_KEY.encode() if dify_config.SECRET_KEY else b""
            sign = hmac.new(secret_key, data_to_sign.encode(), hashlib.sha256).digest()
            encoded_sign = base64.urlsafe_b64encode(sign).decode()

            params = f"timestamp={timestamp}&nonce={nonce}&sign={encoded_sign}"
            base_url = f"/files/{upload_file_id}/image-preview"
            signed_url = f"{base_url}?{params}"
            signed_urls.append((match.start(), match.end(), signed_url))

        # For data after v0.10.0
        pattern = r"/files/([a-f0-9\-]+)/file-preview(?:\?.*?)?"
        matches = re.finditer(pattern, text)
        for match in matches:
            upload_file_id = match.group(1)
            nonce = os.urandom(16).hex()
            timestamp = str(int(time.time()))
            data_to_sign = f"file-preview|{upload_file_id}|{timestamp}|{nonce}"
            secret_key = dify_config.SECRET_KEY.encode() if dify_config.SECRET_KEY else b""
            sign = hmac.new(secret_key, data_to_sign.encode(), hashlib.sha256).digest()
            encoded_sign = base64.urlsafe_b64encode(sign).decode()

            params = f"timestamp={timestamp}&nonce={nonce}&sign={encoded_sign}"
            base_url = f"/files/{upload_file_id}/file-preview"
            signed_url = f"{base_url}?{params}"
            signed_urls.append((match.start(), match.end(), signed_url))

        # For tools directory - direct file formats (e.g., .png, .jpg, etc.)
        # Match URL including any query parameters up to common URL boundaries (space, parenthesis, quotes)
        pattern = r"/files/tools/([a-f0-9\-]+)\.([a-zA-Z0-9]+)(?:\?[^\s\)\"\']*)?"
        matches = re.finditer(pattern, text)
        for match in matches:
            upload_file_id = match.group(1)
            file_extension = match.group(2)
            nonce = os.urandom(16).hex()
            timestamp = str(int(time.time()))
            data_to_sign = f"file-preview|{upload_file_id}|{timestamp}|{nonce}"
            secret_key = dify_config.SECRET_KEY.encode() if dify_config.SECRET_KEY else b""
            sign = hmac.new(secret_key, data_to_sign.encode(), hashlib.sha256).digest()
            encoded_sign = base64.urlsafe_b64encode(sign).decode()

            params = f"timestamp={timestamp}&nonce={nonce}&sign={encoded_sign}"
            base_url = f"/files/tools/{upload_file_id}.{file_extension}"
            signed_url = f"{base_url}?{params}"
            signed_urls.append((match.start(), match.end(), signed_url))

        # Reconstruct the text with signed URLs
        offset = 0
        for start, end, signed_url in signed_urls:
            text = text[: start + offset] + signed_url + text[end + offset :]
            offset += len(signed_url) - (end - start)

        return text

    @property
    def attachments(self) -> list[dict[str, Any]]:
        # Use JOIN to fetch attachments in a single query instead of two separate queries
        attachments_with_bindings = db.session.execute(
            select(SegmentAttachmentBinding, UploadFile)
            .join(UploadFile, UploadFile.id == SegmentAttachmentBinding.attachment_id)
            .where(
                SegmentAttachmentBinding.tenant_id == self.tenant_id,
                SegmentAttachmentBinding.dataset_id == self.dataset_id,
                SegmentAttachmentBinding.document_id == self.document_id,
            )
        ).all()
        if not attachments_with_bindings:
            return []
        attachment_list = []
        for _, attachment in attachments_with_bindings:
            upload_file_id = attachment.id
            nonce = os.urandom(16).hex()
            timestamp = str(int(time.time()))
            data_to_sign = f"image-preview|{upload_file_id}|{timestamp}|{nonce}"
            secret_key = dify_config.SECRET_KEY.encode() if dify_config.SECRET_KEY else b""
            sign = hmac.new(secret_key, data_to_sign.encode(), hashlib.sha256).digest()
            encoded_sign = base64.urlsafe_b64encode(sign).decode()

            params = f"timestamp={timestamp}&nonce={nonce}&sign={encoded_sign}"
            base_url = f"/files/{upload_file_id}/image-preview"
            source_url = f"{base_url}?{params}"
            attachment_list.append(
                {
                    "id": attachment.id,
                    "name": attachment.name,
                    "size": attachment.size,
                    "extension": attachment.extension,
                    "mime_type": attachment.mime_type,
                    "source_url": source_url,
                }
            )
        return attachment_list


class ChildChunk(Base):
    __tablename__ = "child_chunks"
    __table_args__ = (
        sa.PrimaryKeyConstraint("id", name="child_chunk_pkey"),
        sa.Index("child_chunk_dataset_id_idx", "tenant_id", "dataset_id", "document_id", "segment_id", "index_node_id"),
        sa.Index("child_chunks_node_idx", "index_node_id", "dataset_id"),
        sa.Index("child_chunks_segment_idx", "segment_id"),
    )

    # initial fields
    id = mapped_column(StringUUID, nullable=False, server_default=sa.text("uuid_generate_v4()"))
    tenant_id = mapped_column(StringUUID, nullable=False)
    dataset_id = mapped_column(StringUUID, nullable=False)
    document_id = mapped_column(StringUUID, nullable=False)
    segment_id = mapped_column(StringUUID, nullable=False)
    position: Mapped[int] = mapped_column(sa.Integer, nullable=False)
    content = mapped_column(sa.Text, nullable=False)
    word_count: Mapped[int] = mapped_column(sa.Integer, nullable=False)
    # indexing fields
    index_node_id = mapped_column(String(255), nullable=True)
    index_node_hash = mapped_column(String(255), nullable=True)
    type = mapped_column(String(255), nullable=False, server_default=sa.text("'automatic'::character varying"))
    created_by = mapped_column(StringUUID, nullable=False)
    created_at: Mapped[datetime] = mapped_column(
        DateTime, nullable=False, server_default=sa.text("CURRENT_TIMESTAMP(0)")
    )
    updated_by = mapped_column(StringUUID, nullable=True)
    updated_at: Mapped[datetime] = mapped_column(
        DateTime, nullable=False, server_default=sa.text("CURRENT_TIMESTAMP(0)"), onupdate=func.current_timestamp()
    )
    indexing_at: Mapped[datetime | None] = mapped_column(DateTime, nullable=True)
    completed_at: Mapped[datetime | None] = mapped_column(DateTime, nullable=True)
    error = mapped_column(sa.Text, nullable=True)

    @property
    def dataset(self):
        return db.session.query(Dataset).where(Dataset.id == self.dataset_id).first()

    @property
    def document(self):
        return db.session.query(Document).where(Document.id == self.document_id).first()

    @property
    def segment(self):
        return db.session.query(DocumentSegment).where(DocumentSegment.id == self.segment_id).first()


class AppDatasetJoin(Base):
    __tablename__ = "app_dataset_joins"
    __table_args__ = (
        sa.PrimaryKeyConstraint("id", name="app_dataset_join_pkey"),
        sa.Index("app_dataset_join_app_dataset_idx", "dataset_id", "app_id"),
    )

    id = mapped_column(StringUUID, primary_key=True, nullable=False, server_default=sa.text("uuid_generate_v4()"))
    app_id = mapped_column(StringUUID, nullable=False)
    dataset_id = mapped_column(StringUUID, nullable=False)
    created_at: Mapped[datetime] = mapped_column(DateTime, nullable=False, server_default=sa.func.current_timestamp())

    @property
    def app(self):
        return db.session.get(App, self.app_id)


class DatasetQuery(Base):
    __tablename__ = "dataset_queries"
    __table_args__ = (
        sa.PrimaryKeyConstraint("id", name="dataset_query_pkey"),
        sa.Index("dataset_query_dataset_id_idx", "dataset_id"),
    )

    id = mapped_column(StringUUID, primary_key=True, nullable=False, server_default=sa.text("uuid_generate_v4()"))
    dataset_id = mapped_column(StringUUID, nullable=False)
    content = mapped_column(sa.Text, nullable=False)
    source: Mapped[str] = mapped_column(String(255), nullable=False)
    source_app_id = mapped_column(StringUUID, nullable=True)
    created_by_role = mapped_column(String, nullable=False)
    created_by = mapped_column(StringUUID, nullable=False)
    created_at: Mapped[datetime] = mapped_column(DateTime, nullable=False, server_default=sa.func.current_timestamp())

    @property
    def queries(self) -> list[dict[str, Any]]:
        try:
            queries = json.loads(self.content)
            if isinstance(queries, list):
                for query in queries:
                    if query["content_type"] == QueryType.IMAGE_QUERY:
                        file_info = db.session.query(UploadFile).filter_by(id=query["content"]).first()
                        if file_info:
                            query["file_info"] = {
                                "id": file_info.id,
                                "name": file_info.name,
                                "size": file_info.size,
                                "extension": file_info.extension,
                                "mime_type": file_info.mime_type,
                            }
                    else:
                        query["file_info"] = None

                return queries
            else:
                return [queries]
        except JSONDecodeError:
            return [
                {
                    "content_type": QueryType.TEXT_QUERY,
                    "content": self.content,
                    "file_info": None,
                }
            ]


class DatasetKeywordTable(Base):
    __tablename__ = "dataset_keyword_tables"
    __table_args__ = (
        sa.PrimaryKeyConstraint("id", name="dataset_keyword_table_pkey"),
        sa.Index("dataset_keyword_table_dataset_id_idx", "dataset_id"),
    )

    id = mapped_column(StringUUID, primary_key=True, server_default=sa.text("uuid_generate_v4()"))
    dataset_id = mapped_column(StringUUID, nullable=False, unique=True)
    keyword_table = mapped_column(sa.Text, nullable=False)
    data_source_type = mapped_column(
        String(255), nullable=False, server_default=sa.text("'database'::character varying")
    )

    @property
    def keyword_table_dict(self) -> dict[str, set[Any]] | None:
        class SetDecoder(json.JSONDecoder):
            def __init__(self, *args: Any, **kwargs: Any) -> None:
                def object_hook(dct: Any) -> Any:
                    if isinstance(dct, dict):
                        result: dict[str, Any] = {}
                        items = cast(dict[str, Any], dct).items()
                        for keyword, node_idxs in items:
                            if isinstance(node_idxs, list):
                                result[keyword] = set(cast(list[Any], node_idxs))
                            else:
                                result[keyword] = node_idxs
                        return result
                    return dct

                super().__init__(object_hook=object_hook, *args, **kwargs)

        # get dataset
        dataset = db.session.query(Dataset).filter_by(id=self.dataset_id).first()
        if not dataset:
            return None
        if self.data_source_type == "database":
            return json.loads(self.keyword_table, cls=SetDecoder) if self.keyword_table else None
        else:
            file_key = "keyword_files/" + dataset.tenant_id + "/" + self.dataset_id + ".txt"
            try:
                keyword_table_text = storage.load_once(file_key)
                if keyword_table_text:
                    return json.loads(keyword_table_text.decode("utf-8"), cls=SetDecoder)
                return None
            except Exception:
                logger.exception("Failed to load keyword table from file: %s", file_key)
                return None


class Embedding(Base):
    __tablename__ = "embeddings"
    __table_args__ = (
        sa.PrimaryKeyConstraint("id", name="embedding_pkey"),
        sa.UniqueConstraint("model_name", "hash", "provider_name", name="embedding_hash_idx"),
        sa.Index("created_at_idx", "created_at"),
    )

    id = mapped_column(StringUUID, primary_key=True, server_default=sa.text("uuid_generate_v4()"))
    model_name = mapped_column(
        String(255), nullable=False, server_default=sa.text("'text-embedding-ada-002'::character varying")
    )
    hash = mapped_column(String(64), nullable=False)
    embedding = mapped_column(sa.LargeBinary, nullable=False)
    created_at: Mapped[datetime] = mapped_column(DateTime, nullable=False, server_default=func.current_timestamp())
    provider_name = mapped_column(String(255), nullable=False, server_default=sa.text("''::character varying"))

    def set_embedding(self, embedding_data: list[float]):
        self.embedding = pickle.dumps(embedding_data, protocol=pickle.HIGHEST_PROTOCOL)

    def get_embedding(self) -> list[float]:
        return cast(list[float], pickle.loads(self.embedding))  # noqa: S301


class DatasetCollectionBinding(Base):
    __tablename__ = "dataset_collection_bindings"
    __table_args__ = (
        sa.PrimaryKeyConstraint("id", name="dataset_collection_bindings_pkey"),
        sa.Index("provider_model_name_idx", "provider_name", "model_name"),
    )

    id = mapped_column(StringUUID, primary_key=True, server_default=sa.text("uuid_generate_v4()"))
    provider_name: Mapped[str] = mapped_column(String(255), nullable=False)
    model_name: Mapped[str] = mapped_column(String(255), nullable=False)
    type = mapped_column(String(40), server_default=sa.text("'dataset'::character varying"), nullable=False)
    collection_name = mapped_column(String(64), nullable=False)
    created_at: Mapped[datetime] = mapped_column(DateTime, nullable=False, server_default=func.current_timestamp())


class TidbAuthBinding(Base):
    __tablename__ = "tidb_auth_bindings"
    __table_args__ = (
        sa.PrimaryKeyConstraint("id", name="tidb_auth_bindings_pkey"),
        sa.Index("tidb_auth_bindings_tenant_idx", "tenant_id"),
        sa.Index("tidb_auth_bindings_active_idx", "active"),
        sa.Index("tidb_auth_bindings_created_at_idx", "created_at"),
        sa.Index("tidb_auth_bindings_status_idx", "status"),
    )
    id = mapped_column(StringUUID, primary_key=True, server_default=sa.text("uuid_generate_v4()"))
    tenant_id = mapped_column(StringUUID, nullable=True)
    cluster_id: Mapped[str] = mapped_column(String(255), nullable=False)
    cluster_name: Mapped[str] = mapped_column(String(255), nullable=False)
    active: Mapped[bool] = mapped_column(sa.Boolean, nullable=False, server_default=sa.text("false"))
    status = mapped_column(String(255), nullable=False, server_default=sa.text("'CREATING'::character varying"))
    account: Mapped[str] = mapped_column(String(255), nullable=False)
    password: Mapped[str] = mapped_column(String(255), nullable=False)
    created_at: Mapped[datetime] = mapped_column(DateTime, nullable=False, server_default=func.current_timestamp())


class Whitelist(Base):
    __tablename__ = "whitelists"
    __table_args__ = (
        sa.PrimaryKeyConstraint("id", name="whitelists_pkey"),
        sa.Index("whitelists_tenant_idx", "tenant_id"),
    )
    id = mapped_column(StringUUID, primary_key=True, server_default=sa.text("uuid_generate_v4()"))
    tenant_id = mapped_column(StringUUID, nullable=True)
    category: Mapped[str] = mapped_column(String(255), nullable=False)
    created_at: Mapped[datetime] = mapped_column(DateTime, nullable=False, server_default=func.current_timestamp())


class DatasetPermission(Base):
    __tablename__ = "dataset_permissions"
    __table_args__ = (
        sa.PrimaryKeyConstraint("id", name="dataset_permission_pkey"),
        sa.Index("idx_dataset_permissions_dataset_id", "dataset_id"),
        sa.Index("idx_dataset_permissions_account_id", "account_id"),
        sa.Index("idx_dataset_permissions_tenant_id", "tenant_id"),
    )

    id = mapped_column(StringUUID, server_default=sa.text("uuid_generate_v4()"), primary_key=True)
    dataset_id = mapped_column(StringUUID, nullable=False)
    account_id = mapped_column(StringUUID, nullable=False)
    tenant_id = mapped_column(StringUUID, nullable=False)
    has_permission: Mapped[bool] = mapped_column(sa.Boolean, nullable=False, server_default=sa.text("true"))
    created_at: Mapped[datetime] = mapped_column(DateTime, nullable=False, server_default=func.current_timestamp())


class ExternalKnowledgeApis(Base):
    __tablename__ = "external_knowledge_apis"
    __table_args__ = (
        sa.PrimaryKeyConstraint("id", name="external_knowledge_apis_pkey"),
        sa.Index("external_knowledge_apis_tenant_idx", "tenant_id"),
        sa.Index("external_knowledge_apis_name_idx", "name"),
    )

    id = mapped_column(StringUUID, nullable=False, server_default=sa.text("uuid_generate_v4()"))
    name: Mapped[str] = mapped_column(String(255), nullable=False)
    description: Mapped[str] = mapped_column(String(255), nullable=False)
    tenant_id = mapped_column(StringUUID, nullable=False)
    settings = mapped_column(sa.Text, nullable=True)
    created_by = mapped_column(StringUUID, nullable=False)
    created_at: Mapped[datetime] = mapped_column(DateTime, nullable=False, server_default=func.current_timestamp())
    updated_by = mapped_column(StringUUID, nullable=True)
    updated_at: Mapped[datetime] = mapped_column(
        DateTime, nullable=False, server_default=func.current_timestamp(), onupdate=func.current_timestamp()
    )

    def to_dict(self) -> dict[str, Any]:
        return {
            "id": self.id,
            "tenant_id": self.tenant_id,
            "name": self.name,
            "description": self.description,
            "settings": self.settings_dict,
            "dataset_bindings": self.dataset_bindings,
            "created_by": self.created_by,
            "created_at": self.created_at.isoformat(),
        }

    @property
    def settings_dict(self) -> dict[str, Any] | None:
        try:
            return json.loads(self.settings) if self.settings else None
        except JSONDecodeError:
            return None

    @property
    def dataset_bindings(self) -> list[dict[str, Any]]:
        external_knowledge_bindings = db.session.scalars(
            select(ExternalKnowledgeBindings).where(ExternalKnowledgeBindings.external_knowledge_api_id == self.id)
        ).all()
        dataset_ids = [binding.dataset_id for binding in external_knowledge_bindings]
        datasets = db.session.scalars(select(Dataset).where(Dataset.id.in_(dataset_ids))).all()
        dataset_bindings: list[dict[str, Any]] = []
        for dataset in datasets:
            dataset_bindings.append({"id": dataset.id, "name": dataset.name})

        return dataset_bindings


class ExternalKnowledgeBindings(Base):
    __tablename__ = "external_knowledge_bindings"
    __table_args__ = (
        sa.PrimaryKeyConstraint("id", name="external_knowledge_bindings_pkey"),
        sa.Index("external_knowledge_bindings_tenant_idx", "tenant_id"),
        sa.Index("external_knowledge_bindings_dataset_idx", "dataset_id"),
        sa.Index("external_knowledge_bindings_external_knowledge_idx", "external_knowledge_id"),
        sa.Index("external_knowledge_bindings_external_knowledge_api_idx", "external_knowledge_api_id"),
    )

    id = mapped_column(StringUUID, nullable=False, server_default=sa.text("uuid_generate_v4()"))
    tenant_id = mapped_column(StringUUID, nullable=False)
    external_knowledge_api_id = mapped_column(StringUUID, nullable=False)
    dataset_id = mapped_column(StringUUID, nullable=False)
    external_knowledge_id = mapped_column(sa.Text, nullable=False)
    created_by = mapped_column(StringUUID, nullable=False)
    created_at: Mapped[datetime] = mapped_column(DateTime, nullable=False, server_default=func.current_timestamp())
    updated_by = mapped_column(StringUUID, nullable=True)
    updated_at: Mapped[datetime] = mapped_column(
        DateTime, nullable=False, server_default=func.current_timestamp(), onupdate=func.current_timestamp()
    )


class DatasetAutoDisableLog(Base):
    __tablename__ = "dataset_auto_disable_logs"
    __table_args__ = (
        sa.PrimaryKeyConstraint("id", name="dataset_auto_disable_log_pkey"),
        sa.Index("dataset_auto_disable_log_tenant_idx", "tenant_id"),
        sa.Index("dataset_auto_disable_log_dataset_idx", "dataset_id"),
        sa.Index("dataset_auto_disable_log_created_atx", "created_at"),
    )

    id = mapped_column(StringUUID, server_default=sa.text("uuid_generate_v4()"))
    tenant_id = mapped_column(StringUUID, nullable=False)
    dataset_id = mapped_column(StringUUID, nullable=False)
    document_id = mapped_column(StringUUID, nullable=False)
    notified: Mapped[bool] = mapped_column(sa.Boolean, nullable=False, server_default=sa.text("false"))
    created_at: Mapped[datetime] = mapped_column(
        DateTime, nullable=False, server_default=sa.text("CURRENT_TIMESTAMP(0)")
    )


class RateLimitLog(Base):
    __tablename__ = "rate_limit_logs"
    __table_args__ = (
        sa.PrimaryKeyConstraint("id", name="rate_limit_log_pkey"),
        sa.Index("rate_limit_log_tenant_idx", "tenant_id"),
        sa.Index("rate_limit_log_operation_idx", "operation"),
    )

    id = mapped_column(StringUUID, server_default=sa.text("uuid_generate_v4()"))
    tenant_id = mapped_column(StringUUID, nullable=False)
    subscription_plan: Mapped[str] = mapped_column(String(255), nullable=False)
    operation: Mapped[str] = mapped_column(String(255), nullable=False)
    created_at: Mapped[datetime] = mapped_column(
        DateTime, nullable=False, server_default=sa.text("CURRENT_TIMESTAMP(0)")
    )


class DatasetMetadata(Base):
    __tablename__ = "dataset_metadatas"
    __table_args__ = (
        sa.PrimaryKeyConstraint("id", name="dataset_metadata_pkey"),
        sa.Index("dataset_metadata_tenant_idx", "tenant_id"),
        sa.Index("dataset_metadata_dataset_idx", "dataset_id"),
    )

    id = mapped_column(StringUUID, server_default=sa.text("uuid_generate_v4()"))
    tenant_id = mapped_column(StringUUID, nullable=False)
    dataset_id = mapped_column(StringUUID, nullable=False)
    type: Mapped[str] = mapped_column(String(255), nullable=False)
    name: Mapped[str] = mapped_column(String(255), nullable=False)
    created_at: Mapped[datetime] = mapped_column(
        DateTime, nullable=False, server_default=sa.text("CURRENT_TIMESTAMP(0)")
    )
    updated_at: Mapped[datetime] = mapped_column(
        DateTime, nullable=False, server_default=sa.text("CURRENT_TIMESTAMP(0)"), onupdate=func.current_timestamp()
    )
    created_by = mapped_column(StringUUID, nullable=False)
    updated_by = mapped_column(StringUUID, nullable=True)


class DatasetMetadataBinding(Base):
    __tablename__ = "dataset_metadata_bindings"
    __table_args__ = (
        sa.PrimaryKeyConstraint("id", name="dataset_metadata_binding_pkey"),
        sa.Index("dataset_metadata_binding_tenant_idx", "tenant_id"),
        sa.Index("dataset_metadata_binding_dataset_idx", "dataset_id"),
        sa.Index("dataset_metadata_binding_metadata_idx", "metadata_id"),
        sa.Index("dataset_metadata_binding_document_idx", "document_id"),
    )

    id = mapped_column(StringUUID, server_default=sa.text("uuid_generate_v4()"))
    tenant_id = mapped_column(StringUUID, nullable=False)
    dataset_id = mapped_column(StringUUID, nullable=False)
    metadata_id = mapped_column(StringUUID, nullable=False)
    document_id = mapped_column(StringUUID, nullable=False)
    created_at: Mapped[datetime] = mapped_column(DateTime, nullable=False, server_default=func.current_timestamp())
    created_by = mapped_column(StringUUID, nullable=False)


class PipelineBuiltInTemplate(Base):  # type: ignore[name-defined]
    __tablename__ = "pipeline_built_in_templates"
    __table_args__ = (sa.PrimaryKeyConstraint("id", name="pipeline_built_in_template_pkey"),)

    id = mapped_column(StringUUID, server_default=sa.text("uuidv7()"))
    name = mapped_column(sa.String(255), nullable=False)
    description = mapped_column(sa.Text, nullable=False)
    chunk_structure = mapped_column(sa.String(255), nullable=False)
    icon = mapped_column(sa.JSON, nullable=False)
    yaml_content = mapped_column(sa.Text, nullable=False)
    copyright = mapped_column(sa.String(255), nullable=False)
    privacy_policy = mapped_column(sa.String(255), nullable=False)
    position = mapped_column(sa.Integer, nullable=False)
    install_count = mapped_column(sa.Integer, nullable=False, default=0)
    language = mapped_column(sa.String(255), nullable=False)
    created_at = mapped_column(sa.DateTime, nullable=False, server_default=func.current_timestamp())
    updated_at = mapped_column(
        sa.DateTime, nullable=False, server_default=func.current_timestamp(), onupdate=func.current_timestamp()
    )


class PipelineCustomizedTemplate(Base):  # type: ignore[name-defined]
    __tablename__ = "pipeline_customized_templates"
    __table_args__ = (
        sa.PrimaryKeyConstraint("id", name="pipeline_customized_template_pkey"),
        sa.Index("pipeline_customized_template_tenant_idx", "tenant_id"),
    )

    id = mapped_column(StringUUID, server_default=sa.text("uuidv7()"))
    tenant_id = mapped_column(StringUUID, nullable=False)
    name = mapped_column(sa.String(255), nullable=False)
    description = mapped_column(sa.Text, nullable=False)
    chunk_structure = mapped_column(sa.String(255), nullable=False)
    icon = mapped_column(sa.JSON, nullable=False)
    position = mapped_column(sa.Integer, nullable=False)
    yaml_content = mapped_column(sa.Text, nullable=False)
    install_count = mapped_column(sa.Integer, nullable=False, default=0)
    language = mapped_column(sa.String(255), nullable=False)
    created_by = mapped_column(StringUUID, nullable=False)
    updated_by = mapped_column(StringUUID, nullable=True)
    created_at = mapped_column(sa.DateTime, nullable=False, server_default=func.current_timestamp())
    updated_at = mapped_column(
        sa.DateTime, nullable=False, server_default=func.current_timestamp(), onupdate=func.current_timestamp()
    )

    @property
    def created_user_name(self):
        account = db.session.query(Account).where(Account.id == self.created_by).first()
        if account:
            return account.name
        return ""


class Pipeline(Base):  # type: ignore[name-defined]
    __tablename__ = "pipelines"
    __table_args__ = (sa.PrimaryKeyConstraint("id", name="pipeline_pkey"),)

    id = mapped_column(StringUUID, server_default=sa.text("uuidv7()"))
    tenant_id: Mapped[str] = mapped_column(StringUUID, nullable=False)
    name = mapped_column(sa.String(255), nullable=False)
    description = mapped_column(sa.Text, nullable=False, server_default=sa.text("''::character varying"))
    workflow_id = mapped_column(StringUUID, nullable=True)
    is_public = mapped_column(sa.Boolean, nullable=False, server_default=sa.text("false"))
    is_published = mapped_column(sa.Boolean, nullable=False, server_default=sa.text("false"))
    created_by = mapped_column(StringUUID, nullable=True)
    created_at = mapped_column(sa.DateTime, nullable=False, server_default=func.current_timestamp())
    updated_by = mapped_column(StringUUID, nullable=True)
    updated_at = mapped_column(
        sa.DateTime, nullable=False, server_default=func.current_timestamp(), onupdate=func.current_timestamp()
    )

    def retrieve_dataset(self, session: Session):
        return session.query(Dataset).where(Dataset.pipeline_id == self.id).first()


class DocumentPipelineExecutionLog(Base):
    __tablename__ = "document_pipeline_execution_logs"
    __table_args__ = (
        sa.PrimaryKeyConstraint("id", name="document_pipeline_execution_log_pkey"),
        sa.Index("document_pipeline_execution_logs_document_id_idx", "document_id"),
    )

    id = mapped_column(StringUUID, server_default=sa.text("uuidv7()"))
    pipeline_id = mapped_column(StringUUID, nullable=False)
    document_id = mapped_column(StringUUID, nullable=False)
    datasource_type = mapped_column(sa.String(255), nullable=False)
    datasource_info = mapped_column(sa.Text, nullable=False)
    datasource_node_id = mapped_column(sa.String(255), nullable=False)
    input_data = mapped_column(sa.JSON, nullable=False)
    created_by = mapped_column(StringUUID, nullable=True)
    created_at = mapped_column(sa.DateTime, nullable=False, server_default=func.current_timestamp())


class PipelineRecommendedPlugin(Base):
    __tablename__ = "pipeline_recommended_plugins"
    __table_args__ = (sa.PrimaryKeyConstraint("id", name="pipeline_recommended_plugin_pkey"),)

    id = mapped_column(StringUUID, server_default=sa.text("uuidv7()"))
    plugin_id = mapped_column(sa.Text, nullable=False)
    provider_name = mapped_column(sa.Text, nullable=False)
    position = mapped_column(sa.Integer, nullable=False, default=0)
    active = mapped_column(sa.Boolean, nullable=False, default=True)
    created_at = mapped_column(sa.DateTime, nullable=False, server_default=func.current_timestamp())
<<<<<<< HEAD
    updated_at = mapped_column(sa.DateTime, nullable=False, server_default=func.current_timestamp())


class SegmentAttachmentBinding(Base):
    __tablename__ = "segment_attachment_bindings"
    __table_args__ = (
        sa.PrimaryKeyConstraint("id", name="segment_attachment_binding_pkey"),
        sa.Index("segment_attachment_binding_tenant_idx", "tenant_id"),
        sa.Index("segment_attachment_binding_dataset_idx", "dataset_id"),
        sa.Index("segment_attachment_binding_document_idx", "document_id"),
        sa.Index("segment_attachment_binding_segment_idx", "segment_id"),
        sa.Index("segment_attachment_binding_attachment_idx", "attachment_id"),
    )
    id: Mapped[str] = mapped_column(StringUUID, server_default=sa.text("uuid_generate_v4()"))
    tenant_id: Mapped[str] = mapped_column(StringUUID, nullable=False)
    dataset_id: Mapped[str] = mapped_column(StringUUID, nullable=False)
    document_id: Mapped[str] = mapped_column(StringUUID, nullable=False)
    segment_id: Mapped[str] = mapped_column(StringUUID, nullable=False)
    attachment_id: Mapped[str] = mapped_column(StringUUID, nullable=False)
    created_at: Mapped[datetime] = mapped_column(sa.DateTime, nullable=False, server_default=func.current_timestamp())
=======
    updated_at = mapped_column(
        sa.DateTime, nullable=False, server_default=func.current_timestamp(), onupdate=func.current_timestamp()
    )
>>>>>>> 123bb3ec
<|MERGE_RESOLUTION|>--- conflicted
+++ resolved
@@ -74,14 +74,9 @@
     icon_info = mapped_column(JSONB, nullable=True)
     runtime_mode = mapped_column(sa.String(255), nullable=True, server_default=sa.text("'general'::character varying"))
     pipeline_id = mapped_column(StringUUID, nullable=True)
-<<<<<<< HEAD
-    chunk_structure = mapped_column(db.String(255), nullable=True)
-    enable_api = mapped_column(sa.Boolean, nullable=False, server_default=db.text("true"))
-    is_multimodal = mapped_column(sa.Boolean, nullable=False, server_default=db.text("false"))
-=======
     chunk_structure = mapped_column(sa.String(255), nullable=True)
     enable_api = mapped_column(sa.Boolean, nullable=False, server_default=sa.text("true"))
->>>>>>> 123bb3ec
+    is_multimodal = mapped_column(sa.Boolean, nullable=False, server_default=db.text("false"))
 
     @property
     def total_documents(self):
@@ -1412,8 +1407,9 @@
     position = mapped_column(sa.Integer, nullable=False, default=0)
     active = mapped_column(sa.Boolean, nullable=False, default=True)
     created_at = mapped_column(sa.DateTime, nullable=False, server_default=func.current_timestamp())
-<<<<<<< HEAD
-    updated_at = mapped_column(sa.DateTime, nullable=False, server_default=func.current_timestamp())
+    updated_at = mapped_column(
+        sa.DateTime, nullable=False, server_default=func.current_timestamp(), onupdate=func.current_timestamp()
+    )
 
 
 class SegmentAttachmentBinding(Base):
@@ -1432,9 +1428,4 @@
     document_id: Mapped[str] = mapped_column(StringUUID, nullable=False)
     segment_id: Mapped[str] = mapped_column(StringUUID, nullable=False)
     attachment_id: Mapped[str] = mapped_column(StringUUID, nullable=False)
-    created_at: Mapped[datetime] = mapped_column(sa.DateTime, nullable=False, server_default=func.current_timestamp())
-=======
-    updated_at = mapped_column(
-        sa.DateTime, nullable=False, server_default=func.current_timestamp(), onupdate=func.current_timestamp()
-    )
->>>>>>> 123bb3ec
+    created_at: Mapped[datetime] = mapped_column(sa.DateTime, nullable=False, server_default=func.current_timestamp())