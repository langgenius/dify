import base64
import enum
import hashlib
import hmac
import json
import logging
import os
import pickle
import re
import time
from json import JSONDecodeError

from sqlalchemy import func
from sqlalchemy.dialects.postgresql import JSONB

from configs import dify_config
from core.rag.retrieval.retrieval_methods import RetrievalMethod
from extensions.ext_database import db
from extensions.ext_storage import storage

from .account import Account
from .model import App, Tag, TagBinding, UploadFile
from .types import StringUUID


class DatasetPermissionEnum(str, enum.Enum):
    ONLY_ME = "only_me"
    ALL_TEAM = "all_team_members"
    PARTIAL_TEAM = "partial_members"


class Dataset(db.Model):
    __tablename__ = "datasets"
    __table_args__ = (
        db.PrimaryKeyConstraint("id", name="dataset_pkey"),
        db.Index("dataset_tenant_idx", "tenant_id"),
        db.Index("retrieval_model_idx", "retrieval_model", postgresql_using="gin"),
    )

    INDEXING_TECHNIQUE_LIST = ["high_quality", "economy", None]
    PROVIDER_LIST = ["vendor", "external", None]

    id = db.Column(StringUUID, server_default=db.text("uuid_generate_v4()"))
    tenant_id = db.Column(StringUUID, nullable=False)
    name = db.Column(db.String(255), nullable=False)
    description = db.Column(db.Text, nullable=True)
    provider = db.Column(db.String(255), nullable=False, server_default=db.text("'vendor'::character varying"))
    permission = db.Column(db.String(255), nullable=False, server_default=db.text("'only_me'::character varying"))
    data_source_type = db.Column(db.String(255))
    indexing_technique = db.Column(db.String(255), nullable=True)
    index_struct = db.Column(db.Text, nullable=True)
    created_by = db.Column(StringUUID, nullable=False)
    created_at = db.Column(db.DateTime, nullable=False, server_default=db.text("CURRENT_TIMESTAMP(0)"))
    updated_by = db.Column(StringUUID, nullable=True)
    updated_at = db.Column(db.DateTime, nullable=False, server_default=db.text("CURRENT_TIMESTAMP(0)"))
    embedding_model = db.Column(db.String(255), nullable=True)
    embedding_model_provider = db.Column(db.String(255), nullable=True)
    collection_binding_id = db.Column(StringUUID, nullable=True)
    retrieval_model = db.Column(JSONB, nullable=True)

    @property
    def dataset_keyword_table(self):
        dataset_keyword_table = (
            db.session.query(DatasetKeywordTable).filter(DatasetKeywordTable.dataset_id == self.id).first()
        )
        if dataset_keyword_table:
            return dataset_keyword_table

        return None

    @property
    def index_struct_dict(self):
        return json.loads(self.index_struct) if self.index_struct else None

    @property
    def external_retrieval_model(self):
        default_retrieval_model = {
            "top_k": 2,
            "score_threshold": 0.0,
        }
        return self.retrieval_model or default_retrieval_model

    @property
    def created_by_account(self):
        return db.session.get(Account, self.created_by)

    @property
    def latest_process_rule(self):
        return (
            DatasetProcessRule.query.filter(DatasetProcessRule.dataset_id == self.id)
            .order_by(DatasetProcessRule.created_at.desc())
            .first()
        )

    @property
    def app_count(self):
        return (
            db.session.query(func.count(AppDatasetJoin.id))
            .filter(AppDatasetJoin.dataset_id == self.id, App.id == AppDatasetJoin.app_id)
            .scalar()
        )

    @property
    def document_count(self):
        return db.session.query(func.count(Document.id)).filter(Document.dataset_id == self.id).scalar()

    @property
    def available_document_count(self):
        return (
            db.session.query(func.count(Document.id))
            .filter(
                Document.dataset_id == self.id,
                Document.indexing_status == "completed",
                Document.enabled == True,
                Document.archived == False,
            )
            .scalar()
        )

    @property
    def available_segment_count(self):
        return (
            db.session.query(func.count(DocumentSegment.id))
            .filter(
                DocumentSegment.dataset_id == self.id,
                DocumentSegment.status == "completed",
                DocumentSegment.enabled == True,
            )
            .scalar()
        )

    @property
    def word_count(self):
        return (
            Document.query.with_entities(func.coalesce(func.sum(Document.word_count)))
            .filter(Document.dataset_id == self.id)
            .scalar()
        )

    @property
    def doc_form(self):
        document = db.session.query(Document).filter(Document.dataset_id == self.id).first()
        if document:
            return document.doc_form
        return None

    @property
    def retrieval_model_dict(self):
        default_retrieval_model = {
            "search_method": RetrievalMethod.SEMANTIC_SEARCH.value,
            "reranking_enable": False,
            "reranking_model": {"reranking_provider_name": "", "reranking_model_name": ""},
            "top_k": 2,
            "score_threshold_enabled": False,
        }
        return self.retrieval_model or default_retrieval_model

    @property
    def tags(self):
        tags = (
            db.session.query(Tag)
            .join(TagBinding, Tag.id == TagBinding.tag_id)
            .filter(
                TagBinding.target_id == self.id,
                TagBinding.tenant_id == self.tenant_id,
                Tag.tenant_id == self.tenant_id,
                Tag.type == "knowledge",
            )
            .all()
        )

        return tags or []

    @property
    def external_knowledge_info(self):
        if self.provider != "external":
            return None
        external_knowledge_binding = (
            db.session.query(ExternalKnowledgeBindings).filter(ExternalKnowledgeBindings.dataset_id == self.id).first()
        )
        if not external_knowledge_binding:
            return None
        external_knowledge_api = (
            db.session.query(ExternalKnowledgeApis)
            .filter(ExternalKnowledgeApis.id == external_knowledge_binding.external_knowledge_api_id)
            .first()
        )
        if not external_knowledge_api:
            return None
        return {
            "external_knowledge_id": external_knowledge_binding.external_knowledge_id,
            "external_knowledge_api_id": external_knowledge_api.id,
            "external_knowledge_api_name": external_knowledge_api.name,
            "external_knowledge_api_endpoint": json.loads(external_knowledge_api.settings).get("endpoint", ""),
        }

    @staticmethod
    def gen_collection_name_by_id(dataset_id: str) -> str:
        normalized_dataset_id = dataset_id.replace("-", "_")
        return f"Vector_index_{normalized_dataset_id}_Node"


class DatasetProcessRule(db.Model):
    __tablename__ = "dataset_process_rules"
    __table_args__ = (
        db.PrimaryKeyConstraint("id", name="dataset_process_rule_pkey"),
        db.Index("dataset_process_rule_dataset_id_idx", "dataset_id"),
    )

    id = db.Column(StringUUID, nullable=False, server_default=db.text("uuid_generate_v4()"))
    dataset_id = db.Column(StringUUID, nullable=False)
    mode = db.Column(db.String(255), nullable=False, server_default=db.text("'automatic'::character varying"))
    rules = db.Column(db.Text, nullable=True)
    created_by = db.Column(StringUUID, nullable=False)
    created_at = db.Column(db.DateTime, nullable=False, server_default=db.text("CURRENT_TIMESTAMP(0)"))

    MODES = ["automatic", "custom"]
    PRE_PROCESSING_RULES = ["remove_stopwords", "remove_extra_spaces", "remove_urls_emails"]
    AUTOMATIC_RULES = {
        "pre_processing_rules": [
            {"id": "remove_extra_spaces", "enabled": True},
            {"id": "remove_urls_emails", "enabled": False},
        ],
        "segmentation": {"delimiter": "\n", "max_tokens": 500, "chunk_overlap": 50},
    }

    def to_dict(self):
        return {
            "id": self.id,
            "dataset_id": self.dataset_id,
            "mode": self.mode,
            "rules": self.rules_dict,
            "created_by": self.created_by,
            "created_at": self.created_at,
        }

    @property
    def rules_dict(self):
        try:
            return json.loads(self.rules) if self.rules else None
        except JSONDecodeError:
            return None


class Document(db.Model):
    __tablename__ = "documents"
    __table_args__ = (
        db.PrimaryKeyConstraint("id", name="document_pkey"),
        db.Index("document_dataset_id_idx", "dataset_id"),
        db.Index("document_is_paused_idx", "is_paused"),
        db.Index("document_tenant_idx", "tenant_id"),
    )

    # initial fields
    id = db.Column(StringUUID, nullable=False, server_default=db.text("uuid_generate_v4()"))
    tenant_id = db.Column(StringUUID, nullable=False)
    dataset_id = db.Column(StringUUID, nullable=False)
    position = db.Column(db.Integer, nullable=False)
    data_source_type = db.Column(db.String(255), nullable=False)
    data_source_info = db.Column(db.Text, nullable=True)
    dataset_process_rule_id = db.Column(StringUUID, nullable=True)
    batch = db.Column(db.String(255), nullable=False)
    name = db.Column(db.String(255), nullable=False)
    created_from = db.Column(db.String(255), nullable=False)
    created_by = db.Column(StringUUID, nullable=False)
    created_api_request_id = db.Column(StringUUID, nullable=True)
    created_at = db.Column(db.DateTime, nullable=False, server_default=db.text("CURRENT_TIMESTAMP(0)"))

    # start processing
    processing_started_at = db.Column(db.DateTime, nullable=True)

    # parsing
    file_id = db.Column(db.Text, nullable=True)
    word_count = db.Column(db.Integer, nullable=True)
    parsing_completed_at = db.Column(db.DateTime, nullable=True)

    # cleaning
    cleaning_completed_at = db.Column(db.DateTime, nullable=True)

    # split
    splitting_completed_at = db.Column(db.DateTime, nullable=True)

    # indexing
    tokens = db.Column(db.Integer, nullable=True)
    indexing_latency = db.Column(db.Float, nullable=True)
    completed_at = db.Column(db.DateTime, nullable=True)

    # pause
    is_paused = db.Column(db.Boolean, nullable=True, server_default=db.text("false"))
    paused_by = db.Column(StringUUID, nullable=True)
    paused_at = db.Column(db.DateTime, nullable=True)

    # error
    error = db.Column(db.Text, nullable=True)
    stopped_at = db.Column(db.DateTime, nullable=True)

    # basic fields
    indexing_status = db.Column(db.String(255), nullable=False, server_default=db.text("'waiting'::character varying"))
    enabled = db.Column(db.Boolean, nullable=False, server_default=db.text("true"))
    disabled_at = db.Column(db.DateTime, nullable=True)
    disabled_by = db.Column(StringUUID, nullable=True)
    archived = db.Column(db.Boolean, nullable=False, server_default=db.text("false"))
    archived_reason = db.Column(db.String(255), nullable=True)
    archived_by = db.Column(StringUUID, nullable=True)
    archived_at = db.Column(db.DateTime, nullable=True)
    updated_at = db.Column(db.DateTime, nullable=False, server_default=db.text("CURRENT_TIMESTAMP(0)"))
    doc_type = db.Column(db.String(40), nullable=True)
    doc_metadata = db.Column(db.JSON, nullable=True)
    doc_form = db.Column(db.String(255), nullable=False, server_default=db.text("'text_model'::character varying"))
    doc_language = db.Column(db.String(255), nullable=True)

<<<<<<< HEAD
    DATA_SOURCES = ['upload_file', 'notion_import', 'feishuwiki_import', 'website_crawl']
=======
    DATA_SOURCES = ["upload_file", "notion_import", "website_crawl"]
>>>>>>> 86594851

    @property
    def display_status(self):
        status = None
        if self.indexing_status == "waiting":
            status = "queuing"
        elif self.indexing_status not in {"completed", "error", "waiting"} and self.is_paused:
            status = "paused"
        elif self.indexing_status in {"parsing", "cleaning", "splitting", "indexing"}:
            status = "indexing"
        elif self.indexing_status == "error":
            status = "error"
        elif self.indexing_status == "completed" and not self.archived and self.enabled:
            status = "available"
        elif self.indexing_status == "completed" and not self.archived and not self.enabled:
            status = "disabled"
        elif self.indexing_status == "completed" and self.archived:
            status = "archived"
        return status

    @property
    def data_source_info_dict(self):
        if self.data_source_info:
            try:
                data_source_info_dict = json.loads(self.data_source_info)
            except JSONDecodeError:
                data_source_info_dict = {}

            return data_source_info_dict
        return None

    @property
    def data_source_detail_dict(self):
        if self.data_source_info:
            if self.data_source_type == "upload_file":
                data_source_info_dict = json.loads(self.data_source_info)
                file_detail = (
                    db.session.query(UploadFile)
                    .filter(UploadFile.id == data_source_info_dict["upload_file_id"])
                    .one_or_none()
                )
                if file_detail:
                    return {
                        "upload_file": {
                            "id": file_detail.id,
                            "name": file_detail.name,
                            "size": file_detail.size,
                            "extension": file_detail.extension,
                            "mime_type": file_detail.mime_type,
                            "created_by": file_detail.created_by,
                            "created_at": file_detail.created_at.timestamp(),
                        }
                    }
<<<<<<< HEAD
            elif self.data_source_type == 'notion_import' or self.data_source_type == 'feishuwiki_import' or self.data_source_type == 'website_crawl':
=======
            elif self.data_source_type in {"notion_import", "website_crawl"}:
>>>>>>> 86594851
                return json.loads(self.data_source_info)
        return {}

    @property
    def average_segment_length(self):
        if self.word_count and self.word_count != 0 and self.segment_count and self.segment_count != 0:
            return self.word_count // self.segment_count
        return 0

    @property
    def dataset_process_rule(self):
        if self.dataset_process_rule_id:
            return db.session.get(DatasetProcessRule, self.dataset_process_rule_id)
        return None

    @property
    def dataset(self):
        return db.session.query(Dataset).filter(Dataset.id == self.dataset_id).one_or_none()

    @property
    def segment_count(self):
        return DocumentSegment.query.filter(DocumentSegment.document_id == self.id).count()

    @property
    def hit_count(self):
        return (
            DocumentSegment.query.with_entities(func.coalesce(func.sum(DocumentSegment.hit_count)))
            .filter(DocumentSegment.document_id == self.id)
            .scalar()
        )

    def to_dict(self):
        return {
            "id": self.id,
            "tenant_id": self.tenant_id,
            "dataset_id": self.dataset_id,
            "position": self.position,
            "data_source_type": self.data_source_type,
            "data_source_info": self.data_source_info,
            "dataset_process_rule_id": self.dataset_process_rule_id,
            "batch": self.batch,
            "name": self.name,
            "created_from": self.created_from,
            "created_by": self.created_by,
            "created_api_request_id": self.created_api_request_id,
            "created_at": self.created_at,
            "processing_started_at": self.processing_started_at,
            "file_id": self.file_id,
            "word_count": self.word_count,
            "parsing_completed_at": self.parsing_completed_at,
            "cleaning_completed_at": self.cleaning_completed_at,
            "splitting_completed_at": self.splitting_completed_at,
            "tokens": self.tokens,
            "indexing_latency": self.indexing_latency,
            "completed_at": self.completed_at,
            "is_paused": self.is_paused,
            "paused_by": self.paused_by,
            "paused_at": self.paused_at,
            "error": self.error,
            "stopped_at": self.stopped_at,
            "indexing_status": self.indexing_status,
            "enabled": self.enabled,
            "disabled_at": self.disabled_at,
            "disabled_by": self.disabled_by,
            "archived": self.archived,
            "archived_reason": self.archived_reason,
            "archived_by": self.archived_by,
            "archived_at": self.archived_at,
            "updated_at": self.updated_at,
            "doc_type": self.doc_type,
            "doc_metadata": self.doc_metadata,
            "doc_form": self.doc_form,
            "doc_language": self.doc_language,
            "display_status": self.display_status,
            "data_source_info_dict": self.data_source_info_dict,
            "average_segment_length": self.average_segment_length,
            "dataset_process_rule": self.dataset_process_rule.to_dict() if self.dataset_process_rule else None,
            "dataset": self.dataset.to_dict() if self.dataset else None,
            "segment_count": self.segment_count,
            "hit_count": self.hit_count,
        }

    @classmethod
    def from_dict(cls, data: dict):
        return cls(
            id=data.get("id"),
            tenant_id=data.get("tenant_id"),
            dataset_id=data.get("dataset_id"),
            position=data.get("position"),
            data_source_type=data.get("data_source_type"),
            data_source_info=data.get("data_source_info"),
            dataset_process_rule_id=data.get("dataset_process_rule_id"),
            batch=data.get("batch"),
            name=data.get("name"),
            created_from=data.get("created_from"),
            created_by=data.get("created_by"),
            created_api_request_id=data.get("created_api_request_id"),
            created_at=data.get("created_at"),
            processing_started_at=data.get("processing_started_at"),
            file_id=data.get("file_id"),
            word_count=data.get("word_count"),
            parsing_completed_at=data.get("parsing_completed_at"),
            cleaning_completed_at=data.get("cleaning_completed_at"),
            splitting_completed_at=data.get("splitting_completed_at"),
            tokens=data.get("tokens"),
            indexing_latency=data.get("indexing_latency"),
            completed_at=data.get("completed_at"),
            is_paused=data.get("is_paused"),
            paused_by=data.get("paused_by"),
            paused_at=data.get("paused_at"),
            error=data.get("error"),
            stopped_at=data.get("stopped_at"),
            indexing_status=data.get("indexing_status"),
            enabled=data.get("enabled"),
            disabled_at=data.get("disabled_at"),
            disabled_by=data.get("disabled_by"),
            archived=data.get("archived"),
            archived_reason=data.get("archived_reason"),
            archived_by=data.get("archived_by"),
            archived_at=data.get("archived_at"),
            updated_at=data.get("updated_at"),
            doc_type=data.get("doc_type"),
            doc_metadata=data.get("doc_metadata"),
            doc_form=data.get("doc_form"),
            doc_language=data.get("doc_language"),
        )


class DocumentSegment(db.Model):
    __tablename__ = "document_segments"
    __table_args__ = (
        db.PrimaryKeyConstraint("id", name="document_segment_pkey"),
        db.Index("document_segment_dataset_id_idx", "dataset_id"),
        db.Index("document_segment_document_id_idx", "document_id"),
        db.Index("document_segment_tenant_dataset_idx", "dataset_id", "tenant_id"),
        db.Index("document_segment_tenant_document_idx", "document_id", "tenant_id"),
        db.Index("document_segment_dataset_node_idx", "dataset_id", "index_node_id"),
        db.Index("document_segment_tenant_idx", "tenant_id"),
    )

    # initial fields
    id = db.Column(StringUUID, nullable=False, server_default=db.text("uuid_generate_v4()"))
    tenant_id = db.Column(StringUUID, nullable=False)
    dataset_id = db.Column(StringUUID, nullable=False)
    document_id = db.Column(StringUUID, nullable=False)
    position = db.Column(db.Integer, nullable=False)
    content = db.Column(db.Text, nullable=False)
    answer = db.Column(db.Text, nullable=True)
    word_count = db.Column(db.Integer, nullable=False)
    tokens = db.Column(db.Integer, nullable=False)

    # indexing fields
    keywords = db.Column(db.JSON, nullable=True)
    index_node_id = db.Column(db.String(255), nullable=True)
    index_node_hash = db.Column(db.String(255), nullable=True)

    # basic fields
    hit_count = db.Column(db.Integer, nullable=False, default=0)
    enabled = db.Column(db.Boolean, nullable=False, server_default=db.text("true"))
    disabled_at = db.Column(db.DateTime, nullable=True)
    disabled_by = db.Column(StringUUID, nullable=True)
    status = db.Column(db.String(255), nullable=False, server_default=db.text("'waiting'::character varying"))
    created_by = db.Column(StringUUID, nullable=False)
    created_at = db.Column(db.DateTime, nullable=False, server_default=db.text("CURRENT_TIMESTAMP(0)"))
    updated_by = db.Column(StringUUID, nullable=True)
    updated_at = db.Column(db.DateTime, nullable=False, server_default=db.text("CURRENT_TIMESTAMP(0)"))
    indexing_at = db.Column(db.DateTime, nullable=True)
    completed_at = db.Column(db.DateTime, nullable=True)
    error = db.Column(db.Text, nullable=True)
    stopped_at = db.Column(db.DateTime, nullable=True)

    @property
    def dataset(self):
        return db.session.query(Dataset).filter(Dataset.id == self.dataset_id).first()

    @property
    def document(self):
        return db.session.query(Document).filter(Document.id == self.document_id).first()

    @property
    def previous_segment(self):
        return (
            db.session.query(DocumentSegment)
            .filter(DocumentSegment.document_id == self.document_id, DocumentSegment.position == self.position - 1)
            .first()
        )

    @property
    def next_segment(self):
        return (
            db.session.query(DocumentSegment)
            .filter(DocumentSegment.document_id == self.document_id, DocumentSegment.position == self.position + 1)
            .first()
        )

    def get_sign_content(self):
        pattern = r"/files/([a-f0-9\-]+)/image-preview"
        text = self.content
        matches = re.finditer(pattern, text)
        signed_urls = []
        for match in matches:
            upload_file_id = match.group(1)
            nonce = os.urandom(16).hex()
            timestamp = str(int(time.time()))
            data_to_sign = f"image-preview|{upload_file_id}|{timestamp}|{nonce}"
            secret_key = dify_config.SECRET_KEY.encode() if dify_config.SECRET_KEY else b""
            sign = hmac.new(secret_key, data_to_sign.encode(), hashlib.sha256).digest()
            encoded_sign = base64.urlsafe_b64encode(sign).decode()

            params = f"timestamp={timestamp}&nonce={nonce}&sign={encoded_sign}"
            signed_url = f"{match.group(0)}?{params}"
            signed_urls.append((match.start(), match.end(), signed_url))

        # Reconstruct the text with signed URLs
        offset = 0
        for start, end, signed_url in signed_urls:
            text = text[: start + offset] + signed_url + text[end + offset :]
            offset += len(signed_url) - (end - start)

        return text


class AppDatasetJoin(db.Model):
    __tablename__ = "app_dataset_joins"
    __table_args__ = (
        db.PrimaryKeyConstraint("id", name="app_dataset_join_pkey"),
        db.Index("app_dataset_join_app_dataset_idx", "dataset_id", "app_id"),
    )

    id = db.Column(StringUUID, primary_key=True, nullable=False, server_default=db.text("uuid_generate_v4()"))
    app_id = db.Column(StringUUID, nullable=False)
    dataset_id = db.Column(StringUUID, nullable=False)
    created_at = db.Column(db.DateTime, nullable=False, server_default=db.func.current_timestamp())

    @property
    def app(self):
        return db.session.get(App, self.app_id)


class DatasetQuery(db.Model):
    __tablename__ = "dataset_queries"
    __table_args__ = (
        db.PrimaryKeyConstraint("id", name="dataset_query_pkey"),
        db.Index("dataset_query_dataset_id_idx", "dataset_id"),
    )

    id = db.Column(StringUUID, primary_key=True, nullable=False, server_default=db.text("uuid_generate_v4()"))
    dataset_id = db.Column(StringUUID, nullable=False)
    content = db.Column(db.Text, nullable=False)
    source = db.Column(db.String(255), nullable=False)
    source_app_id = db.Column(StringUUID, nullable=True)
    created_by_role = db.Column(db.String, nullable=False)
    created_by = db.Column(StringUUID, nullable=False)
    created_at = db.Column(db.DateTime, nullable=False, server_default=db.func.current_timestamp())


class DatasetKeywordTable(db.Model):
    __tablename__ = "dataset_keyword_tables"
    __table_args__ = (
        db.PrimaryKeyConstraint("id", name="dataset_keyword_table_pkey"),
        db.Index("dataset_keyword_table_dataset_id_idx", "dataset_id"),
    )

    id = db.Column(StringUUID, primary_key=True, server_default=db.text("uuid_generate_v4()"))
    dataset_id = db.Column(StringUUID, nullable=False, unique=True)
    keyword_table = db.Column(db.Text, nullable=False)
    data_source_type = db.Column(
        db.String(255), nullable=False, server_default=db.text("'database'::character varying")
    )

    @property
    def keyword_table_dict(self):
        class SetDecoder(json.JSONDecoder):
            def __init__(self, *args, **kwargs):
                super().__init__(object_hook=self.object_hook, *args, **kwargs)

            def object_hook(self, dct):
                if isinstance(dct, dict):
                    for keyword, node_idxs in dct.items():
                        if isinstance(node_idxs, list):
                            dct[keyword] = set(node_idxs)
                return dct

        # get dataset
        dataset = Dataset.query.filter_by(id=self.dataset_id).first()
        if not dataset:
            return None
        if self.data_source_type == "database":
            return json.loads(self.keyword_table, cls=SetDecoder) if self.keyword_table else None
        else:
            file_key = "keyword_files/" + dataset.tenant_id + "/" + self.dataset_id + ".txt"
            try:
                keyword_table_text = storage.load_once(file_key)
                if keyword_table_text:
                    return json.loads(keyword_table_text.decode("utf-8"), cls=SetDecoder)
                return None
            except Exception as e:
                logging.exception(str(e))
                return None


class Embedding(db.Model):
    __tablename__ = "embeddings"
    __table_args__ = (
        db.PrimaryKeyConstraint("id", name="embedding_pkey"),
        db.UniqueConstraint("model_name", "hash", "provider_name", name="embedding_hash_idx"),
        db.Index("created_at_idx", "created_at"),
    )

    id = db.Column(StringUUID, primary_key=True, server_default=db.text("uuid_generate_v4()"))
    model_name = db.Column(
        db.String(255), nullable=False, server_default=db.text("'text-embedding-ada-002'::character varying")
    )
    hash = db.Column(db.String(64), nullable=False)
    embedding = db.Column(db.LargeBinary, nullable=False)
    created_at = db.Column(db.DateTime, nullable=False, server_default=db.text("CURRENT_TIMESTAMP(0)"))
    provider_name = db.Column(db.String(255), nullable=False, server_default=db.text("''::character varying"))

    def set_embedding(self, embedding_data: list[float]):
        self.embedding = pickle.dumps(embedding_data, protocol=pickle.HIGHEST_PROTOCOL)

    def get_embedding(self) -> list[float]:
        return pickle.loads(self.embedding)


class DatasetCollectionBinding(db.Model):
    __tablename__ = "dataset_collection_bindings"
    __table_args__ = (
        db.PrimaryKeyConstraint("id", name="dataset_collection_bindings_pkey"),
        db.Index("provider_model_name_idx", "provider_name", "model_name"),
    )

    id = db.Column(StringUUID, primary_key=True, server_default=db.text("uuid_generate_v4()"))
    provider_name = db.Column(db.String(40), nullable=False)
    model_name = db.Column(db.String(255), nullable=False)
    type = db.Column(db.String(40), server_default=db.text("'dataset'::character varying"), nullable=False)
    collection_name = db.Column(db.String(64), nullable=False)
    created_at = db.Column(db.DateTime, nullable=False, server_default=db.text("CURRENT_TIMESTAMP(0)"))


class DatasetPermission(db.Model):
    __tablename__ = "dataset_permissions"
    __table_args__ = (
        db.PrimaryKeyConstraint("id", name="dataset_permission_pkey"),
        db.Index("idx_dataset_permissions_dataset_id", "dataset_id"),
        db.Index("idx_dataset_permissions_account_id", "account_id"),
        db.Index("idx_dataset_permissions_tenant_id", "tenant_id"),
    )

    id = db.Column(StringUUID, server_default=db.text("uuid_generate_v4()"), primary_key=True)
    dataset_id = db.Column(StringUUID, nullable=False)
    account_id = db.Column(StringUUID, nullable=False)
    tenant_id = db.Column(StringUUID, nullable=False)
    has_permission = db.Column(db.Boolean, nullable=False, server_default=db.text("true"))
    created_at = db.Column(db.DateTime, nullable=False, server_default=db.text("CURRENT_TIMESTAMP(0)"))


class ExternalKnowledgeApis(db.Model):
    __tablename__ = "external_knowledge_apis"
    __table_args__ = (
        db.PrimaryKeyConstraint("id", name="external_knowledge_apis_pkey"),
        db.Index("external_knowledge_apis_tenant_idx", "tenant_id"),
        db.Index("external_knowledge_apis_name_idx", "name"),
    )

    id = db.Column(StringUUID, nullable=False, server_default=db.text("uuid_generate_v4()"))
    name = db.Column(db.String(255), nullable=False)
    description = db.Column(db.String(255), nullable=False)
    tenant_id = db.Column(StringUUID, nullable=False)
    settings = db.Column(db.Text, nullable=True)
    created_by = db.Column(StringUUID, nullable=False)
    created_at = db.Column(db.DateTime, nullable=False, server_default=db.text("CURRENT_TIMESTAMP(0)"))
    updated_by = db.Column(StringUUID, nullable=True)
    updated_at = db.Column(db.DateTime, nullable=False, server_default=db.text("CURRENT_TIMESTAMP(0)"))

    def to_dict(self):
        return {
            "id": self.id,
            "tenant_id": self.tenant_id,
            "name": self.name,
            "description": self.description,
            "settings": self.settings_dict,
            "dataset_bindings": self.dataset_bindings,
            "created_by": self.created_by,
            "created_at": self.created_at.isoformat(),
        }

    @property
    def settings_dict(self):
        try:
            return json.loads(self.settings) if self.settings else None
        except JSONDecodeError:
            return None

    @property
    def dataset_bindings(self):
        external_knowledge_bindings = (
            db.session.query(ExternalKnowledgeBindings)
            .filter(ExternalKnowledgeBindings.external_knowledge_api_id == self.id)
            .all()
        )
        dataset_ids = [binding.dataset_id for binding in external_knowledge_bindings]
        datasets = db.session.query(Dataset).filter(Dataset.id.in_(dataset_ids)).all()
        dataset_bindings = []
        for dataset in datasets:
            dataset_bindings.append({"id": dataset.id, "name": dataset.name})

        return dataset_bindings


class ExternalKnowledgeBindings(db.Model):
    __tablename__ = "external_knowledge_bindings"
    __table_args__ = (
        db.PrimaryKeyConstraint("id", name="external_knowledge_bindings_pkey"),
        db.Index("external_knowledge_bindings_tenant_idx", "tenant_id"),
        db.Index("external_knowledge_bindings_dataset_idx", "dataset_id"),
        db.Index("external_knowledge_bindings_external_knowledge_idx", "external_knowledge_id"),
        db.Index("external_knowledge_bindings_external_knowledge_api_idx", "external_knowledge_api_id"),
    )

    id = db.Column(StringUUID, nullable=False, server_default=db.text("uuid_generate_v4()"))
    tenant_id = db.Column(StringUUID, nullable=False)
    external_knowledge_api_id = db.Column(StringUUID, nullable=False)
    dataset_id = db.Column(StringUUID, nullable=False)
    external_knowledge_id = db.Column(db.Text, nullable=False)
    created_by = db.Column(StringUUID, nullable=False)
    created_at = db.Column(db.DateTime, nullable=False, server_default=db.text("CURRENT_TIMESTAMP(0)"))
    updated_by = db.Column(StringUUID, nullable=True)
    updated_at = db.Column(db.DateTime, nullable=False, server_default=db.text("CURRENT_TIMESTAMP(0)"))<|MERGE_RESOLUTION|>--- conflicted
+++ resolved
@@ -309,11 +309,7 @@
     doc_form = db.Column(db.String(255), nullable=False, server_default=db.text("'text_model'::character varying"))
     doc_language = db.Column(db.String(255), nullable=True)
 
-<<<<<<< HEAD
-    DATA_SOURCES = ['upload_file', 'notion_import', 'feishuwiki_import', 'website_crawl']
-=======
     DATA_SOURCES = ["upload_file", "notion_import", "website_crawl"]
->>>>>>> 86594851
 
     @property
     def display_status(self):
@@ -367,11 +363,7 @@
                             "created_at": file_detail.created_at.timestamp(),
                         }
                     }
-<<<<<<< HEAD
-            elif self.data_source_type == 'notion_import' or self.data_source_type == 'feishuwiki_import' or self.data_source_type == 'website_crawl':
-=======
             elif self.data_source_type in {"notion_import", "website_crawl"}:
->>>>>>> 86594851
                 return json.loads(self.data_source_info)
         return {}
 
