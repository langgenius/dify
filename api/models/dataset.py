import base64
import enum
import hashlib
import hmac
import json
import logging
import os
import pickle
import re
import time
from datetime import datetime
from json import JSONDecodeError
from typing import Any, Optional, cast

import sqlalchemy as sa
from sqlalchemy import DateTime, String, func, select
from sqlalchemy.dialects.postgresql import JSONB
from sqlalchemy.orm import Mapped, mapped_column

from configs import dify_config
from core.rag.index_processor.constant.built_in_field import BuiltInField, MetadataDataSource
from core.rag.retrieval.retrieval_methods import RetrievalMethod
from extensions.ext_storage import storage
from services.entities.knowledge_entities.knowledge_entities import ParentMode, Rule

from .account import Account
from .base import Base
from .engine import db
from .model import App, Tag, TagBinding, UploadFile
from .types import StringUUID


class DatasetPermissionEnum(enum.StrEnum):
    ONLY_ME = "only_me"
    ALL_TEAM = "all_team_members"
    PARTIAL_TEAM = "partial_members"


class Dataset(Base):
    __tablename__ = "datasets"
    __table_args__ = (
        sa.PrimaryKeyConstraint("id", name="dataset_pkey"),
        sa.Index("dataset_tenant_idx", "tenant_id"),
        sa.Index("retrieval_model_idx", "retrieval_model", postgresql_using="gin"),
    )

    INDEXING_TECHNIQUE_LIST = ["high_quality", "economy", None]
    PROVIDER_LIST = ["vendor", "external", None]

    id = mapped_column(StringUUID, server_default=sa.text("uuid_generate_v4()"))
    tenant_id: Mapped[str] = mapped_column(StringUUID)
    name: Mapped[str] = mapped_column(String(255))
    description = mapped_column(sa.Text, nullable=True)
    provider: Mapped[str] = mapped_column(String(255), server_default=sa.text("'vendor'::character varying"))
    permission: Mapped[str] = mapped_column(String(255), server_default=sa.text("'only_me'::character varying"))
    data_source_type = mapped_column(String(255))
    indexing_technique: Mapped[Optional[str]] = mapped_column(String(255))
    index_struct = mapped_column(sa.Text, nullable=True)
    created_by = mapped_column(StringUUID, nullable=False)
    created_at: Mapped[datetime] = mapped_column(DateTime, nullable=False, server_default=func.current_timestamp())
    updated_by = mapped_column(StringUUID, nullable=True)
    updated_at: Mapped[datetime] = mapped_column(DateTime, nullable=False, server_default=func.current_timestamp())
    embedding_model = db.Column(String(255), nullable=True)  # TODO: mapped_column
    embedding_model_provider = db.Column(String(255), nullable=True)  # TODO: mapped_column
    collection_binding_id = mapped_column(StringUUID, nullable=True)
    retrieval_model = mapped_column(JSONB, nullable=True)
    built_in_field_enabled: Mapped[bool] = mapped_column(sa.Boolean, nullable=False, server_default=sa.text("false"))

    @property
    def dataset_keyword_table(self):
        dataset_keyword_table = (
            db.session.query(DatasetKeywordTable).where(DatasetKeywordTable.dataset_id == self.id).first()
        )
        if dataset_keyword_table:
            return dataset_keyword_table

        return None

    @property
    def index_struct_dict(self):
        return json.loads(self.index_struct) if self.index_struct else None

    @property
    def external_retrieval_model(self):
        default_retrieval_model = {
            "top_k": 2,
            "score_threshold": 0.0,
        }
        return self.retrieval_model or default_retrieval_model

    @property
    def created_by_account(self):
        return db.session.get(Account, self.created_by)

    @property
    def latest_process_rule(self):
        return (
            db.session.query(DatasetProcessRule)
            .where(DatasetProcessRule.dataset_id == self.id)
            .order_by(DatasetProcessRule.created_at.desc())
            .first()
        )

    @property
    def app_count(self):
        return (
            db.session.query(func.count(AppDatasetJoin.id))
            .where(AppDatasetJoin.dataset_id == self.id, App.id == AppDatasetJoin.app_id)
            .scalar()
        )

    @property
    def document_count(self):
        return db.session.query(func.count(Document.id)).where(Document.dataset_id == self.id).scalar()

    @property
    def available_document_count(self):
        return (
            db.session.query(func.count(Document.id))
            .where(
                Document.dataset_id == self.id,
                Document.indexing_status == "completed",
                Document.enabled == True,
                Document.archived == False,
            )
            .scalar()
        )

    @property
    def available_segment_count(self):
        return (
            db.session.query(func.count(DocumentSegment.id))
            .where(
                DocumentSegment.dataset_id == self.id,
                DocumentSegment.status == "completed",
                DocumentSegment.enabled == True,
            )
            .scalar()
        )

    @property
    def word_count(self):
        return (
            db.session.query(Document)
            .with_entities(func.coalesce(func.sum(Document.word_count), 0))
            .where(Document.dataset_id == self.id)
            .scalar()
        )

    @property
    def doc_form(self):
        document = db.session.query(Document).where(Document.dataset_id == self.id).first()
        if document:
            return document.doc_form
        return None

    @property
    def retrieval_model_dict(self):
        default_retrieval_model = {
            "search_method": RetrievalMethod.SEMANTIC_SEARCH.value,
            "reranking_enable": False,
            "reranking_model": {"reranking_provider_name": "", "reranking_model_name": ""},
            "top_k": 2,
            "score_threshold_enabled": False,
        }
        return self.retrieval_model or default_retrieval_model

    @property
    def tags(self):
        tags = (
            db.session.query(Tag)
            .join(TagBinding, Tag.id == TagBinding.tag_id)
            .where(
                TagBinding.target_id == self.id,
                TagBinding.tenant_id == self.tenant_id,
                Tag.tenant_id == self.tenant_id,
                Tag.type == "knowledge",
            )
            .all()
        )

        return tags or []

    @property
    def external_knowledge_info(self):
        if self.provider != "external":
            return None
        external_knowledge_binding = (
            db.session.query(ExternalKnowledgeBindings).where(ExternalKnowledgeBindings.dataset_id == self.id).first()
        )
        if not external_knowledge_binding:
            return None
        external_knowledge_api = db.session.scalar(
            select(ExternalKnowledgeApis).where(
                ExternalKnowledgeApis.id == external_knowledge_binding.external_knowledge_api_id
            )
        )
        if not external_knowledge_api:
            return None
        return {
            "external_knowledge_id": external_knowledge_binding.external_knowledge_id,
            "external_knowledge_api_id": external_knowledge_api.id,
            "external_knowledge_api_name": external_knowledge_api.name,
            "external_knowledge_api_endpoint": json.loads(external_knowledge_api.settings).get("endpoint", ""),
        }

    @property
    def doc_metadata(self):
        dataset_metadatas = db.session.query(DatasetMetadata).where(DatasetMetadata.dataset_id == self.id).all()

        doc_metadata = [
            {
                "id": dataset_metadata.id,
                "name": dataset_metadata.name,
                "type": dataset_metadata.type,
            }
            for dataset_metadata in dataset_metadatas
        ]
        if self.built_in_field_enabled:
            doc_metadata.append(
                {
                    "id": "built-in",
                    "name": BuiltInField.document_name.value,
                    "type": "string",
                }
            )
            doc_metadata.append(
                {
                    "id": "built-in",
                    "name": BuiltInField.uploader.value,
                    "type": "string",
                }
            )
            doc_metadata.append(
                {
                    "id": "built-in",
                    "name": BuiltInField.upload_date.value,
                    "type": "time",
                }
            )
            doc_metadata.append(
                {
                    "id": "built-in",
                    "name": BuiltInField.last_update_date.value,
                    "type": "time",
                }
            )
            doc_metadata.append(
                {
                    "id": "built-in",
                    "name": BuiltInField.source.value,
                    "type": "string",
                }
            )
        return doc_metadata

    @staticmethod
    def gen_collection_name_by_id(dataset_id: str) -> str:
        normalized_dataset_id = dataset_id.replace("-", "_")
        return f"{dify_config.VECTOR_INDEX_NAME_PREFIX}_{normalized_dataset_id}_Node"


class DatasetProcessRule(Base):
    __tablename__ = "dataset_process_rules"
    __table_args__ = (
        sa.PrimaryKeyConstraint("id", name="dataset_process_rule_pkey"),
        sa.Index("dataset_process_rule_dataset_id_idx", "dataset_id"),
    )

    id = mapped_column(StringUUID, nullable=False, server_default=sa.text("uuid_generate_v4()"))
    dataset_id = mapped_column(StringUUID, nullable=False)
    mode = mapped_column(String(255), nullable=False, server_default=sa.text("'automatic'::character varying"))
    rules = mapped_column(sa.Text, nullable=True)
    created_by = mapped_column(StringUUID, nullable=False)
    created_at: Mapped[datetime] = mapped_column(DateTime, nullable=False, server_default=func.current_timestamp())

    MODES = ["automatic", "custom", "hierarchical"]
    PRE_PROCESSING_RULES = ["remove_stopwords", "remove_extra_spaces", "remove_urls_emails"]
    AUTOMATIC_RULES: dict[str, Any] = {
        "pre_processing_rules": [
            {"id": "remove_extra_spaces", "enabled": True},
            {"id": "remove_urls_emails", "enabled": False},
        ],
        "segmentation": {"delimiter": "\n", "max_tokens": 500, "chunk_overlap": 50},
    }

    def to_dict(self):
        return {
            "id": self.id,
            "dataset_id": self.dataset_id,
            "mode": self.mode,
            "rules": self.rules_dict,
        }

    @property
    def rules_dict(self):
        try:
            return json.loads(self.rules) if self.rules else None
        except JSONDecodeError:
            return None


class Document(Base):
    __tablename__ = "documents"
    __table_args__ = (
        sa.PrimaryKeyConstraint("id", name="document_pkey"),
        sa.Index("document_dataset_id_idx", "dataset_id"),
        sa.Index("document_is_paused_idx", "is_paused"),
        sa.Index("document_tenant_idx", "tenant_id"),
        sa.Index("document_metadata_idx", "doc_metadata", postgresql_using="gin"),
    )

    # initial fields
    id = mapped_column(StringUUID, nullable=False, server_default=sa.text("uuid_generate_v4()"))
    tenant_id = mapped_column(StringUUID, nullable=False)
    dataset_id = mapped_column(StringUUID, nullable=False)
    position: Mapped[int] = mapped_column(sa.Integer, nullable=False)
    data_source_type: Mapped[str] = mapped_column(String(255), nullable=False)
    data_source_info = mapped_column(sa.Text, nullable=True)
    dataset_process_rule_id = mapped_column(StringUUID, nullable=True)
    batch: Mapped[str] = mapped_column(String(255), nullable=False)
    name: Mapped[str] = mapped_column(String(255), nullable=False)
    created_from: Mapped[str] = mapped_column(String(255), nullable=False)
    created_by = mapped_column(StringUUID, nullable=False)
    created_api_request_id = mapped_column(StringUUID, nullable=True)
    created_at: Mapped[datetime] = mapped_column(DateTime, nullable=False, server_default=func.current_timestamp())

    # start processing
    processing_started_at: Mapped[Optional[datetime]] = mapped_column(DateTime, nullable=True)

    # parsing
    file_id = mapped_column(sa.Text, nullable=True)
    word_count: Mapped[Optional[int]] = mapped_column(sa.Integer, nullable=True)  # TODO: make this not nullable
    parsing_completed_at: Mapped[Optional[datetime]] = mapped_column(DateTime, nullable=True)

    # cleaning
    cleaning_completed_at: Mapped[Optional[datetime]] = mapped_column(DateTime, nullable=True)

    # split
    splitting_completed_at: Mapped[Optional[datetime]] = mapped_column(DateTime, nullable=True)

    # indexing
    tokens: Mapped[Optional[int]] = mapped_column(sa.Integer, nullable=True)
    indexing_latency: Mapped[Optional[float]] = mapped_column(sa.Float, nullable=True)
    completed_at: Mapped[Optional[datetime]] = mapped_column(DateTime, nullable=True)

    # pause
    is_paused: Mapped[Optional[bool]] = mapped_column(sa.Boolean, nullable=True, server_default=sa.text("false"))
    paused_by = mapped_column(StringUUID, nullable=True)
    paused_at: Mapped[Optional[datetime]] = mapped_column(DateTime, nullable=True)

    # error
    error = mapped_column(sa.Text, nullable=True)
    stopped_at: Mapped[Optional[datetime]] = mapped_column(DateTime, nullable=True)

    # basic fields
    indexing_status = mapped_column(String(255), nullable=False, server_default=sa.text("'waiting'::character varying"))
    enabled: Mapped[bool] = mapped_column(sa.Boolean, nullable=False, server_default=sa.text("true"))
    disabled_at: Mapped[Optional[datetime]] = mapped_column(DateTime, nullable=True)
    disabled_by = mapped_column(StringUUID, nullable=True)
    archived: Mapped[bool] = mapped_column(sa.Boolean, nullable=False, server_default=sa.text("false"))
    archived_reason = mapped_column(String(255), nullable=True)
    archived_by = mapped_column(StringUUID, nullable=True)
    archived_at: Mapped[Optional[datetime]] = mapped_column(DateTime, nullable=True)
    updated_at: Mapped[datetime] = mapped_column(DateTime, nullable=False, server_default=func.current_timestamp())
    doc_type = mapped_column(String(40), nullable=True)
    doc_metadata = mapped_column(JSONB, nullable=True)
    doc_form = mapped_column(String(255), nullable=False, server_default=sa.text("'text_model'::character varying"))
    doc_language = mapped_column(String(255), nullable=True)

    DATA_SOURCES = ["upload_file", "notion_import", "website_crawl"]

    @property
    def display_status(self):
        status = None
        if self.indexing_status == "waiting":
            status = "queuing"
        elif self.indexing_status not in {"completed", "error", "waiting"} and self.is_paused:
            status = "paused"
        elif self.indexing_status in {"parsing", "cleaning", "splitting", "indexing"}:
            status = "indexing"
        elif self.indexing_status == "error":
            status = "error"
        elif self.indexing_status == "completed" and not self.archived and self.enabled:
            status = "available"
        elif self.indexing_status == "completed" and not self.archived and not self.enabled:
            status = "disabled"
        elif self.indexing_status == "completed" and self.archived:
            status = "archived"
        return status

    @property
    def data_source_info_dict(self):
        if self.data_source_info:
            try:
                data_source_info_dict = json.loads(self.data_source_info)
            except JSONDecodeError:
                data_source_info_dict = {}

            return data_source_info_dict
        return None

    @property
    def data_source_detail_dict(self):
        if self.data_source_info:
            if self.data_source_type == "upload_file":
                data_source_info_dict = json.loads(self.data_source_info)
                file_detail = (
                    db.session.query(UploadFile)
                    .where(UploadFile.id == data_source_info_dict["upload_file_id"])
                    .one_or_none()
                )
                if file_detail:
                    return {
                        "upload_file": {
                            "id": file_detail.id,
                            "name": file_detail.name,
                            "size": file_detail.size,
                            "extension": file_detail.extension,
                            "mime_type": file_detail.mime_type,
                            "created_by": file_detail.created_by,
                            "created_at": file_detail.created_at.timestamp(),
                        }
                    }
            elif self.data_source_type in {"notion_import", "website_crawl"}:
                return json.loads(self.data_source_info)
        return {}

    @property
    def average_segment_length(self):
        if self.word_count and self.word_count != 0 and self.segment_count and self.segment_count != 0:
            return self.word_count // self.segment_count
        return 0

    @property
    def dataset_process_rule(self):
        if self.dataset_process_rule_id:
            return db.session.get(DatasetProcessRule, self.dataset_process_rule_id)
        return None

    @property
    def dataset(self):
        return db.session.query(Dataset).where(Dataset.id == self.dataset_id).one_or_none()

    @property
    def segment_count(self):
        return db.session.query(DocumentSegment).where(DocumentSegment.document_id == self.id).count()

    @property
    def hit_count(self):
        return (
            db.session.query(DocumentSegment)
            .with_entities(func.coalesce(func.sum(DocumentSegment.hit_count), 0))
            .where(DocumentSegment.document_id == self.id)
            .scalar()
        )

    @property
    def uploader(self):
        user = db.session.query(Account).where(Account.id == self.created_by).first()
        return user.name if user else None

    @property
    def upload_date(self):
        return self.created_at

    @property
    def last_update_date(self):
        return self.updated_at

    @property
    def doc_metadata_details(self):
        if self.doc_metadata:
            document_metadatas = (
                db.session.query(DatasetMetadata)
                .join(DatasetMetadataBinding, DatasetMetadataBinding.metadata_id == DatasetMetadata.id)
                .where(
                    DatasetMetadataBinding.dataset_id == self.dataset_id, DatasetMetadataBinding.document_id == self.id
                )
                .all()
            )
            metadata_list = []
            for metadata in document_metadatas:
                metadata_dict = {
                    "id": metadata.id,
                    "name": metadata.name,
                    "type": metadata.type,
                    "value": self.doc_metadata.get(metadata.name),
                }
                metadata_list.append(metadata_dict)
            # deal built-in fields
            metadata_list.extend(self.get_built_in_fields())

            return metadata_list
        return None

    @property
    def process_rule_dict(self):
        if self.dataset_process_rule_id:
            return self.dataset_process_rule.to_dict()
        return None

    def get_built_in_fields(self):
        built_in_fields = []
        built_in_fields.append(
            {
                "id": "built-in",
                "name": BuiltInField.document_name,
                "type": "string",
                "value": self.name,
            }
        )
        built_in_fields.append(
            {
                "id": "built-in",
                "name": BuiltInField.uploader,
                "type": "string",
                "value": self.uploader,
            }
        )
        built_in_fields.append(
            {
                "id": "built-in",
                "name": BuiltInField.upload_date,
                "type": "time",
                "value": str(self.created_at.timestamp()),
            }
        )
        built_in_fields.append(
            {
                "id": "built-in",
                "name": BuiltInField.last_update_date,
                "type": "time",
                "value": str(self.updated_at.timestamp()),
            }
        )
        built_in_fields.append(
            {
                "id": "built-in",
                "name": BuiltInField.source,
                "type": "string",
                "value": MetadataDataSource[self.data_source_type].value,
            }
        )
        return built_in_fields

    def to_dict(self):
        return {
            "id": self.id,
            "tenant_id": self.tenant_id,
            "dataset_id": self.dataset_id,
            "position": self.position,
            "data_source_type": self.data_source_type,
            "data_source_info": self.data_source_info,
            "dataset_process_rule_id": self.dataset_process_rule_id,
            "batch": self.batch,
            "name": self.name,
            "created_from": self.created_from,
            "created_by": self.created_by,
            "created_api_request_id": self.created_api_request_id,
            "created_at": self.created_at,
            "processing_started_at": self.processing_started_at,
            "file_id": self.file_id,
            "word_count": self.word_count,
            "parsing_completed_at": self.parsing_completed_at,
            "cleaning_completed_at": self.cleaning_completed_at,
            "splitting_completed_at": self.splitting_completed_at,
            "tokens": self.tokens,
            "indexing_latency": self.indexing_latency,
            "completed_at": self.completed_at,
            "is_paused": self.is_paused,
            "paused_by": self.paused_by,
            "paused_at": self.paused_at,
            "error": self.error,
            "stopped_at": self.stopped_at,
            "indexing_status": self.indexing_status,
            "enabled": self.enabled,
            "disabled_at": self.disabled_at,
            "disabled_by": self.disabled_by,
            "archived": self.archived,
            "archived_reason": self.archived_reason,
            "archived_by": self.archived_by,
            "archived_at": self.archived_at,
            "updated_at": self.updated_at,
            "doc_type": self.doc_type,
            "doc_metadata": self.doc_metadata,
            "doc_form": self.doc_form,
            "doc_language": self.doc_language,
            "display_status": self.display_status,
            "data_source_info_dict": self.data_source_info_dict,
            "average_segment_length": self.average_segment_length,
            "dataset_process_rule": self.dataset_process_rule.to_dict() if self.dataset_process_rule else None,
            "dataset": self.dataset.to_dict() if self.dataset else None,
            "segment_count": self.segment_count,
            "hit_count": self.hit_count,
        }

    @classmethod
    def from_dict(cls, data: dict):
        return cls(
            id=data.get("id"),
            tenant_id=data.get("tenant_id"),
            dataset_id=data.get("dataset_id"),
            position=data.get("position"),
            data_source_type=data.get("data_source_type"),
            data_source_info=data.get("data_source_info"),
            dataset_process_rule_id=data.get("dataset_process_rule_id"),
            batch=data.get("batch"),
            name=data.get("name"),
            created_from=data.get("created_from"),
            created_by=data.get("created_by"),
            created_api_request_id=data.get("created_api_request_id"),
            created_at=data.get("created_at"),
            processing_started_at=data.get("processing_started_at"),
            file_id=data.get("file_id"),
            word_count=data.get("word_count"),
            parsing_completed_at=data.get("parsing_completed_at"),
            cleaning_completed_at=data.get("cleaning_completed_at"),
            splitting_completed_at=data.get("splitting_completed_at"),
            tokens=data.get("tokens"),
            indexing_latency=data.get("indexing_latency"),
            completed_at=data.get("completed_at"),
            is_paused=data.get("is_paused"),
            paused_by=data.get("paused_by"),
            paused_at=data.get("paused_at"),
            error=data.get("error"),
            stopped_at=data.get("stopped_at"),
            indexing_status=data.get("indexing_status"),
            enabled=data.get("enabled"),
            disabled_at=data.get("disabled_at"),
            disabled_by=data.get("disabled_by"),
            archived=data.get("archived"),
            archived_reason=data.get("archived_reason"),
            archived_by=data.get("archived_by"),
            archived_at=data.get("archived_at"),
            updated_at=data.get("updated_at"),
            doc_type=data.get("doc_type"),
            doc_metadata=data.get("doc_metadata"),
            doc_form=data.get("doc_form"),
            doc_language=data.get("doc_language"),
        )


class DocumentSegment(Base):
    __tablename__ = "document_segments"
    __table_args__ = (
        sa.PrimaryKeyConstraint("id", name="document_segment_pkey"),
        sa.Index("document_segment_dataset_id_idx", "dataset_id"),
        sa.Index("document_segment_document_id_idx", "document_id"),
        sa.Index("document_segment_tenant_dataset_idx", "dataset_id", "tenant_id"),
        sa.Index("document_segment_tenant_document_idx", "document_id", "tenant_id"),
        sa.Index("document_segment_node_dataset_idx", "index_node_id", "dataset_id"),
        sa.Index("document_segment_tenant_idx", "tenant_id"),
    )

    # initial fields
    id = mapped_column(StringUUID, nullable=False, server_default=sa.text("uuid_generate_v4()"))
    tenant_id = mapped_column(StringUUID, nullable=False)
    dataset_id = mapped_column(StringUUID, nullable=False)
    document_id = mapped_column(StringUUID, nullable=False)
    position: Mapped[int]
    content = mapped_column(sa.Text, nullable=False)
    answer = mapped_column(sa.Text, nullable=True)
    word_count: Mapped[int]
    tokens: Mapped[int]

    # indexing fields
    keywords = mapped_column(sa.JSON, nullable=True)
    index_node_id = mapped_column(String(255), nullable=True)
    index_node_hash = mapped_column(String(255), nullable=True)

    # basic fields
    hit_count: Mapped[int] = mapped_column(sa.Integer, nullable=False, default=0)
    enabled: Mapped[bool] = mapped_column(sa.Boolean, nullable=False, server_default=sa.text("true"))
    disabled_at: Mapped[Optional[datetime]] = mapped_column(DateTime, nullable=True)
    disabled_by = mapped_column(StringUUID, nullable=True)
    status: Mapped[str] = mapped_column(String(255), server_default=sa.text("'waiting'::character varying"))
    created_by = mapped_column(StringUUID, nullable=False)
    created_at: Mapped[datetime] = mapped_column(DateTime, nullable=False, server_default=func.current_timestamp())
    updated_by = mapped_column(StringUUID, nullable=True)
    updated_at: Mapped[datetime] = mapped_column(DateTime, nullable=False, server_default=func.current_timestamp())
    indexing_at: Mapped[Optional[datetime]] = mapped_column(DateTime, nullable=True)
    completed_at: Mapped[Optional[datetime]] = mapped_column(DateTime, nullable=True)
    error = mapped_column(sa.Text, nullable=True)
    stopped_at: Mapped[Optional[datetime]] = mapped_column(DateTime, nullable=True)

    @property
    def dataset(self):
        return db.session.scalar(select(Dataset).where(Dataset.id == self.dataset_id))

    @property
    def document(self):
        return db.session.scalar(select(Document).where(Document.id == self.document_id))

    @property
    def previous_segment(self):
        return db.session.scalar(
            select(DocumentSegment).where(
                DocumentSegment.document_id == self.document_id, DocumentSegment.position == self.position - 1
            )
        )

    @property
    def next_segment(self):
        return db.session.scalar(
            select(DocumentSegment).where(
                DocumentSegment.document_id == self.document_id, DocumentSegment.position == self.position + 1
            )
        )

    @property
    def child_chunks(self):
        process_rule = self.document.dataset_process_rule
        if process_rule.mode == "hierarchical":
            rules = Rule(**process_rule.rules_dict)
            if rules.parent_mode and rules.parent_mode != ParentMode.FULL_DOC:
                child_chunks = (
                    db.session.query(ChildChunk)
                    .where(ChildChunk.segment_id == self.id)
                    .order_by(ChildChunk.position.asc())
                    .all()
                )
                return child_chunks or []
            else:
                return []
        else:
            return []

    def get_child_chunks(self):
        process_rule = self.document.dataset_process_rule
        if process_rule.mode == "hierarchical":
            rules = Rule(**process_rule.rules_dict)
            if rules.parent_mode:
                child_chunks = (
                    db.session.query(ChildChunk)
                    .where(ChildChunk.segment_id == self.id)
                    .order_by(ChildChunk.position.asc())
                    .all()
                )
                return child_chunks or []
            else:
                return []
        else:
            return []

    @property
    def sign_content(self):
        return self.get_sign_content()

    def get_sign_content(self):
        signed_urls = []
        text = self.content

        # For data before v0.10.0
        pattern = r"/files/([a-f0-9\-]+)/image-preview"
        matches = re.finditer(pattern, text)
        for match in matches:
            upload_file_id = match.group(1)
            nonce = os.urandom(16).hex()
            timestamp = str(int(time.time()))
            data_to_sign = f"image-preview|{upload_file_id}|{timestamp}|{nonce}"
            secret_key = dify_config.SECRET_KEY.encode() if dify_config.SECRET_KEY else b""
            sign = hmac.new(secret_key, data_to_sign.encode(), hashlib.sha256).digest()
            encoded_sign = base64.urlsafe_b64encode(sign).decode()

            params = f"timestamp={timestamp}&nonce={nonce}&sign={encoded_sign}"
            signed_url = f"{match.group(0)}?{params}"
            signed_urls.append((match.start(), match.end(), signed_url))

        # For data after v0.10.0
        pattern = r"/files/([a-f0-9\-]+)/file-preview"
        matches = re.finditer(pattern, text)
        for match in matches:
            upload_file_id = match.group(1)
            nonce = os.urandom(16).hex()
            timestamp = str(int(time.time()))
            data_to_sign = f"file-preview|{upload_file_id}|{timestamp}|{nonce}"
            secret_key = dify_config.SECRET_KEY.encode() if dify_config.SECRET_KEY else b""
            sign = hmac.new(secret_key, data_to_sign.encode(), hashlib.sha256).digest()
            encoded_sign = base64.urlsafe_b64encode(sign).decode()

            params = f"timestamp={timestamp}&nonce={nonce}&sign={encoded_sign}"
            signed_url = f"{match.group(0)}?{params}"
            signed_urls.append((match.start(), match.end(), signed_url))

        # Reconstruct the text with signed URLs
        offset = 0
        for start, end, signed_url in signed_urls:
            text = text[: start + offset] + signed_url + text[end + offset :]
            offset += len(signed_url) - (end - start)

        return text


class ChildChunk(Base):
    __tablename__ = "child_chunks"
    __table_args__ = (
        sa.PrimaryKeyConstraint("id", name="child_chunk_pkey"),
        sa.Index("child_chunk_dataset_id_idx", "tenant_id", "dataset_id", "document_id", "segment_id", "index_node_id"),
        sa.Index("child_chunks_node_idx", "index_node_id", "dataset_id"),
        sa.Index("child_chunks_segment_idx", "segment_id"),
    )

    # initial fields
    id = mapped_column(StringUUID, nullable=False, server_default=sa.text("uuid_generate_v4()"))
    tenant_id = mapped_column(StringUUID, nullable=False)
    dataset_id = mapped_column(StringUUID, nullable=False)
    document_id = mapped_column(StringUUID, nullable=False)
    segment_id = mapped_column(StringUUID, nullable=False)
    position: Mapped[int] = mapped_column(sa.Integer, nullable=False)
    content = mapped_column(sa.Text, nullable=False)
    word_count: Mapped[int] = mapped_column(sa.Integer, nullable=False)
    # indexing fields
    index_node_id = mapped_column(String(255), nullable=True)
    index_node_hash = mapped_column(String(255), nullable=True)
    type = mapped_column(String(255), nullable=False, server_default=sa.text("'automatic'::character varying"))
    created_by = mapped_column(StringUUID, nullable=False)
    created_at: Mapped[datetime] = mapped_column(
        DateTime, nullable=False, server_default=sa.text("CURRENT_TIMESTAMP(0)")
    )
    updated_by = mapped_column(StringUUID, nullable=True)
    updated_at: Mapped[datetime] = mapped_column(
        DateTime, nullable=False, server_default=sa.text("CURRENT_TIMESTAMP(0)")
    )
    indexing_at: Mapped[Optional[datetime]] = mapped_column(DateTime, nullable=True)
    completed_at: Mapped[Optional[datetime]] = mapped_column(DateTime, nullable=True)
    error = mapped_column(sa.Text, nullable=True)

    @property
    def dataset(self):
        return db.session.query(Dataset).where(Dataset.id == self.dataset_id).first()

    @property
    def document(self):
        return db.session.query(Document).where(Document.id == self.document_id).first()

    @property
    def segment(self):
        return db.session.query(DocumentSegment).where(DocumentSegment.id == self.segment_id).first()


class AppDatasetJoin(Base):
    __tablename__ = "app_dataset_joins"
    __table_args__ = (
        sa.PrimaryKeyConstraint("id", name="app_dataset_join_pkey"),
        sa.Index("app_dataset_join_app_dataset_idx", "dataset_id", "app_id"),
    )

    id = mapped_column(StringUUID, primary_key=True, nullable=False, server_default=sa.text("uuid_generate_v4()"))
    app_id = mapped_column(StringUUID, nullable=False)
    dataset_id = mapped_column(StringUUID, nullable=False)
    created_at: Mapped[datetime] = mapped_column(DateTime, nullable=False, server_default=db.func.current_timestamp())

    @property
    def app(self):
        return db.session.get(App, self.app_id)


class DatasetQuery(Base):
    __tablename__ = "dataset_queries"
    __table_args__ = (
        sa.PrimaryKeyConstraint("id", name="dataset_query_pkey"),
        sa.Index("dataset_query_dataset_id_idx", "dataset_id"),
    )

    id = mapped_column(StringUUID, primary_key=True, nullable=False, server_default=sa.text("uuid_generate_v4()"))
    dataset_id = mapped_column(StringUUID, nullable=False)
    content = mapped_column(sa.Text, nullable=False)
    source: Mapped[str] = mapped_column(String(255), nullable=False)
    source_app_id = mapped_column(StringUUID, nullable=True)
    created_by_role = mapped_column(String, nullable=False)
    created_by = mapped_column(StringUUID, nullable=False)
    created_at: Mapped[datetime] = mapped_column(DateTime, nullable=False, server_default=db.func.current_timestamp())


class DatasetKeywordTable(Base):
    __tablename__ = "dataset_keyword_tables"
    __table_args__ = (
        sa.PrimaryKeyConstraint("id", name="dataset_keyword_table_pkey"),
        sa.Index("dataset_keyword_table_dataset_id_idx", "dataset_id"),
    )

    id = mapped_column(StringUUID, primary_key=True, server_default=sa.text("uuid_generate_v4()"))
    dataset_id = mapped_column(StringUUID, nullable=False, unique=True)
    keyword_table = mapped_column(sa.Text, nullable=False)
    data_source_type = mapped_column(
        String(255), nullable=False, server_default=sa.text("'database'::character varying")
    )

    @property
    def keyword_table_dict(self):
        class SetDecoder(json.JSONDecoder):
            def __init__(self, *args, **kwargs):
                super().__init__(object_hook=self.object_hook, *args, **kwargs)

            def object_hook(self, dct):
                if isinstance(dct, dict):
                    for keyword, node_idxs in dct.items():
                        if isinstance(node_idxs, list):
                            dct[keyword] = set(node_idxs)
                return dct

        # get dataset
        dataset = db.session.query(Dataset).filter_by(id=self.dataset_id).first()
        if not dataset:
            return None
        if self.data_source_type == "database":
            return json.loads(self.keyword_table, cls=SetDecoder) if self.keyword_table else None
        else:
            file_key = "keyword_files/" + dataset.tenant_id + "/" + self.dataset_id + ".txt"
            try:
                keyword_table_text = storage.load_once(file_key)
                if keyword_table_text:
                    return json.loads(keyword_table_text.decode("utf-8"), cls=SetDecoder)
                return None
            except Exception as e:
                logging.exception("Failed to load keyword table from file: %s", file_key)
                return None


class Embedding(Base):
    __tablename__ = "embeddings"
    __table_args__ = (
        sa.PrimaryKeyConstraint("id", name="embedding_pkey"),
        sa.UniqueConstraint("model_name", "hash", "provider_name", name="embedding_hash_idx"),
        sa.Index("created_at_idx", "created_at"),
    )

    id = mapped_column(StringUUID, primary_key=True, server_default=sa.text("uuid_generate_v4()"))
    model_name = mapped_column(
        String(255), nullable=False, server_default=sa.text("'text-embedding-ada-002'::character varying")
    )
    hash = mapped_column(String(64), nullable=False)
    embedding = mapped_column(sa.LargeBinary, nullable=False)
    created_at: Mapped[datetime] = mapped_column(DateTime, nullable=False, server_default=func.current_timestamp())
    provider_name = mapped_column(String(255), nullable=False, server_default=sa.text("''::character varying"))

    def set_embedding(self, embedding_data: list[float]):
        self.embedding = pickle.dumps(embedding_data, protocol=pickle.HIGHEST_PROTOCOL)

    def get_embedding(self) -> list[float]:
        return cast(list[float], pickle.loads(self.embedding))  # noqa: S301


class DatasetCollectionBinding(Base):
    __tablename__ = "dataset_collection_bindings"
    __table_args__ = (
        sa.PrimaryKeyConstraint("id", name="dataset_collection_bindings_pkey"),
        sa.Index("provider_model_name_idx", "provider_name", "model_name"),
    )

    id = mapped_column(StringUUID, primary_key=True, server_default=sa.text("uuid_generate_v4()"))
    provider_name: Mapped[str] = mapped_column(String(255), nullable=False)
    model_name: Mapped[str] = mapped_column(String(255), nullable=False)
    type = mapped_column(String(40), server_default=sa.text("'dataset'::character varying"), nullable=False)
    collection_name = mapped_column(String(64), nullable=False)
    created_at: Mapped[datetime] = mapped_column(DateTime, nullable=False, server_default=func.current_timestamp())


class TidbAuthBinding(Base):
    __tablename__ = "tidb_auth_bindings"
    __table_args__ = (
        sa.PrimaryKeyConstraint("id", name="tidb_auth_bindings_pkey"),
        sa.Index("tidb_auth_bindings_tenant_idx", "tenant_id"),
        sa.Index("tidb_auth_bindings_active_idx", "active"),
        sa.Index("tidb_auth_bindings_created_at_idx", "created_at"),
        sa.Index("tidb_auth_bindings_status_idx", "status"),
    )
    id = mapped_column(StringUUID, primary_key=True, server_default=sa.text("uuid_generate_v4()"))
    tenant_id = mapped_column(StringUUID, nullable=True)
    cluster_id: Mapped[str] = mapped_column(String(255), nullable=False)
    cluster_name: Mapped[str] = mapped_column(String(255), nullable=False)
<<<<<<< HEAD
    active: Mapped[bool] = mapped_column(db.Boolean, nullable=False, server_default=db.text("false"))
=======
    active: Mapped[bool] = mapped_column(sa.Boolean, nullable=False, server_default=db.text("false"))
>>>>>>> 58608f51
    status = mapped_column(String(255), nullable=False, server_default=db.text("'CREATING'::character varying"))
    account: Mapped[str] = mapped_column(String(255), nullable=False)
    password: Mapped[str] = mapped_column(String(255), nullable=False)
    created_at: Mapped[datetime] = mapped_column(DateTime, nullable=False, server_default=func.current_timestamp())


class Whitelist(Base):
    __tablename__ = "whitelists"
    __table_args__ = (
        sa.PrimaryKeyConstraint("id", name="whitelists_pkey"),
        sa.Index("whitelists_tenant_idx", "tenant_id"),
    )
    id = mapped_column(StringUUID, primary_key=True, server_default=sa.text("uuid_generate_v4()"))
    tenant_id = mapped_column(StringUUID, nullable=True)
    category: Mapped[str] = mapped_column(String(255), nullable=False)
    created_at: Mapped[datetime] = mapped_column(DateTime, nullable=False, server_default=func.current_timestamp())


class DatasetPermission(Base):
    __tablename__ = "dataset_permissions"
    __table_args__ = (
        sa.PrimaryKeyConstraint("id", name="dataset_permission_pkey"),
        sa.Index("idx_dataset_permissions_dataset_id", "dataset_id"),
        sa.Index("idx_dataset_permissions_account_id", "account_id"),
        sa.Index("idx_dataset_permissions_tenant_id", "tenant_id"),
    )

    id = mapped_column(StringUUID, server_default=sa.text("uuid_generate_v4()"), primary_key=True)
    dataset_id = mapped_column(StringUUID, nullable=False)
    account_id = mapped_column(StringUUID, nullable=False)
    tenant_id = mapped_column(StringUUID, nullable=False)
    has_permission: Mapped[bool] = mapped_column(sa.Boolean, nullable=False, server_default=sa.text("true"))
    created_at: Mapped[datetime] = mapped_column(DateTime, nullable=False, server_default=func.current_timestamp())


class ExternalKnowledgeApis(Base):
    __tablename__ = "external_knowledge_apis"
    __table_args__ = (
        sa.PrimaryKeyConstraint("id", name="external_knowledge_apis_pkey"),
        sa.Index("external_knowledge_apis_tenant_idx", "tenant_id"),
        sa.Index("external_knowledge_apis_name_idx", "name"),
    )

    id = mapped_column(StringUUID, nullable=False, server_default=sa.text("uuid_generate_v4()"))
    name: Mapped[str] = mapped_column(String(255), nullable=False)
    description: Mapped[str] = mapped_column(String(255), nullable=False)
    tenant_id = mapped_column(StringUUID, nullable=False)
    settings = mapped_column(sa.Text, nullable=True)
    created_by = mapped_column(StringUUID, nullable=False)
    created_at: Mapped[datetime] = mapped_column(DateTime, nullable=False, server_default=func.current_timestamp())
    updated_by = mapped_column(StringUUID, nullable=True)
    updated_at: Mapped[datetime] = mapped_column(DateTime, nullable=False, server_default=func.current_timestamp())

    def to_dict(self):
        return {
            "id": self.id,
            "tenant_id": self.tenant_id,
            "name": self.name,
            "description": self.description,
            "settings": self.settings_dict,
            "dataset_bindings": self.dataset_bindings,
            "created_by": self.created_by,
            "created_at": self.created_at.isoformat(),
        }

    @property
    def settings_dict(self):
        try:
            return json.loads(self.settings) if self.settings else None
        except JSONDecodeError:
            return None

    @property
    def dataset_bindings(self):
        external_knowledge_bindings = (
            db.session.query(ExternalKnowledgeBindings)
            .where(ExternalKnowledgeBindings.external_knowledge_api_id == self.id)
            .all()
        )
        dataset_ids = [binding.dataset_id for binding in external_knowledge_bindings]
        datasets = db.session.query(Dataset).where(Dataset.id.in_(dataset_ids)).all()
        dataset_bindings = []
        for dataset in datasets:
            dataset_bindings.append({"id": dataset.id, "name": dataset.name})

        return dataset_bindings


class ExternalKnowledgeBindings(Base):
    __tablename__ = "external_knowledge_bindings"
    __table_args__ = (
        sa.PrimaryKeyConstraint("id", name="external_knowledge_bindings_pkey"),
        sa.Index("external_knowledge_bindings_tenant_idx", "tenant_id"),
        sa.Index("external_knowledge_bindings_dataset_idx", "dataset_id"),
        sa.Index("external_knowledge_bindings_external_knowledge_idx", "external_knowledge_id"),
        sa.Index("external_knowledge_bindings_external_knowledge_api_idx", "external_knowledge_api_id"),
    )

    id = mapped_column(StringUUID, nullable=False, server_default=sa.text("uuid_generate_v4()"))
    tenant_id = mapped_column(StringUUID, nullable=False)
    external_knowledge_api_id = mapped_column(StringUUID, nullable=False)
    dataset_id = mapped_column(StringUUID, nullable=False)
    external_knowledge_id = mapped_column(sa.Text, nullable=False)
    created_by = mapped_column(StringUUID, nullable=False)
    created_at: Mapped[datetime] = mapped_column(DateTime, nullable=False, server_default=func.current_timestamp())
    updated_by = mapped_column(StringUUID, nullable=True)
    updated_at: Mapped[datetime] = mapped_column(DateTime, nullable=False, server_default=func.current_timestamp())


class DatasetAutoDisableLog(Base):
    __tablename__ = "dataset_auto_disable_logs"
    __table_args__ = (
        sa.PrimaryKeyConstraint("id", name="dataset_auto_disable_log_pkey"),
        sa.Index("dataset_auto_disable_log_tenant_idx", "tenant_id"),
        sa.Index("dataset_auto_disable_log_dataset_idx", "dataset_id"),
        sa.Index("dataset_auto_disable_log_created_atx", "created_at"),
    )

    id = mapped_column(StringUUID, server_default=sa.text("uuid_generate_v4()"))
    tenant_id = mapped_column(StringUUID, nullable=False)
    dataset_id = mapped_column(StringUUID, nullable=False)
    document_id = mapped_column(StringUUID, nullable=False)
    notified: Mapped[bool] = mapped_column(sa.Boolean, nullable=False, server_default=sa.text("false"))
    created_at: Mapped[datetime] = mapped_column(
        DateTime, nullable=False, server_default=sa.text("CURRENT_TIMESTAMP(0)")
    )


class RateLimitLog(Base):
    __tablename__ = "rate_limit_logs"
    __table_args__ = (
        sa.PrimaryKeyConstraint("id", name="rate_limit_log_pkey"),
        sa.Index("rate_limit_log_tenant_idx", "tenant_id"),
        sa.Index("rate_limit_log_operation_idx", "operation"),
    )

    id = mapped_column(StringUUID, server_default=sa.text("uuid_generate_v4()"))
    tenant_id = mapped_column(StringUUID, nullable=False)
    subscription_plan: Mapped[str] = mapped_column(String(255), nullable=False)
    operation: Mapped[str] = mapped_column(String(255), nullable=False)
    created_at: Mapped[datetime] = mapped_column(
        DateTime, nullable=False, server_default=sa.text("CURRENT_TIMESTAMP(0)")
    )


class DatasetMetadata(Base):
    __tablename__ = "dataset_metadatas"
    __table_args__ = (
        sa.PrimaryKeyConstraint("id", name="dataset_metadata_pkey"),
        sa.Index("dataset_metadata_tenant_idx", "tenant_id"),
        sa.Index("dataset_metadata_dataset_idx", "dataset_id"),
    )

    id = mapped_column(StringUUID, server_default=sa.text("uuid_generate_v4()"))
    tenant_id = mapped_column(StringUUID, nullable=False)
    dataset_id = mapped_column(StringUUID, nullable=False)
    type: Mapped[str] = mapped_column(String(255), nullable=False)
    name: Mapped[str] = mapped_column(String(255), nullable=False)
    created_at: Mapped[datetime] = mapped_column(
        DateTime, nullable=False, server_default=sa.text("CURRENT_TIMESTAMP(0)")
    )
    updated_at: Mapped[datetime] = mapped_column(
        DateTime, nullable=False, server_default=sa.text("CURRENT_TIMESTAMP(0)")
    )
    created_by = mapped_column(StringUUID, nullable=False)
    updated_by = mapped_column(StringUUID, nullable=True)


class DatasetMetadataBinding(Base):
    __tablename__ = "dataset_metadata_bindings"
    __table_args__ = (
        sa.PrimaryKeyConstraint("id", name="dataset_metadata_binding_pkey"),
        sa.Index("dataset_metadata_binding_tenant_idx", "tenant_id"),
        sa.Index("dataset_metadata_binding_dataset_idx", "dataset_id"),
        sa.Index("dataset_metadata_binding_metadata_idx", "metadata_id"),
        sa.Index("dataset_metadata_binding_document_idx", "document_id"),
    )

    id = mapped_column(StringUUID, server_default=sa.text("uuid_generate_v4()"))
    tenant_id = mapped_column(StringUUID, nullable=False)
    dataset_id = mapped_column(StringUUID, nullable=False)
    metadata_id = mapped_column(StringUUID, nullable=False)
    document_id = mapped_column(StringUUID, nullable=False)
    created_at: Mapped[datetime] = mapped_column(DateTime, nullable=False, server_default=func.current_timestamp())
    created_by = mapped_column(StringUUID, nullable=False)<|MERGE_RESOLUTION|>--- conflicted
+++ resolved
@@ -970,11 +970,7 @@
     tenant_id = mapped_column(StringUUID, nullable=True)
     cluster_id: Mapped[str] = mapped_column(String(255), nullable=False)
     cluster_name: Mapped[str] = mapped_column(String(255), nullable=False)
-<<<<<<< HEAD
-    active: Mapped[bool] = mapped_column(db.Boolean, nullable=False, server_default=db.text("false"))
-=======
     active: Mapped[bool] = mapped_column(sa.Boolean, nullable=False, server_default=db.text("false"))
->>>>>>> 58608f51
     status = mapped_column(String(255), nullable=False, server_default=db.text("'CREATING'::character varying"))
     account: Mapped[str] = mapped_column(String(255), nullable=False)
     password: Mapped[str] = mapped_column(String(255), nullable=False)
