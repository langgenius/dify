import base64
import enum
import hashlib
import hmac
import json
import logging
import os
import pickle
import re
import time
from datetime import datetime
from json import JSONDecodeError
from typing import Any, cast

import sqlalchemy as sa
from sqlalchemy import DateTime, String, func, select
from sqlalchemy.dialects.postgresql import JSONB
from sqlalchemy.orm import Mapped, Session, mapped_column

from configs import dify_config
from core.rag.index_processor.constant.built_in_field import BuiltInField, MetadataDataSource
from core.rag.retrieval.retrieval_methods import RetrievalMethod
from extensions.ext_storage import storage
from models.base import TypeBase
from services.entities.knowledge_entities.knowledge_entities import ParentMode, Rule

from .account import Account
from .base import TypeBase
from .engine import db
from .model import App, Tag, TagBinding, UploadFile
from .types import StringUUID

logger = logging.getLogger(__name__)


class DatasetPermissionEnum(enum.StrEnum):
    ONLY_ME = "only_me"
    ALL_TEAM = "all_team_members"
    PARTIAL_TEAM = "partial_members"


class Dataset(TypeBase):
    __tablename__ = "datasets"
    __table_args__ = (
        sa.PrimaryKeyConstraint("id", name="dataset_pkey"),
        sa.Index("dataset_tenant_idx", "tenant_id"),
        sa.Index("retrieval_model_idx", "retrieval_model", postgresql_using="gin"),
    )

    INDEXING_TECHNIQUE_LIST = ["high_quality", "economy", None]
    PROVIDER_LIST = ["vendor", "external", None]

    id: Mapped[str] = mapped_column(StringUUID, server_default=sa.text("uuid_generate_v4()"), init=False)
    tenant_id: Mapped[str] = mapped_column(StringUUID)
    name: Mapped[str] = mapped_column(String(255))
    description: Mapped[str | None] = mapped_column(sa.Text, nullable=True)
    provider: Mapped[str] = mapped_column(
        String(255), server_default=sa.text("'vendor'::character varying"), init=False
    )
    permission: Mapped[str] = mapped_column(
        String(255), server_default=sa.text("'only_me'::character varying"), init=False
    )
    data_source_type: Mapped[str] = mapped_column(String(255), init=False)
    indexing_technique: Mapped[str | None] = mapped_column(String(255))
<<<<<<< HEAD
    index_struct: Mapped[str | None] = mapped_column(sa.Text, nullable=True, init=False)
    created_by: Mapped[str] = mapped_column(StringUUID, nullable=False)
    created_at: Mapped[datetime] = mapped_column(
        DateTime, nullable=False, server_default=func.current_timestamp(), init=False
    )
    updated_by: Mapped[str | None] = mapped_column(StringUUID, nullable=True, init=False)
    updated_at: Mapped[datetime] = mapped_column(
        sa.DateTime, nullable=False, server_default=func.current_timestamp(), init=False
    )
    embedding_model: Mapped[str | None] = mapped_column(sa.String(255), nullable=True, default=None)
    embedding_model_provider: Mapped[str | None] = mapped_column(sa.String(255), nullable=True, default=None)
    keyword_number: Mapped[int | None] = mapped_column(
        sa.Integer, nullable=True, server_default=sa.text("10"), init=False, default=None
    )
    collection_binding_id: Mapped[str | None] = mapped_column(StringUUID, nullable=True, default=None)
    retrieval_model: Mapped[dict | None] = mapped_column(JSONB, nullable=True, default=None)
    built_in_field_enabled: Mapped[bool] = mapped_column(
        sa.Boolean, nullable=False, server_default=sa.text("false"), init=False
    )
    icon_info: Mapped[dict | None] = mapped_column(JSONB, nullable=True, default=None)
    runtime_mode: Mapped[str | None] = mapped_column(
        sa.String(255), nullable=True, server_default=sa.text("'general'::character varying"), default=None
    )
    pipeline_id: Mapped[str | None] = mapped_column(StringUUID, nullable=True, init=False)
    chunk_structure: Mapped[str | None] = mapped_column(sa.String(255), nullable=True, default=None)
    enable_api: Mapped[bool] = mapped_column(sa.Boolean, nullable=False, server_default=sa.text("true"), init=False)
=======
    index_struct = mapped_column(sa.Text, nullable=True)
    created_by = mapped_column(StringUUID, nullable=False)
    created_at: Mapped[datetime] = mapped_column(DateTime, nullable=False, server_default=func.current_timestamp())
    updated_by = mapped_column(StringUUID, nullable=True)
    updated_at = mapped_column(
        sa.DateTime, nullable=False, server_default=func.current_timestamp(), onupdate=func.current_timestamp()
    )
    embedding_model = mapped_column(sa.String(255), nullable=True)
    embedding_model_provider = mapped_column(sa.String(255), nullable=True)
    keyword_number = mapped_column(sa.Integer, nullable=True, server_default=sa.text("10"))
    collection_binding_id = mapped_column(StringUUID, nullable=True)
    retrieval_model = mapped_column(JSONB, nullable=True)
    built_in_field_enabled = mapped_column(sa.Boolean, nullable=False, server_default=sa.text("false"))
    icon_info = mapped_column(JSONB, nullable=True)
    runtime_mode = mapped_column(sa.String(255), nullable=True, server_default=sa.text("'general'::character varying"))
    pipeline_id = mapped_column(StringUUID, nullable=True)
    chunk_structure = mapped_column(sa.String(255), nullable=True)
    enable_api = mapped_column(sa.Boolean, nullable=False, server_default=sa.text("true"))
>>>>>>> 4a894035

    @property
    def total_documents(self):
        return db.session.query(func.count(Document.id)).where(Document.dataset_id == self.id).scalar()

    @property
    def total_available_documents(self):
        return (
            db.session.query(func.count(Document.id))
            .where(
                Document.dataset_id == self.id,
                Document.indexing_status == "completed",
                Document.enabled == True,
                Document.archived == False,
            )
            .scalar()
        )

    @property
    def dataset_keyword_table(self):
        dataset_keyword_table = (
            db.session.query(DatasetKeywordTable).where(DatasetKeywordTable.dataset_id == self.id).first()
        )
        if dataset_keyword_table:
            return dataset_keyword_table

        return None

    @property
    def index_struct_dict(self):
        return json.loads(self.index_struct) if self.index_struct else None

    @property
    def external_retrieval_model(self):
        default_retrieval_model = {
            "top_k": 2,
            "score_threshold": 0.0,
        }
        return self.retrieval_model or default_retrieval_model

    @property
    def created_by_account(self):
        return db.session.get(Account, self.created_by)

    @property
    def latest_process_rule(self):
        return (
            db.session.query(DatasetProcessRule)
            .where(DatasetProcessRule.dataset_id == self.id)
            .order_by(DatasetProcessRule.created_at.desc())
            .first()
        )

    @property
    def app_count(self):
        return (
            db.session.query(func.count(AppDatasetJoin.id))
            .where(AppDatasetJoin.dataset_id == self.id, App.id == AppDatasetJoin.app_id)
            .scalar()
        )

    @property
    def document_count(self):
        return db.session.query(func.count(Document.id)).where(Document.dataset_id == self.id).scalar()

    @property
    def available_document_count(self):
        return (
            db.session.query(func.count(Document.id))
            .where(
                Document.dataset_id == self.id,
                Document.indexing_status == "completed",
                Document.enabled == True,
                Document.archived == False,
            )
            .scalar()
        )

    @property
    def available_segment_count(self):
        return (
            db.session.query(func.count(DocumentSegment.id))
            .where(
                DocumentSegment.dataset_id == self.id,
                DocumentSegment.status == "completed",
                DocumentSegment.enabled == True,
            )
            .scalar()
        )

    @property
    def word_count(self):
        return (
            db.session.query(Document)
            .with_entities(func.coalesce(func.sum(Document.word_count), 0))
            .where(Document.dataset_id == self.id)
            .scalar()
        )

    @property
    def doc_form(self) -> str | None:
        if self.chunk_structure:
            return self.chunk_structure
        document = db.session.query(Document).where(Document.dataset_id == self.id).first()
        if document:
            return document.doc_form
        return None

    @property
    def retrieval_model_dict(self):
        default_retrieval_model = {
            "search_method": RetrievalMethod.SEMANTIC_SEARCH,
            "reranking_enable": False,
            "reranking_model": {"reranking_provider_name": "", "reranking_model_name": ""},
            "top_k": 2,
            "score_threshold_enabled": False,
        }
        return self.retrieval_model or default_retrieval_model

    @property
    def tags(self):
        tags = (
            db.session.query(Tag)
            .join(TagBinding, Tag.id == TagBinding.tag_id)
            .where(
                TagBinding.target_id == self.id,
                TagBinding.tenant_id == self.tenant_id,
                Tag.tenant_id == self.tenant_id,
                Tag.type == "knowledge",
            )
            .all()
        )

        return tags or []

    @property
    def external_knowledge_info(self):
        if self.provider != "external":
            return None
        external_knowledge_binding = (
            db.session.query(ExternalKnowledgeBindings).where(ExternalKnowledgeBindings.dataset_id == self.id).first()
        )
        if not external_knowledge_binding:
            return None
        external_knowledge_api = db.session.scalar(
            select(ExternalKnowledgeApis).where(
                ExternalKnowledgeApis.id == external_knowledge_binding.external_knowledge_api_id
            )
        )
        if not external_knowledge_api:
            return None
        return {
            "external_knowledge_id": external_knowledge_binding.external_knowledge_id,
            "external_knowledge_api_id": external_knowledge_api.id,
            "external_knowledge_api_name": external_knowledge_api.name,
            "external_knowledge_api_endpoint": json.loads(external_knowledge_api.settings).get("endpoint", "")
            if external_knowledge_api.settings
            else "",
        }

    @property
    def is_published(self):
        if self.pipeline_id:
            pipeline = db.session.query(Pipeline).where(Pipeline.id == self.pipeline_id).first()
            if pipeline:
                return pipeline.is_published
        return False

    @property
    def doc_metadata(self):
        dataset_metadatas = db.session.scalars(
            select(DatasetMetadata).where(DatasetMetadata.dataset_id == self.id)
        ).all()

        doc_metadata = [
            {
                "id": dataset_metadata.id,
                "name": dataset_metadata.name,
                "type": dataset_metadata.type,
            }
            for dataset_metadata in dataset_metadatas
        ]
        if self.built_in_field_enabled:
            doc_metadata.append(
                {
                    "id": "built-in",
                    "name": BuiltInField.document_name,
                    "type": "string",
                }
            )
            doc_metadata.append(
                {
                    "id": "built-in",
                    "name": BuiltInField.uploader,
                    "type": "string",
                }
            )
            doc_metadata.append(
                {
                    "id": "built-in",
                    "name": BuiltInField.upload_date,
                    "type": "time",
                }
            )
            doc_metadata.append(
                {
                    "id": "built-in",
                    "name": BuiltInField.last_update_date,
                    "type": "time",
                }
            )
            doc_metadata.append(
                {
                    "id": "built-in",
                    "name": BuiltInField.source,
                    "type": "string",
                }
            )
        return doc_metadata

    @staticmethod
    def gen_collection_name_by_id(dataset_id: str) -> str:
        normalized_dataset_id = dataset_id.replace("-", "_")
        return f"{dify_config.VECTOR_INDEX_NAME_PREFIX}_{normalized_dataset_id}_Node"


class DatasetProcessRule(TypeBase):
    __tablename__ = "dataset_process_rules"
    __table_args__ = (
        sa.PrimaryKeyConstraint("id", name="dataset_process_rule_pkey"),
        sa.Index("dataset_process_rule_dataset_id_idx", "dataset_id"),
    )

    id: Mapped[str] = mapped_column(
        StringUUID, nullable=False, server_default=sa.text("uuid_generate_v4()"), init=False
    )
    dataset_id: Mapped[str] = mapped_column(StringUUID, nullable=False)
    mode: Mapped[str] = mapped_column(
        String(255), nullable=False, server_default=sa.text("'automatic'::character varying")
    )
    rules: Mapped[str | None] = mapped_column(sa.Text, nullable=True)
    created_by: Mapped[str] = mapped_column(StringUUID, nullable=False)
    created_at: Mapped[datetime] = mapped_column(
        DateTime, nullable=False, server_default=func.current_timestamp(), init=False
    )

    MODES = ["automatic", "custom", "hierarchical"]
    PRE_PROCESSING_RULES = ["remove_stopwords", "remove_extra_spaces", "remove_urls_emails"]
    AUTOMATIC_RULES: dict[str, Any] = {
        "pre_processing_rules": [
            {"id": "remove_extra_spaces", "enabled": True},
            {"id": "remove_urls_emails", "enabled": False},
        ],
        "segmentation": {"delimiter": "\n", "max_tokens": 500, "chunk_overlap": 50},
    }

    def to_dict(self) -> dict[str, Any]:
        return {
            "id": self.id,
            "dataset_id": self.dataset_id,
            "mode": self.mode,
            "rules": self.rules_dict,
        }

    @property
    def rules_dict(self) -> dict[str, Any] | None:
        try:
            return json.loads(self.rules) if self.rules else None
        except JSONDecodeError:
            return None


class Document(TypeBase):
    __tablename__ = "documents"
    __table_args__ = (
        sa.PrimaryKeyConstraint("id", name="document_pkey"),
        sa.Index("document_dataset_id_idx", "dataset_id"),
        sa.Index("document_is_paused_idx", "is_paused"),
        sa.Index("document_tenant_idx", "tenant_id"),
        sa.Index("document_metadata_idx", "doc_metadata", postgresql_using="gin"),
    )

    # initial fields
    id: Mapped[str] = mapped_column(
        StringUUID, nullable=False, server_default=sa.text("uuid_generate_v4()"), init=False
    )
    tenant_id: Mapped[str] = mapped_column(StringUUID, nullable=False)
    dataset_id: Mapped[str] = mapped_column(StringUUID, nullable=False)
    position: Mapped[int] = mapped_column(sa.Integer, nullable=False)
    data_source_type: Mapped[str] = mapped_column(String(255), nullable=False)
    data_source_info: Mapped[str | None] = mapped_column(sa.Text, nullable=True)
    dataset_process_rule_id: Mapped[str | None] = mapped_column(StringUUID, nullable=True)
    batch: Mapped[str] = mapped_column(String(255), nullable=False)
    name: Mapped[str] = mapped_column(String(255), nullable=False)
    created_from: Mapped[str] = mapped_column(String(255), nullable=False)
    created_by: Mapped[str] = mapped_column(StringUUID, nullable=False)
    created_api_request_id: Mapped[str | None] = mapped_column(StringUUID, nullable=True)
    created_at: Mapped[datetime] = mapped_column(
        DateTime, nullable=False, server_default=func.current_timestamp(), init=False
    )

    # start processing
    processing_started_at: Mapped[datetime | None] = mapped_column(DateTime, nullable=True)

    # parsing
    file_id: Mapped[str | None] = mapped_column(sa.Text, nullable=True)
    word_count: Mapped[int | None] = mapped_column(sa.Integer, nullable=True)  # TODO: make this not nullable
    parsing_completed_at: Mapped[datetime | None] = mapped_column(DateTime, nullable=True)

    # cleaning
    cleaning_completed_at: Mapped[datetime | None] = mapped_column(DateTime, nullable=True)

    # split
    splitting_completed_at: Mapped[datetime | None] = mapped_column(DateTime, nullable=True)

    # indexing
    tokens: Mapped[int | None] = mapped_column(sa.Integer, nullable=True)
    indexing_latency: Mapped[float | None] = mapped_column(sa.Float, nullable=True)
    completed_at: Mapped[datetime | None] = mapped_column(DateTime, nullable=True)

    # pause
    is_paused: Mapped[bool | None] = mapped_column(sa.Boolean, nullable=True, server_default=sa.text("false"))
    paused_by: Mapped[str | None] = mapped_column(StringUUID, nullable=True)
    paused_at: Mapped[datetime | None] = mapped_column(DateTime, nullable=True)

    # error
    error: Mapped[str | None] = mapped_column(sa.Text, nullable=True)
    stopped_at: Mapped[datetime | None] = mapped_column(DateTime, nullable=True)

    # basic fields
    indexing_status: Mapped[str] = mapped_column(
        String(255), nullable=False, server_default=sa.text("'waiting'::character varying")
    )
    enabled: Mapped[bool] = mapped_column(sa.Boolean, nullable=False, server_default=sa.text("true"))
    disabled_at: Mapped[datetime | None] = mapped_column(DateTime, nullable=True)
    disabled_by: Mapped[str | None] = mapped_column(StringUUID, nullable=True)
    archived: Mapped[bool] = mapped_column(sa.Boolean, nullable=False, server_default=sa.text("false"))
    archived_reason: Mapped[str | None] = mapped_column(String(255), nullable=True)
    archived_by: Mapped[str | None] = mapped_column(StringUUID, nullable=True)
    archived_at: Mapped[datetime | None] = mapped_column(DateTime, nullable=True)
    updated_at: Mapped[datetime] = mapped_column(
<<<<<<< HEAD
        DateTime, nullable=False, server_default=func.current_timestamp(), init=False
    )
    doc_type: Mapped[str | None] = mapped_column(String(40), nullable=True)
    doc_metadata: Mapped[dict | None] = mapped_column(JSONB, nullable=True)
    doc_form: Mapped[str] = mapped_column(
        String(255), nullable=False, server_default=sa.text("'text_model'::character varying")
    )
    doc_language: Mapped[str | None] = mapped_column(String(255), nullable=True)
=======
        DateTime, nullable=False, server_default=func.current_timestamp(), onupdate=func.current_timestamp()
    )
    doc_type = mapped_column(String(40), nullable=True)
    doc_metadata = mapped_column(JSONB, nullable=True)
    doc_form = mapped_column(String(255), nullable=False, server_default=sa.text("'text_model'::character varying"))
    doc_language = mapped_column(String(255), nullable=True)
>>>>>>> 4a894035

    DATA_SOURCES = ["upload_file", "notion_import", "website_crawl"]

    @property
    def display_status(self):
        status = None
        if self.indexing_status == "waiting":
            status = "queuing"
        elif self.indexing_status not in {"completed", "error", "waiting"} and self.is_paused:
            status = "paused"
        elif self.indexing_status in {"parsing", "cleaning", "splitting", "indexing"}:
            status = "indexing"
        elif self.indexing_status == "error":
            status = "error"
        elif self.indexing_status == "completed" and not self.archived and self.enabled:
            status = "available"
        elif self.indexing_status == "completed" and not self.archived and not self.enabled:
            status = "disabled"
        elif self.indexing_status == "completed" and self.archived:
            status = "archived"
        return status

    @property
    def data_source_info_dict(self) -> dict[str, Any]:
        if self.data_source_info:
            try:
                data_source_info_dict: dict[str, Any] = json.loads(self.data_source_info)
            except JSONDecodeError:
                data_source_info_dict = {}

            return data_source_info_dict
        return {}

    @property
    def data_source_detail_dict(self) -> dict[str, Any]:
        if self.data_source_info:
            if self.data_source_type == "upload_file":
                data_source_info_dict: dict[str, Any] = json.loads(self.data_source_info)
                file_detail = (
                    db.session.query(UploadFile)
                    .where(UploadFile.id == data_source_info_dict["upload_file_id"])
                    .one_or_none()
                )
                if file_detail:
                    return {
                        "upload_file": {
                            "id": file_detail.id,
                            "name": file_detail.name,
                            "size": file_detail.size,
                            "extension": file_detail.extension,
                            "mime_type": file_detail.mime_type,
                            "created_by": file_detail.created_by,
                            "created_at": file_detail.created_at.timestamp(),
                        }
                    }
            elif self.data_source_type in {"notion_import", "website_crawl"}:
                result: dict[str, Any] = json.loads(self.data_source_info)
                return result
        return {}

    @property
    def average_segment_length(self):
        if self.word_count and self.word_count != 0 and self.segment_count and self.segment_count != 0:
            return self.word_count // self.segment_count
        return 0

    @property
    def dataset_process_rule(self):
        if self.dataset_process_rule_id:
            return db.session.get(DatasetProcessRule, self.dataset_process_rule_id)
        return None

    @property
    def dataset(self):
        return db.session.query(Dataset).where(Dataset.id == self.dataset_id).one_or_none()

    @property
    def segment_count(self):
        return db.session.query(DocumentSegment).where(DocumentSegment.document_id == self.id).count()

    @property
    def hit_count(self):
        return (
            db.session.query(DocumentSegment)
            .with_entities(func.coalesce(func.sum(DocumentSegment.hit_count), 0))
            .where(DocumentSegment.document_id == self.id)
            .scalar()
        )

    @property
    def uploader(self):
        user = db.session.query(Account).where(Account.id == self.created_by).first()
        return user.name if user else None

    @property
    def upload_date(self):
        return self.created_at

    @property
    def last_update_date(self):
        return self.updated_at

    @property
    def doc_metadata_details(self) -> list[dict[str, Any]] | None:
        if self.doc_metadata:
            document_metadatas = (
                db.session.query(DatasetMetadata)
                .join(DatasetMetadataBinding, DatasetMetadataBinding.metadata_id == DatasetMetadata.id)
                .where(
                    DatasetMetadataBinding.dataset_id == self.dataset_id, DatasetMetadataBinding.document_id == self.id
                )
                .all()
            )
            metadata_list: list[dict[str, Any]] = []
            for metadata in document_metadatas:
                metadata_dict: dict[str, Any] = {
                    "id": metadata.id,
                    "name": metadata.name,
                    "type": metadata.type,
                    "value": self.doc_metadata.get(metadata.name),
                }
                metadata_list.append(metadata_dict)
            # deal built-in fields
            metadata_list.extend(self.get_built_in_fields())

            return metadata_list
        return None

    @property
    def process_rule_dict(self) -> dict[str, Any] | None:
        if self.dataset_process_rule_id and self.dataset_process_rule:
            return self.dataset_process_rule.to_dict()
        return None

    def get_built_in_fields(self) -> list[dict[str, Any]]:
        built_in_fields: list[dict[str, Any]] = []
        built_in_fields.append(
            {
                "id": "built-in",
                "name": BuiltInField.document_name,
                "type": "string",
                "value": self.name,
            }
        )
        built_in_fields.append(
            {
                "id": "built-in",
                "name": BuiltInField.uploader,
                "type": "string",
                "value": self.uploader,
            }
        )
        built_in_fields.append(
            {
                "id": "built-in",
                "name": BuiltInField.upload_date,
                "type": "time",
                "value": str(self.created_at.timestamp()),
            }
        )
        built_in_fields.append(
            {
                "id": "built-in",
                "name": BuiltInField.last_update_date,
                "type": "time",
                "value": str(self.updated_at.timestamp()),
            }
        )
        built_in_fields.append(
            {
                "id": "built-in",
                "name": BuiltInField.source,
                "type": "string",
                "value": MetadataDataSource[self.data_source_type],
            }
        )
        return built_in_fields

    def to_dict(self) -> dict[str, Any]:
        return {
            "id": self.id,
            "tenant_id": self.tenant_id,
            "dataset_id": self.dataset_id,
            "position": self.position,
            "data_source_type": self.data_source_type,
            "data_source_info": self.data_source_info,
            "dataset_process_rule_id": self.dataset_process_rule_id,
            "batch": self.batch,
            "name": self.name,
            "created_from": self.created_from,
            "created_by": self.created_by,
            "created_api_request_id": self.created_api_request_id,
            "created_at": self.created_at,
            "processing_started_at": self.processing_started_at,
            "file_id": self.file_id,
            "word_count": self.word_count,
            "parsing_completed_at": self.parsing_completed_at,
            "cleaning_completed_at": self.cleaning_completed_at,
            "splitting_completed_at": self.splitting_completed_at,
            "tokens": self.tokens,
            "indexing_latency": self.indexing_latency,
            "completed_at": self.completed_at,
            "is_paused": self.is_paused,
            "paused_by": self.paused_by,
            "paused_at": self.paused_at,
            "error": self.error,
            "stopped_at": self.stopped_at,
            "indexing_status": self.indexing_status,
            "enabled": self.enabled,
            "disabled_at": self.disabled_at,
            "disabled_by": self.disabled_by,
            "archived": self.archived,
            "archived_reason": self.archived_reason,
            "archived_by": self.archived_by,
            "archived_at": self.archived_at,
            "updated_at": self.updated_at,
            "doc_type": self.doc_type,
            "doc_metadata": self.doc_metadata,
            "doc_form": self.doc_form,
            "doc_language": self.doc_language,
            "display_status": self.display_status,
            "data_source_info_dict": self.data_source_info_dict,
            "average_segment_length": self.average_segment_length,
            "dataset_process_rule": self.dataset_process_rule.to_dict() if self.dataset_process_rule else None,
            "dataset": None,  # Dataset class doesn't have a to_dict method
            "segment_count": self.segment_count,
            "hit_count": self.hit_count,
        }

    @classmethod
    def from_dict(cls, data: dict[str, Any]):
        return cls(**data)


class DocumentSegment(TypeBase):
    __tablename__ = "document_segments"
    __table_args__ = (
        sa.PrimaryKeyConstraint("id", name="document_segment_pkey"),
        sa.Index("document_segment_dataset_id_idx", "dataset_id"),
        sa.Index("document_segment_document_id_idx", "document_id"),
        sa.Index("document_segment_tenant_dataset_idx", "dataset_id", "tenant_id"),
        sa.Index("document_segment_tenant_document_idx", "document_id", "tenant_id"),
        sa.Index("document_segment_node_dataset_idx", "index_node_id", "dataset_id"),
        sa.Index("document_segment_tenant_idx", "tenant_id"),
    )

    # initial fields
    id: Mapped[str] = mapped_column(
        StringUUID, nullable=False, server_default=sa.text("uuid_generate_v4()"), init=False
    )
    tenant_id: Mapped[str] = mapped_column(StringUUID, nullable=False)
    dataset_id: Mapped[str] = mapped_column(StringUUID, nullable=False)
    document_id: Mapped[str] = mapped_column(StringUUID, nullable=False)
    position: Mapped[int]
    content: Mapped[str] = mapped_column(sa.Text, nullable=False)
    answer: Mapped[str | None] = mapped_column(sa.Text, nullable=True)
    word_count: Mapped[int]
    tokens: Mapped[int]

    # indexing fields
    keywords: Mapped[list | None] = mapped_column(sa.JSON, nullable=True)
    index_node_id: Mapped[str | None] = mapped_column(String(255), nullable=True)
    index_node_hash: Mapped[str | None] = mapped_column(String(255), nullable=True)

    # basic fields
<<<<<<< HEAD
    hit_count: Mapped[int] = mapped_column(sa.Integer, nullable=False, default=0, init=False)
    enabled: Mapped[bool] = mapped_column(sa.Boolean, nullable=False, server_default=sa.text("true"), init=False)
    disabled_at: Mapped[datetime | None] = mapped_column(DateTime, nullable=True, init=False)
    disabled_by: Mapped[str | None] = mapped_column(StringUUID, nullable=True, init=False)
    status: Mapped[str] = mapped_column(String(255), server_default=sa.text("'waiting'::character varying"), init=False)
    created_by: Mapped[str] = mapped_column(StringUUID, nullable=False, init=False)
    created_at: Mapped[datetime] = mapped_column(
        DateTime, nullable=False, server_default=func.current_timestamp(), init=False
    )
    updated_by: Mapped[str | None] = mapped_column(StringUUID, nullable=True, init=False)
    updated_at: Mapped[datetime] = mapped_column(
        DateTime, nullable=False, server_default=func.current_timestamp(), init=False
    )
    indexing_at: Mapped[datetime | None] = mapped_column(DateTime, nullable=True, init=False)
    completed_at: Mapped[datetime | None] = mapped_column(DateTime, nullable=True, init=False)
    error: Mapped[str | None] = mapped_column(sa.Text, nullable=True, init=False)
    stopped_at: Mapped[datetime | None] = mapped_column(DateTime, nullable=True, init=False)
=======
    hit_count: Mapped[int] = mapped_column(sa.Integer, nullable=False, default=0)
    enabled: Mapped[bool] = mapped_column(sa.Boolean, nullable=False, server_default=sa.text("true"))
    disabled_at: Mapped[datetime | None] = mapped_column(DateTime, nullable=True)
    disabled_by = mapped_column(StringUUID, nullable=True)
    status: Mapped[str] = mapped_column(String(255), server_default=sa.text("'waiting'::character varying"))
    created_by = mapped_column(StringUUID, nullable=False)
    created_at: Mapped[datetime] = mapped_column(DateTime, nullable=False, server_default=func.current_timestamp())
    updated_by = mapped_column(StringUUID, nullable=True)
    updated_at: Mapped[datetime] = mapped_column(
        DateTime, nullable=False, server_default=func.current_timestamp(), onupdate=func.current_timestamp()
    )
    indexing_at: Mapped[datetime | None] = mapped_column(DateTime, nullable=True)
    completed_at: Mapped[datetime | None] = mapped_column(DateTime, nullable=True)
    error = mapped_column(sa.Text, nullable=True)
    stopped_at: Mapped[datetime | None] = mapped_column(DateTime, nullable=True)
>>>>>>> 4a894035

    @property
    def dataset(self):
        return db.session.scalar(select(Dataset).where(Dataset.id == self.dataset_id))

    @property
    def document(self):
        return db.session.scalar(select(Document).where(Document.id == self.document_id))

    @property
    def previous_segment(self):
        return db.session.scalar(
            select(DocumentSegment).where(
                DocumentSegment.document_id == self.document_id, DocumentSegment.position == self.position - 1
            )
        )

    @property
    def next_segment(self):
        return db.session.scalar(
            select(DocumentSegment).where(
                DocumentSegment.document_id == self.document_id, DocumentSegment.position == self.position + 1
            )
        )

    @property
    def child_chunks(self) -> list[Any]:
        if not self.document:
            return []
        process_rule = self.document.dataset_process_rule
        if process_rule and process_rule.mode == "hierarchical":
            rules_dict = process_rule.rules_dict
            if rules_dict:
                rules = Rule.model_validate(rules_dict)
                if rules.parent_mode and rules.parent_mode != ParentMode.FULL_DOC:
                    child_chunks = (
                        db.session.query(ChildChunk)
                        .where(ChildChunk.segment_id == self.id)
                        .order_by(ChildChunk.position.asc())
                        .all()
                    )
                    return child_chunks or []
        return []

    def get_child_chunks(self) -> list[Any]:
        if not self.document:
            return []
        process_rule = self.document.dataset_process_rule
        if process_rule and process_rule.mode == "hierarchical":
            rules_dict = process_rule.rules_dict
            if rules_dict:
                rules = Rule.model_validate(rules_dict)
                if rules.parent_mode:
                    child_chunks = (
                        db.session.query(ChildChunk)
                        .where(ChildChunk.segment_id == self.id)
                        .order_by(ChildChunk.position.asc())
                        .all()
                    )
                    return child_chunks or []
        return []

    @property
    def sign_content(self) -> str:
        return self.get_sign_content()

    def get_sign_content(self) -> str:
        signed_urls: list[tuple[int, int, str]] = []
        text = self.content

        # For data before v0.10.0
        pattern = r"/files/([a-f0-9\-]+)/image-preview(?:\?.*?)?"
        matches = re.finditer(pattern, text)
        for match in matches:
            upload_file_id = match.group(1)
            nonce = os.urandom(16).hex()
            timestamp = str(int(time.time()))
            data_to_sign = f"image-preview|{upload_file_id}|{timestamp}|{nonce}"
            secret_key = dify_config.SECRET_KEY.encode() if dify_config.SECRET_KEY else b""
            sign = hmac.new(secret_key, data_to_sign.encode(), hashlib.sha256).digest()
            encoded_sign = base64.urlsafe_b64encode(sign).decode()

            params = f"timestamp={timestamp}&nonce={nonce}&sign={encoded_sign}"
            base_url = f"/files/{upload_file_id}/image-preview"
            signed_url = f"{base_url}?{params}"
            signed_urls.append((match.start(), match.end(), signed_url))

        # For data after v0.10.0
        pattern = r"/files/([a-f0-9\-]+)/file-preview(?:\?.*?)?"
        matches = re.finditer(pattern, text)
        for match in matches:
            upload_file_id = match.group(1)
            nonce = os.urandom(16).hex()
            timestamp = str(int(time.time()))
            data_to_sign = f"file-preview|{upload_file_id}|{timestamp}|{nonce}"
            secret_key = dify_config.SECRET_KEY.encode() if dify_config.SECRET_KEY else b""
            sign = hmac.new(secret_key, data_to_sign.encode(), hashlib.sha256).digest()
            encoded_sign = base64.urlsafe_b64encode(sign).decode()

            params = f"timestamp={timestamp}&nonce={nonce}&sign={encoded_sign}"
            base_url = f"/files/{upload_file_id}/file-preview"
            signed_url = f"{base_url}?{params}"
            signed_urls.append((match.start(), match.end(), signed_url))

        # For tools directory - direct file formats (e.g., .png, .jpg, etc.)
        # Match URL including any query parameters up to common URL boundaries (space, parenthesis, quotes)
        pattern = r"/files/tools/([a-f0-9\-]+)\.([a-zA-Z0-9]+)(?:\?[^\s\)\"\']*)?"
        matches = re.finditer(pattern, text)
        for match in matches:
            upload_file_id = match.group(1)
            file_extension = match.group(2)
            nonce = os.urandom(16).hex()
            timestamp = str(int(time.time()))
            data_to_sign = f"file-preview|{upload_file_id}|{timestamp}|{nonce}"
            secret_key = dify_config.SECRET_KEY.encode() if dify_config.SECRET_KEY else b""
            sign = hmac.new(secret_key, data_to_sign.encode(), hashlib.sha256).digest()
            encoded_sign = base64.urlsafe_b64encode(sign).decode()

            params = f"timestamp={timestamp}&nonce={nonce}&sign={encoded_sign}"
            base_url = f"/files/tools/{upload_file_id}.{file_extension}"
            signed_url = f"{base_url}?{params}"
            signed_urls.append((match.start(), match.end(), signed_url))

        # Reconstruct the text with signed URLs
        offset = 0
        for start, end, signed_url in signed_urls:
            text = text[: start + offset] + signed_url + text[end + offset :]
            offset += len(signed_url) - (end - start)

        return text


class ChildChunk(TypeBase):
    __tablename__ = "child_chunks"
    __table_args__ = (
        sa.PrimaryKeyConstraint("id", name="child_chunk_pkey"),
        sa.Index("child_chunk_dataset_id_idx", "tenant_id", "dataset_id", "document_id", "segment_id", "index_node_id"),
        sa.Index("child_chunks_node_idx", "index_node_id", "dataset_id"),
        sa.Index("child_chunks_segment_idx", "segment_id"),
    )

    # initial fields
    id: Mapped[str] = mapped_column(StringUUID, nullable=False, server_default=sa.text("uuid_generate_v4()"))
    tenant_id: Mapped[str] = mapped_column(StringUUID, nullable=False)
    dataset_id: Mapped[str] = mapped_column(StringUUID, nullable=False)
    document_id: Mapped[str] = mapped_column(StringUUID, nullable=False)
    segment_id: Mapped[str] = mapped_column(StringUUID, nullable=False)
    position: Mapped[int] = mapped_column(sa.Integer, nullable=False)
    content: Mapped[str] = mapped_column(sa.Text, nullable=False)
    word_count: Mapped[int] = mapped_column(sa.Integer, nullable=False)
    # indexing fields
    index_node_id: Mapped[str | None] = mapped_column(String(255), nullable=True)
    index_node_hash: Mapped[str | None] = mapped_column(String(255), nullable=True)
    type: Mapped[str] = mapped_column(
        String(255), nullable=False, server_default=sa.text("'automatic'::character varying")
    )
    created_by: Mapped[str] = mapped_column(StringUUID, nullable=False)
    created_at: Mapped[datetime] = mapped_column(
        DateTime, nullable=False, server_default=sa.text("CURRENT_TIMESTAMP(0)"), init=False
    )
    updated_by: Mapped[str | None] = mapped_column(StringUUID, nullable=True)
    updated_at: Mapped[datetime] = mapped_column(
        DateTime, nullable=False, server_default=sa.text("CURRENT_TIMESTAMP(0)"), onupdate=func.current_timestamp()
    )
    indexing_at: Mapped[datetime | None] = mapped_column(DateTime, nullable=True)
    completed_at: Mapped[datetime | None] = mapped_column(DateTime, nullable=True)
    error: Mapped[str | None] = mapped_column(sa.Text, nullable=True)

    @property
    def dataset(self):
        return db.session.query(Dataset).where(Dataset.id == self.dataset_id).first()

    @property
    def document(self):
        return db.session.query(Document).where(Document.id == self.document_id).first()

    @property
    def segment(self):
        return db.session.query(DocumentSegment).where(DocumentSegment.id == self.segment_id).first()


class AppDatasetJoin(TypeBase):
    __tablename__ = "app_dataset_joins"
    __table_args__ = (
        sa.PrimaryKeyConstraint("id", name="app_dataset_join_pkey"),
        sa.Index("app_dataset_join_app_dataset_idx", "dataset_id", "app_id"),
    )

    id: Mapped[str] = mapped_column(
<<<<<<< HEAD
        StringUUID, primary_key=True, nullable=False, server_default=sa.text("uuid_generate_v4()")
    )
    app_id: Mapped[str] = mapped_column(StringUUID, nullable=False)
    dataset_id: Mapped[str] = mapped_column(StringUUID, nullable=False)
    created_at: Mapped[datetime] = mapped_column(DateTime, nullable=False, server_default=sa.func.current_timestamp())
=======
        StringUUID, primary_key=True, nullable=False, server_default=sa.text("uuid_generate_v4()"), init=False
    )
    app_id: Mapped[str] = mapped_column(StringUUID, nullable=False)
    dataset_id: Mapped[str] = mapped_column(StringUUID, nullable=False)
    created_at: Mapped[datetime] = mapped_column(
        DateTime, nullable=False, server_default=sa.func.current_timestamp(), init=False
    )
>>>>>>> 4a894035

    @property
    def app(self):
        return db.session.get(App, self.app_id)


class DatasetQuery(TypeBase):
    __tablename__ = "dataset_queries"
    __table_args__ = (
        sa.PrimaryKeyConstraint("id", name="dataset_query_pkey"),
        sa.Index("dataset_query_dataset_id_idx", "dataset_id"),
    )

    id: Mapped[str] = mapped_column(
        StringUUID, primary_key=True, nullable=False, server_default=sa.text("uuid_generate_v4()"), init=False
    )
    dataset_id: Mapped[str] = mapped_column(StringUUID, nullable=False)
    content: Mapped[str] = mapped_column(sa.Text, nullable=False)
    source: Mapped[str] = mapped_column(String(255), nullable=False)
    source_app_id: Mapped[str | None] = mapped_column(StringUUID, nullable=True)
    created_by_role: Mapped[str] = mapped_column(String, nullable=False)
    created_by: Mapped[str] = mapped_column(StringUUID, nullable=False)
    created_at: Mapped[datetime] = mapped_column(DateTime, nullable=False, server_default=sa.func.current_timestamp())


class DatasetKeywordTable(TypeBase):
    __tablename__ = "dataset_keyword_tables"
    __table_args__ = (
        sa.PrimaryKeyConstraint("id", name="dataset_keyword_table_pkey"),
        sa.Index("dataset_keyword_table_dataset_id_idx", "dataset_id"),
    )

    id: Mapped[str] = mapped_column(
        StringUUID, primary_key=True, server_default=sa.text("uuid_generate_v4()"), init=False
    )
    dataset_id: Mapped[str] = mapped_column(StringUUID, nullable=False, unique=True)
    keyword_table: Mapped[str] = mapped_column(sa.Text, nullable=False)
    data_source_type: Mapped[str] = mapped_column(
        String(255), nullable=False, server_default=sa.text("'database'::character varying")
    )

    @property
    def keyword_table_dict(self) -> dict[str, set[Any]] | None:
        class SetDecoder(json.JSONDecoder):
            def __init__(self, *args: Any, **kwargs: Any) -> None:
                def object_hook(dct: Any) -> Any:
                    if isinstance(dct, dict):
                        result: dict[str, Any] = {}
                        items = cast(dict[str, Any], dct).items()
                        for keyword, node_idxs in items:
                            if isinstance(node_idxs, list):
                                result[keyword] = set(cast(list[Any], node_idxs))
                            else:
                                result[keyword] = node_idxs
                        return result
                    return dct

                super().__init__(object_hook=object_hook, *args, **kwargs)

        # get dataset
        dataset = db.session.query(Dataset).filter_by(id=self.dataset_id).first()
        if not dataset:
            return None
        if self.data_source_type == "database":
            return json.loads(self.keyword_table, cls=SetDecoder) if self.keyword_table else None
        else:
            file_key = "keyword_files/" + dataset.tenant_id + "/" + self.dataset_id + ".txt"
            try:
                keyword_table_text = storage.load_once(file_key)
                if keyword_table_text:
                    return json.loads(keyword_table_text.decode("utf-8"), cls=SetDecoder)
                return None
            except Exception:
                logger.exception("Failed to load keyword table from file: %s", file_key)
                return None


class Embedding(TypeBase):
    __tablename__ = "embeddings"
    __table_args__ = (
        sa.PrimaryKeyConstraint("id", name="embedding_pkey"),
        sa.UniqueConstraint("model_name", "hash", "provider_name", name="embedding_hash_idx"),
        sa.Index("created_at_idx", "created_at"),
    )

    id: Mapped[str] = mapped_column(
        StringUUID, primary_key=True, server_default=sa.text("uuid_generate_v4()"), init=False
    )
    model_name: Mapped[str] = mapped_column(
        String(255), nullable=False, server_default=sa.text("'text-embedding-ada-002'::character varying")
    )
    hash: Mapped[str] = mapped_column(String(64), nullable=False)
    embedding: Mapped[bytes] = mapped_column(sa.LargeBinary, nullable=False)
    created_at: Mapped[datetime] = mapped_column(DateTime, nullable=False, server_default=func.current_timestamp())
    provider_name: Mapped[str] = mapped_column(
        String(255), nullable=False, server_default=sa.text("''::character varying")
    )

    def set_embedding(self, embedding_data: list[float]):
        self.embedding = pickle.dumps(embedding_data, protocol=pickle.HIGHEST_PROTOCOL)

    def get_embedding(self) -> list[float]:
        return cast(list[float], pickle.loads(self.embedding))  # noqa: S301


class DatasetCollectionBinding(TypeBase):
    __tablename__ = "dataset_collection_bindings"
    __table_args__ = (
        sa.PrimaryKeyConstraint("id", name="dataset_collection_bindings_pkey"),
        sa.Index("provider_model_name_idx", "provider_name", "model_name"),
    )

    id: Mapped[str] = mapped_column(
        StringUUID, primary_key=True, server_default=sa.text("uuid_generate_v4()"), init=False
    )
    provider_name: Mapped[str] = mapped_column(String(255), nullable=False)
    model_name: Mapped[str] = mapped_column(String(255), nullable=False)
    type: Mapped[str] = mapped_column(
        String(40), server_default=sa.text("'dataset'::character varying"), nullable=False
    )
    collection_name: Mapped[str] = mapped_column(String(64), nullable=False)
    created_at: Mapped[datetime] = mapped_column(
        DateTime, nullable=False, server_default=func.current_timestamp(), init=False
    )


class TidbAuthBinding(TypeBase):
    __tablename__ = "tidb_auth_bindings"
    __table_args__ = (
        sa.PrimaryKeyConstraint("id", name="tidb_auth_bindings_pkey"),
        sa.Index("tidb_auth_bindings_tenant_idx", "tenant_id"),
        sa.Index("tidb_auth_bindings_active_idx", "active"),
        sa.Index("tidb_auth_bindings_created_at_idx", "created_at"),
        sa.Index("tidb_auth_bindings_status_idx", "status"),
    )
    id: Mapped[str] = mapped_column(
        StringUUID, primary_key=True, server_default=sa.text("uuid_generate_v4()"), init=False
    )
    tenant_id: Mapped[str | None] = mapped_column(StringUUID, nullable=True)
    cluster_id: Mapped[str] = mapped_column(String(255), nullable=False)
    cluster_name: Mapped[str] = mapped_column(String(255), nullable=False)
    active: Mapped[bool] = mapped_column(sa.Boolean, nullable=False, server_default=sa.text("false"))
<<<<<<< HEAD
    status: Mapped[str] = mapped_column(
        String(255), nullable=False, server_default=sa.text("'CREATING'::character varying")
    )
=======
    status = mapped_column(String(255), nullable=False, server_default=sa.text("'CREATING'::character varying"))
>>>>>>> 4a894035
    account: Mapped[str] = mapped_column(String(255), nullable=False)
    password: Mapped[str] = mapped_column(String(255), nullable=False)
    created_at: Mapped[datetime] = mapped_column(DateTime, nullable=False, server_default=func.current_timestamp())


class Whitelist(TypeBase):
    __tablename__ = "whitelists"
    __table_args__ = (
        sa.PrimaryKeyConstraint("id", name="whitelists_pkey"),
        sa.Index("whitelists_tenant_idx", "tenant_id"),
    )
    id: Mapped[str] = mapped_column(
        StringUUID, primary_key=True, server_default=sa.text("uuid_generate_v4()"), init=False
    )
    tenant_id: Mapped[str | None] = mapped_column(StringUUID, nullable=True)
    category: Mapped[str] = mapped_column(String(255), nullable=False)
    created_at: Mapped[datetime] = mapped_column(DateTime, nullable=False, server_default=func.current_timestamp())


class DatasetPermission(TypeBase):
    __tablename__ = "dataset_permissions"
    __table_args__ = (
        sa.PrimaryKeyConstraint("id", name="dataset_permission_pkey"),
        sa.Index("idx_dataset_permissions_dataset_id", "dataset_id"),
        sa.Index("idx_dataset_permissions_account_id", "account_id"),
        sa.Index("idx_dataset_permissions_tenant_id", "tenant_id"),
    )

    id: Mapped[str] = mapped_column(
        StringUUID, server_default=sa.text("uuid_generate_v4()"), primary_key=True, init=False
    )
    dataset_id: Mapped[str] = mapped_column(StringUUID, nullable=False)
    account_id: Mapped[str] = mapped_column(StringUUID, nullable=False)
    tenant_id: Mapped[str] = mapped_column(StringUUID, nullable=False)
    has_permission: Mapped[bool] = mapped_column(sa.Boolean, nullable=False, server_default=sa.text("true"))
    created_at: Mapped[datetime] = mapped_column(DateTime, nullable=False, server_default=func.current_timestamp())


class ExternalKnowledgeApis(TypeBase):
    __tablename__ = "external_knowledge_apis"
    __table_args__ = (
        sa.PrimaryKeyConstraint("id", name="external_knowledge_apis_pkey"),
        sa.Index("external_knowledge_apis_tenant_idx", "tenant_id"),
        sa.Index("external_knowledge_apis_name_idx", "name"),
    )

    id: Mapped[str] = mapped_column(
        StringUUID, nullable=False, server_default=sa.text("uuid_generate_v4()"), init=False
    )
    name: Mapped[str] = mapped_column(String(255), nullable=False)
    description: Mapped[str] = mapped_column(String(255), nullable=False)
    tenant_id: Mapped[str] = mapped_column(StringUUID, nullable=False)
    settings: Mapped[str | None] = mapped_column(sa.Text, nullable=True)
    created_by: Mapped[str] = mapped_column(StringUUID, nullable=False)
    created_at: Mapped[datetime] = mapped_column(DateTime, nullable=False, server_default=func.current_timestamp())
<<<<<<< HEAD
    updated_by: Mapped[str | None] = mapped_column(StringUUID, nullable=True)
    updated_at: Mapped[datetime] = mapped_column(DateTime, nullable=False, server_default=func.current_timestamp())
=======
    updated_by = mapped_column(StringUUID, nullable=True)
    updated_at: Mapped[datetime] = mapped_column(
        DateTime, nullable=False, server_default=func.current_timestamp(), onupdate=func.current_timestamp()
    )
>>>>>>> 4a894035

    def to_dict(self) -> dict[str, Any]:
        return {
            "id": self.id,
            "tenant_id": self.tenant_id,
            "name": self.name,
            "description": self.description,
            "settings": self.settings_dict,
            "dataset_bindings": self.dataset_bindings,
            "created_by": self.created_by,
            "created_at": self.created_at.isoformat(),
        }

    @property
    def settings_dict(self) -> dict[str, Any] | None:
        try:
            return json.loads(self.settings) if self.settings else None
        except JSONDecodeError:
            return None

    @property
    def dataset_bindings(self) -> list[dict[str, Any]]:
        external_knowledge_bindings = db.session.scalars(
            select(ExternalKnowledgeBindings).where(ExternalKnowledgeBindings.external_knowledge_api_id == self.id)
        ).all()
        dataset_ids = [binding.dataset_id for binding in external_knowledge_bindings]
        datasets = db.session.scalars(select(Dataset).where(Dataset.id.in_(dataset_ids))).all()
        dataset_bindings: list[dict[str, Any]] = []
        for dataset in datasets:
            dataset_bindings.append({"id": dataset.id, "name": dataset.name})

        return dataset_bindings


class ExternalKnowledgeBindings(TypeBase):
    __tablename__ = "external_knowledge_bindings"
    __table_args__ = (
        sa.PrimaryKeyConstraint("id", name="external_knowledge_bindings_pkey"),
        sa.Index("external_knowledge_bindings_tenant_idx", "tenant_id"),
        sa.Index("external_knowledge_bindings_dataset_idx", "dataset_id"),
        sa.Index("external_knowledge_bindings_external_knowledge_idx", "external_knowledge_id"),
        sa.Index("external_knowledge_bindings_external_knowledge_api_idx", "external_knowledge_api_id"),
    )

    id: Mapped[str] = mapped_column(
        StringUUID, nullable=False, server_default=sa.text("uuid_generate_v4()"), init=False
    )
    tenant_id: Mapped[str] = mapped_column(StringUUID, nullable=False)
    external_knowledge_api_id: Mapped[str] = mapped_column(StringUUID, nullable=False)
    dataset_id: Mapped[str] = mapped_column(StringUUID, nullable=False)
    external_knowledge_id: Mapped[str] = mapped_column(sa.Text, nullable=False)
    created_by: Mapped[str] = mapped_column(StringUUID, nullable=False)
    created_at: Mapped[datetime] = mapped_column(DateTime, nullable=False, server_default=func.current_timestamp())
<<<<<<< HEAD
    updated_by: Mapped[str | None] = mapped_column(StringUUID, nullable=True)
    updated_at: Mapped[datetime] = mapped_column(DateTime, nullable=False, server_default=func.current_timestamp())
=======
    updated_by = mapped_column(StringUUID, nullable=True)
    updated_at: Mapped[datetime] = mapped_column(
        DateTime, nullable=False, server_default=func.current_timestamp(), onupdate=func.current_timestamp()
    )
>>>>>>> 4a894035


class DatasetAutoDisableLog(TypeBase):
    __tablename__ = "dataset_auto_disable_logs"
    __table_args__ = (
        sa.PrimaryKeyConstraint("id", name="dataset_auto_disable_log_pkey"),
        sa.Index("dataset_auto_disable_log_tenant_idx", "tenant_id"),
        sa.Index("dataset_auto_disable_log_dataset_idx", "dataset_id"),
        sa.Index("dataset_auto_disable_log_created_atx", "created_at"),
    )

    id: Mapped[str] = mapped_column(StringUUID, server_default=sa.text("uuid_generate_v4()"), init=False)
    tenant_id: Mapped[str] = mapped_column(StringUUID, nullable=False)
    dataset_id: Mapped[str] = mapped_column(StringUUID, nullable=False)
    document_id: Mapped[str] = mapped_column(StringUUID, nullable=False)
    notified: Mapped[bool] = mapped_column(sa.Boolean, nullable=False, server_default=sa.text("false"))
    created_at: Mapped[datetime] = mapped_column(
        DateTime, nullable=False, server_default=sa.text("CURRENT_TIMESTAMP(0)"), init=False
    )


class RateLimitLog(TypeBase):
    __tablename__ = "rate_limit_logs"
    __table_args__ = (
        sa.PrimaryKeyConstraint("id", name="rate_limit_log_pkey"),
        sa.Index("rate_limit_log_tenant_idx", "tenant_id"),
        sa.Index("rate_limit_log_operation_idx", "operation"),
    )

    id: Mapped[str] = mapped_column(StringUUID, server_default=sa.text("uuid_generate_v4()"), init=False)
    tenant_id: Mapped[str] = mapped_column(StringUUID, nullable=False)
    subscription_plan: Mapped[str] = mapped_column(String(255), nullable=False)
    operation: Mapped[str] = mapped_column(String(255), nullable=False)
    created_at: Mapped[datetime] = mapped_column(
        DateTime, nullable=False, server_default=sa.text("CURRENT_TIMESTAMP(0)"), init=False
    )


class DatasetMetadata(TypeBase):
    __tablename__ = "dataset_metadatas"
    __table_args__ = (
        sa.PrimaryKeyConstraint("id", name="dataset_metadata_pkey"),
        sa.Index("dataset_metadata_tenant_idx", "tenant_id"),
        sa.Index("dataset_metadata_dataset_idx", "dataset_id"),
    )

    id: Mapped[str] = mapped_column(StringUUID, server_default=sa.text("uuid_generate_v4()"), init=False)
    tenant_id: Mapped[str] = mapped_column(StringUUID, nullable=False)
    dataset_id: Mapped[str] = mapped_column(StringUUID, nullable=False)
    type: Mapped[str] = mapped_column(String(255), nullable=False)
    name: Mapped[str] = mapped_column(String(255), nullable=False)
    created_at: Mapped[datetime] = mapped_column(
        DateTime, nullable=False, server_default=sa.text("CURRENT_TIMESTAMP(0)"), init=False
    )
    updated_at: Mapped[datetime] = mapped_column(
<<<<<<< HEAD
        DateTime, nullable=False, server_default=sa.text("CURRENT_TIMESTAMP(0)"), init=False
=======
        DateTime, nullable=False, server_default=sa.text("CURRENT_TIMESTAMP(0)"), onupdate=func.current_timestamp()
>>>>>>> 4a894035
    )
    created_by: Mapped[str] = mapped_column(StringUUID, nullable=False)
    updated_by: Mapped[str | None] = mapped_column(StringUUID, nullable=True, init=False)


class DatasetMetadataBinding(TypeBase):
    __tablename__ = "dataset_metadata_bindings"
    __table_args__ = (
        sa.PrimaryKeyConstraint("id", name="dataset_metadata_binding_pkey"),
        sa.Index("dataset_metadata_binding_tenant_idx", "tenant_id"),
        sa.Index("dataset_metadata_binding_dataset_idx", "dataset_id"),
        sa.Index("dataset_metadata_binding_metadata_idx", "metadata_id"),
        sa.Index("dataset_metadata_binding_document_idx", "document_id"),
    )

    id: Mapped[str] = mapped_column(StringUUID, server_default=sa.text("uuid_generate_v4()"), init=False)
    tenant_id: Mapped[str] = mapped_column(StringUUID, nullable=False)
    dataset_id: Mapped[str] = mapped_column(StringUUID, nullable=False)
    metadata_id: Mapped[str] = mapped_column(StringUUID, nullable=False)
    document_id: Mapped[str] = mapped_column(StringUUID, nullable=False)
    created_at: Mapped[datetime] = mapped_column(
        DateTime, nullable=False, server_default=func.current_timestamp(), init=False
    )
    created_by: Mapped[str] = mapped_column(StringUUID, nullable=False)


class PipelineBuiltInTemplate(TypeBase):  # type: ignore[name-defined]
    __tablename__ = "pipeline_built_in_templates"
    __table_args__ = (sa.PrimaryKeyConstraint("id", name="pipeline_built_in_template_pkey"),)

    id = mapped_column(StringUUID, server_default=sa.text("uuidv7()"))
    name = mapped_column(sa.String(255), nullable=False)
    description = mapped_column(sa.Text, nullable=False)
    chunk_structure = mapped_column(sa.String(255), nullable=False)
    icon = mapped_column(sa.JSON, nullable=False)
    yaml_content = mapped_column(sa.Text, nullable=False)
    copyright = mapped_column(sa.String(255), nullable=False)
    privacy_policy = mapped_column(sa.String(255), nullable=False)
    position = mapped_column(sa.Integer, nullable=False)
    install_count = mapped_column(sa.Integer, nullable=False, default=0)
    language = mapped_column(sa.String(255), nullable=False)
    created_at = mapped_column(sa.DateTime, nullable=False, server_default=func.current_timestamp())
    updated_at = mapped_column(
        sa.DateTime, nullable=False, server_default=func.current_timestamp(), onupdate=func.current_timestamp()
    )


class PipelineCustomizedTemplate(TypeBase):  # type: ignore[name-defined]
    __tablename__ = "pipeline_customized_templates"
    __table_args__ = (
        sa.PrimaryKeyConstraint("id", name="pipeline_customized_template_pkey"),
        sa.Index("pipeline_customized_template_tenant_idx", "tenant_id"),
    )

<<<<<<< HEAD
    id: Mapped[str] = mapped_column(StringUUID, server_default=sa.text("uuidv7()"), init=False)
    tenant_id: Mapped[str] = mapped_column(StringUUID, nullable=False)
    name: Mapped[str] = mapped_column(sa.String(255), nullable=False)
    description: Mapped[str] = mapped_column(sa.Text, nullable=False)
    chunk_structure: Mapped[str] = mapped_column(sa.String(255), nullable=False)
    icon: Mapped[dict] = mapped_column(sa.JSON, nullable=False)
    position: Mapped[int] = mapped_column(sa.Integer, nullable=False)
    yaml_content: Mapped[str] = mapped_column(sa.Text, nullable=False)
    install_count: Mapped[int] = mapped_column(sa.Integer, nullable=False, default=0, init=False)
    language: Mapped[str] = mapped_column(sa.String(255), nullable=False)
    created_by: Mapped[str] = mapped_column(StringUUID, nullable=False)
    updated_by: Mapped[str | None] = mapped_column(StringUUID, nullable=True, init=False)
    created_at: Mapped[datetime] = mapped_column(
        sa.DateTime, nullable=False, server_default=func.current_timestamp(), init=False
    )
    updated_at: Mapped[datetime] = mapped_column(
        sa.DateTime, nullable=False, server_default=func.current_timestamp(), init=False
=======
    id = mapped_column(StringUUID, server_default=sa.text("uuidv7()"))
    tenant_id = mapped_column(StringUUID, nullable=False)
    name = mapped_column(sa.String(255), nullable=False)
    description = mapped_column(sa.Text, nullable=False)
    chunk_structure = mapped_column(sa.String(255), nullable=False)
    icon = mapped_column(sa.JSON, nullable=False)
    position = mapped_column(sa.Integer, nullable=False)
    yaml_content = mapped_column(sa.Text, nullable=False)
    install_count = mapped_column(sa.Integer, nullable=False, default=0)
    language = mapped_column(sa.String(255), nullable=False)
    created_by = mapped_column(StringUUID, nullable=False)
    updated_by = mapped_column(StringUUID, nullable=True)
    created_at = mapped_column(sa.DateTime, nullable=False, server_default=func.current_timestamp())
    updated_at = mapped_column(
        sa.DateTime, nullable=False, server_default=func.current_timestamp(), onupdate=func.current_timestamp()
>>>>>>> 4a894035
    )

    @property
    def created_user_name(self):
        account = db.session.query(Account).where(Account.id == self.created_by).first()
        if account:
            return account.name
        return ""


class Pipeline(TypeBase):  # type: ignore[name-defined]
    __tablename__ = "pipelines"
    __table_args__ = (sa.PrimaryKeyConstraint("id", name="pipeline_pkey"),)

<<<<<<< HEAD
    id: Mapped[str] = mapped_column(StringUUID, server_default=sa.text("uuidv7()"), init=False)
    tenant_id: Mapped[str] = mapped_column(StringUUID, nullable=False)
    name: Mapped[str] = mapped_column(sa.String(255), nullable=False)
    description: Mapped[str] = mapped_column(sa.Text, nullable=False, server_default=sa.text("''::character varying"))
    workflow_id: Mapped[str | None] = mapped_column(StringUUID, nullable=True, default=None)
    is_public: Mapped[bool] = mapped_column(sa.Boolean, nullable=False, server_default=sa.text("false"), default=False)
    is_published: Mapped[bool] = mapped_column(
        sa.Boolean, nullable=False, server_default=sa.text("false"), default=False
    )
    created_by: Mapped[str | None] = mapped_column(StringUUID, nullable=True, default=None)
    created_at: Mapped[datetime] = mapped_column(
        sa.DateTime, nullable=False, server_default=func.current_timestamp(), init=False
    )
    updated_by: Mapped[str | None] = mapped_column(StringUUID, nullable=True, default=None)
    updated_at: Mapped[datetime] = mapped_column(
        sa.DateTime, nullable=False, server_default=func.current_timestamp(), init=False
=======
    id = mapped_column(StringUUID, server_default=sa.text("uuidv7()"))
    tenant_id: Mapped[str] = mapped_column(StringUUID, nullable=False)
    name = mapped_column(sa.String(255), nullable=False)
    description = mapped_column(sa.Text, nullable=False, server_default=sa.text("''::character varying"))
    workflow_id = mapped_column(StringUUID, nullable=True)
    is_public = mapped_column(sa.Boolean, nullable=False, server_default=sa.text("false"))
    is_published = mapped_column(sa.Boolean, nullable=False, server_default=sa.text("false"))
    created_by = mapped_column(StringUUID, nullable=True)
    created_at = mapped_column(sa.DateTime, nullable=False, server_default=func.current_timestamp())
    updated_by = mapped_column(StringUUID, nullable=True)
    updated_at = mapped_column(
        sa.DateTime, nullable=False, server_default=func.current_timestamp(), onupdate=func.current_timestamp()
>>>>>>> 4a894035
    )

    def retrieve_dataset(self, session: Session):
        return session.query(Dataset).where(Dataset.pipeline_id == self.id).first()


class DocumentPipelineExecutionLog(TypeBase):
    __tablename__ = "document_pipeline_execution_logs"
    __table_args__ = (
        sa.PrimaryKeyConstraint("id", name="document_pipeline_execution_log_pkey"),
        sa.Index("document_pipeline_execution_logs_document_id_idx", "document_id"),
    )

<<<<<<< HEAD
    id: Mapped[str] = mapped_column(StringUUID, server_default=sa.text("uuidv7()"), init=False)
    pipeline_id: Mapped[str] = mapped_column(StringUUID, nullable=False)
    document_id: Mapped[str] = mapped_column(StringUUID, nullable=False)
    datasource_type: Mapped[str] = mapped_column(sa.String(255), nullable=False)
    datasource_info: Mapped[str] = mapped_column(sa.Text, nullable=False)
    datasource_node_id: Mapped[str] = mapped_column(sa.String(255), nullable=False)
    input_data: Mapped[dict] = mapped_column(sa.JSON, nullable=False)
    created_by: Mapped[str | None] = mapped_column(StringUUID, nullable=True)
    created_at: Mapped[datetime] = mapped_column(sa.DateTime, nullable=False, server_default=func.current_timestamp())
=======
    id = mapped_column(StringUUID, server_default=sa.text("uuidv7()"))
    pipeline_id = mapped_column(StringUUID, nullable=False)
    document_id = mapped_column(StringUUID, nullable=False)
    datasource_type = mapped_column(sa.String(255), nullable=False)
    datasource_info = mapped_column(sa.Text, nullable=False)
    datasource_node_id = mapped_column(sa.String(255), nullable=False)
    input_data = mapped_column(sa.JSON, nullable=False)
    created_by = mapped_column(StringUUID, nullable=True)
    created_at = mapped_column(sa.DateTime, nullable=False, server_default=func.current_timestamp())
>>>>>>> 4a894035


class PipelineRecommendedPlugin(TypeBase):
    __tablename__ = "pipeline_recommended_plugins"
    __table_args__ = (sa.PrimaryKeyConstraint("id", name="pipeline_recommended_plugin_pkey"),)

<<<<<<< HEAD
    id: Mapped[str] = mapped_column(StringUUID, server_default=sa.text("uuidv7()"), init=False)
    plugin_id: Mapped[str] = mapped_column(sa.Text, nullable=False)
    provider_name: Mapped[str] = mapped_column(sa.Text, nullable=False)
    position: Mapped[int] = mapped_column(sa.Integer, nullable=False, default=0)
    active: Mapped[bool] = mapped_column(sa.Boolean, nullable=False, default=True)
    created_at: Mapped[datetime] = mapped_column(
        sa.DateTime, nullable=False, server_default=func.current_timestamp(), init=False
    )
    updated_at: Mapped[datetime] = mapped_column(
        sa.DateTime, nullable=False, server_default=func.current_timestamp(), init=False
=======
    id = mapped_column(StringUUID, server_default=sa.text("uuidv7()"))
    plugin_id = mapped_column(sa.Text, nullable=False)
    provider_name = mapped_column(sa.Text, nullable=False)
    position = mapped_column(sa.Integer, nullable=False, default=0)
    active = mapped_column(sa.Boolean, nullable=False, default=True)
    created_at = mapped_column(sa.DateTime, nullable=False, server_default=func.current_timestamp())
    updated_at = mapped_column(
        sa.DateTime, nullable=False, server_default=func.current_timestamp(), onupdate=func.current_timestamp()
>>>>>>> 4a894035
    )<|MERGE_RESOLUTION|>--- conflicted
+++ resolved
@@ -62,34 +62,6 @@
     )
     data_source_type: Mapped[str] = mapped_column(String(255), init=False)
     indexing_technique: Mapped[str | None] = mapped_column(String(255))
-<<<<<<< HEAD
-    index_struct: Mapped[str | None] = mapped_column(sa.Text, nullable=True, init=False)
-    created_by: Mapped[str] = mapped_column(StringUUID, nullable=False)
-    created_at: Mapped[datetime] = mapped_column(
-        DateTime, nullable=False, server_default=func.current_timestamp(), init=False
-    )
-    updated_by: Mapped[str | None] = mapped_column(StringUUID, nullable=True, init=False)
-    updated_at: Mapped[datetime] = mapped_column(
-        sa.DateTime, nullable=False, server_default=func.current_timestamp(), init=False
-    )
-    embedding_model: Mapped[str | None] = mapped_column(sa.String(255), nullable=True, default=None)
-    embedding_model_provider: Mapped[str | None] = mapped_column(sa.String(255), nullable=True, default=None)
-    keyword_number: Mapped[int | None] = mapped_column(
-        sa.Integer, nullable=True, server_default=sa.text("10"), init=False, default=None
-    )
-    collection_binding_id: Mapped[str | None] = mapped_column(StringUUID, nullable=True, default=None)
-    retrieval_model: Mapped[dict | None] = mapped_column(JSONB, nullable=True, default=None)
-    built_in_field_enabled: Mapped[bool] = mapped_column(
-        sa.Boolean, nullable=False, server_default=sa.text("false"), init=False
-    )
-    icon_info: Mapped[dict | None] = mapped_column(JSONB, nullable=True, default=None)
-    runtime_mode: Mapped[str | None] = mapped_column(
-        sa.String(255), nullable=True, server_default=sa.text("'general'::character varying"), default=None
-    )
-    pipeline_id: Mapped[str | None] = mapped_column(StringUUID, nullable=True, init=False)
-    chunk_structure: Mapped[str | None] = mapped_column(sa.String(255), nullable=True, default=None)
-    enable_api: Mapped[bool] = mapped_column(sa.Boolean, nullable=False, server_default=sa.text("true"), init=False)
-=======
     index_struct = mapped_column(sa.Text, nullable=True)
     created_by = mapped_column(StringUUID, nullable=False)
     created_at: Mapped[datetime] = mapped_column(DateTime, nullable=False, server_default=func.current_timestamp())
@@ -108,7 +80,6 @@
     pipeline_id = mapped_column(StringUUID, nullable=True)
     chunk_structure = mapped_column(sa.String(255), nullable=True)
     enable_api = mapped_column(sa.Boolean, nullable=False, server_default=sa.text("true"))
->>>>>>> 4a894035
 
     @property
     def total_documents(self):
@@ -450,23 +421,12 @@
     archived_by: Mapped[str | None] = mapped_column(StringUUID, nullable=True)
     archived_at: Mapped[datetime | None] = mapped_column(DateTime, nullable=True)
     updated_at: Mapped[datetime] = mapped_column(
-<<<<<<< HEAD
-        DateTime, nullable=False, server_default=func.current_timestamp(), init=False
-    )
-    doc_type: Mapped[str | None] = mapped_column(String(40), nullable=True)
-    doc_metadata: Mapped[dict | None] = mapped_column(JSONB, nullable=True)
-    doc_form: Mapped[str] = mapped_column(
-        String(255), nullable=False, server_default=sa.text("'text_model'::character varying")
-    )
-    doc_language: Mapped[str | None] = mapped_column(String(255), nullable=True)
-=======
         DateTime, nullable=False, server_default=func.current_timestamp(), onupdate=func.current_timestamp()
     )
     doc_type = mapped_column(String(40), nullable=True)
     doc_metadata = mapped_column(JSONB, nullable=True)
     doc_form = mapped_column(String(255), nullable=False, server_default=sa.text("'text_model'::character varying"))
     doc_language = mapped_column(String(255), nullable=True)
->>>>>>> 4a894035
 
     DATA_SOURCES = ["upload_file", "notion_import", "website_crawl"]
 
@@ -732,25 +692,6 @@
     index_node_hash: Mapped[str | None] = mapped_column(String(255), nullable=True)
 
     # basic fields
-<<<<<<< HEAD
-    hit_count: Mapped[int] = mapped_column(sa.Integer, nullable=False, default=0, init=False)
-    enabled: Mapped[bool] = mapped_column(sa.Boolean, nullable=False, server_default=sa.text("true"), init=False)
-    disabled_at: Mapped[datetime | None] = mapped_column(DateTime, nullable=True, init=False)
-    disabled_by: Mapped[str | None] = mapped_column(StringUUID, nullable=True, init=False)
-    status: Mapped[str] = mapped_column(String(255), server_default=sa.text("'waiting'::character varying"), init=False)
-    created_by: Mapped[str] = mapped_column(StringUUID, nullable=False, init=False)
-    created_at: Mapped[datetime] = mapped_column(
-        DateTime, nullable=False, server_default=func.current_timestamp(), init=False
-    )
-    updated_by: Mapped[str | None] = mapped_column(StringUUID, nullable=True, init=False)
-    updated_at: Mapped[datetime] = mapped_column(
-        DateTime, nullable=False, server_default=func.current_timestamp(), init=False
-    )
-    indexing_at: Mapped[datetime | None] = mapped_column(DateTime, nullable=True, init=False)
-    completed_at: Mapped[datetime | None] = mapped_column(DateTime, nullable=True, init=False)
-    error: Mapped[str | None] = mapped_column(sa.Text, nullable=True, init=False)
-    stopped_at: Mapped[datetime | None] = mapped_column(DateTime, nullable=True, init=False)
-=======
     hit_count: Mapped[int] = mapped_column(sa.Integer, nullable=False, default=0)
     enabled: Mapped[bool] = mapped_column(sa.Boolean, nullable=False, server_default=sa.text("true"))
     disabled_at: Mapped[datetime | None] = mapped_column(DateTime, nullable=True)
@@ -766,7 +707,6 @@
     completed_at: Mapped[datetime | None] = mapped_column(DateTime, nullable=True)
     error = mapped_column(sa.Text, nullable=True)
     stopped_at: Mapped[datetime | None] = mapped_column(DateTime, nullable=True)
->>>>>>> 4a894035
 
     @property
     def dataset(self):
@@ -956,13 +896,6 @@
     )
 
     id: Mapped[str] = mapped_column(
-<<<<<<< HEAD
-        StringUUID, primary_key=True, nullable=False, server_default=sa.text("uuid_generate_v4()")
-    )
-    app_id: Mapped[str] = mapped_column(StringUUID, nullable=False)
-    dataset_id: Mapped[str] = mapped_column(StringUUID, nullable=False)
-    created_at: Mapped[datetime] = mapped_column(DateTime, nullable=False, server_default=sa.func.current_timestamp())
-=======
         StringUUID, primary_key=True, nullable=False, server_default=sa.text("uuid_generate_v4()"), init=False
     )
     app_id: Mapped[str] = mapped_column(StringUUID, nullable=False)
@@ -970,7 +903,6 @@
     created_at: Mapped[datetime] = mapped_column(
         DateTime, nullable=False, server_default=sa.func.current_timestamp(), init=False
     )
->>>>>>> 4a894035
 
     @property
     def app(self):
@@ -1113,13 +1045,7 @@
     cluster_id: Mapped[str] = mapped_column(String(255), nullable=False)
     cluster_name: Mapped[str] = mapped_column(String(255), nullable=False)
     active: Mapped[bool] = mapped_column(sa.Boolean, nullable=False, server_default=sa.text("false"))
-<<<<<<< HEAD
-    status: Mapped[str] = mapped_column(
-        String(255), nullable=False, server_default=sa.text("'CREATING'::character varying")
-    )
-=======
     status = mapped_column(String(255), nullable=False, server_default=sa.text("'CREATING'::character varying"))
->>>>>>> 4a894035
     account: Mapped[str] = mapped_column(String(255), nullable=False)
     password: Mapped[str] = mapped_column(String(255), nullable=False)
     created_at: Mapped[datetime] = mapped_column(DateTime, nullable=False, server_default=func.current_timestamp())
@@ -1175,15 +1101,10 @@
     settings: Mapped[str | None] = mapped_column(sa.Text, nullable=True)
     created_by: Mapped[str] = mapped_column(StringUUID, nullable=False)
     created_at: Mapped[datetime] = mapped_column(DateTime, nullable=False, server_default=func.current_timestamp())
-<<<<<<< HEAD
-    updated_by: Mapped[str | None] = mapped_column(StringUUID, nullable=True)
-    updated_at: Mapped[datetime] = mapped_column(DateTime, nullable=False, server_default=func.current_timestamp())
-=======
     updated_by = mapped_column(StringUUID, nullable=True)
     updated_at: Mapped[datetime] = mapped_column(
         DateTime, nullable=False, server_default=func.current_timestamp(), onupdate=func.current_timestamp()
     )
->>>>>>> 4a894035
 
     def to_dict(self) -> dict[str, Any]:
         return {
@@ -1237,15 +1158,10 @@
     external_knowledge_id: Mapped[str] = mapped_column(sa.Text, nullable=False)
     created_by: Mapped[str] = mapped_column(StringUUID, nullable=False)
     created_at: Mapped[datetime] = mapped_column(DateTime, nullable=False, server_default=func.current_timestamp())
-<<<<<<< HEAD
-    updated_by: Mapped[str | None] = mapped_column(StringUUID, nullable=True)
-    updated_at: Mapped[datetime] = mapped_column(DateTime, nullable=False, server_default=func.current_timestamp())
-=======
     updated_by = mapped_column(StringUUID, nullable=True)
     updated_at: Mapped[datetime] = mapped_column(
         DateTime, nullable=False, server_default=func.current_timestamp(), onupdate=func.current_timestamp()
     )
->>>>>>> 4a894035
 
 
 class DatasetAutoDisableLog(TypeBase):
@@ -1301,11 +1217,7 @@
         DateTime, nullable=False, server_default=sa.text("CURRENT_TIMESTAMP(0)"), init=False
     )
     updated_at: Mapped[datetime] = mapped_column(
-<<<<<<< HEAD
-        DateTime, nullable=False, server_default=sa.text("CURRENT_TIMESTAMP(0)"), init=False
-=======
         DateTime, nullable=False, server_default=sa.text("CURRENT_TIMESTAMP(0)"), onupdate=func.current_timestamp()
->>>>>>> 4a894035
     )
     created_by: Mapped[str] = mapped_column(StringUUID, nullable=False)
     updated_by: Mapped[str | None] = mapped_column(StringUUID, nullable=True, init=False)
@@ -1360,25 +1272,6 @@
         sa.Index("pipeline_customized_template_tenant_idx", "tenant_id"),
     )
 
-<<<<<<< HEAD
-    id: Mapped[str] = mapped_column(StringUUID, server_default=sa.text("uuidv7()"), init=False)
-    tenant_id: Mapped[str] = mapped_column(StringUUID, nullable=False)
-    name: Mapped[str] = mapped_column(sa.String(255), nullable=False)
-    description: Mapped[str] = mapped_column(sa.Text, nullable=False)
-    chunk_structure: Mapped[str] = mapped_column(sa.String(255), nullable=False)
-    icon: Mapped[dict] = mapped_column(sa.JSON, nullable=False)
-    position: Mapped[int] = mapped_column(sa.Integer, nullable=False)
-    yaml_content: Mapped[str] = mapped_column(sa.Text, nullable=False)
-    install_count: Mapped[int] = mapped_column(sa.Integer, nullable=False, default=0, init=False)
-    language: Mapped[str] = mapped_column(sa.String(255), nullable=False)
-    created_by: Mapped[str] = mapped_column(StringUUID, nullable=False)
-    updated_by: Mapped[str | None] = mapped_column(StringUUID, nullable=True, init=False)
-    created_at: Mapped[datetime] = mapped_column(
-        sa.DateTime, nullable=False, server_default=func.current_timestamp(), init=False
-    )
-    updated_at: Mapped[datetime] = mapped_column(
-        sa.DateTime, nullable=False, server_default=func.current_timestamp(), init=False
-=======
     id = mapped_column(StringUUID, server_default=sa.text("uuidv7()"))
     tenant_id = mapped_column(StringUUID, nullable=False)
     name = mapped_column(sa.String(255), nullable=False)
@@ -1394,7 +1287,6 @@
     created_at = mapped_column(sa.DateTime, nullable=False, server_default=func.current_timestamp())
     updated_at = mapped_column(
         sa.DateTime, nullable=False, server_default=func.current_timestamp(), onupdate=func.current_timestamp()
->>>>>>> 4a894035
     )
 
     @property
@@ -1409,24 +1301,6 @@
     __tablename__ = "pipelines"
     __table_args__ = (sa.PrimaryKeyConstraint("id", name="pipeline_pkey"),)
 
-<<<<<<< HEAD
-    id: Mapped[str] = mapped_column(StringUUID, server_default=sa.text("uuidv7()"), init=False)
-    tenant_id: Mapped[str] = mapped_column(StringUUID, nullable=False)
-    name: Mapped[str] = mapped_column(sa.String(255), nullable=False)
-    description: Mapped[str] = mapped_column(sa.Text, nullable=False, server_default=sa.text("''::character varying"))
-    workflow_id: Mapped[str | None] = mapped_column(StringUUID, nullable=True, default=None)
-    is_public: Mapped[bool] = mapped_column(sa.Boolean, nullable=False, server_default=sa.text("false"), default=False)
-    is_published: Mapped[bool] = mapped_column(
-        sa.Boolean, nullable=False, server_default=sa.text("false"), default=False
-    )
-    created_by: Mapped[str | None] = mapped_column(StringUUID, nullable=True, default=None)
-    created_at: Mapped[datetime] = mapped_column(
-        sa.DateTime, nullable=False, server_default=func.current_timestamp(), init=False
-    )
-    updated_by: Mapped[str | None] = mapped_column(StringUUID, nullable=True, default=None)
-    updated_at: Mapped[datetime] = mapped_column(
-        sa.DateTime, nullable=False, server_default=func.current_timestamp(), init=False
-=======
     id = mapped_column(StringUUID, server_default=sa.text("uuidv7()"))
     tenant_id: Mapped[str] = mapped_column(StringUUID, nullable=False)
     name = mapped_column(sa.String(255), nullable=False)
@@ -1439,7 +1313,6 @@
     updated_by = mapped_column(StringUUID, nullable=True)
     updated_at = mapped_column(
         sa.DateTime, nullable=False, server_default=func.current_timestamp(), onupdate=func.current_timestamp()
->>>>>>> 4a894035
     )
 
     def retrieve_dataset(self, session: Session):
@@ -1453,17 +1326,6 @@
         sa.Index("document_pipeline_execution_logs_document_id_idx", "document_id"),
     )
 
-<<<<<<< HEAD
-    id: Mapped[str] = mapped_column(StringUUID, server_default=sa.text("uuidv7()"), init=False)
-    pipeline_id: Mapped[str] = mapped_column(StringUUID, nullable=False)
-    document_id: Mapped[str] = mapped_column(StringUUID, nullable=False)
-    datasource_type: Mapped[str] = mapped_column(sa.String(255), nullable=False)
-    datasource_info: Mapped[str] = mapped_column(sa.Text, nullable=False)
-    datasource_node_id: Mapped[str] = mapped_column(sa.String(255), nullable=False)
-    input_data: Mapped[dict] = mapped_column(sa.JSON, nullable=False)
-    created_by: Mapped[str | None] = mapped_column(StringUUID, nullable=True)
-    created_at: Mapped[datetime] = mapped_column(sa.DateTime, nullable=False, server_default=func.current_timestamp())
-=======
     id = mapped_column(StringUUID, server_default=sa.text("uuidv7()"))
     pipeline_id = mapped_column(StringUUID, nullable=False)
     document_id = mapped_column(StringUUID, nullable=False)
@@ -1473,25 +1335,12 @@
     input_data = mapped_column(sa.JSON, nullable=False)
     created_by = mapped_column(StringUUID, nullable=True)
     created_at = mapped_column(sa.DateTime, nullable=False, server_default=func.current_timestamp())
->>>>>>> 4a894035
 
 
 class PipelineRecommendedPlugin(TypeBase):
     __tablename__ = "pipeline_recommended_plugins"
     __table_args__ = (sa.PrimaryKeyConstraint("id", name="pipeline_recommended_plugin_pkey"),)
 
-<<<<<<< HEAD
-    id: Mapped[str] = mapped_column(StringUUID, server_default=sa.text("uuidv7()"), init=False)
-    plugin_id: Mapped[str] = mapped_column(sa.Text, nullable=False)
-    provider_name: Mapped[str] = mapped_column(sa.Text, nullable=False)
-    position: Mapped[int] = mapped_column(sa.Integer, nullable=False, default=0)
-    active: Mapped[bool] = mapped_column(sa.Boolean, nullable=False, default=True)
-    created_at: Mapped[datetime] = mapped_column(
-        sa.DateTime, nullable=False, server_default=func.current_timestamp(), init=False
-    )
-    updated_at: Mapped[datetime] = mapped_column(
-        sa.DateTime, nullable=False, server_default=func.current_timestamp(), init=False
-=======
     id = mapped_column(StringUUID, server_default=sa.text("uuidv7()"))
     plugin_id = mapped_column(sa.Text, nullable=False)
     provider_name = mapped_column(sa.Text, nullable=False)
@@ -1500,5 +1349,4 @@
     created_at = mapped_column(sa.DateTime, nullable=False, server_default=func.current_timestamp())
     updated_at = mapped_column(
         sa.DateTime, nullable=False, server_default=func.current_timestamp(), onupdate=func.current_timestamp()
->>>>>>> 4a894035
     )