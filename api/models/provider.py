from datetime import datetime
from enum import StrEnum, auto
from functools import cached_property

import sqlalchemy as sa
from sqlalchemy import DateTime, String, func, text
from sqlalchemy.orm import Mapped, mapped_column

from models.base import TypeBase

from .base import Base
from .engine import db
from .types import StringUUID


class ProviderType(StrEnum):
    CUSTOM = auto()
    SYSTEM = auto()

    @staticmethod
    def value_of(value: str) -> "ProviderType":
        for member in ProviderType:
            if member.value == value:
                return member
        raise ValueError(f"No matching enum found for value '{value}'")


class ProviderQuotaType(StrEnum):
    PAID = auto()
    """hosted paid quota"""

    FREE = auto()
    """third-party free quota"""

    TRIAL = auto()
    """hosted trial quota"""

    @staticmethod
    def value_of(value: str) -> "ProviderQuotaType":
        for member in ProviderQuotaType:
            if member.value == value:
                return member
        raise ValueError(f"No matching enum found for value '{value}'")


class Provider(TypeBase):
    """
    Provider model representing the API providers and their configurations.
    """

    __tablename__ = "providers"
    __table_args__ = (
        sa.PrimaryKeyConstraint("id", name="provider_pkey"),
        sa.Index("provider_tenant_id_provider_idx", "tenant_id", "provider_name"),
        sa.UniqueConstraint(
            "tenant_id", "provider_name", "provider_type", "quota_type", name="unique_provider_name_type_quota"
        ),
    )

    id: Mapped[str] = mapped_column(StringUUID, primary_key=True, server_default=text("uuid_generate_v4()"), init=False)
    tenant_id: Mapped[str] = mapped_column(StringUUID, nullable=False)
    provider_name: Mapped[str] = mapped_column(String(255), nullable=False)
    provider_type: Mapped[str] = mapped_column(
        String(40), nullable=False, server_default=text("'custom'::character varying"), default="custom"
    )
    is_valid: Mapped[bool] = mapped_column(sa.Boolean, nullable=False, server_default=text("false"), default=False)
    last_used: Mapped[datetime | None] = mapped_column(DateTime, nullable=True, init=False)
    credential_id: Mapped[str | None] = mapped_column(StringUUID, nullable=True, default=None)

    quota_type: Mapped[str | None] = mapped_column(
        String(40), nullable=True, server_default=text("''::character varying"), default=""
    )
    quota_limit: Mapped[int | None] = mapped_column(sa.BigInteger, nullable=True, default=None)
    quota_used: Mapped[int] = mapped_column(sa.BigInteger, nullable=False, default=0)

<<<<<<< HEAD
    created_at: Mapped[datetime] = mapped_column(
        DateTime, nullable=False, server_default=func.current_timestamp(), init=False
    )
    updated_at: Mapped[datetime] = mapped_column(
        DateTime, nullable=False, server_default=func.current_timestamp(), onupdate=func.current_timestamp(), init=False
=======
    created_at: Mapped[datetime] = mapped_column(DateTime, nullable=False, server_default=func.current_timestamp())
    updated_at: Mapped[datetime] = mapped_column(
        DateTime, nullable=False, server_default=func.current_timestamp(), onupdate=func.current_timestamp()
>>>>>>> 7994144d
    )

    def __repr__(self):
        return (
            f"<Provider(id={self.id}, tenant_id={self.tenant_id}, provider_name='{self.provider_name}',"
            f" provider_type='{self.provider_type}')>"
        )

    @cached_property
    def credential(self):
        if self.credential_id:
            return db.session.query(ProviderCredential).where(ProviderCredential.id == self.credential_id).first()

    @property
    def credential_name(self):
        credential = self.credential
        return credential.credential_name if credential else None

    @property
    def encrypted_config(self):
        credential = self.credential
        return credential.encrypted_config if credential else None

    @property
    def token_is_set(self):
        """
        Returns True if the encrypted_config is not None, indicating that the token is set.
        """
        return self.encrypted_config is not None

    @property
    def is_enabled(self):
        """
        Returns True if the provider is enabled.
        """
        if self.provider_type == ProviderType.SYSTEM:
            return self.is_valid
        else:
            return self.is_valid and self.token_is_set


class ProviderModel(Base):
    """
    Provider model representing the API provider_models and their configurations.
    """

    __tablename__ = "provider_models"
    __table_args__ = (
        sa.PrimaryKeyConstraint("id", name="provider_model_pkey"),
        sa.Index("provider_model_tenant_id_provider_idx", "tenant_id", "provider_name"),
        sa.UniqueConstraint(
            "tenant_id", "provider_name", "model_name", "model_type", name="unique_provider_model_name"
        ),
    )

    id: Mapped[str] = mapped_column(StringUUID, server_default=text("uuid_generate_v4()"))
    tenant_id: Mapped[str] = mapped_column(StringUUID, nullable=False)
    provider_name: Mapped[str] = mapped_column(String(255), nullable=False)
    model_name: Mapped[str] = mapped_column(String(255), nullable=False)
    model_type: Mapped[str] = mapped_column(String(40), nullable=False)
    credential_id: Mapped[str | None] = mapped_column(StringUUID, nullable=True)
    is_valid: Mapped[bool] = mapped_column(sa.Boolean, nullable=False, server_default=text("false"))
    created_at: Mapped[datetime] = mapped_column(DateTime, nullable=False, server_default=func.current_timestamp())
    updated_at: Mapped[datetime] = mapped_column(
        DateTime, nullable=False, server_default=func.current_timestamp(), onupdate=func.current_timestamp()
    )

    @cached_property
    def credential(self):
        if self.credential_id:
            return (
                db.session.query(ProviderModelCredential)
                .where(ProviderModelCredential.id == self.credential_id)
                .first()
            )

    @property
    def credential_name(self):
        credential = self.credential
        return credential.credential_name if credential else None

    @property
    def encrypted_config(self):
        credential = self.credential
        return credential.encrypted_config if credential else None


class TenantDefaultModel(Base):
    __tablename__ = "tenant_default_models"
    __table_args__ = (
        sa.PrimaryKeyConstraint("id", name="tenant_default_model_pkey"),
        sa.Index("tenant_default_model_tenant_id_provider_type_idx", "tenant_id", "provider_name", "model_type"),
    )

    id: Mapped[str] = mapped_column(StringUUID, server_default=text("uuid_generate_v4()"))
    tenant_id: Mapped[str] = mapped_column(StringUUID, nullable=False)
    provider_name: Mapped[str] = mapped_column(String(255), nullable=False)
    model_name: Mapped[str] = mapped_column(String(255), nullable=False)
    model_type: Mapped[str] = mapped_column(String(40), nullable=False)
    created_at: Mapped[datetime] = mapped_column(DateTime, nullable=False, server_default=func.current_timestamp())
    updated_at: Mapped[datetime] = mapped_column(
        DateTime, nullable=False, server_default=func.current_timestamp(), onupdate=func.current_timestamp()
    )


class TenantPreferredModelProvider(Base):
    __tablename__ = "tenant_preferred_model_providers"
    __table_args__ = (
        sa.PrimaryKeyConstraint("id", name="tenant_preferred_model_provider_pkey"),
        sa.Index("tenant_preferred_model_provider_tenant_provider_idx", "tenant_id", "provider_name"),
    )

    id: Mapped[str] = mapped_column(StringUUID, server_default=text("uuid_generate_v4()"))
    tenant_id: Mapped[str] = mapped_column(StringUUID, nullable=False)
    provider_name: Mapped[str] = mapped_column(String(255), nullable=False)
    preferred_provider_type: Mapped[str] = mapped_column(String(40), nullable=False)
    created_at: Mapped[datetime] = mapped_column(DateTime, nullable=False, server_default=func.current_timestamp())
    updated_at: Mapped[datetime] = mapped_column(
        DateTime, nullable=False, server_default=func.current_timestamp(), onupdate=func.current_timestamp()
    )


class ProviderOrder(Base):
    __tablename__ = "provider_orders"
    __table_args__ = (
        sa.PrimaryKeyConstraint("id", name="provider_order_pkey"),
        sa.Index("provider_order_tenant_provider_idx", "tenant_id", "provider_name"),
    )

    id: Mapped[str] = mapped_column(StringUUID, server_default=text("uuid_generate_v4()"))
    tenant_id: Mapped[str] = mapped_column(StringUUID, nullable=False)
    provider_name: Mapped[str] = mapped_column(String(255), nullable=False)
    account_id: Mapped[str] = mapped_column(StringUUID, nullable=False)
    payment_product_id: Mapped[str] = mapped_column(String(191), nullable=False)
    payment_id: Mapped[str | None] = mapped_column(String(191))
    transaction_id: Mapped[str | None] = mapped_column(String(191))
    quantity: Mapped[int] = mapped_column(sa.Integer, nullable=False, server_default=text("1"))
    currency: Mapped[str | None] = mapped_column(String(40))
    total_amount: Mapped[int | None] = mapped_column(sa.Integer)
    payment_status: Mapped[str] = mapped_column(
        String(40), nullable=False, server_default=text("'wait_pay'::character varying")
    )
    paid_at: Mapped[datetime | None] = mapped_column(DateTime)
    pay_failed_at: Mapped[datetime | None] = mapped_column(DateTime)
    refunded_at: Mapped[datetime | None] = mapped_column(DateTime)
    created_at: Mapped[datetime] = mapped_column(DateTime, nullable=False, server_default=func.current_timestamp())
    updated_at: Mapped[datetime] = mapped_column(
        DateTime, nullable=False, server_default=func.current_timestamp(), onupdate=func.current_timestamp()
    )


class ProviderModelSetting(Base):
    """
    Provider model settings for record the model enabled status and load balancing status.
    """

    __tablename__ = "provider_model_settings"
    __table_args__ = (
        sa.PrimaryKeyConstraint("id", name="provider_model_setting_pkey"),
        sa.Index("provider_model_setting_tenant_provider_model_idx", "tenant_id", "provider_name", "model_type"),
    )

    id: Mapped[str] = mapped_column(StringUUID, server_default=text("uuid_generate_v4()"))
    tenant_id: Mapped[str] = mapped_column(StringUUID, nullable=False)
    provider_name: Mapped[str] = mapped_column(String(255), nullable=False)
    model_name: Mapped[str] = mapped_column(String(255), nullable=False)
    model_type: Mapped[str] = mapped_column(String(40), nullable=False)
    enabled: Mapped[bool] = mapped_column(sa.Boolean, nullable=False, server_default=text("true"))
    load_balancing_enabled: Mapped[bool] = mapped_column(sa.Boolean, nullable=False, server_default=text("false"))
    created_at: Mapped[datetime] = mapped_column(DateTime, nullable=False, server_default=func.current_timestamp())
    updated_at: Mapped[datetime] = mapped_column(
        DateTime, nullable=False, server_default=func.current_timestamp(), onupdate=func.current_timestamp()
    )


class LoadBalancingModelConfig(Base):
    """
    Configurations for load balancing models.
    """

    __tablename__ = "load_balancing_model_configs"
    __table_args__ = (
        sa.PrimaryKeyConstraint("id", name="load_balancing_model_config_pkey"),
        sa.Index("load_balancing_model_config_tenant_provider_model_idx", "tenant_id", "provider_name", "model_type"),
    )

    id: Mapped[str] = mapped_column(StringUUID, server_default=text("uuid_generate_v4()"))
    tenant_id: Mapped[str] = mapped_column(StringUUID, nullable=False)
    provider_name: Mapped[str] = mapped_column(String(255), nullable=False)
    model_name: Mapped[str] = mapped_column(String(255), nullable=False)
    model_type: Mapped[str] = mapped_column(String(40), nullable=False)
    name: Mapped[str] = mapped_column(String(255), nullable=False)
    encrypted_config: Mapped[str | None] = mapped_column(sa.Text, nullable=True)
    credential_id: Mapped[str | None] = mapped_column(StringUUID, nullable=True)
    credential_source_type: Mapped[str | None] = mapped_column(String(40), nullable=True)
    enabled: Mapped[bool] = mapped_column(sa.Boolean, nullable=False, server_default=text("true"))
    created_at: Mapped[datetime] = mapped_column(DateTime, nullable=False, server_default=func.current_timestamp())
    updated_at: Mapped[datetime] = mapped_column(
        DateTime, nullable=False, server_default=func.current_timestamp(), onupdate=func.current_timestamp()
    )


class ProviderCredential(Base):
    """
    Provider credential - stores multiple named credentials for each provider
    """

    __tablename__ = "provider_credentials"
    __table_args__ = (
        sa.PrimaryKeyConstraint("id", name="provider_credential_pkey"),
        sa.Index("provider_credential_tenant_provider_idx", "tenant_id", "provider_name"),
    )

    id: Mapped[str] = mapped_column(StringUUID, server_default=text("uuidv7()"))
    tenant_id: Mapped[str] = mapped_column(StringUUID, nullable=False)
    provider_name: Mapped[str] = mapped_column(String(255), nullable=False)
    credential_name: Mapped[str] = mapped_column(String(255), nullable=False)
    encrypted_config: Mapped[str] = mapped_column(sa.Text, nullable=False)
    created_at: Mapped[datetime] = mapped_column(DateTime, nullable=False, server_default=func.current_timestamp())
    updated_at: Mapped[datetime] = mapped_column(
        DateTime, nullable=False, server_default=func.current_timestamp(), onupdate=func.current_timestamp()
    )


class ProviderModelCredential(Base):
    """
    Provider model credential - stores multiple named credentials for each provider model
    """

    __tablename__ = "provider_model_credentials"
    __table_args__ = (
        sa.PrimaryKeyConstraint("id", name="provider_model_credential_pkey"),
        sa.Index(
            "provider_model_credential_tenant_provider_model_idx",
            "tenant_id",
            "provider_name",
            "model_name",
            "model_type",
        ),
    )

    id: Mapped[str] = mapped_column(StringUUID, server_default=text("uuidv7()"))
    tenant_id: Mapped[str] = mapped_column(StringUUID, nullable=False)
    provider_name: Mapped[str] = mapped_column(String(255), nullable=False)
    model_name: Mapped[str] = mapped_column(String(255), nullable=False)
    model_type: Mapped[str] = mapped_column(String(40), nullable=False)
    credential_name: Mapped[str] = mapped_column(String(255), nullable=False)
    encrypted_config: Mapped[str] = mapped_column(sa.Text, nullable=False)
    created_at: Mapped[datetime] = mapped_column(DateTime, nullable=False, server_default=func.current_timestamp())
    updated_at: Mapped[datetime] = mapped_column(
        DateTime, nullable=False, server_default=func.current_timestamp(), onupdate=func.current_timestamp()
    )<|MERGE_RESOLUTION|>--- conflicted
+++ resolved
@@ -73,17 +73,9 @@
     quota_limit: Mapped[int | None] = mapped_column(sa.BigInteger, nullable=True, default=None)
     quota_used: Mapped[int] = mapped_column(sa.BigInteger, nullable=False, default=0)
 
-<<<<<<< HEAD
-    created_at: Mapped[datetime] = mapped_column(
-        DateTime, nullable=False, server_default=func.current_timestamp(), init=False
-    )
+    created_at: Mapped[datetime] = mapped_column(DateTime, nullable=False, server_default=func.current_timestamp(), init=False)
     updated_at: Mapped[datetime] = mapped_column(
         DateTime, nullable=False, server_default=func.current_timestamp(), onupdate=func.current_timestamp(), init=False
-=======
-    created_at: Mapped[datetime] = mapped_column(DateTime, nullable=False, server_default=func.current_timestamp())
-    updated_at: Mapped[datetime] = mapped_column(
-        DateTime, nullable=False, server_default=func.current_timestamp(), onupdate=func.current_timestamp()
->>>>>>> 7994144d
     )
 
     def __repr__(self):
