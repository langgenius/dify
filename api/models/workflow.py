--- conflicted
+++ resolved
@@ -153,11 +153,7 @@
         "conversation_variables", sa.Text, nullable=False, server_default="{}", default="{}"
     )
     _rag_pipeline_variables: Mapped[str] = mapped_column(
-<<<<<<< HEAD
-        "rag_pipeline_variables", sa.Text, nullable=False, server_default="{}", default="{}"
-=======
         "rag_pipeline_variables", sa.Text, nullable=False, server_default="{}"
->>>>>>> 4a894035
     )
 
     VERSION_DRAFT = "draft"
