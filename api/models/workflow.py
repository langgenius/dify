import json
import logging
from collections.abc import Generator, Mapping, Sequence
from datetime import datetime
from enum import StrEnum
from typing import TYPE_CHECKING, Any, Optional, Union, cast
from uuid import uuid4

import sqlalchemy as sa
from sqlalchemy import DateTime, Select, exists, orm, select

from core.file.constants import maybe_file_object
from core.file.models import File
from core.variables import utils as variable_utils
from core.variables.variables import FloatVariable, IntegerVariable, StringVariable
from core.workflow.constants import CONVERSATION_VARIABLE_NODE_ID, SYSTEM_VARIABLE_NODE_ID
from core.workflow.enums import NodeType
from extensions.ext_storage import Storage
from factories.variable_factory import TypeMismatchError, build_segment_with_type
from libs.datetime_utils import naive_utc_now
from libs.uuid_utils import uuidv7

from ._workflow_exc import NodeNotFoundError, WorkflowDataError

if TYPE_CHECKING:
    from models.model import AppMode, UploadFile

from sqlalchemy import Index, PrimaryKeyConstraint, String, UniqueConstraint, func
from sqlalchemy.orm import Mapped, declared_attr, mapped_column

from constants import DEFAULT_FILE_NUMBER_LIMITS, HIDDEN_VALUE
from core.helper import encrypter
from core.variables import SecretVariable, Segment, SegmentType, Variable
from factories import variable_factory
from libs import helper

from .account import Account
from .base import Base
from .engine import db
from .enums import CreatorUserRole, DraftVariableType, ExecutionOffLoadType
from .types import EnumText, StringUUID

logger = logging.getLogger(__name__)


class WorkflowType(StrEnum):
    """
    Workflow Type Enum
    """

    WORKFLOW = "workflow"
    CHAT = "chat"
    RAG_PIPELINE = "rag-pipeline"

    @classmethod
    def value_of(cls, value: str) -> "WorkflowType":
        """
        Get value of given mode.

        :param value: mode value
        :return: mode
        """
        for mode in cls:
            if mode.value == value:
                return mode
        raise ValueError(f"invalid workflow type value {value}")

    @classmethod
    def from_app_mode(cls, app_mode: Union[str, "AppMode"]) -> "WorkflowType":
        """
        Get workflow type from app mode.

        :param app_mode: app mode
        :return: workflow type
        """
        from models.model import AppMode

        app_mode = app_mode if isinstance(app_mode, AppMode) else AppMode.value_of(app_mode)
        return cls.WORKFLOW if app_mode == AppMode.WORKFLOW else cls.CHAT


class _InvalidGraphDefinitionError(Exception):
    pass


class Workflow(Base):
    """
    Workflow, for `Workflow App` and `Chat App workflow mode`.

    Attributes:

    - id (uuid) Workflow ID, pk
    - tenant_id (uuid) Workspace ID
    - app_id (uuid) App ID
    - type (string) Workflow type

        `workflow` for `Workflow App`

        `chat` for `Chat App workflow mode`

    - version (string) Version

        `draft` for draft version (only one for each app), other for version number (redundant)

    - graph (text) Workflow canvas configuration (JSON)

        The entire canvas configuration JSON, including Node, Edge, and other configurations

        - nodes (array[object]) Node list, see Node Schema

        - edges (array[object]) Edge list, see Edge Schema

    - created_by (uuid) Creator ID
    - created_at (timestamp) Creation time
    - updated_by (uuid) `optional` Last updater ID
    - updated_at (timestamp) `optional` Last update time
    """

    __tablename__ = "workflows"
    __table_args__ = (
        sa.PrimaryKeyConstraint("id", name="workflow_pkey"),
        sa.Index("workflow_version_idx", "tenant_id", "app_id", "version"),
    )

    id: Mapped[str] = mapped_column(StringUUID, server_default=sa.text("uuid_generate_v4()"))
    tenant_id: Mapped[str] = mapped_column(StringUUID, nullable=False)
    app_id: Mapped[str] = mapped_column(StringUUID, nullable=False)
    type: Mapped[str] = mapped_column(String(255), nullable=False)
    version: Mapped[str] = mapped_column(String(255), nullable=False)
    marked_name: Mapped[str] = mapped_column(default="", server_default="")
    marked_comment: Mapped[str] = mapped_column(default="", server_default="")
    graph: Mapped[str] = mapped_column(sa.Text)
    _features: Mapped[str] = mapped_column("features", sa.TEXT)
    created_by: Mapped[str] = mapped_column(StringUUID, nullable=False)
    created_at: Mapped[datetime] = mapped_column(DateTime, nullable=False, server_default=func.current_timestamp())
    updated_by: Mapped[str | None] = mapped_column(StringUUID)
    updated_at: Mapped[datetime] = mapped_column(
        DateTime,
        nullable=False,
        default=naive_utc_now(),
        server_onupdate=func.current_timestamp(),
    )
    _environment_variables: Mapped[str] = mapped_column(
        "environment_variables", sa.Text, nullable=False, server_default="{}"
    )
    _conversation_variables: Mapped[str] = mapped_column(
        "conversation_variables", sa.Text, nullable=False, server_default="{}"
    )
    _rag_pipeline_variables: Mapped[str] = mapped_column(
        "rag_pipeline_variables", db.Text, nullable=False, server_default="{}"
    )

    VERSION_DRAFT = "draft"

    @classmethod
    def new(
        cls,
        *,
        tenant_id: str,
        app_id: str,
        type: str,
        version: str,
        graph: str,
        features: str,
        created_by: str,
        environment_variables: Sequence[Variable],
        conversation_variables: Sequence[Variable],
        rag_pipeline_variables: list[dict],
        marked_name: str = "",
        marked_comment: str = "",
    ) -> "Workflow":
        workflow = Workflow()
        workflow.id = str(uuid4())
        workflow.tenant_id = tenant_id
        workflow.app_id = app_id
        workflow.type = type
        workflow.version = version
        workflow.graph = graph
        workflow.features = features
        workflow.created_by = created_by
        workflow.environment_variables = environment_variables or []
        workflow.conversation_variables = conversation_variables or []
        workflow.rag_pipeline_variables = rag_pipeline_variables or []
        workflow.marked_name = marked_name
        workflow.marked_comment = marked_comment
        workflow.created_at = naive_utc_now()
        workflow.updated_at = workflow.created_at
        return workflow

    @property
    def created_by_account(self):
        return db.session.get(Account, self.created_by)

    @property
    def updated_by_account(self):
        return db.session.get(Account, self.updated_by) if self.updated_by else None

    @property
    def graph_dict(self) -> Mapping[str, Any]:
        # TODO(QuantumGhost): Consider caching `graph_dict` to avoid repeated JSON decoding.
        #
        # Using `functools.cached_property` could help, but some code in the codebase may
        # modify the returned dict, which can cause issues elsewhere.
        #
        # For example, changing this property to a cached property led to errors like the
        # following when single stepping an `Iteration` node:
        #
        #     Root node id 1748401971780start not found in the graph
        #
        # There is currently no standard way to make a dict deeply immutable in Python,
        # and tracking modifications to the returned dict is difficult. For now, we leave
        # the code as-is to avoid these issues.
        #
        # Currently, the following functions / methods would mutate the returned dict:
        #
        # - `_get_graph_and_variable_pool_of_single_iteration`.
        # - `_get_graph_and_variable_pool_of_single_loop`.
        return json.loads(self.graph) if self.graph else {}

    def get_node_config_by_id(self, node_id: str) -> Mapping[str, Any]:
        """Extract a node configuration from the workflow graph by node ID.
        A node configuration is a dictionary containing the node's properties, including
        the node's id, title, and its data as a dict.
        """
        workflow_graph = self.graph_dict

        if not workflow_graph:
            raise WorkflowDataError(f"workflow graph not found, workflow_id={self.id}")

        nodes = workflow_graph.get("nodes")
        if not nodes:
            raise WorkflowDataError("nodes not found in workflow graph")

        try:
            node_config: dict[str, Any] = next(filter(lambda node: node["id"] == node_id, nodes))
        except StopIteration:
            raise NodeNotFoundError(node_id)
        assert isinstance(node_config, dict)
        return node_config

    @staticmethod
    def get_node_type_from_node_config(node_config: Mapping[str, Any]) -> NodeType:
        """Extract type of a node from the node configuration returned by `get_node_config_by_id`."""
        node_config_data = node_config.get("data", {})
        # Get node class
        node_type = NodeType(node_config_data.get("type"))
        return node_type

    @staticmethod
    def get_enclosing_node_type_and_id(node_config: Mapping[str, Any]) -> tuple[NodeType, str] | None:
        in_loop = node_config.get("isInLoop", False)
        in_iteration = node_config.get("isInIteration", False)
        if in_loop:
            loop_id = node_config.get("loop_id")
            if loop_id is None:
                raise _InvalidGraphDefinitionError("invalid graph")
            return NodeType.LOOP, loop_id
        elif in_iteration:
            iteration_id = node_config.get("iteration_id")
            if iteration_id is None:
                raise _InvalidGraphDefinitionError("invalid graph")
            return NodeType.ITERATION, iteration_id
        else:
            return None

    @property
    def features(self) -> str:
        """
        Convert old features structure to new features structure.
        """
        if not self._features:
            return self._features

        features = json.loads(self._features)
        if features.get("file_upload", {}).get("image", {}).get("enabled", False):
            image_enabled = True
            image_number_limits = int(features["file_upload"]["image"].get("number_limits", DEFAULT_FILE_NUMBER_LIMITS))
            image_transfer_methods = features["file_upload"]["image"].get(
                "transfer_methods", ["remote_url", "local_file"]
            )
            features["file_upload"]["enabled"] = image_enabled
            features["file_upload"]["number_limits"] = image_number_limits
            features["file_upload"]["allowed_file_upload_methods"] = image_transfer_methods
            features["file_upload"]["allowed_file_types"] = features["file_upload"].get("allowed_file_types", ["image"])
            features["file_upload"]["allowed_file_extensions"] = features["file_upload"].get(
                "allowed_file_extensions", []
            )
            del features["file_upload"]["image"]
            self._features = json.dumps(features)
        return self._features

    @features.setter
    def features(self, value: str):
        self._features = value

    @property
    def features_dict(self) -> dict[str, Any]:
        return json.loads(self.features) if self.features else {}

<<<<<<< HEAD
    def walk_nodes(
        self, specific_node_type: NodeType | None = None
    ) -> Generator[tuple[str, Mapping[str, Any]], None, None]:
        """
        Walk through the workflow nodes, yield each node configuration.

        Each node configuration is a tuple containing the node's id and the node's properties.

        Node properties example:
        {
            "type": "llm",
            "title": "LLM",
            "desc": "",
            "variables": [],
            "model":
              {
                "provider": "langgenius/openai/openai",
                "name": "gpt-4",
                "mode": "chat",
                "completion_params": { "temperature": 0.7 },
              },
            "prompt_template": [{ "role": "system", "text": "" }],
            "context": { "enabled": false, "variable_selector": [] },
            "vision": { "enabled": false },
            "memory":
              {
                "window": { "enabled": false, "size": 10 },
                "query_prompt_template": "{{#sys.query#}}\n\n{{#sys.files#}}",
                "role_prefix": { "user": "", "assistant": "" },
              },
            "selected": false,
        }

        For specific node type, refer to `core.workflow.nodes`
        """
        graph_dict = self.graph_dict
        if "nodes" not in graph_dict:
            raise WorkflowDataError("nodes not found in workflow graph")

        if specific_node_type:
            yield from (
                (node["id"], node["data"])
                for node in graph_dict["nodes"]
                if node["data"]["type"] == specific_node_type.value
            )
        else:
            yield from ((node["id"], node["data"]) for node in graph_dict["nodes"])

    def user_input_form(self, to_old_structure: bool = False) -> list:
=======
    def user_input_form(self, to_old_structure: bool = False) -> list[Any]:
>>>>>>> 407323f8
        # get start node from graph
        if not self.graph:
            return []

        graph_dict = self.graph_dict
        if "nodes" not in graph_dict:
            return []

        start_node = next((node for node in graph_dict["nodes"] if node["data"]["type"] == "start"), None)
        if not start_node:
            return []

        # get user_input_form from start node
        variables: list[Any] = start_node.get("data", {}).get("variables", [])

        if to_old_structure:
            old_structure_variables: list[dict[str, Any]] = []
            for variable in variables:
                old_structure_variables.append({variable["type"]: variable})

            return old_structure_variables

        return variables

    def rag_pipeline_user_input_form(self) -> list:
        # get user_input_form from start node
        variables: list[Any] = self.rag_pipeline_variables

        return variables

    @property
    def unique_hash(self) -> str:
        """
        Get hash of workflow.

        :return: hash
        """
        entity = {"graph": self.graph_dict, "features": self.features_dict}

        return helper.generate_text_hash(json.dumps(entity, sort_keys=True))

    @property
    def tool_published(self) -> bool:
        """
        DEPRECATED: This property is not accurate for determining if a workflow is published as a tool.
        It only checks if there's a WorkflowToolProvider for the app, not if this specific workflow version
        is the one being used by the tool.

        For accurate checking, use a direct query with tenant_id, app_id, and version.
        """
        from models.tools import WorkflowToolProvider

        stmt = select(
            exists().where(
                WorkflowToolProvider.tenant_id == self.tenant_id,
                WorkflowToolProvider.app_id == self.app_id,
            )
        )
        return db.session.execute(stmt).scalar_one()

    @property
    def environment_variables(self) -> Sequence[StringVariable | IntegerVariable | FloatVariable | SecretVariable]:
        # _environment_variables is guaranteed to be non-None due to server_default="{}"

        # Use workflow.tenant_id to avoid relying on request user in background threads
        tenant_id = self.tenant_id

        if not tenant_id:
            return []

        environment_variables_dict: dict[str, Any] = json.loads(self._environment_variables or "{}")
        results = [
            variable_factory.build_environment_variable_from_mapping(v) for v in environment_variables_dict.values()
        ]

        # decrypt secret variables value
        def decrypt_func(var: Variable) -> StringVariable | IntegerVariable | FloatVariable | SecretVariable:
            if isinstance(var, SecretVariable):
                return var.model_copy(update={"value": encrypter.decrypt_token(tenant_id=tenant_id, token=var.value)})
            elif isinstance(var, (StringVariable, IntegerVariable, FloatVariable)):
                return var
            else:
                # Other variable types are not supported for environment variables
                raise AssertionError(f"Unexpected variable type for environment variable: {type(var)}")

        decrypted_results: list[SecretVariable | StringVariable | IntegerVariable | FloatVariable] = [
            decrypt_func(var) for var in results
        ]
        return decrypted_results

    @environment_variables.setter
    def environment_variables(self, value: Sequence[Variable]):
        if not value:
            self._environment_variables = "{}"
            return

        # Use workflow.tenant_id to avoid relying on request user in background threads
        tenant_id = self.tenant_id

        if not tenant_id:
            self._environment_variables = "{}"
            return

        value = list(value)
        if any(var for var in value if not var.id):
            raise ValueError("environment variable require a unique id")

        # Compare inputs and origin variables,
        # if the value is HIDDEN_VALUE, use the origin variable value (only update `name`).
        origin_variables_dictionary = {var.id: var for var in self.environment_variables}
        for i, variable in enumerate(value):
            if variable.id in origin_variables_dictionary and variable.value == HIDDEN_VALUE:
                value[i] = origin_variables_dictionary[variable.id].model_copy(update={"name": variable.name})

        # encrypt secret variables value
        def encrypt_func(var: Variable) -> Variable:
            if isinstance(var, SecretVariable):
                return var.model_copy(update={"value": encrypter.encrypt_token(tenant_id=tenant_id, token=var.value)})
            else:
                return var

        encrypted_vars = list(map(encrypt_func, value))
        environment_variables_json = json.dumps(
            {var.name: var.model_dump() for var in encrypted_vars},
            ensure_ascii=False,
        )
        self._environment_variables = environment_variables_json

    def to_dict(self, *, include_secret: bool = False) -> Mapping[str, Any]:
        environment_variables = list(self.environment_variables)
        environment_variables = [
            v if not isinstance(v, SecretVariable) or include_secret else v.model_copy(update={"value": ""})
            for v in environment_variables
        ]

        result = {
            "graph": self.graph_dict,
            "features": self.features_dict,
            "environment_variables": [var.model_dump(mode="json") for var in environment_variables],
            "conversation_variables": [var.model_dump(mode="json") for var in self.conversation_variables],
            "rag_pipeline_variables": self.rag_pipeline_variables,
        }
        return result

    @property
    def conversation_variables(self) -> Sequence[Variable]:
        # _conversation_variables is guaranteed to be non-None due to server_default="{}"

        variables_dict: dict[str, Any] = json.loads(self._conversation_variables)
        results = [variable_factory.build_conversation_variable_from_mapping(v) for v in variables_dict.values()]
        return results

    @conversation_variables.setter
    def conversation_variables(self, value: Sequence[Variable]):
        self._conversation_variables = json.dumps(
            {var.name: var.model_dump() for var in value},
            ensure_ascii=False,
        )

    @property
    def rag_pipeline_variables(self) -> list[dict]:
        # TODO: find some way to init `self._conversation_variables` when instance created.
        if self._rag_pipeline_variables is None:
            self._rag_pipeline_variables = "{}"

        variables_dict: dict[str, Any] = json.loads(self._rag_pipeline_variables)
        results = list(variables_dict.values())
        return results

    @rag_pipeline_variables.setter
    def rag_pipeline_variables(self, values: list[dict]) -> None:
        self._rag_pipeline_variables = json.dumps(
            {item["variable"]: item for item in values},
            ensure_ascii=False,
        )

    @staticmethod
    def version_from_datetime(d: datetime) -> str:
        return str(d)


class WorkflowRun(Base):
    """
    Workflow Run

    Attributes:

    - id (uuid) Run ID
    - tenant_id (uuid) Workspace ID
    - app_id (uuid) App ID

    - workflow_id (uuid) Workflow ID
    - type (string) Workflow type
    - triggered_from (string) Trigger source

        `debugging` for canvas debugging

        `app-run` for (published) app execution

    - version (string) Version
    - graph (text) Workflow canvas configuration (JSON)
    - inputs (text) Input parameters
    - status (string) Execution status, `running` / `succeeded` / `failed` / `stopped`
    - outputs (text) `optional` Output content
    - error (string) `optional` Error reason
    - elapsed_time (float) `optional` Time consumption (s)
    - total_tokens (int) `optional` Total tokens used
    - total_steps (int) Total steps (redundant), default 0
    - created_by_role (string) Creator role

        - `account` Console account

        - `end_user` End user

    - created_by (uuid) Runner ID
    - created_at (timestamp) Run time
    - finished_at (timestamp) End time
    """

    __tablename__ = "workflow_runs"
    __table_args__ = (
        sa.PrimaryKeyConstraint("id", name="workflow_run_pkey"),
        sa.Index("workflow_run_triggerd_from_idx", "tenant_id", "app_id", "triggered_from"),
    )

    id: Mapped[str] = mapped_column(StringUUID, server_default=sa.text("uuid_generate_v4()"))
    tenant_id: Mapped[str] = mapped_column(StringUUID)
    app_id: Mapped[str] = mapped_column(StringUUID)

    workflow_id: Mapped[str] = mapped_column(StringUUID)
    type: Mapped[str] = mapped_column(String(255))
    triggered_from: Mapped[str] = mapped_column(String(255))
    version: Mapped[str] = mapped_column(String(255))
    graph: Mapped[str | None] = mapped_column(sa.Text)
    inputs: Mapped[str | None] = mapped_column(sa.Text)
    status: Mapped[str] = mapped_column(String(255))  # running, succeeded, failed, stopped, partial-succeeded
    outputs: Mapped[str | None] = mapped_column(sa.Text, default="{}")
    error: Mapped[str | None] = mapped_column(sa.Text)
    elapsed_time: Mapped[float] = mapped_column(sa.Float, nullable=False, server_default=sa.text("0"))
    total_tokens: Mapped[int] = mapped_column(sa.BigInteger, server_default=sa.text("0"))
    total_steps: Mapped[int] = mapped_column(sa.Integer, server_default=sa.text("0"), nullable=True)
    created_by_role: Mapped[str] = mapped_column(String(255))  # account, end_user
    created_by: Mapped[str] = mapped_column(StringUUID, nullable=False)
    created_at: Mapped[datetime] = mapped_column(DateTime, nullable=False, server_default=func.current_timestamp())
    finished_at: Mapped[datetime | None] = mapped_column(DateTime)
    exceptions_count: Mapped[int] = mapped_column(sa.Integer, server_default=sa.text("0"), nullable=True)

    @property
    def created_by_account(self):
        created_by_role = CreatorUserRole(self.created_by_role)
        return db.session.get(Account, self.created_by) if created_by_role == CreatorUserRole.ACCOUNT else None

    @property
    def created_by_end_user(self):
        from models.model import EndUser

        created_by_role = CreatorUserRole(self.created_by_role)
        return db.session.get(EndUser, self.created_by) if created_by_role == CreatorUserRole.END_USER else None

    @property
    def graph_dict(self) -> Mapping[str, Any]:
        return json.loads(self.graph) if self.graph else {}

    @property
    def inputs_dict(self) -> Mapping[str, Any]:
        return json.loads(self.inputs) if self.inputs else {}

    @property
    def outputs_dict(self) -> Mapping[str, Any]:
        return json.loads(self.outputs) if self.outputs else {}

    @property
    def message(self):
        from models.model import Message

        return (
            db.session.query(Message).where(Message.app_id == self.app_id, Message.workflow_run_id == self.id).first()
        )

    @property
    def workflow(self):
        return db.session.query(Workflow).where(Workflow.id == self.workflow_id).first()

    def to_dict(self):
        return {
            "id": self.id,
            "tenant_id": self.tenant_id,
            "app_id": self.app_id,
            "workflow_id": self.workflow_id,
            "type": self.type,
            "triggered_from": self.triggered_from,
            "version": self.version,
            "graph": self.graph_dict,
            "inputs": self.inputs_dict,
            "status": self.status,
            "outputs": self.outputs_dict,
            "error": self.error,
            "elapsed_time": self.elapsed_time,
            "total_tokens": self.total_tokens,
            "total_steps": self.total_steps,
            "created_by_role": self.created_by_role,
            "created_by": self.created_by,
            "created_at": self.created_at,
            "finished_at": self.finished_at,
            "exceptions_count": self.exceptions_count,
        }

    @classmethod
    def from_dict(cls, data: dict[str, Any]) -> "WorkflowRun":
        return cls(
            id=data.get("id"),
            tenant_id=data.get("tenant_id"),
            app_id=data.get("app_id"),
            workflow_id=data.get("workflow_id"),
            type=data.get("type"),
            triggered_from=data.get("triggered_from"),
            version=data.get("version"),
            graph=json.dumps(data.get("graph")),
            inputs=json.dumps(data.get("inputs")),
            status=data.get("status"),
            outputs=json.dumps(data.get("outputs")),
            error=data.get("error"),
            elapsed_time=data.get("elapsed_time"),
            total_tokens=data.get("total_tokens"),
            total_steps=data.get("total_steps"),
            created_by_role=data.get("created_by_role"),
            created_by=data.get("created_by"),
            created_at=data.get("created_at"),
            finished_at=data.get("finished_at"),
            exceptions_count=data.get("exceptions_count"),
        )


class WorkflowNodeExecutionTriggeredFrom(StrEnum):
    """
    Workflow Node Execution Triggered From Enum
    """

    SINGLE_STEP = "single-step"
    WORKFLOW_RUN = "workflow-run"
    RAG_PIPELINE_RUN = "rag-pipeline-run"


class WorkflowNodeExecutionModel(Base):  # This model is expected to have `offload_data` preloaded in most cases.
    """
    Workflow Node Execution

    - id (uuid) Execution ID
    - tenant_id (uuid) Workspace ID
    - app_id (uuid) App ID
    - workflow_id (uuid) Workflow ID
    - triggered_from (string) Trigger source

        `single-step` for single-step debugging

        `workflow-run` for workflow execution (debugging / user execution)

    - workflow_run_id (uuid) `optional` Workflow run ID

        Null for single-step debugging.

    - index (int) Execution sequence number, used for displaying Tracing Node order
    - predecessor_node_id (string) `optional` Predecessor node ID, used for displaying execution path
    - node_id (string) Node ID
    - node_type (string) Node type, such as `start`
    - title (string) Node title
    - inputs (json) All predecessor node variable content used in the node
    - process_data (json) Node process data
    - outputs (json) `optional` Node output variables
    - status (string) Execution status, `running` / `succeeded` / `failed`
    - error (string) `optional` Error reason
    - elapsed_time (float) `optional` Time consumption (s)
    - execution_metadata (text) Metadata

        - total_tokens (int) `optional` Total tokens used

        - total_price (decimal) `optional` Total cost

        - currency (string) `optional` Currency, such as USD / RMB

    - created_at (timestamp) Run time
    - created_by_role (string) Creator role

        - `account` Console account

        - `end_user` End user

    - created_by (uuid) Runner ID
    - finished_at (timestamp) End time
    """

    __tablename__ = "workflow_node_executions"

    @declared_attr
    @classmethod
    def __table_args__(cls) -> Any:
        return (
            PrimaryKeyConstraint("id", name="workflow_node_execution_pkey"),
            Index(
                "workflow_node_execution_workflow_run_idx",
                "tenant_id",
                "app_id",
                "workflow_id",
                "triggered_from",
                "workflow_run_id",
            ),
            Index(
                "workflow_node_execution_node_run_idx",
                "tenant_id",
                "app_id",
                "workflow_id",
                "triggered_from",
                "node_id",
            ),
            Index(
                "workflow_node_execution_id_idx",
                "tenant_id",
                "app_id",
                "workflow_id",
                "triggered_from",
                "node_execution_id",
            ),
            Index(
                # The first argument is the index name,
                # which we leave as `None`` to allow auto-generation by the ORM.
                None,
                cls.tenant_id,
                cls.workflow_id,
                cls.node_id,
                # MyPy may flag the following line because it doesn't recognize that
                # the `declared_attr` decorator passes the receiving class as the first
                # argument to this method, allowing us to reference class attributes.
                cls.created_at.desc(),
            ),
        )

    id: Mapped[str] = mapped_column(StringUUID, server_default=sa.text("uuid_generate_v4()"))
    tenant_id: Mapped[str] = mapped_column(StringUUID)
    app_id: Mapped[str] = mapped_column(StringUUID)
    workflow_id: Mapped[str] = mapped_column(StringUUID)
    triggered_from: Mapped[str] = mapped_column(String(255))
    workflow_run_id: Mapped[str | None] = mapped_column(StringUUID)
    index: Mapped[int] = mapped_column(sa.Integer)
    predecessor_node_id: Mapped[str | None] = mapped_column(String(255))
    node_execution_id: Mapped[str | None] = mapped_column(String(255))
    node_id: Mapped[str] = mapped_column(String(255))
    node_type: Mapped[str] = mapped_column(String(255))
    title: Mapped[str] = mapped_column(String(255))
    inputs: Mapped[str | None] = mapped_column(sa.Text)
    process_data: Mapped[str | None] = mapped_column(sa.Text)
    outputs: Mapped[str | None] = mapped_column(sa.Text)
    status: Mapped[str] = mapped_column(String(255))
    error: Mapped[str | None] = mapped_column(sa.Text)
    elapsed_time: Mapped[float] = mapped_column(sa.Float, server_default=sa.text("0"))
    execution_metadata: Mapped[str | None] = mapped_column(sa.Text)
    created_at: Mapped[datetime] = mapped_column(DateTime, server_default=func.current_timestamp())
    created_by_role: Mapped[str] = mapped_column(String(255))
    created_by: Mapped[str] = mapped_column(StringUUID)
    finished_at: Mapped[datetime | None] = mapped_column(DateTime)

    offload_data: Mapped[list["WorkflowNodeExecutionOffload"]] = orm.relationship(
        "WorkflowNodeExecutionOffload",
        primaryjoin="WorkflowNodeExecutionModel.id == foreign(WorkflowNodeExecutionOffload.node_execution_id)",
        uselist=True,
        lazy="raise",
        back_populates="execution",
    )

    @staticmethod
    def preload_offload_data(
        query: Select[tuple["WorkflowNodeExecutionModel"]] | orm.Query["WorkflowNodeExecutionModel"],
    ):
        return query.options(orm.selectinload(WorkflowNodeExecutionModel.offload_data))

    @staticmethod
    def preload_offload_data_and_files(
        query: Select[tuple["WorkflowNodeExecutionModel"]] | orm.Query["WorkflowNodeExecutionModel"],
    ):
        return query.options(
            orm.selectinload(WorkflowNodeExecutionModel.offload_data).options(
                # Using `joinedload` instead of `selectinload` to minimize database roundtrips,
                # as `selectinload` would require separate queries for `inputs_file` and `outputs_file`.
                orm.selectinload(WorkflowNodeExecutionOffload.file),
            )
        )

    @property
    def created_by_account(self):
        created_by_role = CreatorUserRole(self.created_by_role)
        # TODO(-LAN-): Avoid using db.session.get() here.
        return db.session.get(Account, self.created_by) if created_by_role == CreatorUserRole.ACCOUNT else None

    @property
    def created_by_end_user(self):
        from models.model import EndUser

        created_by_role = CreatorUserRole(self.created_by_role)
        # TODO(-LAN-): Avoid using db.session.get() here.
        return db.session.get(EndUser, self.created_by) if created_by_role == CreatorUserRole.END_USER else None

    @property
    def inputs_dict(self):
        return json.loads(self.inputs) if self.inputs else None

    @property
    def outputs_dict(self) -> dict[str, Any] | None:
        return json.loads(self.outputs) if self.outputs else None

    @property
    def process_data_dict(self):
        return json.loads(self.process_data) if self.process_data else None

    @property
    def execution_metadata_dict(self) -> dict[str, Any]:
        # When the metadata is unset, we return an empty dictionary instead of `None`.
        # This approach streamlines the logic for the caller, making it easier to handle
        # cases where metadata is absent.
        return json.loads(self.execution_metadata) if self.execution_metadata else {}

    @property
    def extras(self) -> dict[str, Any]:
        from core.tools.tool_manager import ToolManager

        extras: dict[str, Any] = {}
        if self.execution_metadata_dict:
            from core.workflow.nodes import NodeType

            if self.node_type == NodeType.TOOL.value and "tool_info" in self.execution_metadata_dict:
                tool_info: dict[str, Any] = self.execution_metadata_dict["tool_info"]
                extras["icon"] = ToolManager.get_tool_icon(
                    tenant_id=self.tenant_id,
                    provider_type=tool_info["provider_type"],
                    provider_id=tool_info["provider_id"],
                )
            elif self.node_type == NodeType.DATASOURCE.value and "datasource_info" in self.execution_metadata_dict:
                datasource_info = self.execution_metadata_dict["datasource_info"]
                extras["icon"] = datasource_info.get("icon")
        return extras

    def _get_offload_by_type(self, type_: ExecutionOffLoadType) -> Optional["WorkflowNodeExecutionOffload"]:
        return next(iter([i for i in self.offload_data if i.type_ == type_]), None)

    @property
    def inputs_truncated(self) -> bool:
        """Check if inputs were truncated (offloaded to external storage)."""
        return self._get_offload_by_type(ExecutionOffLoadType.INPUTS) is not None

    @property
    def outputs_truncated(self) -> bool:
        """Check if outputs were truncated (offloaded to external storage)."""
        return self._get_offload_by_type(ExecutionOffLoadType.OUTPUTS) is not None

    @property
    def process_data_truncated(self) -> bool:
        """Check if process_data were truncated (offloaded to external storage)."""
        return self._get_offload_by_type(ExecutionOffLoadType.PROCESS_DATA) is not None

    @staticmethod
    def _load_full_content(session: orm.Session, file_id: str, storage: Storage):
        from .model import UploadFile

        stmt = sa.select(UploadFile).where(UploadFile.id == file_id)
        file = session.scalars(stmt).first()
        assert file is not None, f"UploadFile with id {file_id} should exist but not"
        content = storage.load(file.key)
        return json.loads(content)

    def load_full_inputs(self, session: orm.Session, storage: Storage) -> Mapping[str, Any] | None:
        offload = self._get_offload_by_type(ExecutionOffLoadType.INPUTS)
        if offload is None:
            return self.inputs_dict

        return self._load_full_content(session, offload.file_id, storage)

    def load_full_outputs(self, session: orm.Session, storage: Storage) -> Mapping[str, Any] | None:
        offload: WorkflowNodeExecutionOffload | None = self._get_offload_by_type(ExecutionOffLoadType.OUTPUTS)
        if offload is None:
            return self.outputs_dict

        return self._load_full_content(session, offload.file_id, storage)

    def load_full_process_data(self, session: orm.Session, storage: Storage) -> Mapping[str, Any] | None:
        offload: WorkflowNodeExecutionOffload | None = self._get_offload_by_type(ExecutionOffLoadType.PROCESS_DATA)
        if offload is None:
            return self.process_data_dict

        return self._load_full_content(session, offload.file_id, storage)


class WorkflowNodeExecutionOffload(Base):
    __tablename__ = "workflow_node_execution_offload"
    __table_args__ = (
        # PostgreSQL 14 treats NULL values as distinct in unique constraints by default,
        # allowing multiple records with NULL values for the same column combination.
        #
        # This behavior allows us to have multiple records with NULL node_execution_id,
        # simplifying garbage collection process.
        UniqueConstraint(
            "node_execution_id",
            "type",
            # Note: PostgreSQL 15+ supports explicit `nulls distinct` behavior through
            # `postgresql_nulls_not_distinct=False`, which would make our intention clearer.
            # We rely on PostgreSQL's default behavior of treating NULLs as distinct values.
            # postgresql_nulls_not_distinct=False,
        ),
    )
    _HASH_COL_SIZE = 64

    id: Mapped[str] = mapped_column(
        StringUUID,
        primary_key=True,
        server_default=sa.text("uuidv7()"),
    )

    created_at: Mapped[datetime] = mapped_column(
        DateTime, default=naive_utc_now, server_default=func.current_timestamp()
    )

    tenant_id: Mapped[str] = mapped_column(StringUUID)
    app_id: Mapped[str] = mapped_column(StringUUID)

    # `node_execution_id` indicates the `WorkflowNodeExecutionModel` associated with this offload record.
    # A value of `None` signifies that this offload record is not linked to any execution record
    # and should be considered for garbage collection.
    node_execution_id: Mapped[str | None] = mapped_column(StringUUID, nullable=True)
    type_: Mapped[ExecutionOffLoadType] = mapped_column(EnumText(ExecutionOffLoadType), name="type", nullable=False)

    # Design Decision: Combining inputs and outputs into a single object was considered to reduce I/O
    # operations. However, due to the current design of `WorkflowNodeExecutionRepository`,
    # the `save` method is called at two distinct times:
    #
    # - When the node starts execution: the `inputs` field exists, but the `outputs` field is absent
    # - When the node completes execution (either succeeded or failed): the `outputs` field becomes available
    #
    # It's difficult to correlate these two successive calls to `save` for combined storage.
    # Converting the `WorkflowNodeExecutionRepository` to buffer the first `save` call and flush
    # when execution completes was also considered, but this would make the execution state unobservable
    # until completion, significantly damaging the observability of workflow execution.
    #
    # Given these constraints, `inputs` and `outputs` are stored separately to maintain real-time
    # observability and system reliability.

    # `file_id` references to the offloaded storage object containing the data.
    file_id: Mapped[str] = mapped_column(StringUUID, nullable=False)

    execution: Mapped[WorkflowNodeExecutionModel] = orm.relationship(
        foreign_keys=[node_execution_id],
        lazy="raise",
        uselist=False,
        primaryjoin="WorkflowNodeExecutionOffload.node_execution_id == WorkflowNodeExecutionModel.id",
        back_populates="offload_data",
    )

    file: Mapped[Optional["UploadFile"]] = orm.relationship(
        foreign_keys=[file_id],
        lazy="raise",
        uselist=False,
        primaryjoin="WorkflowNodeExecutionOffload.file_id == UploadFile.id",
    )


class WorkflowAppLogCreatedFrom(StrEnum):
    """
    Workflow App Log Created From Enum
    """

    SERVICE_API = "service-api"
    WEB_APP = "web-app"
    INSTALLED_APP = "installed-app"

    @classmethod
    def value_of(cls, value: str) -> "WorkflowAppLogCreatedFrom":
        """
        Get value of given mode.

        :param value: mode value
        :return: mode
        """
        for mode in cls:
            if mode.value == value:
                return mode
        raise ValueError(f"invalid workflow app log created from value {value}")


class WorkflowAppLog(Base):
    """
    Workflow App execution log, excluding workflow debugging records.

    Attributes:

    - id (uuid) run ID
    - tenant_id (uuid) Workspace ID
    - app_id (uuid) App ID
    - workflow_id (uuid) Associated Workflow ID
    - workflow_run_id (uuid) Associated Workflow Run ID
    - created_from (string) Creation source

        `service-api` App Execution OpenAPI

        `web-app` WebApp

        `installed-app` Installed App

    - created_by_role (string) Creator role

        - `account` Console account

        - `end_user` End user

    - created_by (uuid) Creator ID, depends on the user table according to created_by_role
    - created_at (timestamp) Creation time
    """

    __tablename__ = "workflow_app_logs"
    __table_args__ = (
        sa.PrimaryKeyConstraint("id", name="workflow_app_log_pkey"),
        sa.Index("workflow_app_log_app_idx", "tenant_id", "app_id"),
        sa.Index("workflow_app_log_workflow_run_id_idx", "workflow_run_id"),
    )

    id: Mapped[str] = mapped_column(StringUUID, server_default=sa.text("uuid_generate_v4()"))
    tenant_id: Mapped[str] = mapped_column(StringUUID)
    app_id: Mapped[str] = mapped_column(StringUUID)
    workflow_id: Mapped[str] = mapped_column(StringUUID, nullable=False)
    workflow_run_id: Mapped[str] = mapped_column(StringUUID)
    created_from: Mapped[str] = mapped_column(String(255), nullable=False)
    created_by_role: Mapped[str] = mapped_column(String(255), nullable=False)
    created_by: Mapped[str] = mapped_column(StringUUID, nullable=False)
    created_at: Mapped[datetime] = mapped_column(DateTime, nullable=False, server_default=func.current_timestamp())

    @property
    def workflow_run(self):
        return db.session.get(WorkflowRun, self.workflow_run_id)

    @property
    def created_by_account(self):
        created_by_role = CreatorUserRole(self.created_by_role)
        return db.session.get(Account, self.created_by) if created_by_role == CreatorUserRole.ACCOUNT else None

    @property
    def created_by_end_user(self):
        from models.model import EndUser

        created_by_role = CreatorUserRole(self.created_by_role)
        return db.session.get(EndUser, self.created_by) if created_by_role == CreatorUserRole.END_USER else None

    def to_dict(self):
        return {
            "id": self.id,
            "tenant_id": self.tenant_id,
            "app_id": self.app_id,
            "workflow_id": self.workflow_id,
            "workflow_run_id": self.workflow_run_id,
            "created_from": self.created_from,
            "created_by_role": self.created_by_role,
            "created_by": self.created_by,
            "created_at": self.created_at,
        }


class ConversationVariable(Base):
    __tablename__ = "workflow_conversation_variables"

    id: Mapped[str] = mapped_column(StringUUID, primary_key=True)
    conversation_id: Mapped[str] = mapped_column(StringUUID, nullable=False, primary_key=True, index=True)
    app_id: Mapped[str] = mapped_column(StringUUID, nullable=False, index=True)
    data: Mapped[str] = mapped_column(sa.Text, nullable=False)
    created_at: Mapped[datetime] = mapped_column(
        DateTime, nullable=False, server_default=func.current_timestamp(), index=True
    )
    updated_at: Mapped[datetime] = mapped_column(
        DateTime, nullable=False, server_default=func.current_timestamp(), onupdate=func.current_timestamp()
    )

    def __init__(self, *, id: str, app_id: str, conversation_id: str, data: str):
        self.id = id
        self.app_id = app_id
        self.conversation_id = conversation_id
        self.data = data

    @classmethod
    def from_variable(cls, *, app_id: str, conversation_id: str, variable: Variable) -> "ConversationVariable":
        obj = cls(
            id=variable.id,
            app_id=app_id,
            conversation_id=conversation_id,
            data=variable.model_dump_json(),
        )
        return obj

    def to_variable(self) -> Variable:
        mapping = json.loads(self.data)
        return variable_factory.build_conversation_variable_from_mapping(mapping)


# Only `sys.query` and `sys.files` could be modified.
_EDITABLE_SYSTEM_VARIABLE = frozenset(["query", "files"])


def _naive_utc_datetime():
    return naive_utc_now()


class WorkflowDraftVariable(Base):
    """`WorkflowDraftVariable` record variables and outputs generated during
    debugging workflow or chatflow.

    IMPORTANT: This model maintains multiple invariant rules that must be preserved.
    Do not instantiate this class directly with the constructor.

    Instead, use the factory methods (`new_conversation_variable`, `new_sys_variable`,
    `new_node_variable`) defined below to ensure all invariants are properly maintained.
    """

    @staticmethod
    def unique_app_id_node_id_name() -> list[str]:
        return [
            "app_id",
            "node_id",
            "name",
        ]

    __tablename__ = "workflow_draft_variables"
    __table_args__ = (
        UniqueConstraint(*unique_app_id_node_id_name()),
        Index("workflow_draft_variable_file_id_idx", "file_id"),
    )
    # Required for instance variable annotation.
    __allow_unmapped__ = True

    # id is the unique identifier of a draft variable.
    id: Mapped[str] = mapped_column(StringUUID, primary_key=True, server_default=sa.text("uuid_generate_v4()"))

    created_at: Mapped[datetime] = mapped_column(
        DateTime,
        nullable=False,
        default=_naive_utc_datetime,
        server_default=func.current_timestamp(),
    )

    updated_at: Mapped[datetime] = mapped_column(
        DateTime,
        nullable=False,
        default=_naive_utc_datetime,
        server_default=func.current_timestamp(),
        onupdate=func.current_timestamp(),
    )

    # "`app_id` maps to the `id` field in the `model.App` model."
    app_id: Mapped[str] = mapped_column(StringUUID, nullable=False)

    # `last_edited_at` records when the value of a given draft variable
    # is edited.
    #
    # If it's not edited after creation, its value is `None`.
    last_edited_at: Mapped[datetime | None] = mapped_column(
        DateTime,
        nullable=True,
        default=None,
    )

    # The `node_id` field is special.
    #
    # If the variable is a conversation variable or a system variable, then the value of `node_id`
    # is `conversation` or `sys`, respective.
    #
    # Otherwise, if the variable is a variable belonging to a specific node, the value of `_node_id` is
    # the identity of correspond node in graph definition. An example of node id is `"1745769620734"`.
    #
    # However, there's one caveat. The id of the first "Answer" node in chatflow is "answer". (Other
    # "Answer" node conform the rules above.)
    node_id: Mapped[str] = mapped_column(sa.String(255), nullable=False, name="node_id")

    # From `VARIABLE_PATTERN`, we may conclude that the length of a top level variable is less than
    # 80 chars.
    #
    # ref: api/core/workflow/entities/variable_pool.py:18
    name: Mapped[str] = mapped_column(sa.String(255), nullable=False)
    description: Mapped[str] = mapped_column(
        sa.String(255),
        default="",
        nullable=False,
    )

    selector: Mapped[str] = mapped_column(sa.String(255), nullable=False, name="selector")

    # The data type of this variable's value
    #
    # If the variable is offloaded, `value_type` represents the type of the truncated value,
    # which may differ from the original value's type. Typically, they are the same,
    # but in cases where the structurally truncated  value still exceeds the size limit,
    # text slicing is applied, and the `value_type` is converted to `STRING`.
    value_type: Mapped[SegmentType] = mapped_column(EnumText(SegmentType, length=20))

    # The variable's value serialized as a JSON string
    #
    # If the variable is offloaded, `value` contains a truncated version, not the full original value.
    value: Mapped[str] = mapped_column(sa.Text, nullable=False, name="value")

    # Controls whether the variable should be displayed in the variable inspection panel
    visible: Mapped[bool] = mapped_column(sa.Boolean, nullable=False, default=True)

    # Determines whether this variable can be modified by users
    editable: Mapped[bool] = mapped_column(sa.Boolean, nullable=False, default=False)

    # The `node_execution_id` field identifies the workflow node execution that created this variable.
    # It corresponds to the `id` field in the `WorkflowNodeExecutionModel` model.
    #
    # This field is not `None` for system variables and node variables, and is  `None`
    # for conversation variables.
    node_execution_id: Mapped[str | None] = mapped_column(
        StringUUID,
        nullable=True,
        default=None,
    )

    # Reference to WorkflowDraftVariableFile for offloaded large variables
    #
    # Indicates whether the current draft variable is offloaded.
    # If not offloaded, this field will be None.
    file_id: Mapped[str | None] = mapped_column(
        StringUUID,
        nullable=True,
        default=None,
        comment="Reference to WorkflowDraftVariableFile if variable is offloaded to external storage",
    )

    is_default_value: Mapped[bool] = mapped_column(
        sa.Boolean,
        nullable=False,
        default=False,
        comment=(
            "Indicates whether the current value is the default for a conversation variable. "
            "Always `FALSE` for other types of variables."
        ),
    )

    # Relationship to WorkflowDraftVariableFile
    variable_file: Mapped[Optional["WorkflowDraftVariableFile"]] = orm.relationship(
        foreign_keys=[file_id],
        lazy="raise",
        uselist=False,
        primaryjoin="WorkflowDraftVariableFile.id == WorkflowDraftVariable.file_id",
    )

    # Cache for deserialized value
    #
    # NOTE(QuantumGhost): This field serves two purposes:
    #
    # 1. Caches deserialized values to reduce repeated parsing costs
    # 2. Allows modification of the deserialized value after retrieval,
    #    particularly important for `File`` variables which require database
    #    lookups to obtain storage_key and other metadata
    #
    # Use double underscore prefix for better encapsulation,
    # making this attribute harder to access from outside the class.
    __value: Segment | None

    def __init__(self, *args: Any, **kwargs: Any) -> None:
        """
        The constructor of `WorkflowDraftVariable` is not intended for
        direct use outside this file. Its solo purpose is setup private state
        used by the model instance.

        Please use the factory methods
        (`new_conversation_variable`, `new_sys_variable`, `new_node_variable`)
        defined below to create instances of this class.
        """
        super().__init__(*args, **kwargs)
        self.__value = None

    @orm.reconstructor
    def _init_on_load(self):
        self.__value = None

    def get_selector(self) -> list[str]:
        selector: Any = json.loads(self.selector)
        if not isinstance(selector, list):
            logger.error(
                "invalid selector loaded from database, type=%s, value=%s",
                type(selector).__name__,
                self.selector,
            )
            raise ValueError("invalid selector.")
        return cast(list[str], selector)

    def _set_selector(self, value: list[str]):
        self.selector = json.dumps(value)

    def _loads_value(self) -> Segment:
        value = json.loads(self.value)
        return self.build_segment_with_type(self.value_type, value)

    @staticmethod
    def rebuild_file_types(value: Any):
        # NOTE(QuantumGhost): Temporary workaround for structured data handling.
        # By this point, `output` has been converted to dict by
        # `WorkflowEntry.handle_special_values`, so we need to
        # reconstruct File objects from their serialized form
        # to maintain proper variable saving behavior.
        #
        # Ideally, we should work with structured data objects directly
        # rather than their serialized forms.
        # However, multiple components in the codebase depend on
        # `WorkflowEntry.handle_special_values`, making a comprehensive migration challenging.
        if isinstance(value, dict):
            if not maybe_file_object(value):
                return cast(Any, value)
            return File.model_validate(value)
        elif isinstance(value, list) and value:
            value_list = cast(list[Any], value)
            first: Any = value_list[0]
            if not maybe_file_object(first):
                return cast(Any, value)
            file_list: list[File] = [File.model_validate(cast(dict[str, Any], i)) for i in value_list]
            return cast(Any, file_list)
        else:
            return cast(Any, value)

    @classmethod
    def build_segment_with_type(cls, segment_type: SegmentType, value: Any) -> Segment:
        # Extends `variable_factory.build_segment_with_type` functionality by
        # reconstructing `FileSegment`` or `ArrayFileSegment`` objects from
        # their serialized dictionary or list representations, respectively.
        if segment_type == SegmentType.FILE:
            if isinstance(value, File):
                return build_segment_with_type(segment_type, value)
            elif isinstance(value, dict):
                file = cls.rebuild_file_types(value)
                return build_segment_with_type(segment_type, file)
            else:
                raise TypeMismatchError(f"expected dict or File for FileSegment, got {type(value)}")
        if segment_type == SegmentType.ARRAY_FILE:
            if not isinstance(value, list):
                raise TypeMismatchError(f"expected list for ArrayFileSegment, got {type(value)}")
            file_list = cls.rebuild_file_types(value)
            return build_segment_with_type(segment_type=segment_type, value=file_list)

        return build_segment_with_type(segment_type=segment_type, value=value)

    def get_value(self) -> Segment:
        """Decode the serialized value into its corresponding `Segment` object.

        This method caches the result, so repeated calls will return the same
        object instance without re-parsing the serialized data.

        If you need to modify the returned `Segment`, use `value.model_copy()`
        to create a copy first to avoid affecting the cached instance.

        For more information about the caching mechanism, see the documentation
        of the `__value` field.

        Returns:
            Segment: The deserialized value as a Segment object.
        """

        if self.__value is not None:
            return self.__value
        value = self._loads_value()
        self.__value = value
        return value

    def set_name(self, name: str):
        self.name = name
        self._set_selector([self.node_id, name])

    def set_value(self, value: Segment):
        """Updates the `value` and corresponding `value_type` fields in the database model.

        This method also stores the provided Segment object in the deserialized cache
        without creating a copy, allowing for efficient value access.

        Args:
            value: The Segment object to store as the variable's value.
        """
        self.__value = value
        self.value = variable_utils.dumps_with_segments(value)
        self.value_type = value.value_type

    def get_node_id(self) -> str | None:
        if self.get_variable_type() == DraftVariableType.NODE:
            return self.node_id
        else:
            return None

    def get_variable_type(self) -> DraftVariableType:
        match self.node_id:
            case DraftVariableType.CONVERSATION:
                return DraftVariableType.CONVERSATION
            case DraftVariableType.SYS:
                return DraftVariableType.SYS
            case _:
                return DraftVariableType.NODE

    def is_truncated(self) -> bool:
        return self.file_id is not None

    @classmethod
    def _new(
        cls,
        *,
        app_id: str,
        node_id: str,
        name: str,
        value: Segment,
        node_execution_id: str | None,
        description: str = "",
        file_id: str | None = None,
    ) -> "WorkflowDraftVariable":
        variable = WorkflowDraftVariable()
        variable.created_at = _naive_utc_datetime()
        variable.updated_at = _naive_utc_datetime()
        variable.description = description
        variable.app_id = app_id
        variable.node_id = node_id
        variable.name = name
        variable.set_value(value)
        variable.file_id = file_id
        variable._set_selector(list(variable_utils.to_selector(node_id, name)))
        variable.node_execution_id = node_execution_id
        return variable

    @classmethod
    def new_conversation_variable(
        cls,
        *,
        app_id: str,
        name: str,
        value: Segment,
        description: str = "",
    ) -> "WorkflowDraftVariable":
        variable = cls._new(
            app_id=app_id,
            node_id=CONVERSATION_VARIABLE_NODE_ID,
            name=name,
            value=value,
            description=description,
            node_execution_id=None,
        )
        variable.editable = True
        return variable

    @classmethod
    def new_sys_variable(
        cls,
        *,
        app_id: str,
        name: str,
        value: Segment,
        node_execution_id: str,
        editable: bool = False,
    ) -> "WorkflowDraftVariable":
        variable = cls._new(
            app_id=app_id,
            node_id=SYSTEM_VARIABLE_NODE_ID,
            name=name,
            node_execution_id=node_execution_id,
            value=value,
        )
        variable.editable = editable
        return variable

    @classmethod
    def new_node_variable(
        cls,
        *,
        app_id: str,
        node_id: str,
        name: str,
        value: Segment,
        node_execution_id: str,
        visible: bool = True,
        editable: bool = True,
        file_id: str | None = None,
    ) -> "WorkflowDraftVariable":
        variable = cls._new(
            app_id=app_id,
            node_id=node_id,
            name=name,
            node_execution_id=node_execution_id,
            value=value,
            file_id=file_id,
        )
        variable.visible = visible
        variable.editable = editable
        return variable

    @property
    def edited(self):
        return self.last_edited_at is not None


class WorkflowDraftVariableFile(Base):
    """Stores metadata about files associated with large workflow draft variables.

    This model acts as an intermediary between WorkflowDraftVariable and UploadFile,
    allowing for proper cleanup of orphaned files when variables are updated or deleted.

    The MIME type of the stored content is recorded in `UploadFile.mime_type`.
    Possible values are 'application/json' for JSON types other than plain text,
    and 'text/plain' for JSON strings.
    """

    __tablename__ = "workflow_draft_variable_files"

    # Primary key
    id: Mapped[str] = mapped_column(
        StringUUID,
        primary_key=True,
        default=uuidv7,
        server_default=sa.text("uuidv7()"),
    )

    created_at: Mapped[datetime] = mapped_column(
        DateTime,
        nullable=False,
        default=_naive_utc_datetime,
        server_default=func.current_timestamp(),
    )

    tenant_id: Mapped[str] = mapped_column(
        StringUUID,
        nullable=False,
        comment="The tenant to which the WorkflowDraftVariableFile belongs, referencing Tenant.id",
    )

    app_id: Mapped[str] = mapped_column(
        StringUUID,
        nullable=False,
        comment="The application to which the WorkflowDraftVariableFile belongs, referencing App.id",
    )

    user_id: Mapped[str] = mapped_column(
        StringUUID,
        nullable=False,
        comment="The owner to of the WorkflowDraftVariableFile, referencing Account.id",
    )

    # Reference to the `UploadFile.id` field
    upload_file_id: Mapped[str] = mapped_column(
        StringUUID,
        nullable=False,
        comment="Reference to UploadFile containing the large variable data",
    )

    # -------------- metadata about the variable content --------------

    # The `size` is already recorded in UploadFiles. It is duplicated here to avoid an additional database lookup.
    size: Mapped[int | None] = mapped_column(
        sa.BigInteger,
        nullable=False,
        comment="Size of the original variable content in bytes",
    )

    length: Mapped[int | None] = mapped_column(
        sa.Integer,
        nullable=True,
        comment=(
            "Length of the original variable content. For array and array-like types, "
            "this represents the number of elements. For object types, it indicates the number of keys. "
            "For other types, the value is NULL."
        ),
    )

    # The `value_type` field records the type of the original value.
    value_type: Mapped[SegmentType] = mapped_column(
        EnumText(SegmentType, length=20),
        nullable=False,
    )

    # Relationship to UploadFile
    upload_file: Mapped["UploadFile"] = orm.relationship(
        foreign_keys=[upload_file_id],
        lazy="raise",
        uselist=False,
        primaryjoin="WorkflowDraftVariableFile.upload_file_id == UploadFile.id",
    )


def is_system_variable_editable(name: str) -> bool:
    return name in _EDITABLE_SYSTEM_VARIABLE


class WorkflowTriggerStatus(StrEnum):
    """Workflow Trigger Execution Status"""

    PENDING = "pending"
    QUEUED = "queued"
    RUNNING = "running"
    SUCCEEDED = "succeeded"
    FAILED = "failed"
    RATE_LIMITED = "rate_limited"
    RETRYING = "retrying"


class WorkflowTriggerLog(Base):
    """
    Workflow Trigger Log

    Track async trigger workflow runs with re-invocation capability

    Attributes:
    - id (uuid) Trigger Log ID (used as workflow_trigger_log_id)
    - tenant_id (uuid) Workspace ID
    - app_id (uuid) App ID
    - workflow_id (uuid) Workflow ID
    - workflow_run_id (uuid) Optional - Associated workflow run ID when execution starts
    - root_node_id (string) Optional - Custom starting node ID for workflow execution
    - trigger_type (string) Type of trigger: webhook, schedule, plugin
    - trigger_data (text) Full trigger data including inputs (JSON)
    - inputs (text) Input parameters (JSON)
    - outputs (text) Optional - Output content (JSON)
    - status (string) Execution status
    - error (text) Optional - Error message if failed
    - queue_name (string) Celery queue used
    - celery_task_id (string) Optional - Celery task ID for tracking
    - retry_count (int) Number of retry attempts
    - elapsed_time (float) Optional - Time consumption in seconds
    - total_tokens (int) Optional - Total tokens used
    - created_by_role (string) Creator role: account, end_user
    - created_by (string) Creator ID
    - created_at (timestamp) Creation time
    - triggered_at (timestamp) Optional - When actually triggered
    - finished_at (timestamp) Optional - Completion time
    """

    __tablename__ = "workflow_trigger_logs"
    __table_args__ = (
        sa.PrimaryKeyConstraint("id", name="workflow_trigger_log_pkey"),
        sa.Index("workflow_trigger_log_tenant_app_idx", "tenant_id", "app_id"),
        sa.Index("workflow_trigger_log_status_idx", "status"),
        sa.Index("workflow_trigger_log_created_at_idx", "created_at"),
        sa.Index("workflow_trigger_log_workflow_run_idx", "workflow_run_id"),
        sa.Index("workflow_trigger_log_workflow_id_idx", "workflow_id"),
    )

    id: Mapped[str] = mapped_column(StringUUID, server_default=sa.text("uuidv7()"))
    tenant_id: Mapped[str] = mapped_column(StringUUID, nullable=False)
    app_id: Mapped[str] = mapped_column(StringUUID, nullable=False)
    workflow_id: Mapped[str] = mapped_column(StringUUID, nullable=False)
    workflow_run_id: Mapped[Optional[str]] = mapped_column(StringUUID, nullable=True)
    root_node_id: Mapped[Optional[str]] = mapped_column(String(255), nullable=True)

    trigger_type: Mapped[str] = mapped_column(String(50), nullable=False)
    trigger_data: Mapped[str] = mapped_column(sa.Text, nullable=False)  # Full TriggerData as JSON
    inputs: Mapped[str] = mapped_column(sa.Text, nullable=False)  # Just inputs for easy viewing
    outputs: Mapped[Optional[str]] = mapped_column(sa.Text, nullable=True)

    status: Mapped[str] = mapped_column(String(50), nullable=False, default=WorkflowTriggerStatus.PENDING)
    error: Mapped[Optional[str]] = mapped_column(sa.Text, nullable=True)

    queue_name: Mapped[str] = mapped_column(String(100), nullable=False)
    celery_task_id: Mapped[Optional[str]] = mapped_column(String(255), nullable=True)
    retry_count: Mapped[int] = mapped_column(sa.Integer, nullable=False, default=0)

    elapsed_time: Mapped[Optional[float]] = mapped_column(sa.Float, nullable=True)
    total_tokens: Mapped[Optional[int]] = mapped_column(sa.Integer, nullable=True)

    created_at: Mapped[datetime] = mapped_column(DateTime, nullable=False, server_default=func.current_timestamp())
    created_by_role: Mapped[str] = mapped_column(String(255), nullable=False)
    created_by: Mapped[str] = mapped_column(String(255), nullable=False)

    triggered_at: Mapped[Optional[datetime]] = mapped_column(DateTime, nullable=True)
    finished_at: Mapped[Optional[datetime]] = mapped_column(DateTime, nullable=True)

    @property
    def created_by_account(self):
        created_by_role = CreatorUserRole(self.created_by_role)
        return db.session.get(Account, self.created_by) if created_by_role == CreatorUserRole.ACCOUNT else None

    @property
    def created_by_end_user(self):
        from models.model import EndUser

        created_by_role = CreatorUserRole(self.created_by_role)
        return db.session.get(EndUser, self.created_by) if created_by_role == CreatorUserRole.END_USER else None

    def to_dict(self) -> dict:
        """Convert to dictionary for API responses"""
        return {
            "id": self.id,
            "tenant_id": self.tenant_id,
            "app_id": self.app_id,
            "workflow_id": self.workflow_id,
            "workflow_run_id": self.workflow_run_id,
            "trigger_type": self.trigger_type,
            "trigger_data": json.loads(self.trigger_data),
            "inputs": json.loads(self.inputs),
            "outputs": json.loads(self.outputs) if self.outputs else None,
            "status": self.status,
            "error": self.error,
            "queue_name": self.queue_name,
            "celery_task_id": self.celery_task_id,
            "retry_count": self.retry_count,
            "elapsed_time": self.elapsed_time,
            "total_tokens": self.total_tokens,
            "created_by_role": self.created_by_role,
            "created_by": self.created_by,
            "created_at": self.created_at.isoformat() if self.created_at else None,
            "triggered_at": self.triggered_at.isoformat() if self.triggered_at else None,
            "finished_at": self.finished_at.isoformat() if self.finished_at else None,
        }


class WorkflowWebhookTrigger(Base):
    """
    Workflow Webhook Trigger

    Attributes:
    - id (uuid) Primary key
    - app_id (uuid) App ID to bind to a specific app
    - node_id (varchar) Node ID which node in the workflow
    - tenant_id (uuid) Workspace ID
    - webhook_id (varchar) Webhook ID for URL: https://api.dify.ai/triggers/webhook/:webhook_id
    - created_by (varchar) User ID of the creator
    - created_at (timestamp) Creation time
    - updated_at (timestamp) Last update time
    """

    __tablename__ = "workflow_webhook_triggers"
    __table_args__ = (
        sa.PrimaryKeyConstraint("id", name="workflow_webhook_trigger_pkey"),
        sa.Index("workflow_webhook_trigger_tenant_idx", "tenant_id"),
        sa.UniqueConstraint("app_id", "node_id", name="uniq_node"),
        sa.UniqueConstraint("webhook_id", name="uniq_webhook_id"),
    )

    id: Mapped[str] = mapped_column(StringUUID, server_default=sa.text("uuidv7()"))
    app_id: Mapped[str] = mapped_column(StringUUID, nullable=False)
    node_id: Mapped[str] = mapped_column(String(64), nullable=False)
    tenant_id: Mapped[str] = mapped_column(StringUUID, nullable=False)
    webhook_id: Mapped[str] = mapped_column(String(24), nullable=False)
    created_by: Mapped[str] = mapped_column(StringUUID, nullable=False)
    created_at: Mapped[datetime] = mapped_column(DateTime, nullable=False, server_default=func.current_timestamp())
    updated_at: Mapped[datetime] = mapped_column(
        DateTime,
        nullable=False,
        server_default=func.current_timestamp(),
        server_onupdate=func.current_timestamp(),
    )


class WorkflowPluginTrigger(Base):
    """
    Workflow Plugin Trigger

    Maps plugin triggers to workflow nodes, similar to WorkflowWebhookTrigger

    Attributes:
    - id (uuid) Primary key
    - app_id (uuid) App ID to bind to a specific app
    - node_id (varchar) Node ID which node in the workflow
    - tenant_id (uuid) Workspace ID
    - provider_id (varchar) Plugin provider ID
    - trigger_name (varchar) trigger name
    - subscription_id (varchar) Subscription ID
    - created_at (timestamp) Creation time
    - updated_at (timestamp) Last update time
    """

    __tablename__ = "workflow_plugin_triggers"
    __table_args__ = (
        sa.PrimaryKeyConstraint("id", name="workflow_plugin_trigger_pkey"),
        sa.Index("workflow_plugin_trigger_tenant_subscription_idx", "tenant_id", "subscription_id", "trigger_name"),
        sa.UniqueConstraint("app_id", "node_id", name="uniq_app_node_subscription"),
    )

    id: Mapped[str] = mapped_column(StringUUID, server_default=sa.text("uuid_generate_v4()"))
    app_id: Mapped[str] = mapped_column(StringUUID, nullable=False)
    node_id: Mapped[str] = mapped_column(String(64), nullable=False)
    tenant_id: Mapped[str] = mapped_column(StringUUID, nullable=False)
    provider_id: Mapped[str] = mapped_column(String(512), nullable=False)
    trigger_name: Mapped[str] = mapped_column(String(255), nullable=False)
    subscription_id: Mapped[str] = mapped_column(String(255), nullable=False)
    created_at: Mapped[datetime] = mapped_column(DateTime, nullable=False, server_default=func.current_timestamp())
    updated_at: Mapped[datetime] = mapped_column(
        DateTime,
        nullable=False,
        server_default=func.current_timestamp(),
        server_onupdate=func.current_timestamp(),
    )


class AppTriggerType(StrEnum):
    """App Trigger Type Enum"""

    TRIGGER_WEBHOOK = "trigger-webhook"
    TRIGGER_SCHEDULE = "trigger-schedule"
    TRIGGER_PLUGIN = "trigger-plugin"


class AppTriggerStatus(StrEnum):
    """App Trigger Status Enum"""

    ENABLED = "enabled"
    DISABLED = "disabled"
    UNAUTHORIZED = "unauthorized"


class AppTrigger(Base):
    """
    App Trigger

    Manages multiple triggers for an app with enable/disable and authorization states.

    Attributes:
    - id (uuid) Primary key
    - tenant_id (uuid) Workspace ID
    - app_id (uuid) App ID
    - trigger_type (string) Type: webhook, schedule, plugin
    - title (string) Trigger title

    - status (string) Status: enabled, disabled, unauthorized, error
    - node_id (string) Optional workflow node ID
    - created_at (timestamp) Creation time
    - updated_at (timestamp) Last update time
    """

    __tablename__ = "app_triggers"
    __table_args__ = (
        sa.PrimaryKeyConstraint("id", name="app_trigger_pkey"),
        sa.Index("app_trigger_tenant_app_idx", "tenant_id", "app_id"),
    )

    id: Mapped[str] = mapped_column(StringUUID, server_default=sa.text("uuidv7()"))
    tenant_id: Mapped[str] = mapped_column(StringUUID, nullable=False)
    app_id: Mapped[str] = mapped_column(StringUUID, nullable=False)
    node_id: Mapped[Optional[str]] = mapped_column(String(64), nullable=False)
    trigger_type: Mapped[str] = mapped_column(EnumText(AppTriggerType, length=50), nullable=False)
    title: Mapped[str] = mapped_column(String(255), nullable=False)
    provider_name: Mapped[str] = mapped_column(String(255), server_default="", nullable=True)
    status: Mapped[str] = mapped_column(
        EnumText(AppTriggerStatus, length=50), nullable=False, default=AppTriggerStatus.DISABLED
    )
    created_at: Mapped[datetime] = mapped_column(DateTime, nullable=False, server_default=func.current_timestamp())
    updated_at: Mapped[datetime] = mapped_column(
        DateTime,
        nullable=False,
        default=naive_utc_now(),
        server_onupdate=func.current_timestamp(),
    )


class WorkflowSchedulePlan(Base):
    """
    Workflow Schedule Configuration

    Store schedule configurations for time-based workflow triggers.
    Uses cron expressions with timezone support for flexible scheduling.

    Attributes:
    - id (uuid) Primary key
    - app_id (uuid) App ID to bind to a specific app
    - node_id (varchar) Starting node ID for workflow execution
    - tenant_id (uuid) Workspace ID for multi-tenancy
    - cron_expression (varchar) Cron expression defining schedule pattern
    - timezone (varchar) Timezone for cron evaluation (e.g., 'Asia/Shanghai')
    - next_run_at (timestamp) Next scheduled execution time
    - created_at (timestamp) Creation timestamp
    - updated_at (timestamp) Last update timestamp
    """

    __tablename__ = "workflow_schedule_plans"
    __table_args__ = (
        sa.PrimaryKeyConstraint("id", name="workflow_schedule_plan_pkey"),
        sa.UniqueConstraint("app_id", "node_id", name="uniq_app_node"),
        sa.Index("workflow_schedule_plan_next_idx", "next_run_at"),
    )

    id: Mapped[str] = mapped_column(StringUUID, server_default=sa.text("uuidv7()"))
    app_id: Mapped[str] = mapped_column(StringUUID, nullable=False)
    node_id: Mapped[str] = mapped_column(String(64), nullable=False)
    tenant_id: Mapped[str] = mapped_column(StringUUID, nullable=False)

    # Schedule configuration
    cron_expression: Mapped[str] = mapped_column(String(255), nullable=False)
    timezone: Mapped[str] = mapped_column(String(64), nullable=False)

    # Schedule control
    next_run_at: Mapped[Optional[datetime]] = mapped_column(DateTime, nullable=True)
    created_at: Mapped[datetime] = mapped_column(DateTime, nullable=False, server_default=func.current_timestamp())
    updated_at: Mapped[datetime] = mapped_column(
        DateTime, nullable=False, server_default=func.current_timestamp(), onupdate=func.current_timestamp()
    )

    def to_dict(self) -> dict:
        """Convert to dictionary representation"""
        return {
            "id": self.id,
            "app_id": self.app_id,
            "node_id": self.node_id,
            "tenant_id": self.tenant_id,
            "cron_expression": self.cron_expression,
            "timezone": self.timezone,
            "next_run_at": self.next_run_at.isoformat() if self.next_run_at else None,
            "created_at": self.created_at.isoformat(),
            "updated_at": self.updated_at.isoformat(),
        }<|MERGE_RESOLUTION|>--- conflicted
+++ resolved
@@ -297,7 +297,6 @@
     def features_dict(self) -> dict[str, Any]:
         return json.loads(self.features) if self.features else {}
 
-<<<<<<< HEAD
     def walk_nodes(
         self, specific_node_type: NodeType | None = None
     ) -> Generator[tuple[str, Mapping[str, Any]], None, None]:
@@ -346,10 +345,7 @@
         else:
             yield from ((node["id"], node["data"]) for node in graph_dict["nodes"])
 
-    def user_input_form(self, to_old_structure: bool = False) -> list:
-=======
     def user_input_form(self, to_old_structure: bool = False) -> list[Any]:
->>>>>>> 407323f8
         # get start node from graph
         if not self.graph:
             return []
