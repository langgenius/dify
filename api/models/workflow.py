--- conflicted
+++ resolved
@@ -125,24 +125,15 @@
         sa.Index("workflow_version_idx", "tenant_id", "app_id", "version"),
     )
 
-<<<<<<< HEAD
-    id: Mapped[str] = mapped_column(StringUUID, server_default=sa.text("uuid_generate_v4()"), init=False)
-=======
     id: Mapped[str] = mapped_column(StringUUID, default=lambda: str(uuid4()))
->>>>>>> 2f9705eb
     tenant_id: Mapped[str] = mapped_column(StringUUID, nullable=False)
     app_id: Mapped[str] = mapped_column(StringUUID, nullable=False)
     type: Mapped[WorkflowType] = mapped_column(String(255), nullable=False)
     version: Mapped[str] = mapped_column(String(255), nullable=False)
-<<<<<<< HEAD
-    graph: Mapped[str] = mapped_column(sa.Text)
-    _features: Mapped[str] = mapped_column("features", sa.TEXT)
-=======
     marked_name: Mapped[str] = mapped_column(String(255), default="", server_default="")
     marked_comment: Mapped[str] = mapped_column(String(255), default="", server_default="")
     graph: Mapped[str] = mapped_column(LongText)
     _features: Mapped[str] = mapped_column("features", LongText)
->>>>>>> 2f9705eb
     created_by: Mapped[str] = mapped_column(StringUUID, nullable=False)
     created_at: Mapped[datetime] = mapped_column(
         DateTime, nullable=False, server_default=func.current_timestamp(), init=False
@@ -157,17 +148,9 @@
         server_default=func.current_timestamp(),
         onupdate=func.current_timestamp(),
     )
-<<<<<<< HEAD
-    _environment_variables: Mapped[str] = mapped_column(
-        "environment_variables", sa.Text, nullable=False, server_default="{}", default="{}"
-    )
-    _conversation_variables: Mapped[str] = mapped_column(
-        "conversation_variables", sa.Text, nullable=False, server_default="{}", default="{}"
-=======
     _environment_variables: Mapped[str] = mapped_column("environment_variables", LongText, nullable=False, default="{}")
     _conversation_variables: Mapped[str] = mapped_column(
         "conversation_variables", LongText, nullable=False, default="{}"
->>>>>>> 2f9705eb
     )
     _rag_pipeline_variables: Mapped[str] = mapped_column(
         "rag_pipeline_variables", LongText, nullable=False, default="{}"
@@ -829,11 +812,7 @@
             ),
         )
 
-<<<<<<< HEAD
-    id: Mapped[str] = mapped_column(StringUUID, server_default=sa.text("uuid_generate_v4()"), init=False)
-=======
     id: Mapped[str] = mapped_column(StringUUID, default=lambda: str(uuid4()))
->>>>>>> 2f9705eb
     tenant_id: Mapped[str] = mapped_column(StringUUID)
     app_id: Mapped[str] = mapped_column(StringUUID)
     workflow_id: Mapped[str] = mapped_column(StringUUID)
@@ -845,15 +824,6 @@
     node_id: Mapped[str] = mapped_column(String(255))
     node_type: Mapped[str] = mapped_column(String(255))
     title: Mapped[str] = mapped_column(String(255))
-<<<<<<< HEAD
-    inputs: Mapped[str | None] = mapped_column(sa.Text, default=None)
-    process_data: Mapped[str | None] = mapped_column(sa.Text, default=None)
-    outputs: Mapped[str | None] = mapped_column(sa.Text, default=None)
-    status: Mapped[str] = mapped_column(String(255))
-    error: Mapped[str | None] = mapped_column(sa.Text, default=None)
-    elapsed_time: Mapped[float] = mapped_column(sa.Float, server_default=sa.text("0"), default=0)
-    execution_metadata: Mapped[str | None] = mapped_column(sa.Text, default=None)
-=======
     inputs: Mapped[str | None] = mapped_column(LongText)
     process_data: Mapped[str | None] = mapped_column(LongText)
     outputs: Mapped[str | None] = mapped_column(LongText)
@@ -862,7 +832,6 @@
     elapsed_time: Mapped[float] = mapped_column(sa.Float, server_default=sa.text("0"))
     execution_metadata: Mapped[str | None] = mapped_column(LongText)
     created_at: Mapped[datetime] = mapped_column(DateTime, server_default=func.current_timestamp())
->>>>>>> 2f9705eb
     created_by_role: Mapped[str] = mapped_column(String(255))
     created_by: Mapped[str] = mapped_column(StringUUID)
     created_at: Mapped[datetime] = mapped_column(DateTime, server_default=func.current_timestamp(), init=False)
@@ -1129,11 +1098,7 @@
         sa.Index("workflow_app_log_workflow_run_id_idx", "workflow_run_id"),
     )
 
-<<<<<<< HEAD
-    id: Mapped[str] = mapped_column(StringUUID, server_default=sa.text("uuid_generate_v4()"), init=False)
-=======
     id: Mapped[str] = mapped_column(StringUUID, default=lambda: str(uuid4()))
->>>>>>> 2f9705eb
     tenant_id: Mapped[str] = mapped_column(StringUUID)
     app_id: Mapped[str] = mapped_column(StringUUID)
     workflow_id: Mapped[str] = mapped_column(StringUUID, nullable=False)
@@ -1252,15 +1217,7 @@
     __allow_unmapped__ = True
 
     # id is the unique identifier of a draft variable.
-<<<<<<< HEAD
-    id: Mapped[str] = mapped_column(
-        StringUUID, primary_key=True, server_default=sa.text("uuid_generate_v4()"), init=False
-    )
-
-    app_id: Mapped[str] = mapped_column(StringUUID, nullable=False)
-=======
     id: Mapped[str] = mapped_column(StringUUID, primary_key=True, default=lambda: str(uuid4()))
->>>>>>> 2f9705eb
 
     created_at: Mapped[datetime] = mapped_column(
         DateTime,
@@ -1326,11 +1283,7 @@
     # The variable's value serialized as a JSON string
     #
     # If the variable is offloaded, `value` contains a truncated version, not the full original value.
-<<<<<<< HEAD
-    value: Mapped[str] = mapped_column(sa.Text, nullable=False, name="value", init=False)
-=======
     value: Mapped[str] = mapped_column(LongText, nullable=False, name="value")
->>>>>>> 2f9705eb
 
     # Controls whether the variable should be displayed in the variable inspection panel
     visible: Mapped[bool] = mapped_column(sa.Boolean, nullable=False, default=True, init=False)
@@ -1641,15 +1594,11 @@
     __tablename__ = "workflow_draft_variable_files"
 
     # Primary key
-<<<<<<< HEAD
-    id: Mapped[str] = mapped_column(StringUUID, primary_key=True, default=uuidv7, server_default=sa.text("uuidv7()"))
-=======
     id: Mapped[str] = mapped_column(
         StringUUID,
         primary_key=True,
         default=lambda: str(uuidv7()),
     )
->>>>>>> 2f9705eb
 
     created_at: Mapped[datetime] = mapped_column(
         DateTime,
