--- conflicted
+++ resolved
@@ -1385,7 +1385,44 @@
         }
 
 
-<<<<<<< HEAD
+class WorkflowWebhookTrigger(Base):
+    """
+    Workflow Webhook Trigger
+
+    Attributes:
+    - id (uuid) Primary key
+    - app_id (uuid) App ID to bind to a specific app
+    - node_id (varchar) Node ID which node in the workflow
+    - tenant_id (uuid) Workspace ID
+    - webhook_id (varchar) Webhook ID for URL: https://api.dify.ai/triggers/webhook/:webhook_id
+    - triggered_by (varchar) Environment: debugger or production
+    - created_at (timestamp) Creation time
+    - updated_at (timestamp) Last update time
+    """
+
+    __tablename__ = "workflow_webhook_triggers"
+    __table_args__ = (
+        sa.PrimaryKeyConstraint("id", name="workflow_webhook_trigger_pkey"),
+        sa.Index("workflow_webhook_trigger_tenant_idx", "tenant_id"),
+        sa.UniqueConstraint("app_id", "node_id", "triggered_by", name="uniq_node"),
+        sa.UniqueConstraint("webhook_id", name="uniq_webhook_id"),
+    )
+
+    id: Mapped[str] = mapped_column(StringUUID, server_default=sa.text("uuid_generate_v4()"))
+    app_id: Mapped[str] = mapped_column(StringUUID, nullable=False)
+    node_id: Mapped[str] = mapped_column(String(64), nullable=False)
+    tenant_id: Mapped[str] = mapped_column(StringUUID, nullable=False)
+    webhook_id: Mapped[str] = mapped_column(String(24), nullable=False)
+    triggered_by: Mapped[str] = mapped_column(String(16), nullable=False)
+    created_at: Mapped[datetime] = mapped_column(DateTime, nullable=False, server_default=func.current_timestamp())
+    updated_at: Mapped[datetime] = mapped_column(
+        DateTime,
+        nullable=False,
+        server_default=func.current_timestamp(),
+        server_onupdate=func.current_timestamp(),
+    )
+
+
 class WorkflowSchedulePlan(Base):
     """
     Workflow Schedule Configuration
@@ -1452,42 +1489,4 @@
             "created_by": self.created_by,
             "created_at": self.created_at.isoformat(),
             "updated_at": self.updated_at.isoformat(),
-        }
-=======
-class WorkflowWebhookTrigger(Base):
-    """
-    Workflow Webhook Trigger
-
-    Attributes:
-    - id (uuid) Primary key
-    - app_id (uuid) App ID to bind to a specific app
-    - node_id (varchar) Node ID which node in the workflow
-    - tenant_id (uuid) Workspace ID
-    - webhook_id (varchar) Webhook ID for URL: https://api.dify.ai/triggers/webhook/:webhook_id
-    - triggered_by (varchar) Environment: debugger or production
-    - created_at (timestamp) Creation time
-    - updated_at (timestamp) Last update time
-    """
-
-    __tablename__ = "workflow_webhook_triggers"
-    __table_args__ = (
-        sa.PrimaryKeyConstraint("id", name="workflow_webhook_trigger_pkey"),
-        sa.Index("workflow_webhook_trigger_tenant_idx", "tenant_id"),
-        sa.UniqueConstraint("app_id", "node_id", "triggered_by", name="uniq_node"),
-        sa.UniqueConstraint("webhook_id", name="uniq_webhook_id"),
-    )
-
-    id: Mapped[str] = mapped_column(StringUUID, server_default=sa.text("uuid_generate_v4()"))
-    app_id: Mapped[str] = mapped_column(StringUUID, nullable=False)
-    node_id: Mapped[str] = mapped_column(String(64), nullable=False)
-    tenant_id: Mapped[str] = mapped_column(StringUUID, nullable=False)
-    webhook_id: Mapped[str] = mapped_column(String(24), nullable=False)
-    triggered_by: Mapped[str] = mapped_column(String(16), nullable=False)
-    created_at: Mapped[datetime] = mapped_column(DateTime, nullable=False, server_default=func.current_timestamp())
-    updated_at: Mapped[datetime] = mapped_column(
-        DateTime,
-        nullable=False,
-        server_default=func.current_timestamp(),
-        server_onupdate=func.current_timestamp(),
-    )
->>>>>>> 5cbe6bf8
+        }