import json
import logging
<<<<<<< HEAD
import uuid
from collections.abc import Mapping, Sequence
=======
from collections.abc import Generator, Mapping, Sequence
>>>>>>> 4a894035
from datetime import datetime
from enum import StrEnum
from typing import TYPE_CHECKING, Any, Optional, Union, cast
from uuid import uuid4

import sqlalchemy as sa
from sqlalchemy import DateTime, Select, exists, orm, select

from core.file.constants import maybe_file_object
from core.file.models import File
from core.memory.entities import MemoryBlockSpec
from core.variables import utils as variable_utils
from core.variables.segments import VersionedMemoryValue
from core.variables.variables import FloatVariable, IntegerVariable, StringVariable
from core.workflow.constants import (
    CONVERSATION_VARIABLE_NODE_ID,
    MEMORY_BLOCK_VARIABLE_NODE_ID,
    SYSTEM_VARIABLE_NODE_ID,
)
from core.workflow.enums import NodeType, WorkflowExecutionStatus
from extensions.ext_storage import Storage
from factories.variable_factory import TypeMismatchError, build_segment_with_type
from libs.datetime_utils import naive_utc_now
from libs.uuid_utils import uuidv7

from ._workflow_exc import NodeNotFoundError, WorkflowDataError

if TYPE_CHECKING:
    from models.model import AppMode, UploadFile

from sqlalchemy import Index, PrimaryKeyConstraint, String, UniqueConstraint, func
from sqlalchemy.orm import Mapped, declared_attr, mapped_column

from constants import DEFAULT_FILE_NUMBER_LIMITS, HIDDEN_VALUE
from core.helper import encrypter
from core.variables import SecretVariable, Segment, SegmentType, Variable
from factories import variable_factory
from libs import helper

from .account import Account
from .base import Base, DefaultFieldsMixin
from .engine import db
from .enums import CreatorUserRole, DraftVariableType, ExecutionOffLoadType
from .types import EnumText, StringUUID

logger = logging.getLogger(__name__)


class WorkflowType(StrEnum):
    """
    Workflow Type Enum
    """

    WORKFLOW = "workflow"
    CHAT = "chat"
    RAG_PIPELINE = "rag-pipeline"

    @classmethod
    def value_of(cls, value: str) -> "WorkflowType":
        """
        Get value of given mode.

        :param value: mode value
        :return: mode
        """
        for mode in cls:
            if mode.value == value:
                return mode
        raise ValueError(f"invalid workflow type value {value}")

    @classmethod
    def from_app_mode(cls, app_mode: Union[str, "AppMode"]) -> "WorkflowType":
        """
        Get workflow type from app mode.

        :param app_mode: app mode
        :return: workflow type
        """
        from models.model import AppMode

        app_mode = app_mode if isinstance(app_mode, AppMode) else AppMode.value_of(app_mode)
        return cls.WORKFLOW if app_mode == AppMode.WORKFLOW else cls.CHAT


class _InvalidGraphDefinitionError(Exception):
    pass


class Workflow(Base):
    """
    Workflow, for `Workflow App` and `Chat App workflow mode`.

    Attributes:

    - id (uuid) Workflow ID, pk
    - tenant_id (uuid) Workspace ID
    - app_id (uuid) App ID
    - type (string) Workflow type

        `workflow` for `Workflow App`

        `chat` for `Chat App workflow mode`

    - version (string) Version

        `draft` for draft version (only one for each app), other for version number (redundant)

    - graph (text) Workflow canvas configuration (JSON)

        The entire canvas configuration JSON, including Node, Edge, and other configurations

        - nodes (array[object]) Node list, see Node Schema

        - edges (array[object]) Edge list, see Edge Schema

    - created_by (uuid) Creator ID
    - created_at (timestamp) Creation time
    - updated_by (uuid) `optional` Last updater ID
    - updated_at (timestamp) `optional` Last update time
    """

    __tablename__ = "workflows"
    __table_args__ = (
        sa.PrimaryKeyConstraint("id", name="workflow_pkey"),
        sa.Index("workflow_version_idx", "tenant_id", "app_id", "version"),
    )

    id: Mapped[str] = mapped_column(StringUUID, server_default=sa.text("uuid_generate_v4()"))
    tenant_id: Mapped[str] = mapped_column(StringUUID, nullable=False)
    app_id: Mapped[str] = mapped_column(StringUUID, nullable=False)
    type: Mapped[str] = mapped_column(String(255), nullable=False)
    version: Mapped[str] = mapped_column(String(255), nullable=False)
    marked_name: Mapped[str] = mapped_column(default="", server_default="")
    marked_comment: Mapped[str] = mapped_column(default="", server_default="")
    graph: Mapped[str] = mapped_column(sa.Text)
    _features: Mapped[str] = mapped_column("features", sa.TEXT)
    created_by: Mapped[str] = mapped_column(StringUUID, nullable=False)
    created_at: Mapped[datetime] = mapped_column(DateTime, nullable=False, server_default=func.current_timestamp())
    updated_by: Mapped[str | None] = mapped_column(StringUUID)
    updated_at: Mapped[datetime] = mapped_column(
        DateTime,
        nullable=False,
        default=func.current_timestamp(),
        server_default=func.current_timestamp(),
        onupdate=func.current_timestamp(),
    )
    _environment_variables: Mapped[str] = mapped_column(
        "environment_variables", sa.Text, nullable=False, server_default="{}"
    )
    _conversation_variables: Mapped[str] = mapped_column(
        "conversation_variables", sa.Text, nullable=False, server_default="{}"
    )
    _rag_pipeline_variables: Mapped[str] = mapped_column(
        "rag_pipeline_variables", sa.Text, nullable=False, server_default="{}"
    )
    _memory_blocks: Mapped[str] = mapped_column(
        "memory_blocks", sa.Text, nullable=False, server_default="[]"
    )

    VERSION_DRAFT = "draft"

    @classmethod
    def new(
        cls,
        *,
        tenant_id: str,
        app_id: str,
        type: str,
        version: str,
        graph: str,
        features: str,
        created_by: str,
        environment_variables: Sequence[Variable],
        conversation_variables: Sequence[Variable],
        rag_pipeline_variables: list[dict],
        memory_blocks: Sequence[MemoryBlockSpec] | None = None,
        marked_name: str = "",
        marked_comment: str = "",
    ) -> "Workflow":
        workflow = Workflow()
        workflow.id = str(uuid4())
        workflow.tenant_id = tenant_id
        workflow.app_id = app_id
        workflow.type = type
        workflow.version = version
        workflow.graph = graph
        workflow.features = features
        workflow.created_by = created_by
        workflow.environment_variables = environment_variables or []
        workflow.conversation_variables = conversation_variables or []
        workflow.rag_pipeline_variables = rag_pipeline_variables or []
        workflow.memory_blocks = memory_blocks or []
        workflow.marked_name = marked_name
        workflow.marked_comment = marked_comment
        workflow.created_at = naive_utc_now()
        workflow.updated_at = workflow.created_at
        return workflow

    @property
    def created_by_account(self):
        return db.session.get(Account, self.created_by)

    @property
    def updated_by_account(self):
        return db.session.get(Account, self.updated_by) if self.updated_by else None

    @property
    def graph_dict(self) -> Mapping[str, Any]:
        # TODO(QuantumGhost): Consider caching `graph_dict` to avoid repeated JSON decoding.
        #
        # Using `functools.cached_property` could help, but some code in the codebase may
        # modify the returned dict, which can cause issues elsewhere.
        #
        # For example, changing this property to a cached property led to errors like the
        # following when single stepping an `Iteration` node:
        #
        #     Root node id 1748401971780start not found in the graph
        #
        # There is currently no standard way to make a dict deeply immutable in Python,
        # and tracking modifications to the returned dict is difficult. For now, we leave
        # the code as-is to avoid these issues.
        #
        # Currently, the following functions / methods would mutate the returned dict:
        #
        # - `_get_graph_and_variable_pool_of_single_iteration`.
        # - `_get_graph_and_variable_pool_of_single_loop`.
        return json.loads(self.graph) if self.graph else {}

    def get_node_config_by_id(self, node_id: str) -> Mapping[str, Any]:
        """Extract a node configuration from the workflow graph by node ID.
        A node configuration is a dictionary containing the node's properties, including
        the node's id, title, and its data as a dict.
        """
        workflow_graph = self.graph_dict

        if not workflow_graph:
            raise WorkflowDataError(f"workflow graph not found, workflow_id={self.id}")

        nodes = workflow_graph.get("nodes")
        if not nodes:
            raise WorkflowDataError("nodes not found in workflow graph")

        try:
            node_config: dict[str, Any] = next(filter(lambda node: node["id"] == node_id, nodes))
        except StopIteration:
            raise NodeNotFoundError(node_id)
        assert isinstance(node_config, dict)
        return node_config

    @staticmethod
    def get_node_type_from_node_config(node_config: Mapping[str, Any]) -> NodeType:
        """Extract type of a node from the node configuration returned by `get_node_config_by_id`."""
        node_config_data = node_config.get("data", {})
        # Get node class
        node_type = NodeType(node_config_data.get("type"))
        return node_type

    @staticmethod
    def get_enclosing_node_type_and_id(
        node_config: Mapping[str, Any],
    ) -> tuple[NodeType, str] | None:
        in_loop = node_config.get("isInLoop", False)
        in_iteration = node_config.get("isInIteration", False)
        if in_loop:
            loop_id = node_config.get("loop_id")
            if loop_id is None:
                raise _InvalidGraphDefinitionError("invalid graph")
            return NodeType.LOOP, loop_id
        elif in_iteration:
            iteration_id = node_config.get("iteration_id")
            if iteration_id is None:
                raise _InvalidGraphDefinitionError("invalid graph")
            return NodeType.ITERATION, iteration_id
        else:
            return None

    @property
    def features(self) -> str:
        """
        Convert old features structure to new features structure.
        """
        if not self._features:
            return self._features

        features = json.loads(self._features)
        if features.get("file_upload", {}).get("image", {}).get("enabled", False):
            image_enabled = True
            image_number_limits = int(features["file_upload"]["image"].get("number_limits", DEFAULT_FILE_NUMBER_LIMITS))
            image_transfer_methods = features["file_upload"]["image"].get(
                "transfer_methods", ["remote_url", "local_file"]
            )
            features["file_upload"]["enabled"] = image_enabled
            features["file_upload"]["number_limits"] = image_number_limits
            features["file_upload"]["allowed_file_upload_methods"] = image_transfer_methods
            features["file_upload"]["allowed_file_types"] = features["file_upload"].get("allowed_file_types", ["image"])
            features["file_upload"]["allowed_file_extensions"] = features["file_upload"].get(
                "allowed_file_extensions", []
            )
            del features["file_upload"]["image"]
            self._features = json.dumps(features)
        return self._features

    @features.setter
    def features(self, value: str):
        self._features = value

    @property
    def features_dict(self) -> dict[str, Any]:
        return json.loads(self.features) if self.features else {}

    def walk_nodes(
        self, specific_node_type: NodeType | None = None
    ) -> Generator[tuple[str, Mapping[str, Any]], None, None]:
        """
        Walk through the workflow nodes, yield each node configuration.

        Each node configuration is a tuple containing the node's id and the node's properties.

        Node properties example:
        {
            "type": "llm",
            "title": "LLM",
            "desc": "",
            "variables": [],
            "model":
              {
                "provider": "langgenius/openai/openai",
                "name": "gpt-4",
                "mode": "chat",
                "completion_params": { "temperature": 0.7 },
              },
            "prompt_template": [{ "role": "system", "text": "" }],
            "context": { "enabled": false, "variable_selector": [] },
            "vision": { "enabled": false },
            "memory":
              {
                "window": { "enabled": false, "size": 10 },
                "query_prompt_template": "{{#sys.query#}}\n\n{{#sys.files#}}",
                "role_prefix": { "user": "", "assistant": "" },
              },
            "selected": false,
        }

        For specific node type, refer to `core.workflow.nodes`
        """
        graph_dict = self.graph_dict
        if "nodes" not in graph_dict:
            raise WorkflowDataError("nodes not found in workflow graph")

        if specific_node_type:
            yield from (
                (node["id"], node["data"])
                for node in graph_dict["nodes"]
                if node["data"]["type"] == specific_node_type.value
            )
        else:
            yield from ((node["id"], node["data"]) for node in graph_dict["nodes"])

    def user_input_form(self, to_old_structure: bool = False) -> list[Any]:
        # get start node from graph
        if not self.graph:
            return []

        graph_dict = self.graph_dict
        if "nodes" not in graph_dict:
            return []

        start_node = next(
            (node for node in graph_dict["nodes"] if node["data"]["type"] == "start"),
            None,
        )
        if not start_node:
            return []

        # get user_input_form from start node
        variables: list[Any] = start_node.get("data", {}).get("variables", [])

        if to_old_structure:
            old_structure_variables: list[dict[str, Any]] = []
            for variable in variables:
                old_structure_variables.append({variable["type"]: variable})

            return old_structure_variables

        return variables

    def rag_pipeline_user_input_form(self) -> list:
        # get user_input_form from start node
        variables: list[Any] = self.rag_pipeline_variables

        return variables

    @property
    def unique_hash(self) -> str:
        """
        Get hash of workflow.

        :return: hash
        """
        entity = {"graph": self.graph_dict, "features": self.features_dict}

        return helper.generate_text_hash(json.dumps(entity, sort_keys=True))

    @property
    def tool_published(self) -> bool:
        """
        DEPRECATED: This property is not accurate for determining if a workflow is published as a tool.
        It only checks if there's a WorkflowToolProvider for the app, not if this specific workflow version
        is the one being used by the tool.

        For accurate checking, use a direct query with tenant_id, app_id, and version.
        """
        from models.tools import WorkflowToolProvider

        stmt = select(
            exists().where(
                WorkflowToolProvider.tenant_id == self.tenant_id,
                WorkflowToolProvider.app_id == self.app_id,
            )
        )
        return db.session.execute(stmt).scalar_one()

    @property
    def environment_variables(
        self,
    ) -> Sequence[StringVariable | IntegerVariable | FloatVariable | SecretVariable]:
        # TODO: find some way to init `self._environment_variables` when instance created.
        if self._environment_variables is None:
            self._environment_variables = "{}"

        # Use workflow.tenant_id to avoid relying on request user in background threads
        tenant_id = self.tenant_id

        if not tenant_id:
            return []

        environment_variables_dict: dict[str, Any] = json.loads(self._environment_variables or "{}")
        results = [
            variable_factory.build_environment_variable_from_mapping(v) for v in environment_variables_dict.values()
        ]

        # decrypt secret variables value
        def decrypt_func(
            var: Variable,
        ) -> StringVariable | IntegerVariable | FloatVariable | SecretVariable:
            if isinstance(var, SecretVariable):
                return var.model_copy(update={"value": encrypter.decrypt_token(tenant_id=tenant_id, token=var.value)})
            elif isinstance(var, (StringVariable, IntegerVariable, FloatVariable)):
                return var
            else:
                # Other variable types are not supported for environment variables
                raise AssertionError(f"Unexpected variable type for environment variable: {type(var)}")

        decrypted_results: list[SecretVariable | StringVariable | IntegerVariable | FloatVariable] = [
            decrypt_func(var) for var in results
        ]
        return decrypted_results

    @environment_variables.setter
    def environment_variables(self, value: Sequence[Variable]):
        if not value:
            self._environment_variables = "{}"
            return

        # Use workflow.tenant_id to avoid relying on request user in background threads
        tenant_id = self.tenant_id

        if not tenant_id:
            self._environment_variables = "{}"
            return

        value = list(value)
        if any(var for var in value if not var.id):
            raise ValueError("environment variable require a unique id")

        # Compare inputs and origin variables,
        # if the value is HIDDEN_VALUE, use the origin variable value (only update `name`).
        origin_variables_dictionary = {var.id: var for var in self.environment_variables}
        for i, variable in enumerate(value):
            if variable.id in origin_variables_dictionary and variable.value == HIDDEN_VALUE:
                value[i] = origin_variables_dictionary[variable.id].model_copy(update={"name": variable.name})

        # encrypt secret variables value
        def encrypt_func(var: Variable) -> Variable:
            if isinstance(var, SecretVariable):
                return var.model_copy(update={"value": encrypter.encrypt_token(tenant_id=tenant_id, token=var.value)})
            else:
                return var

        encrypted_vars = list(map(encrypt_func, value))
        environment_variables_json = json.dumps(
            {var.name: var.model_dump() for var in encrypted_vars},
            ensure_ascii=False,
        )
        self._environment_variables = environment_variables_json

    def to_dict(self, *, include_secret: bool = False) -> Mapping[str, Any]:
        environment_variables = list(self.environment_variables)
        environment_variables = [
            v if not isinstance(v, SecretVariable) or include_secret else v.model_copy(update={"value": ""})
            for v in environment_variables
        ]

        result = {
            "graph": self.graph_dict,
            "features": self.features_dict,
            "environment_variables": [var.model_dump(mode="json") for var in environment_variables],
            "conversation_variables": [var.model_dump(mode="json") for var in self.conversation_variables],
            "memory_blocks": [block.model_dump(mode="json") for block in self.memory_blocks],
        }
        return result

    @property
    def conversation_variables(self) -> Sequence[Variable]:
        # TODO: find some way to init `self._conversation_variables` when instance created.
        if self._conversation_variables is None:
            self._conversation_variables = "{}"

        variables_dict: dict[str, Any] = json.loads(self._conversation_variables)
        results = [variable_factory.build_conversation_variable_from_mapping(v) for v in variables_dict.values()]
        return results

    @conversation_variables.setter
    def conversation_variables(self, value: Sequence[Variable]):
        self._conversation_variables = json.dumps(
            {var.name: var.model_dump() for var in value},
            ensure_ascii=False,
        )

    @property
    def rag_pipeline_variables(self) -> list[dict]:
        # TODO: find some way to init `self._conversation_variables` when instance created.
        if self._rag_pipeline_variables is None:
            self._rag_pipeline_variables = "{}"

        variables_dict: dict[str, Any] = json.loads(self._rag_pipeline_variables)
        results = list(variables_dict.values())
        return results

    @rag_pipeline_variables.setter
    def rag_pipeline_variables(self, values: list[dict]) -> None:
        self._rag_pipeline_variables = json.dumps(
            {item["variable"]: item for item in values},
            ensure_ascii=False,
        )

    @property
    def memory_blocks(self) -> Sequence[MemoryBlockSpec]:
        """Memory blocks configuration stored in database"""
        if self._memory_blocks is None or self._memory_blocks == "":
            self._memory_blocks = "[]"

        memory_blocks_list: list[dict[str, Any]] = json.loads(self._memory_blocks)
        results = [MemoryBlockSpec.model_validate(config) for config in memory_blocks_list]
        return results

    @memory_blocks.setter
    def memory_blocks(self, value: Sequence[MemoryBlockSpec]):
        if not value:
            self._memory_blocks = "[]"
            return

        self._memory_blocks = json.dumps(
            [block.model_dump() for block in value],
            ensure_ascii=False,
        )

    @staticmethod
    def version_from_datetime(d: datetime) -> str:
        return str(d)


class WorkflowRun(Base):
    """
    Workflow Run

    Attributes:

    - id (uuid) Run ID
    - tenant_id (uuid) Workspace ID
    - app_id (uuid) App ID

    - workflow_id (uuid) Workflow ID
    - type (string) Workflow type
    - triggered_from (string) Trigger source

        `debugging` for canvas debugging

        `app-run` for (published) app execution

    - version (string) Version
    - graph (text) Workflow canvas configuration (JSON)
    - inputs (text) Input parameters
    - status (string) Execution status, `running` / `succeeded` / `failed` / `stopped`
    - outputs (text) `optional` Output content
    - error (string) `optional` Error reason
    - elapsed_time (float) `optional` Time consumption (s)
    - total_tokens (int) `optional` Total tokens used
    - total_steps (int) Total steps (redundant), default 0
    - created_by_role (string) Creator role

        - `account` Console account

        - `end_user` End user

    - created_by (uuid) Runner ID
    - created_at (timestamp) Run time
    - finished_at (timestamp) End time
    """

    __tablename__ = "workflow_runs"
    __table_args__ = (
        sa.PrimaryKeyConstraint("id", name="workflow_run_pkey"),
        sa.Index("workflow_run_triggerd_from_idx", "tenant_id", "app_id", "triggered_from"),
    )

    id: Mapped[str] = mapped_column(StringUUID, server_default=sa.text("uuid_generate_v4()"))
    tenant_id: Mapped[str] = mapped_column(StringUUID)
    app_id: Mapped[str] = mapped_column(StringUUID)

    workflow_id: Mapped[str] = mapped_column(StringUUID)
    type: Mapped[str] = mapped_column(String(255))
    triggered_from: Mapped[str] = mapped_column(String(255))
    version: Mapped[str] = mapped_column(String(255))
    graph: Mapped[str | None] = mapped_column(sa.Text)
    inputs: Mapped[str | None] = mapped_column(sa.Text)
    status: Mapped[str] = mapped_column(
        EnumText(WorkflowExecutionStatus, length=255),
        nullable=False,
    )
    outputs: Mapped[str | None] = mapped_column(sa.Text, default="{}")
    error: Mapped[str | None] = mapped_column(sa.Text)
    elapsed_time: Mapped[float] = mapped_column(sa.Float, nullable=False, server_default=sa.text("0"))
    total_tokens: Mapped[int] = mapped_column(sa.BigInteger, server_default=sa.text("0"))
    total_steps: Mapped[int] = mapped_column(sa.Integer, server_default=sa.text("0"), nullable=True)
    created_by_role: Mapped[str] = mapped_column(String(255))  # account, end_user
    created_by: Mapped[str] = mapped_column(StringUUID, nullable=False)
    created_at: Mapped[datetime] = mapped_column(DateTime, nullable=False, server_default=func.current_timestamp())
    finished_at: Mapped[datetime | None] = mapped_column(DateTime)
    exceptions_count: Mapped[int] = mapped_column(sa.Integer, server_default=sa.text("0"), nullable=True)

    pause: Mapped[Optional["WorkflowPause"]] = orm.relationship(
        "WorkflowPause",
        primaryjoin="WorkflowRun.id == foreign(WorkflowPause.workflow_run_id)",
        uselist=False,
        # require explicit preloading.
        lazy="raise",
        back_populates="workflow_run",
    )

    @property
    def created_by_account(self):
        created_by_role = CreatorUserRole(self.created_by_role)
        return db.session.get(Account, self.created_by) if created_by_role == CreatorUserRole.ACCOUNT else None

    @property
    def created_by_end_user(self):
        from models.model import EndUser

        created_by_role = CreatorUserRole(self.created_by_role)
        return db.session.get(EndUser, self.created_by) if created_by_role == CreatorUserRole.END_USER else None

    @property
    def graph_dict(self) -> Mapping[str, Any]:
        return json.loads(self.graph) if self.graph else {}

    @property
    def inputs_dict(self) -> Mapping[str, Any]:
        return json.loads(self.inputs) if self.inputs else {}

    @property
    def outputs_dict(self) -> Mapping[str, Any]:
        return json.loads(self.outputs) if self.outputs else {}

    @property
    def message(self):
        from models.model import Message

        return (
            db.session.query(Message).where(Message.app_id == self.app_id, Message.workflow_run_id == self.id).first()
        )

    @property
    def workflow(self):
        return db.session.query(Workflow).where(Workflow.id == self.workflow_id).first()

    def to_dict(self):
        return {
            "id": self.id,
            "tenant_id": self.tenant_id,
            "app_id": self.app_id,
            "workflow_id": self.workflow_id,
            "type": self.type,
            "triggered_from": self.triggered_from,
            "version": self.version,
            "graph": self.graph_dict,
            "inputs": self.inputs_dict,
            "status": self.status,
            "outputs": self.outputs_dict,
            "error": self.error,
            "elapsed_time": self.elapsed_time,
            "total_tokens": self.total_tokens,
            "total_steps": self.total_steps,
            "created_by_role": self.created_by_role,
            "created_by": self.created_by,
            "created_at": self.created_at,
            "finished_at": self.finished_at,
            "exceptions_count": self.exceptions_count,
        }

    @classmethod
    def from_dict(cls, data: dict[str, Any]) -> "WorkflowRun":
        return cls(
            id=data.get("id"),
            tenant_id=data.get("tenant_id"),
            app_id=data.get("app_id"),
            workflow_id=data.get("workflow_id"),
            type=data.get("type"),
            triggered_from=data.get("triggered_from"),
            version=data.get("version"),
            graph=json.dumps(data.get("graph")),
            inputs=json.dumps(data.get("inputs")),
            status=data.get("status"),
            outputs=json.dumps(data.get("outputs")),
            error=data.get("error"),
            elapsed_time=data.get("elapsed_time"),
            total_tokens=data.get("total_tokens"),
            total_steps=data.get("total_steps"),
            created_by_role=data.get("created_by_role"),
            created_by=data.get("created_by"),
            created_at=data.get("created_at"),
            finished_at=data.get("finished_at"),
            exceptions_count=data.get("exceptions_count"),
        )


class WorkflowNodeExecutionTriggeredFrom(StrEnum):
    """
    Workflow Node Execution Triggered From Enum
    """

    SINGLE_STEP = "single-step"
    WORKFLOW_RUN = "workflow-run"
    RAG_PIPELINE_RUN = "rag-pipeline-run"


class WorkflowNodeExecutionModel(Base):  # This model is expected to have `offload_data` preloaded in most cases.
    """
    Workflow Node Execution

    - id (uuid) Execution ID
    - tenant_id (uuid) Workspace ID
    - app_id (uuid) App ID
    - workflow_id (uuid) Workflow ID
    - triggered_from (string) Trigger source

        `single-step` for single-step debugging

        `workflow-run` for workflow execution (debugging / user execution)

    - workflow_run_id (uuid) `optional` Workflow run ID

        Null for single-step debugging.

    - index (int) Execution sequence number, used for displaying Tracing Node order
    - predecessor_node_id (string) `optional` Predecessor node ID, used for displaying execution path
    - node_id (string) Node ID
    - node_type (string) Node type, such as `start`
    - title (string) Node title
    - inputs (json) All predecessor node variable content used in the node
    - process_data (json) Node process data
    - outputs (json) `optional` Node output variables
    - status (string) Execution status, `running` / `succeeded` / `failed`
    - error (string) `optional` Error reason
    - elapsed_time (float) `optional` Time consumption (s)
    - execution_metadata (text) Metadata

        - total_tokens (int) `optional` Total tokens used

        - total_price (decimal) `optional` Total cost

        - currency (string) `optional` Currency, such as USD / RMB

    - created_at (timestamp) Run time
    - created_by_role (string) Creator role

        - `account` Console account

        - `end_user` End user

    - created_by (uuid) Runner ID
    - finished_at (timestamp) End time
    """

    __tablename__ = "workflow_node_executions"

    @declared_attr
    @classmethod
    def __table_args__(cls) -> Any:
        return (
            PrimaryKeyConstraint("id", name="workflow_node_execution_pkey"),
            Index(
                "workflow_node_execution_workflow_run_idx",
                "tenant_id",
                "app_id",
                "workflow_id",
                "triggered_from",
                "workflow_run_id",
            ),
            Index(
                "workflow_node_execution_node_run_idx",
                "tenant_id",
                "app_id",
                "workflow_id",
                "triggered_from",
                "node_id",
            ),
            Index(
                "workflow_node_execution_id_idx",
                "tenant_id",
                "app_id",
                "workflow_id",
                "triggered_from",
                "node_execution_id",
            ),
            Index(
                # The first argument is the index name,
                # which we leave as `None`` to allow auto-generation by the ORM.
                None,
                cls.tenant_id,
                cls.workflow_id,
                cls.node_id,
                # MyPy may flag the following line because it doesn't recognize that
                # the `declared_attr` decorator passes the receiving class as the first
                # argument to this method, allowing us to reference class attributes.
                cls.created_at.desc(),
            ),
        )

    id: Mapped[str] = mapped_column(StringUUID, server_default=sa.text("uuid_generate_v4()"))
    tenant_id: Mapped[str] = mapped_column(StringUUID)
    app_id: Mapped[str] = mapped_column(StringUUID)
    workflow_id: Mapped[str] = mapped_column(StringUUID)
    triggered_from: Mapped[str] = mapped_column(String(255))
    workflow_run_id: Mapped[str | None] = mapped_column(StringUUID)
    index: Mapped[int] = mapped_column(sa.Integer)
    predecessor_node_id: Mapped[str | None] = mapped_column(String(255))
    node_execution_id: Mapped[str | None] = mapped_column(String(255))
    node_id: Mapped[str] = mapped_column(String(255))
    node_type: Mapped[str] = mapped_column(String(255))
    title: Mapped[str] = mapped_column(String(255))
    inputs: Mapped[str | None] = mapped_column(sa.Text)
    process_data: Mapped[str | None] = mapped_column(sa.Text)
    outputs: Mapped[str | None] = mapped_column(sa.Text)
    status: Mapped[str] = mapped_column(String(255))
    error: Mapped[str | None] = mapped_column(sa.Text)
    elapsed_time: Mapped[float] = mapped_column(sa.Float, server_default=sa.text("0"))
    execution_metadata: Mapped[str | None] = mapped_column(sa.Text)
    created_at: Mapped[datetime] = mapped_column(DateTime, server_default=func.current_timestamp())
    created_by_role: Mapped[str] = mapped_column(String(255))
    created_by: Mapped[str] = mapped_column(StringUUID)
    finished_at: Mapped[datetime | None] = mapped_column(DateTime)

    offload_data: Mapped[list["WorkflowNodeExecutionOffload"]] = orm.relationship(
        "WorkflowNodeExecutionOffload",
        primaryjoin="WorkflowNodeExecutionModel.id == foreign(WorkflowNodeExecutionOffload.node_execution_id)",
        uselist=True,
        lazy="raise",
        back_populates="execution",
    )

    @staticmethod
    def preload_offload_data(
        query: Select[tuple["WorkflowNodeExecutionModel"]] | orm.Query["WorkflowNodeExecutionModel"],
    ):
        return query.options(orm.selectinload(WorkflowNodeExecutionModel.offload_data))

    @staticmethod
    def preload_offload_data_and_files(
        query: Select[tuple["WorkflowNodeExecutionModel"]] | orm.Query["WorkflowNodeExecutionModel"],
    ):
        return query.options(
            orm.selectinload(WorkflowNodeExecutionModel.offload_data).options(
                # Using `joinedload` instead of `selectinload` to minimize database roundtrips,
                # as `selectinload` would require separate queries for `inputs_file` and `outputs_file`.
                orm.selectinload(WorkflowNodeExecutionOffload.file),
            )
        )

    @property
    def created_by_account(self):
        created_by_role = CreatorUserRole(self.created_by_role)
        # TODO(-LAN-): Avoid using db.session.get() here.
        return db.session.get(Account, self.created_by) if created_by_role == CreatorUserRole.ACCOUNT else None

    @property
    def created_by_end_user(self):
        from models.model import EndUser

        created_by_role = CreatorUserRole(self.created_by_role)
        # TODO(-LAN-): Avoid using db.session.get() here.
        return db.session.get(EndUser, self.created_by) if created_by_role == CreatorUserRole.END_USER else None

    @property
    def inputs_dict(self):
        return json.loads(self.inputs) if self.inputs else None

    @property
    def outputs_dict(self) -> dict[str, Any] | None:
        return json.loads(self.outputs) if self.outputs else None

    @property
    def process_data_dict(self):
        return json.loads(self.process_data) if self.process_data else None

    @property
    def execution_metadata_dict(self) -> dict[str, Any]:
        # When the metadata is unset, we return an empty dictionary instead of `None`.
        # This approach streamlines the logic for the caller, making it easier to handle
        # cases where metadata is absent.
        return json.loads(self.execution_metadata) if self.execution_metadata else {}

    @property
    def extras(self) -> dict[str, Any]:
        from core.tools.tool_manager import ToolManager

        extras: dict[str, Any] = {}
        if self.execution_metadata_dict:
            from core.workflow.nodes import NodeType

            if self.node_type == NodeType.TOOL and "tool_info" in self.execution_metadata_dict:
                tool_info: dict[str, Any] = self.execution_metadata_dict["tool_info"]
                extras["icon"] = ToolManager.get_tool_icon(
                    tenant_id=self.tenant_id,
                    provider_type=tool_info["provider_type"],
                    provider_id=tool_info["provider_id"],
                )
            elif self.node_type == NodeType.DATASOURCE and "datasource_info" in self.execution_metadata_dict:
                datasource_info = self.execution_metadata_dict["datasource_info"]
                extras["icon"] = datasource_info.get("icon")
        return extras

    def _get_offload_by_type(self, type_: ExecutionOffLoadType) -> Optional["WorkflowNodeExecutionOffload"]:
        return next(iter([i for i in self.offload_data if i.type_ == type_]), None)

    @property
    def inputs_truncated(self) -> bool:
        """Check if inputs were truncated (offloaded to external storage)."""
        return self._get_offload_by_type(ExecutionOffLoadType.INPUTS) is not None

    @property
    def outputs_truncated(self) -> bool:
        """Check if outputs were truncated (offloaded to external storage)."""
        return self._get_offload_by_type(ExecutionOffLoadType.OUTPUTS) is not None

    @property
    def process_data_truncated(self) -> bool:
        """Check if process_data were truncated (offloaded to external storage)."""
        return self._get_offload_by_type(ExecutionOffLoadType.PROCESS_DATA) is not None

    @staticmethod
    def _load_full_content(session: orm.Session, file_id: str, storage: Storage):
        from .model import UploadFile

        stmt = sa.select(UploadFile).where(UploadFile.id == file_id)
        file = session.scalars(stmt).first()
        assert file is not None, f"UploadFile with id {file_id} should exist but not"
        content = storage.load(file.key)
        return json.loads(content)

    def load_full_inputs(self, session: orm.Session, storage: Storage) -> Mapping[str, Any] | None:
        offload = self._get_offload_by_type(ExecutionOffLoadType.INPUTS)
        if offload is None:
            return self.inputs_dict

        return self._load_full_content(session, offload.file_id, storage)

    def load_full_outputs(self, session: orm.Session, storage: Storage) -> Mapping[str, Any] | None:
        offload: WorkflowNodeExecutionOffload | None = self._get_offload_by_type(ExecutionOffLoadType.OUTPUTS)
        if offload is None:
            return self.outputs_dict

        return self._load_full_content(session, offload.file_id, storage)

    def load_full_process_data(self, session: orm.Session, storage: Storage) -> Mapping[str, Any] | None:
        offload: WorkflowNodeExecutionOffload | None = self._get_offload_by_type(ExecutionOffLoadType.PROCESS_DATA)
        if offload is None:
            return self.process_data_dict

        return self._load_full_content(session, offload.file_id, storage)


class WorkflowNodeExecutionOffload(Base):
    __tablename__ = "workflow_node_execution_offload"
    __table_args__ = (
        # PostgreSQL 14 treats NULL values as distinct in unique constraints by default,
        # allowing multiple records with NULL values for the same column combination.
        #
        # This behavior allows us to have multiple records with NULL node_execution_id,
        # simplifying garbage collection process.
        UniqueConstraint(
            "node_execution_id",
            "type",
            # Note: PostgreSQL 15+ supports explicit `nulls distinct` behavior through
            # `postgresql_nulls_not_distinct=False`, which would make our intention clearer.
            # We rely on PostgreSQL's default behavior of treating NULLs as distinct values.
            # postgresql_nulls_not_distinct=False,
        ),
    )
    _HASH_COL_SIZE = 64

    id: Mapped[str] = mapped_column(
        StringUUID,
        primary_key=True,
        server_default=sa.text("uuidv7()"),
    )

    created_at: Mapped[datetime] = mapped_column(
        DateTime, default=naive_utc_now, server_default=func.current_timestamp()
    )

    tenant_id: Mapped[str] = mapped_column(StringUUID)
    app_id: Mapped[str] = mapped_column(StringUUID)

    # `node_execution_id` indicates the `WorkflowNodeExecutionModel` associated with this offload record.
    # A value of `None` signifies that this offload record is not linked to any execution record
    # and should be considered for garbage collection.
    node_execution_id: Mapped[str | None] = mapped_column(StringUUID, nullable=True)
    type_: Mapped[ExecutionOffLoadType] = mapped_column(EnumText(ExecutionOffLoadType), name="type", nullable=False)

    # Design Decision: Combining inputs and outputs into a single object was considered to reduce I/O
    # operations. However, due to the current design of `WorkflowNodeExecutionRepository`,
    # the `save` method is called at two distinct times:
    #
    # - When the node starts execution: the `inputs` field exists, but the `outputs` field is absent
    # - When the node completes execution (either succeeded or failed): the `outputs` field becomes available
    #
    # It's difficult to correlate these two successive calls to `save` for combined storage.
    # Converting the `WorkflowNodeExecutionRepository` to buffer the first `save` call and flush
    # when execution completes was also considered, but this would make the execution state unobservable
    # until completion, significantly damaging the observability of workflow execution.
    #
    # Given these constraints, `inputs` and `outputs` are stored separately to maintain real-time
    # observability and system reliability.

    # `file_id` references to the offloaded storage object containing the data.
    file_id: Mapped[str] = mapped_column(StringUUID, nullable=False)

    execution: Mapped[WorkflowNodeExecutionModel] = orm.relationship(
        foreign_keys=[node_execution_id],
        lazy="raise",
        uselist=False,
        primaryjoin="WorkflowNodeExecutionOffload.node_execution_id == WorkflowNodeExecutionModel.id",
        back_populates="offload_data",
    )

    file: Mapped[Optional["UploadFile"]] = orm.relationship(
        foreign_keys=[file_id],
        lazy="raise",
        uselist=False,
        primaryjoin="WorkflowNodeExecutionOffload.file_id == UploadFile.id",
    )


class WorkflowAppLogCreatedFrom(StrEnum):
    """
    Workflow App Log Created From Enum
    """

    SERVICE_API = "service-api"
    WEB_APP = "web-app"
    INSTALLED_APP = "installed-app"

    @classmethod
    def value_of(cls, value: str) -> "WorkflowAppLogCreatedFrom":
        """
        Get value of given mode.

        :param value: mode value
        :return: mode
        """
        for mode in cls:
            if mode.value == value:
                return mode
        raise ValueError(f"invalid workflow app log created from value {value}")


class WorkflowAppLog(Base):
    """
    Workflow App execution log, excluding workflow debugging records.

    Attributes:

    - id (uuid) run ID
    - tenant_id (uuid) Workspace ID
    - app_id (uuid) App ID
    - workflow_id (uuid) Associated Workflow ID
    - workflow_run_id (uuid) Associated Workflow Run ID
    - created_from (string) Creation source

        `service-api` App Execution OpenAPI

        `web-app` WebApp

        `installed-app` Installed App

    - created_by_role (string) Creator role

        - `account` Console account

        - `end_user` End user

    - created_by (uuid) Creator ID, depends on the user table according to created_by_role
    - created_at (timestamp) Creation time
    """

    __tablename__ = "workflow_app_logs"
    __table_args__ = (
        sa.PrimaryKeyConstraint("id", name="workflow_app_log_pkey"),
        sa.Index("workflow_app_log_app_idx", "tenant_id", "app_id"),
        sa.Index("workflow_app_log_workflow_run_id_idx", "workflow_run_id"),
    )

    id: Mapped[str] = mapped_column(StringUUID, server_default=sa.text("uuid_generate_v4()"))
    tenant_id: Mapped[str] = mapped_column(StringUUID)
    app_id: Mapped[str] = mapped_column(StringUUID)
    workflow_id: Mapped[str] = mapped_column(StringUUID, nullable=False)
    workflow_run_id: Mapped[str] = mapped_column(StringUUID)
    created_from: Mapped[str] = mapped_column(String(255), nullable=False)
    created_by_role: Mapped[str] = mapped_column(String(255), nullable=False)
    created_by: Mapped[str] = mapped_column(StringUUID, nullable=False)
    created_at: Mapped[datetime] = mapped_column(DateTime, nullable=False, server_default=func.current_timestamp())

    @property
    def workflow_run(self):
        if self.workflow_run_id:
            from sqlalchemy.orm import sessionmaker

            from repositories.factory import DifyAPIRepositoryFactory

            session_maker = sessionmaker(bind=db.engine, expire_on_commit=False)
            repo = DifyAPIRepositoryFactory.create_api_workflow_run_repository(session_maker)
            return repo.get_workflow_run_by_id_without_tenant(run_id=self.workflow_run_id)

        return None

    @property
    def created_by_account(self):
        created_by_role = CreatorUserRole(self.created_by_role)
        return db.session.get(Account, self.created_by) if created_by_role == CreatorUserRole.ACCOUNT else None

    @property
    def created_by_end_user(self):
        from models.model import EndUser

        created_by_role = CreatorUserRole(self.created_by_role)
        return db.session.get(EndUser, self.created_by) if created_by_role == CreatorUserRole.END_USER else None

    def to_dict(self):
        return {
            "id": self.id,
            "tenant_id": self.tenant_id,
            "app_id": self.app_id,
            "workflow_id": self.workflow_id,
            "workflow_run_id": self.workflow_run_id,
            "created_from": self.created_from,
            "created_by_role": self.created_by_role,
            "created_by": self.created_by,
            "created_at": self.created_at,
        }


class ConversationVariable(Base):
    __tablename__ = "workflow_conversation_variables"

    id: Mapped[str] = mapped_column(StringUUID, primary_key=True)
    conversation_id: Mapped[str] = mapped_column(StringUUID, nullable=False, primary_key=True, index=True)
    app_id: Mapped[str] = mapped_column(StringUUID, nullable=False, index=True)
    data: Mapped[str] = mapped_column(sa.Text, nullable=False)
    created_at: Mapped[datetime] = mapped_column(
        DateTime, nullable=False, server_default=func.current_timestamp(), index=True
    )
    updated_at: Mapped[datetime] = mapped_column(
        DateTime,
        nullable=False,
        server_default=func.current_timestamp(),
        onupdate=func.current_timestamp(),
    )

    def __init__(self, *, id: str, app_id: str, conversation_id: str, data: str):
        self.id = id
        self.app_id = app_id
        self.conversation_id = conversation_id
        self.data = data

    @classmethod
    def from_variable(cls, *, app_id: str, conversation_id: str, variable: Variable) -> "ConversationVariable":
        obj = cls(
            id=variable.id,
            app_id=app_id,
            conversation_id=conversation_id,
            data=variable.model_dump_json(),
        )
        return obj

    def to_variable(self) -> Variable:
        mapping = json.loads(self.data)
        return variable_factory.build_conversation_variable_from_mapping(mapping)


# Only `sys.query` and `sys.files` could be modified.
_EDITABLE_SYSTEM_VARIABLE = frozenset(["query", "files"])


class WorkflowDraftVariable(Base):
    """`WorkflowDraftVariable` record variables and outputs generated during
    debugging workflow or chatflow.

    IMPORTANT: This model maintains multiple invariant rules that must be preserved.
    Do not instantiate this class directly with the constructor.

    Instead, use the factory methods (`new_conversation_variable`, `new_sys_variable`,
    `new_node_variable`) defined below to ensure all invariants are properly maintained.
    """

    @staticmethod
    def unique_app_id_node_id_name() -> list[str]:
        return [
            "app_id",
            "node_id",
            "name",
        ]

    __tablename__ = "workflow_draft_variables"
    __table_args__ = (
        UniqueConstraint(*unique_app_id_node_id_name()),
        Index("workflow_draft_variable_file_id_idx", "file_id"),
    )
    # Required for instance variable annotation.
    __allow_unmapped__ = True

    # id is the unique identifier of a draft variable.
    id: Mapped[str] = mapped_column(StringUUID, primary_key=True, server_default=sa.text("uuid_generate_v4()"))

    created_at: Mapped[datetime] = mapped_column(
        DateTime,
        nullable=False,
        default=naive_utc_now,
        server_default=func.current_timestamp(),
    )

    updated_at: Mapped[datetime] = mapped_column(
        DateTime,
        nullable=False,
        default=naive_utc_now,
        server_default=func.current_timestamp(),
        onupdate=func.current_timestamp(),
    )

    # "`app_id` maps to the `id` field in the `model.App` model."
    app_id: Mapped[str] = mapped_column(StringUUID, nullable=False)

    # `last_edited_at` records when the value of a given draft variable
    # is edited.
    #
    # If it's not edited after creation, its value is `None`.
    last_edited_at: Mapped[datetime | None] = mapped_column(
        DateTime,
        nullable=True,
        default=None,
    )

    # The `node_id` field is special.
    #
    # If the variable is a conversation variable or a system variable, then the value of `node_id`
    # is `conversation` or `sys`, respective.
    #
    # Otherwise, if the variable is a variable belonging to a specific node, the value of `_node_id` is
    # the identity of correspond node in graph definition. An example of node id is `"1745769620734"`.
    #
    # However, there's one caveat. The id of the first "Answer" node in chatflow is "answer". (Other
    # "Answer" node conform the rules above.)
    node_id: Mapped[str] = mapped_column(sa.String(255), nullable=False, name="node_id")

    # From `VARIABLE_PATTERN`, we may conclude that the length of a top level variable is less than
    # 80 chars.
    #
    # ref: api/core/workflow/entities/variable_pool.py:18
    name: Mapped[str] = mapped_column(sa.String(255), nullable=False)
    description: Mapped[str] = mapped_column(
        sa.String(255),
        default="",
        nullable=False,
    )

    selector: Mapped[str] = mapped_column(sa.String(255), nullable=False, name="selector")

    # The data type of this variable's value
    #
    # If the variable is offloaded, `value_type` represents the type of the truncated value,
    # which may differ from the original value's type. Typically, they are the same,
    # but in cases where the structurally truncated  value still exceeds the size limit,
    # text slicing is applied, and the `value_type` is converted to `STRING`.
    value_type: Mapped[SegmentType] = mapped_column(EnumText(SegmentType, length=20))

    # The variable's value serialized as a JSON string
    #
    # If the variable is offloaded, `value` contains a truncated version, not the full original value.
    value: Mapped[str] = mapped_column(sa.Text, nullable=False, name="value")

    # Controls whether the variable should be displayed in the variable inspection panel
    visible: Mapped[bool] = mapped_column(sa.Boolean, nullable=False, default=True)

    # Determines whether this variable can be modified by users
    editable: Mapped[bool] = mapped_column(sa.Boolean, nullable=False, default=False)

    # The `node_execution_id` field identifies the workflow node execution that created this variable.
    # It corresponds to the `id` field in the `WorkflowNodeExecutionModel` model.
    #
    # This field is not `None` for system variables and node variables, and is  `None`
    # for conversation variables.
    node_execution_id: Mapped[str | None] = mapped_column(
        StringUUID,
        nullable=True,
        default=None,
    )

    # Reference to WorkflowDraftVariableFile for offloaded large variables
    #
    # Indicates whether the current draft variable is offloaded.
    # If not offloaded, this field will be None.
    file_id: Mapped[str | None] = mapped_column(
        StringUUID,
        nullable=True,
        default=None,
        comment="Reference to WorkflowDraftVariableFile if variable is offloaded to external storage",
    )

    is_default_value: Mapped[bool] = mapped_column(
        sa.Boolean,
        nullable=False,
        default=False,
        comment=(
            "Indicates whether the current value is the default for a conversation variable. "
            "Always `FALSE` for other types of variables."
        ),
    )

    # Relationship to WorkflowDraftVariableFile
    variable_file: Mapped[Optional["WorkflowDraftVariableFile"]] = orm.relationship(
        foreign_keys=[file_id],
        lazy="raise",
        uselist=False,
        primaryjoin="WorkflowDraftVariableFile.id == WorkflowDraftVariable.file_id",
    )

    # Cache for deserialized value
    #
    # NOTE(QuantumGhost): This field serves two purposes:
    #
    # 1. Caches deserialized values to reduce repeated parsing costs
    # 2. Allows modification of the deserialized value after retrieval,
    #    particularly important for `File`` variables which require database
    #    lookups to obtain storage_key and other metadata
    #
    # Use double underscore prefix for better encapsulation,
    # making this attribute harder to access from outside the class.
    __value: Segment | None

    def __init__(self, *args: Any, **kwargs: Any) -> None:
        """
        The constructor of `WorkflowDraftVariable` is not intended for
        direct use outside this file. Its solo purpose is setup private state
        used by the model instance.

        Please use the factory methods
        (`new_conversation_variable`, `new_sys_variable`, `new_node_variable`)
        defined below to create instances of this class.
        """
        super().__init__(*args, **kwargs)
        self.__value = None

    @orm.reconstructor
    def _init_on_load(self):
        self.__value = None

    def get_selector(self) -> list[str]:
        selector: Any = json.loads(self.selector)
        if not isinstance(selector, list):
            logger.error(
                "invalid selector loaded from database, type=%s, value=%s",
                type(selector).__name__,
                self.selector,
            )
            raise ValueError("invalid selector.")
        return cast(list[str], selector)

    def _set_selector(self, value: list[str]):
        self.selector = json.dumps(value)

    def _loads_value(self) -> Segment:
        value = json.loads(self.value)
        return self.build_segment_with_type(self.value_type, value)

    @staticmethod
    def rebuild_file_types(value: Any):
        # NOTE(QuantumGhost): Temporary workaround for structured data handling.
        # By this point, `output` has been converted to dict by
        # `WorkflowEntry.handle_special_values`, so we need to
        # reconstruct File objects from their serialized form
        # to maintain proper variable saving behavior.
        #
        # Ideally, we should work with structured data objects directly
        # rather than their serialized forms.
        # However, multiple components in the codebase depend on
        # `WorkflowEntry.handle_special_values`, making a comprehensive migration challenging.
        if isinstance(value, dict):
            if not maybe_file_object(value):
                return cast(Any, value)
            return File.model_validate(value)
        elif isinstance(value, list) and value:
            value_list = cast(list[Any], value)
            first: Any = value_list[0]
            if not maybe_file_object(first):
                return cast(Any, value)
            file_list: list[File] = [File.model_validate(cast(dict[str, Any], i)) for i in value_list]
            return cast(Any, file_list)
        else:
            return cast(Any, value)

    @classmethod
    def build_segment_with_type(cls, segment_type: SegmentType, value: Any) -> Segment:
        # Extends `variable_factory.build_segment_with_type` functionality by
        # reconstructing `FileSegment`` or `ArrayFileSegment`` objects from
        # their serialized dictionary or list representations, respectively.
        if segment_type == SegmentType.FILE:
            if isinstance(value, File):
                return build_segment_with_type(segment_type, value)
            elif isinstance(value, dict):
                file = cls.rebuild_file_types(value)
                return build_segment_with_type(segment_type, file)
            else:
                raise TypeMismatchError(f"expected dict or File for FileSegment, got {type(value)}")
        if segment_type == SegmentType.ARRAY_FILE:
            if not isinstance(value, list):
                raise TypeMismatchError(f"expected list for ArrayFileSegment, got {type(value)}")
            file_list = cls.rebuild_file_types(value)
            return build_segment_with_type(segment_type=segment_type, value=file_list)

        return build_segment_with_type(segment_type=segment_type, value=value)

    def get_value(self) -> Segment:
        """Decode the serialized value into its corresponding `Segment` object.

        This method caches the result, so repeated calls will return the same
        object instance without re-parsing the serialized data.

        If you need to modify the returned `Segment`, use `value.model_copy()`
        to create a copy first to avoid affecting the cached instance.

        For more information about the caching mechanism, see the documentation
        of the `__value` field.

        Returns:
            Segment: The deserialized value as a Segment object.
        """

        if self.__value is not None:
            return self.__value
        value = self._loads_value()
        self.__value = value
        return value

    def set_name(self, name: str):
        self.name = name
        self._set_selector([self.node_id, name])

    def set_value(self, value: Segment):
        """Updates the `value` and corresponding `value_type` fields in the database model.

        This method also stores the provided Segment object in the deserialized cache
        without creating a copy, allowing for efficient value access.

        Args:
            value: The Segment object to store as the variable's value.
        """
        self.__value = value
        self.value = variable_utils.dumps_with_segments(value)
        self.value_type = value.value_type

    def get_node_id(self) -> str | None:
        if self.get_variable_type() == DraftVariableType.NODE:
            return self.node_id
        else:
            return None

    def get_variable_type(self) -> DraftVariableType:
        match self.node_id:
            case DraftVariableType.CONVERSATION:
                return DraftVariableType.CONVERSATION
            case DraftVariableType.SYS:
                return DraftVariableType.SYS
            case _:
                return DraftVariableType.NODE

    def is_truncated(self) -> bool:
        return self.file_id is not None

    @classmethod
    def _new(
        cls,
        *,
        app_id: str,
        node_id: str,
        name: str,
        value: Segment,
        node_execution_id: str | None,
        description: str = "",
        file_id: str | None = None,
    ) -> "WorkflowDraftVariable":
        variable = WorkflowDraftVariable()
        variable.created_at = naive_utc_now()
        variable.updated_at = naive_utc_now()
        variable.description = description
        variable.app_id = app_id
        variable.node_id = node_id
        variable.name = name
        variable.set_value(value)
        variable.file_id = file_id
        variable._set_selector(list(variable_utils.to_selector(node_id, name)))
        variable.node_execution_id = node_execution_id
        return variable

    @classmethod
    def new_conversation_variable(
        cls,
        *,
        app_id: str,
        name: str,
        value: Segment,
        description: str = "",
    ) -> "WorkflowDraftVariable":
        variable = cls._new(
            app_id=app_id,
            node_id=CONVERSATION_VARIABLE_NODE_ID,
            name=name,
            value=value,
            description=description,
            node_execution_id=None,
        )
        variable.editable = True
        return variable

    @classmethod
    def new_sys_variable(
        cls,
        *,
        app_id: str,
        name: str,
        value: Segment,
        node_execution_id: str,
        editable: bool = False,
    ) -> "WorkflowDraftVariable":
        variable = cls._new(
            app_id=app_id,
            node_id=SYSTEM_VARIABLE_NODE_ID,
            name=name,
            node_execution_id=node_execution_id,
            value=value,
        )
        variable.editable = editable
        return variable

    @classmethod
    def new_node_variable(
        cls,
        *,
        app_id: str,
        node_id: str,
        name: str,
        value: Segment,
        node_execution_id: str,
        visible: bool = True,
        editable: bool = True,
        file_id: str | None = None,
    ) -> "WorkflowDraftVariable":
        variable = cls._new(
            app_id=app_id,
            node_id=node_id,
            name=name,
            node_execution_id=node_execution_id,
            value=value,
            file_id=file_id,
        )
        variable.visible = visible
        variable.editable = editable
        return variable

    @staticmethod
    def new_memory_block_variable(
        *,
        app_id: str,
        node_id: str | None = None,
        memory_id: str,
        name: str,
        value: VersionedMemoryValue,
        description: str = "",
    ) -> "WorkflowDraftVariable":
        """Create a new memory block draft variable."""
        return WorkflowDraftVariable(
            id=str(uuid.uuid4()),
            app_id=app_id,
            node_id=MEMORY_BLOCK_VARIABLE_NODE_ID,
            name=name,
            value=value.model_dump_json(),
            description=description,
            selector=[MEMORY_BLOCK_VARIABLE_NODE_ID, memory_id] if node_id is None else
            [MEMORY_BLOCK_VARIABLE_NODE_ID, memory_id, node_id],
            value_type=SegmentType.VERSIONED_MEMORY,
            visible=True,
            editable=True,
        )

    @property
    def edited(self):
        return self.last_edited_at is not None


class WorkflowDraftVariableFile(Base):
    """Stores metadata about files associated with large workflow draft variables.

    This model acts as an intermediary between WorkflowDraftVariable and UploadFile,
    allowing for proper cleanup of orphaned files when variables are updated or deleted.

    The MIME type of the stored content is recorded in `UploadFile.mime_type`.
    Possible values are 'application/json' for JSON types other than plain text,
    and 'text/plain' for JSON strings.
    """

    __tablename__ = "workflow_draft_variable_files"

    # Primary key
    id: Mapped[str] = mapped_column(
        StringUUID,
        primary_key=True,
        default=uuidv7,
        server_default=sa.text("uuidv7()"),
    )

    created_at: Mapped[datetime] = mapped_column(
        DateTime,
        nullable=False,
        default=naive_utc_now,
        server_default=func.current_timestamp(),
    )

    tenant_id: Mapped[str] = mapped_column(
        StringUUID,
        nullable=False,
        comment="The tenant to which the WorkflowDraftVariableFile belongs, referencing Tenant.id",
    )

    app_id: Mapped[str] = mapped_column(
        StringUUID,
        nullable=False,
        comment="The application to which the WorkflowDraftVariableFile belongs, referencing App.id",
    )

    user_id: Mapped[str] = mapped_column(
        StringUUID,
        nullable=False,
        comment="The owner to of the WorkflowDraftVariableFile, referencing Account.id",
    )

    # Reference to the `UploadFile.id` field
    upload_file_id: Mapped[str] = mapped_column(
        StringUUID,
        nullable=False,
        comment="Reference to UploadFile containing the large variable data",
    )

    # -------------- metadata about the variable content --------------

    # The `size` is already recorded in UploadFiles. It is duplicated here to avoid an additional database lookup.
    size: Mapped[int | None] = mapped_column(
        sa.BigInteger,
        nullable=False,
        comment="Size of the original variable content in bytes",
    )

    length: Mapped[int | None] = mapped_column(
        sa.Integer,
        nullable=True,
        comment=(
            "Length of the original variable content. For array and array-like types, "
            "this represents the number of elements. For object types, it indicates the number of keys. "
            "For other types, the value is NULL."
        ),
    )

    # The `value_type` field records the type of the original value.
    value_type: Mapped[SegmentType] = mapped_column(
        EnumText(SegmentType, length=20),
        nullable=False,
    )

    # Relationship to UploadFile
    upload_file: Mapped["UploadFile"] = orm.relationship(
        foreign_keys=[upload_file_id],
        lazy="raise",
        uselist=False,
        primaryjoin="WorkflowDraftVariableFile.upload_file_id == UploadFile.id",
    )


def is_system_variable_editable(name: str) -> bool:
    return name in _EDITABLE_SYSTEM_VARIABLE


class WorkflowPause(DefaultFieldsMixin, Base):
    """
    WorkflowPause records the paused state and related metadata for a specific workflow run.

    Each `WorkflowRun` can have zero or one associated `WorkflowPause`, depending on its execution status.
    If a `WorkflowRun` is in the `PAUSED` state, there must be a corresponding `WorkflowPause`
    that has not yet been resumed.
    Otherwise, there should be no active (non-resumed) `WorkflowPause` linked to that run.

    This model captures the execution context required to resume workflow processing at a later time.
    """

    __tablename__ = "workflow_pauses"
    __table_args__ = (
        # Design Note:
        # Instead of adding a `pause_id` field to the `WorkflowRun` model—which would require a migration
        # on a potentially large table—we reference `WorkflowRun` from `WorkflowPause` and enforce a unique
        # constraint on `workflow_run_id` to guarantee a one-to-one relationship.
        UniqueConstraint("workflow_run_id"),
    )

    # `workflow_id` represents the unique identifier of the workflow associated with this pause.
    # It corresponds to the `id` field in the `Workflow` model.
    #
    # Since an application can have multiple versions of a workflow, each with its own unique ID,
    # the `app_id` alone is insufficient to determine which workflow version should be loaded
    # when resuming a suspended workflow.
    workflow_id: Mapped[str] = mapped_column(
        StringUUID,
        nullable=False,
    )

    # `workflow_run_id` represents the identifier of the execution of workflow,
    # correspond to the `id` field of `WorkflowRun`.
    workflow_run_id: Mapped[str] = mapped_column(
        StringUUID,
        nullable=False,
    )

    # `resumed_at` records the timestamp when the suspended workflow was resumed.
    # It is set to `NULL` if the workflow has not been resumed.
    #
    # NOTE: Resuming a suspended WorkflowPause does not delete the record immediately.
    # It only set `resumed_at` to a non-null value.
    resumed_at: Mapped[datetime | None] = mapped_column(
        sa.DateTime,
        nullable=True,
    )

    # state_object_key stores the object key referencing the serialized runtime state
    # of the `GraphEngine`. This object captures the complete execution context of the
    # workflow at the moment it was paused, enabling accurate resumption.
    state_object_key: Mapped[str] = mapped_column(String(length=255), nullable=False)

    # Relationship to WorkflowRun
    workflow_run: Mapped["WorkflowRun"] = orm.relationship(
        foreign_keys=[workflow_run_id],
        # require explicit preloading.
        lazy="raise",
        uselist=False,
        primaryjoin="WorkflowPause.workflow_run_id == WorkflowRun.id",
        back_populates="pause",
    )<|MERGE_RESOLUTION|>--- conflicted
+++ resolved
@@ -1,11 +1,7 @@
 import json
 import logging
-<<<<<<< HEAD
 import uuid
-from collections.abc import Mapping, Sequence
-=======
 from collections.abc import Generator, Mapping, Sequence
->>>>>>> 4a894035
 from datetime import datetime
 from enum import StrEnum
 from typing import TYPE_CHECKING, Any, Optional, Union, cast
