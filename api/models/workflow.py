--- conflicted
+++ resolved
@@ -289,11 +289,7 @@
     def features_dict(self) -> dict[str, Any]:
         return json.loads(self.features) if self.features else {}
 
-<<<<<<< HEAD
     def user_input_form(self, to_old_structure: bool = False) -> list[Any]:
-=======
-    def user_input_form(self, to_old_structure: bool = False):
->>>>>>> a78339a0
         # get start node from graph
         if not self.graph:
             return []
