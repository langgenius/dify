import json
import logging
from collections.abc import Mapping, Sequence
from datetime import datetime
from enum import Enum, StrEnum
from typing import TYPE_CHECKING, Any, Optional, Union
from uuid import uuid4

import sqlalchemy as sa
from sqlalchemy import DateTime, orm

from core.file.constants import maybe_file_object
from core.file.models import File
from core.variables import utils as variable_utils
from core.variables.variables import FloatVariable, IntegerVariable, StringVariable
from core.workflow.constants import CONVERSATION_VARIABLE_NODE_ID, SYSTEM_VARIABLE_NODE_ID
from core.workflow.nodes.enums import NodeType
from factories.variable_factory import TypeMismatchError, build_segment_with_type
from libs.datetime_utils import naive_utc_now

from ._workflow_exc import NodeNotFoundError, WorkflowDataError

if TYPE_CHECKING:
    from models.model import AppMode

from sqlalchemy import Index, PrimaryKeyConstraint, String, UniqueConstraint, func
from sqlalchemy.orm import Mapped, declared_attr, mapped_column

from constants import DEFAULT_FILE_NUMBER_LIMITS, HIDDEN_VALUE
from core.helper import encrypter
from core.variables import SecretVariable, Segment, SegmentType, Variable
from factories import variable_factory
from libs import helper

from .account import Account
from .base import Base
from .engine import db
from .enums import CreatorUserRole, DraftVariableType
from .types import EnumText, StringUUID

logger = logging.getLogger(__name__)


class WorkflowType(Enum):
    """
    Workflow Type Enum
    """

    WORKFLOW = "workflow"
    CHAT = "chat"

    @classmethod
    def value_of(cls, value: str) -> "WorkflowType":
        """
        Get value of given mode.

        :param value: mode value
        :return: mode
        """
        for mode in cls:
            if mode.value == value:
                return mode
        raise ValueError(f"invalid workflow type value {value}")

    @classmethod
    def from_app_mode(cls, app_mode: Union[str, "AppMode"]) -> "WorkflowType":
        """
        Get workflow type from app mode.

        :param app_mode: app mode
        :return: workflow type
        """
        from models.model import AppMode

        app_mode = app_mode if isinstance(app_mode, AppMode) else AppMode.value_of(app_mode)
        return cls.WORKFLOW if app_mode == AppMode.WORKFLOW else cls.CHAT


class _InvalidGraphDefinitionError(Exception):
    pass


class Workflow(Base):
    """
    Workflow, for `Workflow App` and `Chat App workflow mode`.

    Attributes:

    - id (uuid) Workflow ID, pk
    - tenant_id (uuid) Workspace ID
    - app_id (uuid) App ID
    - type (string) Workflow type

        `workflow` for `Workflow App`

        `chat` for `Chat App workflow mode`

    - version (string) Version

        `draft` for draft version (only one for each app), other for version number (redundant)

    - graph (text) Workflow canvas configuration (JSON)

        The entire canvas configuration JSON, including Node, Edge, and other configurations

        - nodes (array[object]) Node list, see Node Schema

        - edges (array[object]) Edge list, see Edge Schema

    - created_by (uuid) Creator ID
    - created_at (timestamp) Creation time
    - updated_by (uuid) `optional` Last updater ID
    - updated_at (timestamp) `optional` Last update time
    """

    __tablename__ = "workflows"
    __table_args__ = (
        sa.PrimaryKeyConstraint("id", name="workflow_pkey"),
        sa.Index("workflow_version_idx", "tenant_id", "app_id", "version"),
    )

    id: Mapped[str] = mapped_column(StringUUID, server_default=sa.text("uuid_generate_v4()"))
    tenant_id: Mapped[str] = mapped_column(StringUUID, nullable=False)
    app_id: Mapped[str] = mapped_column(StringUUID, nullable=False)
    type: Mapped[str] = mapped_column(String(255), nullable=False)
    version: Mapped[str] = mapped_column(String(255), nullable=False)
    marked_name: Mapped[str] = mapped_column(default="", server_default="")
    marked_comment: Mapped[str] = mapped_column(default="", server_default="")
    graph: Mapped[str] = mapped_column(sa.Text)
    _features: Mapped[str] = mapped_column("features", sa.TEXT)
    created_by: Mapped[str] = mapped_column(StringUUID, nullable=False)
    created_at: Mapped[datetime] = mapped_column(DateTime, nullable=False, server_default=func.current_timestamp())
    updated_by: Mapped[Optional[str]] = mapped_column(StringUUID)
    updated_at: Mapped[datetime] = mapped_column(
        DateTime,
        nullable=False,
        default=naive_utc_now(),
        server_onupdate=func.current_timestamp(),
    )
    _environment_variables: Mapped[str] = mapped_column(
        "environment_variables", sa.Text, nullable=False, server_default="{}"
    )
    _conversation_variables: Mapped[str] = mapped_column(
        "conversation_variables", sa.Text, nullable=False, server_default="{}"
    )

    VERSION_DRAFT = "draft"

    @classmethod
    def new(
        cls,
        *,
        tenant_id: str,
        app_id: str,
        type: str,
        version: str,
        graph: str,
        features: str,
        created_by: str,
        environment_variables: Sequence[Variable],
        conversation_variables: Sequence[Variable],
        marked_name: str = "",
        marked_comment: str = "",
    ) -> "Workflow":
        workflow = Workflow()
        workflow.id = str(uuid4())
        workflow.tenant_id = tenant_id
        workflow.app_id = app_id
        workflow.type = type
        workflow.version = version
        workflow.graph = graph
        workflow.features = features
        workflow.created_by = created_by
        workflow.environment_variables = environment_variables or []
        workflow.conversation_variables = conversation_variables or []
        workflow.marked_name = marked_name
        workflow.marked_comment = marked_comment
        workflow.created_at = naive_utc_now()
        workflow.updated_at = workflow.created_at
        return workflow

    @property
    def created_by_account(self):
        return db.session.get(Account, self.created_by)

    @property
    def updated_by_account(self):
        return db.session.get(Account, self.updated_by) if self.updated_by else None

    @property
    def graph_dict(self) -> Mapping[str, Any]:
        # TODO(QuantumGhost): Consider caching `graph_dict` to avoid repeated JSON decoding.
        #
        # Using `functools.cached_property` could help, but some code in the codebase may
        # modify the returned dict, which can cause issues elsewhere.
        #
        # For example, changing this property to a cached property led to errors like the
        # following when single stepping an `Iteration` node:
        #
        #     Root node id 1748401971780start not found in the graph
        #
        # There is currently no standard way to make a dict deeply immutable in Python,
        # and tracking modifications to the returned dict is difficult. For now, we leave
        # the code as-is to avoid these issues.
        #
        # Currently, the following functions / methods would mutate the returned dict:
        #
        # - `_get_graph_and_variable_pool_of_single_iteration`.
        # - `_get_graph_and_variable_pool_of_single_loop`.
        return json.loads(self.graph) if self.graph else {}

    def get_node_config_by_id(self, node_id: str) -> Mapping[str, Any]:
        """Extract a node configuration from the workflow graph by node ID.
        A node configuration is a dictionary containing the node's properties, including
        the node's id, title, and its data as a dict.
        """
        workflow_graph = self.graph_dict

        if not workflow_graph:
            raise WorkflowDataError(f"workflow graph not found, workflow_id={self.id}")

        nodes = workflow_graph.get("nodes")
        if not nodes:
            raise WorkflowDataError("nodes not found in workflow graph")

        try:
            node_config = next(filter(lambda node: node["id"] == node_id, nodes))
        except StopIteration:
            raise NodeNotFoundError(node_id)
        assert isinstance(node_config, dict)
        return node_config

    @staticmethod
    def get_node_type_from_node_config(node_config: Mapping[str, Any]) -> NodeType:
        """Extract type of a node from the node configuration returned by `get_node_config_by_id`."""
        node_config_data = node_config.get("data", {})
        # Get node class
        node_type = NodeType(node_config_data.get("type"))
        return node_type

    @staticmethod
    def get_enclosing_node_type_and_id(node_config: Mapping[str, Any]) -> tuple[NodeType, str] | None:
        in_loop = node_config.get("isInLoop", False)
        in_iteration = node_config.get("isInIteration", False)
        if in_loop:
            loop_id = node_config.get("loop_id")
            if loop_id is None:
                raise _InvalidGraphDefinitionError("invalid graph")
            return NodeType.LOOP, loop_id
        elif in_iteration:
            iteration_id = node_config.get("iteration_id")
            if iteration_id is None:
                raise _InvalidGraphDefinitionError("invalid graph")
            return NodeType.ITERATION, iteration_id
        else:
            return None

    @property
    def features(self) -> str:
        """
        Convert old features structure to new features structure.
        """
        if not self._features:
            return self._features

        features = json.loads(self._features)
        if features.get("file_upload", {}).get("image", {}).get("enabled", False):
            image_enabled = True
            image_number_limits = int(features["file_upload"]["image"].get("number_limits", DEFAULT_FILE_NUMBER_LIMITS))
            image_transfer_methods = features["file_upload"]["image"].get(
                "transfer_methods", ["remote_url", "local_file"]
            )
            features["file_upload"]["enabled"] = image_enabled
            features["file_upload"]["number_limits"] = image_number_limits
            features["file_upload"]["allowed_file_upload_methods"] = image_transfer_methods
            features["file_upload"]["allowed_file_types"] = features["file_upload"].get("allowed_file_types", ["image"])
            features["file_upload"]["allowed_file_extensions"] = features["file_upload"].get(
                "allowed_file_extensions", []
            )
            del features["file_upload"]["image"]
            self._features = json.dumps(features)
        return self._features

    @features.setter
    def features(self, value: str) -> None:
        self._features = value

    @property
    def features_dict(self) -> dict[str, Any]:
        return json.loads(self.features) if self.features else {}

    def user_input_form(self, to_old_structure: bool = False) -> list:
        # get start node from graph
        if not self.graph:
            return []

        graph_dict = self.graph_dict
        if "nodes" not in graph_dict:
            return []

        start_node = next((node for node in graph_dict["nodes"] if node["data"]["type"] == "start"), None)
        if not start_node:
            return []

        # get user_input_form from start node
        variables: list[Any] = start_node.get("data", {}).get("variables", [])

        if to_old_structure:
            old_structure_variables = []
            for variable in variables:
                old_structure_variables.append({variable["type"]: variable})

            return old_structure_variables

        return variables

    @property
    def unique_hash(self) -> str:
        """
        Get hash of workflow.

        :return: hash
        """
        entity = {"graph": self.graph_dict, "features": self.features_dict}

        return helper.generate_text_hash(json.dumps(entity, sort_keys=True))

    @property
    def tool_published(self) -> bool:
        """
        DEPRECATED: This property is not accurate for determining if a workflow is published as a tool.
        It only checks if there's a WorkflowToolProvider for the app, not if this specific workflow version
        is the one being used by the tool.

        For accurate checking, use a direct query with tenant_id, app_id, and version.
        """
        from models.tools import WorkflowToolProvider

        return (
            db.session.query(WorkflowToolProvider)
            .where(WorkflowToolProvider.tenant_id == self.tenant_id, WorkflowToolProvider.app_id == self.app_id)
            .count()
            > 0
        )

    @property
    def environment_variables(self) -> Sequence[StringVariable | IntegerVariable | FloatVariable | SecretVariable]:
        # TODO: find some way to init `self._environment_variables` when instance created.
        if self._environment_variables is None:
            self._environment_variables = "{}"

        # Use workflow.tenant_id to avoid relying on request user in background threads
        tenant_id = self.tenant_id

        if not tenant_id:
            return []

        environment_variables_dict: dict[str, Any] = json.loads(self._environment_variables)
        results = [
            variable_factory.build_environment_variable_from_mapping(v) for v in environment_variables_dict.values()
        ]

        # decrypt secret variables value
        def decrypt_func(var):
            if isinstance(var, SecretVariable):
                return var.model_copy(update={"value": encrypter.decrypt_token(tenant_id=tenant_id, token=var.value)})
            elif isinstance(var, (StringVariable, IntegerVariable, FloatVariable)):
                return var
            else:
                raise AssertionError("this statement should be unreachable.")

        decrypted_results: list[SecretVariable | StringVariable | IntegerVariable | FloatVariable] = list(
            map(decrypt_func, results)
        )
        return decrypted_results

    @environment_variables.setter
    def environment_variables(self, value: Sequence[Variable]):
        if not value:
            self._environment_variables = "{}"
            return

        # Use workflow.tenant_id to avoid relying on request user in background threads
        tenant_id = self.tenant_id

        if not tenant_id:
            self._environment_variables = "{}"
            return

        value = list(value)
        if any(var for var in value if not var.id):
            raise ValueError("environment variable require a unique id")

        # Compare inputs and origin variables,
        # if the value is HIDDEN_VALUE, use the origin variable value (only update `name`).
        origin_variables_dictionary = {var.id: var for var in self.environment_variables}
        for i, variable in enumerate(value):
            if variable.id in origin_variables_dictionary and variable.value == HIDDEN_VALUE:
                value[i] = origin_variables_dictionary[variable.id].model_copy(update={"name": variable.name})

        # encrypt secret variables value
        def encrypt_func(var):
            if isinstance(var, SecretVariable):
                return var.model_copy(update={"value": encrypter.encrypt_token(tenant_id=tenant_id, token=var.value)})
            else:
                return var

        encrypted_vars = list(map(encrypt_func, value))
        environment_variables_json = json.dumps(
            {var.name: var.model_dump() for var in encrypted_vars},
            ensure_ascii=False,
        )
        self._environment_variables = environment_variables_json

    def to_dict(self, *, include_secret: bool = False) -> Mapping[str, Any]:
        environment_variables = list(self.environment_variables)
        environment_variables = [
            v if not isinstance(v, SecretVariable) or include_secret else v.model_copy(update={"value": ""})
            for v in environment_variables
        ]

        result = {
            "graph": self.graph_dict,
            "features": self.features_dict,
            "environment_variables": [var.model_dump(mode="json") for var in environment_variables],
            "conversation_variables": [var.model_dump(mode="json") for var in self.conversation_variables],
        }
        return result

    @property
    def conversation_variables(self) -> Sequence[Variable]:
        # TODO: find some way to init `self._conversation_variables` when instance created.
        if self._conversation_variables is None:
            self._conversation_variables = "{}"

        variables_dict: dict[str, Any] = json.loads(self._conversation_variables)
        results = [variable_factory.build_conversation_variable_from_mapping(v) for v in variables_dict.values()]
        return results

    @conversation_variables.setter
    def conversation_variables(self, value: Sequence[Variable]) -> None:
        self._conversation_variables = json.dumps(
            {var.name: var.model_dump() for var in value},
            ensure_ascii=False,
        )

    @staticmethod
    def version_from_datetime(d: datetime) -> str:
        return str(d)


class WorkflowRun(Base):
    """
    Workflow Run

    Attributes:

    - id (uuid) Run ID
    - tenant_id (uuid) Workspace ID
    - app_id (uuid) App ID

    - workflow_id (uuid) Workflow ID
    - type (string) Workflow type
    - triggered_from (string) Trigger source

        `debugging` for canvas debugging

        `app-run` for (published) app execution

    - version (string) Version
    - graph (text) Workflow canvas configuration (JSON)
    - inputs (text) Input parameters
    - status (string) Execution status, `running` / `succeeded` / `failed` / `stopped`
    - outputs (text) `optional` Output content
    - error (string) `optional` Error reason
    - elapsed_time (float) `optional` Time consumption (s)
    - total_tokens (int) `optional` Total tokens used
    - total_steps (int) Total steps (redundant), default 0
    - created_by_role (string) Creator role

        - `account` Console account

        - `end_user` End user

    - created_by (uuid) Runner ID
    - created_at (timestamp) Run time
    - finished_at (timestamp) End time
    """

    __tablename__ = "workflow_runs"
    __table_args__ = (
        sa.PrimaryKeyConstraint("id", name="workflow_run_pkey"),
        sa.Index("workflow_run_triggerd_from_idx", "tenant_id", "app_id", "triggered_from"),
    )

    id: Mapped[str] = mapped_column(StringUUID, server_default=sa.text("uuid_generate_v4()"))
    tenant_id: Mapped[str] = mapped_column(StringUUID)
    app_id: Mapped[str] = mapped_column(StringUUID)

    workflow_id: Mapped[str] = mapped_column(StringUUID)
    type: Mapped[str] = mapped_column(String(255))
    triggered_from: Mapped[str] = mapped_column(String(255))
    version: Mapped[str] = mapped_column(String(255))
    graph: Mapped[Optional[str]] = mapped_column(sa.Text)
    inputs: Mapped[Optional[str]] = mapped_column(sa.Text)
    status: Mapped[str] = mapped_column(String(255))  # running, succeeded, failed, stopped, partial-succeeded
    outputs: Mapped[Optional[str]] = mapped_column(sa.Text, default="{}")
    error: Mapped[Optional[str]] = mapped_column(sa.Text)
    elapsed_time: Mapped[float] = mapped_column(sa.Float, nullable=False, server_default=sa.text("0"))
    total_tokens: Mapped[int] = mapped_column(sa.BigInteger, server_default=sa.text("0"))
    total_steps: Mapped[int] = mapped_column(sa.Integer, server_default=sa.text("0"), nullable=True)
    created_by_role: Mapped[str] = mapped_column(String(255))  # account, end_user
    created_by: Mapped[str] = mapped_column(StringUUID, nullable=False)
    created_at: Mapped[datetime] = mapped_column(DateTime, nullable=False, server_default=func.current_timestamp())
    finished_at: Mapped[Optional[datetime]] = mapped_column(DateTime)
    exceptions_count: Mapped[int] = mapped_column(sa.Integer, server_default=sa.text("0"), nullable=True)

    @property
    def created_by_account(self):
        created_by_role = CreatorUserRole(self.created_by_role)
        return db.session.get(Account, self.created_by) if created_by_role == CreatorUserRole.ACCOUNT else None

    @property
    def created_by_end_user(self):
        from models.model import EndUser

        created_by_role = CreatorUserRole(self.created_by_role)
        return db.session.get(EndUser, self.created_by) if created_by_role == CreatorUserRole.END_USER else None

    @property
    def graph_dict(self) -> Mapping[str, Any]:
        return json.loads(self.graph) if self.graph else {}

    @property
    def inputs_dict(self) -> Mapping[str, Any]:
        return json.loads(self.inputs) if self.inputs else {}

    @property
    def outputs_dict(self) -> Mapping[str, Any]:
        return json.loads(self.outputs) if self.outputs else {}

    @property
    def message(self):
        from models.model import Message

        return (
            db.session.query(Message).where(Message.app_id == self.app_id, Message.workflow_run_id == self.id).first()
        )

    @property
    def workflow(self):
        return db.session.query(Workflow).where(Workflow.id == self.workflow_id).first()

    def to_dict(self):
        return {
            "id": self.id,
            "tenant_id": self.tenant_id,
            "app_id": self.app_id,
            "workflow_id": self.workflow_id,
            "type": self.type,
            "triggered_from": self.triggered_from,
            "version": self.version,
            "graph": self.graph_dict,
            "inputs": self.inputs_dict,
            "status": self.status,
            "outputs": self.outputs_dict,
            "error": self.error,
            "elapsed_time": self.elapsed_time,
            "total_tokens": self.total_tokens,
            "total_steps": self.total_steps,
            "created_by_role": self.created_by_role,
            "created_by": self.created_by,
            "created_at": self.created_at,
            "finished_at": self.finished_at,
            "exceptions_count": self.exceptions_count,
        }

    @classmethod
    def from_dict(cls, data: dict) -> "WorkflowRun":
        return cls(
            id=data.get("id"),
            tenant_id=data.get("tenant_id"),
            app_id=data.get("app_id"),
            workflow_id=data.get("workflow_id"),
            type=data.get("type"),
            triggered_from=data.get("triggered_from"),
            version=data.get("version"),
            graph=json.dumps(data.get("graph")),
            inputs=json.dumps(data.get("inputs")),
            status=data.get("status"),
            outputs=json.dumps(data.get("outputs")),
            error=data.get("error"),
            elapsed_time=data.get("elapsed_time"),
            total_tokens=data.get("total_tokens"),
            total_steps=data.get("total_steps"),
            created_by_role=data.get("created_by_role"),
            created_by=data.get("created_by"),
            created_at=data.get("created_at"),
            finished_at=data.get("finished_at"),
            exceptions_count=data.get("exceptions_count"),
        )


class WorkflowNodeExecutionTriggeredFrom(StrEnum):
    """
    Workflow Node Execution Triggered From Enum
    """

    SINGLE_STEP = "single-step"
    WORKFLOW_RUN = "workflow-run"


class WorkflowNodeExecutionModel(Base):
    """
    Workflow Node Execution

    - id (uuid) Execution ID
    - tenant_id (uuid) Workspace ID
    - app_id (uuid) App ID
    - workflow_id (uuid) Workflow ID
    - triggered_from (string) Trigger source

        `single-step` for single-step debugging

        `workflow-run` for workflow execution (debugging / user execution)

    - workflow_run_id (uuid) `optional` Workflow run ID

        Null for single-step debugging.

    - index (int) Execution sequence number, used for displaying Tracing Node order
    - predecessor_node_id (string) `optional` Predecessor node ID, used for displaying execution path
    - node_id (string) Node ID
    - node_type (string) Node type, such as `start`
    - title (string) Node title
    - inputs (json) All predecessor node variable content used in the node
    - process_data (json) Node process data
    - outputs (json) `optional` Node output variables
    - status (string) Execution status, `running` / `succeeded` / `failed`
    - error (string) `optional` Error reason
    - elapsed_time (float) `optional` Time consumption (s)
    - execution_metadata (text) Metadata

        - total_tokens (int) `optional` Total tokens used

        - total_price (decimal) `optional` Total cost

        - currency (string) `optional` Currency, such as USD / RMB

    - created_at (timestamp) Run time
    - created_by_role (string) Creator role

        - `account` Console account

        - `end_user` End user

    - created_by (uuid) Runner ID
    - finished_at (timestamp) End time
    """

    __tablename__ = "workflow_node_executions"

    @declared_attr
    def __table_args__(cls):  # noqa
        return (
            PrimaryKeyConstraint("id", name="workflow_node_execution_pkey"),
            Index(
                "workflow_node_execution_workflow_run_idx",
                "tenant_id",
                "app_id",
                "workflow_id",
                "triggered_from",
                "workflow_run_id",
            ),
            Index(
                "workflow_node_execution_node_run_idx",
                "tenant_id",
                "app_id",
                "workflow_id",
                "triggered_from",
                "node_id",
            ),
            Index(
                "workflow_node_execution_id_idx",
                "tenant_id",
                "app_id",
                "workflow_id",
                "triggered_from",
                "node_execution_id",
            ),
            Index(
                # The first argument is the index name,
                # which we leave as `None`` to allow auto-generation by the ORM.
                None,
                cls.tenant_id,
                cls.workflow_id,
                cls.node_id,
                # MyPy may flag the following line because it doesn't recognize that
                # the `declared_attr` decorator passes the receiving class as the first
                # argument to this method, allowing us to reference class attributes.
                cls.created_at.desc(),  # type: ignore
            ),
        )

    id: Mapped[str] = mapped_column(StringUUID, server_default=sa.text("uuid_generate_v4()"))
    tenant_id: Mapped[str] = mapped_column(StringUUID)
    app_id: Mapped[str] = mapped_column(StringUUID)
    workflow_id: Mapped[str] = mapped_column(StringUUID)
    triggered_from: Mapped[str] = mapped_column(String(255))
    workflow_run_id: Mapped[Optional[str]] = mapped_column(StringUUID)
    index: Mapped[int] = mapped_column(sa.Integer)
    predecessor_node_id: Mapped[Optional[str]] = mapped_column(String(255))
    node_execution_id: Mapped[Optional[str]] = mapped_column(String(255))
    node_id: Mapped[str] = mapped_column(String(255))
    node_type: Mapped[str] = mapped_column(String(255))
    title: Mapped[str] = mapped_column(String(255))
    inputs: Mapped[Optional[str]] = mapped_column(sa.Text)
    process_data: Mapped[Optional[str]] = mapped_column(sa.Text)
    outputs: Mapped[Optional[str]] = mapped_column(sa.Text)
    status: Mapped[str] = mapped_column(String(255))
    error: Mapped[Optional[str]] = mapped_column(sa.Text)
    elapsed_time: Mapped[float] = mapped_column(sa.Float, server_default=sa.text("0"))
    execution_metadata: Mapped[Optional[str]] = mapped_column(sa.Text)
    created_at: Mapped[datetime] = mapped_column(DateTime, server_default=func.current_timestamp())
    created_by_role: Mapped[str] = mapped_column(String(255))
    created_by: Mapped[str] = mapped_column(StringUUID)
    finished_at: Mapped[Optional[datetime]] = mapped_column(DateTime)

    @property
    def created_by_account(self):
        created_by_role = CreatorUserRole(self.created_by_role)
        # TODO(-LAN-): Avoid using db.session.get() here.
        return db.session.get(Account, self.created_by) if created_by_role == CreatorUserRole.ACCOUNT else None

    @property
    def created_by_end_user(self):
        from models.model import EndUser

        created_by_role = CreatorUserRole(self.created_by_role)
        # TODO(-LAN-): Avoid using db.session.get() here.
        return db.session.get(EndUser, self.created_by) if created_by_role == CreatorUserRole.END_USER else None

    @property
    def inputs_dict(self):
        return json.loads(self.inputs) if self.inputs else None

    @property
    def outputs_dict(self) -> dict[str, Any] | None:
        return json.loads(self.outputs) if self.outputs else None

    @property
    def process_data_dict(self):
        return json.loads(self.process_data) if self.process_data else None

    @property
    def execution_metadata_dict(self) -> dict[str, Any]:
        # When the metadata is unset, we return an empty dictionary instead of `None`.
        # This approach streamlines the logic for the caller, making it easier to handle
        # cases where metadata is absent.
        return json.loads(self.execution_metadata) if self.execution_metadata else {}

    @property
    def extras(self):
        from core.tools.tool_manager import ToolManager

        extras = {}
        if self.execution_metadata_dict:
            from core.workflow.nodes import NodeType

            if self.node_type == NodeType.TOOL.value and "tool_info" in self.execution_metadata_dict:
                tool_info = self.execution_metadata_dict["tool_info"]
                extras["icon"] = ToolManager.get_tool_icon(
                    tenant_id=self.tenant_id,
                    provider_type=tool_info["provider_type"],
                    provider_id=tool_info["provider_id"],
                )

        return extras


class WorkflowAppLogCreatedFrom(Enum):
    """
    Workflow App Log Created From Enum
    """

    SERVICE_API = "service-api"
    WEB_APP = "web-app"
    INSTALLED_APP = "installed-app"

    @classmethod
    def value_of(cls, value: str) -> "WorkflowAppLogCreatedFrom":
        """
        Get value of given mode.

        :param value: mode value
        :return: mode
        """
        for mode in cls:
            if mode.value == value:
                return mode
        raise ValueError(f"invalid workflow app log created from value {value}")


class WorkflowAppLog(Base):
    """
    Workflow App execution log, excluding workflow debugging records.

    Attributes:

    - id (uuid) run ID
    - tenant_id (uuid) Workspace ID
    - app_id (uuid) App ID
    - workflow_id (uuid) Associated Workflow ID
    - workflow_run_id (uuid) Associated Workflow Run ID
    - created_from (string) Creation source

        `service-api` App Execution OpenAPI

        `web-app` WebApp

        `installed-app` Installed App

    - created_by_role (string) Creator role

        - `account` Console account

        - `end_user` End user

    - created_by (uuid) Creator ID, depends on the user table according to created_by_role
    - created_at (timestamp) Creation time
    """

    __tablename__ = "workflow_app_logs"
    __table_args__ = (
        sa.PrimaryKeyConstraint("id", name="workflow_app_log_pkey"),
        sa.Index("workflow_app_log_app_idx", "tenant_id", "app_id"),
    )

    id: Mapped[str] = mapped_column(StringUUID, server_default=sa.text("uuid_generate_v4()"))
    tenant_id: Mapped[str] = mapped_column(StringUUID)
    app_id: Mapped[str] = mapped_column(StringUUID)
    workflow_id: Mapped[str] = mapped_column(StringUUID, nullable=False)
    workflow_run_id: Mapped[str] = mapped_column(StringUUID)
    created_from: Mapped[str] = mapped_column(String(255), nullable=False)
    created_by_role: Mapped[str] = mapped_column(String(255), nullable=False)
    created_by: Mapped[str] = mapped_column(StringUUID, nullable=False)
    created_at: Mapped[datetime] = mapped_column(DateTime, nullable=False, server_default=func.current_timestamp())

    @property
    def workflow_run(self):
        return db.session.get(WorkflowRun, self.workflow_run_id)

    @property
    def created_by_account(self):
        created_by_role = CreatorUserRole(self.created_by_role)
        return db.session.get(Account, self.created_by) if created_by_role == CreatorUserRole.ACCOUNT else None

    @property
    def created_by_end_user(self):
        from models.model import EndUser

        created_by_role = CreatorUserRole(self.created_by_role)
        return db.session.get(EndUser, self.created_by) if created_by_role == CreatorUserRole.END_USER else None

    def to_dict(self):
        return {
            "id": self.id,
            "tenant_id": self.tenant_id,
            "app_id": self.app_id,
            "workflow_id": self.workflow_id,
            "workflow_run_id": self.workflow_run_id,
            "created_from": self.created_from,
            "created_by_role": self.created_by_role,
            "created_by": self.created_by,
            "created_at": self.created_at,
        }


class ConversationVariable(Base):
    __tablename__ = "workflow_conversation_variables"

    id: Mapped[str] = mapped_column(StringUUID, primary_key=True)
    conversation_id: Mapped[str] = mapped_column(StringUUID, nullable=False, primary_key=True, index=True)
    app_id: Mapped[str] = mapped_column(StringUUID, nullable=False, index=True)
    data: Mapped[str] = mapped_column(sa.Text, nullable=False)
    created_at: Mapped[datetime] = mapped_column(
        DateTime, nullable=False, server_default=func.current_timestamp(), index=True
    )
    updated_at: Mapped[datetime] = mapped_column(
        DateTime, nullable=False, server_default=func.current_timestamp(), onupdate=func.current_timestamp()
    )

    def __init__(self, *, id: str, app_id: str, conversation_id: str, data: str) -> None:
        self.id = id
        self.app_id = app_id
        self.conversation_id = conversation_id
        self.data = data

    @classmethod
    def from_variable(cls, *, app_id: str, conversation_id: str, variable: Variable) -> "ConversationVariable":
        obj = cls(
            id=variable.id,
            app_id=app_id,
            conversation_id=conversation_id,
            data=variable.model_dump_json(),
        )
        return obj

    def to_variable(self) -> Variable:
        mapping = json.loads(self.data)
        return variable_factory.build_conversation_variable_from_mapping(mapping)


# Only `sys.query` and `sys.files` could be modified.
_EDITABLE_SYSTEM_VARIABLE = frozenset(["query", "files"])


def _naive_utc_datetime():
    return naive_utc_now()


class WorkflowDraftVariable(Base):
    """`WorkflowDraftVariable` record variables and outputs generated during
    debugging worfklow or chatflow.

    IMPORTANT: This model maintains multiple invariant rules that must be preserved.
    Do not instantiate this class directly with the constructor.

    Instead, use the factory methods (`new_conversation_variable`, `new_sys_variable`,
    `new_node_variable`) defined below to ensure all invariants are properly maintained.
    """

    @staticmethod
    def unique_app_id_node_id_name() -> list[str]:
        return [
            "app_id",
            "node_id",
            "name",
        ]

    __tablename__ = "workflow_draft_variables"
    __table_args__ = (UniqueConstraint(*unique_app_id_node_id_name()),)
    # Required for instance variable annotation.
    __allow_unmapped__ = True

    # id is the unique identifier of a draft variable.
    id: Mapped[str] = mapped_column(StringUUID, primary_key=True, server_default=sa.text("uuid_generate_v4()"))

    created_at: Mapped[datetime] = mapped_column(
        DateTime,
        nullable=False,
        default=_naive_utc_datetime,
        server_default=func.current_timestamp(),
    )

    updated_at: Mapped[datetime] = mapped_column(
        DateTime,
        nullable=False,
        default=_naive_utc_datetime,
        server_default=func.current_timestamp(),
        onupdate=func.current_timestamp(),
    )

    # "`app_id` maps to the `id` field in the `model.App` model."
    app_id: Mapped[str] = mapped_column(StringUUID, nullable=False)

    # `last_edited_at` records when the value of a given draft variable
    # is edited.
    #
    # If it's not edited after creation, its value is `None`.
    last_edited_at: Mapped[datetime | None] = mapped_column(
        DateTime,
        nullable=True,
        default=None,
    )

    # The `node_id` field is special.
    #
    # If the variable is a conversation variable or a system variable, then the value of `node_id`
    # is `conversation` or `sys`, respective.
    #
    # Otherwise, if the variable is a variable belonging to a specific node, the value of `_node_id` is
    # the identity of correspond node in graph definition. An example of node id is `"1745769620734"`.
    #
    # However, there's one caveat. The id of the first "Answer" node in chatflow is "answer". (Other
    # "Answer" node conform the rules above.)
    node_id: Mapped[str] = mapped_column(sa.String(255), nullable=False, name="node_id")

    # From `VARIABLE_PATTERN`, we may conclude that the length of a top level variable is less than
    # 80 chars.
    #
    # ref: api/core/workflow/entities/variable_pool.py:18
    name: Mapped[str] = mapped_column(sa.String(255), nullable=False)
    description: Mapped[str] = mapped_column(
        sa.String(255),
        default="",
        nullable=False,
    )

    selector: Mapped[str] = mapped_column(sa.String(255), nullable=False, name="selector")

    # The data type of this variable's value
    value_type: Mapped[SegmentType] = mapped_column(EnumText(SegmentType, length=20))

    # The variable's value serialized as a JSON string
    value: Mapped[str] = mapped_column(sa.Text, nullable=False, name="value")

    # Controls whether the variable should be displayed in the variable inspection panel
    visible: Mapped[bool] = mapped_column(sa.Boolean, nullable=False, default=True)

    # Determines whether this variable can be modified by users
    editable: Mapped[bool] = mapped_column(sa.Boolean, nullable=False, default=False)

    # The `node_execution_id` field identifies the workflow node execution that created this variable.
    # It corresponds to the `id` field in the `WorkflowNodeExecutionModel` model.
    #
    # This field is not `None` for system variables and node variables, and is  `None`
    # for conversation variables.
    node_execution_id: Mapped[str | None] = mapped_column(
        StringUUID,
        nullable=True,
        default=None,
    )

    # Cache for deserialized value
    #
    # NOTE(QuantumGhost): This field serves two purposes:
    #
    # 1. Caches deserialized values to reduce repeated parsing costs
    # 2. Allows modification of the deserialized value after retrieval,
    #    particularly important for `File`` variables which require database
    #    lookups to obtain storage_key and other metadata
    #
    # Use double underscore prefix for better encapsulation,
    # making this attribute harder to access from outside the class.
    __value: Segment | None

    def __init__(self, *args, **kwargs):
        """
        The constructor of `WorkflowDraftVariable` is not intended for
        direct use outside this file. Its solo purpose is setup private state
        used by the model instance.

        Please use the factory methods
        (`new_conversation_variable`, `new_sys_variable`, `new_node_variable`)
        defined below to create instances of this class.
        """
        super().__init__(*args, **kwargs)
        self.__value = None

    @orm.reconstructor
    def _init_on_load(self):
        self.__value = None

    def get_selector(self) -> list[str]:
        selector = json.loads(self.selector)
        if not isinstance(selector, list):
            logger.error(
                "invalid selector loaded from database, type=%s, value=%s",
                type(selector),
                self.selector,
            )
            raise ValueError("invalid selector.")
        return selector

    def _set_selector(self, value: list[str]):
        self.selector = json.dumps(value)

    def _loads_value(self) -> Segment:
        value = json.loads(self.value)
        return self.build_segment_with_type(self.value_type, value)

    @staticmethod
    def rebuild_file_types(value: Any) -> Any:
        # NOTE(QuantumGhost): Temporary workaround for structured data handling.
        # By this point, `output` has been converted to dict by
        # `WorkflowEntry.handle_special_values`, so we need to
        # reconstruct File objects from their serialized form
        # to maintain proper variable saving behavior.
        #
        # Ideally, we should work with structured data objects directly
        # rather than their serialized forms.
        # However, multiple components in the codebase depend on
        # `WorkflowEntry.handle_special_values`, making a comprehensive migration challenging.
        if isinstance(value, dict):
            if not maybe_file_object(value):
                return value
            return File.model_validate(value)
        elif isinstance(value, list) and value:
            first = value[0]
            if not maybe_file_object(first):
                return value
            return [File.model_validate(i) for i in value]
        else:
            return value

    @classmethod
    def build_segment_with_type(cls, segment_type: SegmentType, value: Any) -> Segment:
        # Extends `variable_factory.build_segment_with_type` functionality by
        # reconstructing `FileSegment`` or `ArrayFileSegment`` objects from
        # their serialized dictionary or list representations, respectively.
        if segment_type == SegmentType.FILE:
            if isinstance(value, File):
                return build_segment_with_type(segment_type, value)
            elif isinstance(value, dict):
                file = cls.rebuild_file_types(value)
                return build_segment_with_type(segment_type, file)
            else:
                raise TypeMismatchError(f"expected dict or File for FileSegment, got {type(value)}")
        if segment_type == SegmentType.ARRAY_FILE:
            if not isinstance(value, list):
                raise TypeMismatchError(f"expected list for ArrayFileSegment, got {type(value)}")
            file_list = cls.rebuild_file_types(value)
            return build_segment_with_type(segment_type=segment_type, value=file_list)

        return build_segment_with_type(segment_type=segment_type, value=value)

    def get_value(self) -> Segment:
        """Decode the serialized value into its corresponding `Segment` object.

        This method caches the result, so repeated calls will return the same
        object instance without re-parsing the serialized data.

        If you need to modify the returned `Segment`, use `value.model_copy()`
        to create a copy first to avoid affecting the cached instance.

        For more information about the caching mechanism, see the documentation
        of the `__value` field.

        Returns:
            Segment: The deserialized value as a Segment object.
        """

        if self.__value is not None:
            return self.__value
        value = self._loads_value()
        self.__value = value
        return value

    def set_name(self, name: str):
        self.name = name
        self._set_selector([self.node_id, name])

    def set_value(self, value: Segment):
        """Updates the `value` and corresponding `value_type` fields in the database model.

        This method also stores the provided Segment object in the deserialized cache
        without creating a copy, allowing for efficient value access.

        Args:
            value: The Segment object to store as the variable's value.
        """
        self.__value = value
        self.value = variable_utils.dumps_with_segments(value)
        self.value_type = value.value_type

    def get_node_id(self) -> str | None:
        if self.get_variable_type() == DraftVariableType.NODE:
            return self.node_id
        else:
            return None

    def get_variable_type(self) -> DraftVariableType:
        match self.node_id:
            case DraftVariableType.CONVERSATION:
                return DraftVariableType.CONVERSATION
            case DraftVariableType.SYS:
                return DraftVariableType.SYS
            case _:
                return DraftVariableType.NODE

    @classmethod
    def _new(
        cls,
        *,
        app_id: str,
        node_id: str,
        name: str,
        value: Segment,
        node_execution_id: str | None,
        description: str = "",
    ) -> "WorkflowDraftVariable":
        variable = WorkflowDraftVariable()
        variable.created_at = _naive_utc_datetime()
        variable.updated_at = _naive_utc_datetime()
        variable.description = description
        variable.app_id = app_id
        variable.node_id = node_id
        variable.name = name
        variable.set_value(value)
        variable._set_selector(list(variable_utils.to_selector(node_id, name)))
        variable.node_execution_id = node_execution_id
        return variable

    @classmethod
    def new_conversation_variable(
        cls,
        *,
        app_id: str,
        name: str,
        value: Segment,
        description: str = "",
    ) -> "WorkflowDraftVariable":
        variable = cls._new(
            app_id=app_id,
            node_id=CONVERSATION_VARIABLE_NODE_ID,
            name=name,
            value=value,
            description=description,
            node_execution_id=None,
        )
        variable.editable = True
        return variable

    @classmethod
    def new_sys_variable(
        cls,
        *,
        app_id: str,
        name: str,
        value: Segment,
        node_execution_id: str,
        editable: bool = False,
    ) -> "WorkflowDraftVariable":
        variable = cls._new(
            app_id=app_id,
            node_id=SYSTEM_VARIABLE_NODE_ID,
            name=name,
            node_execution_id=node_execution_id,
            value=value,
        )
        variable.editable = editable
        return variable

    @classmethod
    def new_node_variable(
        cls,
        *,
        app_id: str,
        node_id: str,
        name: str,
        value: Segment,
        node_execution_id: str,
        visible: bool = True,
        editable: bool = True,
    ) -> "WorkflowDraftVariable":
        variable = cls._new(
            app_id=app_id,
            node_id=node_id,
            name=name,
            node_execution_id=node_execution_id,
            value=value,
        )
        variable.visible = visible
        variable.editable = editable
        return variable

    @property
    def edited(self):
        return self.last_edited_at is not None


def is_system_variable_editable(name: str) -> bool:
    return name in _EDITABLE_SYSTEM_VARIABLE


class WorkflowTriggerStatus(StrEnum):
    """Workflow Trigger Execution Status"""

    PENDING = "pending"
    QUEUED = "queued"
    RUNNING = "running"
    SUCCEEDED = "succeeded"
    FAILED = "failed"
    RATE_LIMITED = "rate_limited"
    RETRYING = "retrying"


class WorkflowTriggerLog(Base):
    """
    Workflow Trigger Log

    Track async trigger workflow runs with re-invocation capability

    Attributes:
    - id (uuid) Trigger Log ID (used as workflow_trigger_log_id)
    - tenant_id (uuid) Workspace ID
    - app_id (uuid) App ID
    - workflow_id (uuid) Workflow ID
    - workflow_run_id (uuid) Optional - Associated workflow run ID when execution starts
    - root_node_id (string) Optional - Custom starting node ID for workflow execution
    - trigger_type (string) Type of trigger: webhook, schedule, plugin
    - trigger_data (text) Full trigger data including inputs (JSON)
    - inputs (text) Input parameters (JSON)
    - outputs (text) Optional - Output content (JSON)
    - status (string) Execution status
    - error (text) Optional - Error message if failed
    - queue_name (string) Celery queue used
    - celery_task_id (string) Optional - Celery task ID for tracking
    - retry_count (int) Number of retry attempts
    - elapsed_time (float) Optional - Time consumption in seconds
    - total_tokens (int) Optional - Total tokens used
    - created_by_role (string) Creator role: account, end_user
    - created_by (string) Creator ID
    - created_at (timestamp) Creation time
    - triggered_at (timestamp) Optional - When actually triggered
    - finished_at (timestamp) Optional - Completion time
    """

    __tablename__ = "workflow_trigger_logs"
    __table_args__ = (
        sa.PrimaryKeyConstraint("id", name="workflow_trigger_log_pkey"),
        sa.Index("workflow_trigger_log_tenant_app_idx", "tenant_id", "app_id"),
        sa.Index("workflow_trigger_log_status_idx", "status"),
        sa.Index("workflow_trigger_log_created_at_idx", "created_at"),
        sa.Index("workflow_trigger_log_workflow_run_idx", "workflow_run_id"),
        sa.Index("workflow_trigger_log_workflow_id_idx", "workflow_id"),
    )

    id: Mapped[str] = mapped_column(StringUUID, server_default=sa.text("uuidv7()"))
    tenant_id: Mapped[str] = mapped_column(StringUUID, nullable=False)
    app_id: Mapped[str] = mapped_column(StringUUID, nullable=False)
    workflow_id: Mapped[str] = mapped_column(StringUUID, nullable=False)
    workflow_run_id: Mapped[Optional[str]] = mapped_column(StringUUID, nullable=True)
    root_node_id: Mapped[Optional[str]] = mapped_column(String(255), nullable=True)

    trigger_type: Mapped[str] = mapped_column(String(50), nullable=False)
    trigger_data: Mapped[str] = mapped_column(sa.Text, nullable=False)  # Full TriggerData as JSON
    inputs: Mapped[str] = mapped_column(sa.Text, nullable=False)  # Just inputs for easy viewing
    outputs: Mapped[Optional[str]] = mapped_column(sa.Text, nullable=True)

    status: Mapped[str] = mapped_column(String(50), nullable=False, default=WorkflowTriggerStatus.PENDING)
    error: Mapped[Optional[str]] = mapped_column(sa.Text, nullable=True)

    queue_name: Mapped[str] = mapped_column(String(100), nullable=False)
    celery_task_id: Mapped[Optional[str]] = mapped_column(String(255), nullable=True)
    retry_count: Mapped[int] = mapped_column(sa.Integer, nullable=False, default=0)

    elapsed_time: Mapped[Optional[float]] = mapped_column(sa.Float, nullable=True)
    total_tokens: Mapped[Optional[int]] = mapped_column(sa.Integer, nullable=True)

    created_at: Mapped[datetime] = mapped_column(DateTime, nullable=False, server_default=func.current_timestamp())
    created_by_role: Mapped[str] = mapped_column(String(255), nullable=False)
    created_by: Mapped[str] = mapped_column(String(255), nullable=False)

    triggered_at: Mapped[Optional[datetime]] = mapped_column(DateTime, nullable=True)
    finished_at: Mapped[Optional[datetime]] = mapped_column(DateTime, nullable=True)

    @property
    def created_by_account(self):
        created_by_role = CreatorUserRole(self.created_by_role)
        return db.session.get(Account, self.created_by) if created_by_role == CreatorUserRole.ACCOUNT else None

    @property
    def created_by_end_user(self):
        from models.model import EndUser

        created_by_role = CreatorUserRole(self.created_by_role)
        return db.session.get(EndUser, self.created_by) if created_by_role == CreatorUserRole.END_USER else None

    def to_dict(self) -> dict:
        """Convert to dictionary for API responses"""
        return {
            "id": self.id,
            "tenant_id": self.tenant_id,
            "app_id": self.app_id,
            "workflow_id": self.workflow_id,
            "workflow_run_id": self.workflow_run_id,
            "trigger_type": self.trigger_type,
            "trigger_data": json.loads(self.trigger_data),
            "inputs": json.loads(self.inputs),
            "outputs": json.loads(self.outputs) if self.outputs else None,
            "status": self.status,
            "error": self.error,
            "queue_name": self.queue_name,
            "celery_task_id": self.celery_task_id,
            "retry_count": self.retry_count,
            "elapsed_time": self.elapsed_time,
            "total_tokens": self.total_tokens,
            "created_by_role": self.created_by_role,
            "created_by": self.created_by,
            "created_at": self.created_at.isoformat() if self.created_at else None,
            "triggered_at": self.triggered_at.isoformat() if self.triggered_at else None,
            "finished_at": self.finished_at.isoformat() if self.finished_at else None,
        }


class WorkflowWebhookTrigger(Base):
    """
    Workflow Webhook Trigger

    Attributes:
    - id (uuid) Primary key
    - app_id (uuid) App ID to bind to a specific app
    - node_id (varchar) Node ID which node in the workflow
    - tenant_id (uuid) Workspace ID
    - webhook_id (varchar) Webhook ID for URL: https://api.dify.ai/triggers/webhook/:webhook_id
    - triggered_by (varchar) Environment: debugger or production
    - created_at (timestamp) Creation time
    - updated_at (timestamp) Last update time
    """

    __tablename__ = "workflow_webhook_triggers"
    __table_args__ = (
        sa.PrimaryKeyConstraint("id", name="workflow_webhook_trigger_pkey"),
        sa.Index("workflow_webhook_trigger_tenant_idx", "tenant_id"),
        sa.UniqueConstraint("app_id", "node_id", "triggered_by", name="uniq_node"),
        sa.UniqueConstraint("webhook_id", name="uniq_webhook_id"),
    )

    id: Mapped[str] = mapped_column(StringUUID, server_default=sa.text("uuidv7()"))
    app_id: Mapped[str] = mapped_column(StringUUID, nullable=False)
    node_id: Mapped[str] = mapped_column(String(64), nullable=False)
    tenant_id: Mapped[str] = mapped_column(StringUUID, nullable=False)
    webhook_id: Mapped[str] = mapped_column(String(24), nullable=False)
    triggered_by: Mapped[str] = mapped_column(String(16), nullable=False)
    created_at: Mapped[datetime] = mapped_column(DateTime, nullable=False, server_default=func.current_timestamp())
    updated_at: Mapped[datetime] = mapped_column(
        DateTime,
        nullable=False,
        server_default=func.current_timestamp(),
        server_onupdate=func.current_timestamp(),
    )


<<<<<<< HEAD
class WorkflowSchedulePlan(Base):
    """
    Workflow Schedule Configuration

    Store schedule configurations for time-based workflow triggers.
    Uses cron expressions with timezone support for flexible scheduling.

    Attributes:
    - id (uuid) Primary key
    - app_id (uuid) App ID to bind to a specific app
    - node_id (varchar) Starting node ID for workflow execution
    - tenant_id (uuid) Workspace ID for multi-tenancy
    - cron_expression (varchar) Cron expression defining schedule pattern
    - timezone (varchar) Timezone for cron evaluation (e.g., 'Asia/Shanghai')
    - enabled (bool) Whether schedule is active
    - triggered_by (varchar) Environment: debugger or production
    - next_run_at (timestamp) Next scheduled execution time
    - created_at (timestamp) Creation timestamp
    - updated_at (timestamp) Last update timestamp
    """

    __tablename__ = "workflow_schedule_plans"
    __table_args__ = (
        sa.PrimaryKeyConstraint("id", name="workflow_schedule_plan_pkey"),
        sa.UniqueConstraint("app_id", "node_id", "triggered_by", name="uniq_app_node_trigger"),
        sa.Index("workflow_schedule_plan_enabled_next_idx", "enabled", "next_run_at"),
    )

    id: Mapped[str] = mapped_column(StringUUID, server_default=sa.text("uuid_generate_v4()"))
    app_id: Mapped[str] = mapped_column(StringUUID, nullable=False)
    node_id: Mapped[str] = mapped_column(String(64), nullable=False)
    tenant_id: Mapped[str] = mapped_column(StringUUID, nullable=False)

    # Schedule configuration
    cron_expression: Mapped[str] = mapped_column(String(255), nullable=False)
    timezone: Mapped[str] = mapped_column(String(64), nullable=False)

    # Schedule control
    enabled: Mapped[bool] = mapped_column(sa.Boolean, nullable=False, default=True)
    triggered_by: Mapped[str] = mapped_column(String(16), nullable=False)
    next_run_at: Mapped[Optional[datetime]] = mapped_column(DateTime, nullable=True)
    created_at: Mapped[datetime] = mapped_column(DateTime, nullable=False, server_default=func.current_timestamp())
    updated_at: Mapped[datetime] = mapped_column(
        DateTime, nullable=False, server_default=func.current_timestamp(), onupdate=func.current_timestamp()
    )

    def to_dict(self) -> dict:
        """Convert to dictionary representation"""
        return {
            "id": self.id,
            "app_id": self.app_id,
            "node_id": self.node_id,
            "tenant_id": self.tenant_id,
            "cron_expression": self.cron_expression,
            "timezone": self.timezone,
            "enabled": self.enabled,
            "next_run_at": self.next_run_at.isoformat() if self.next_run_at else None,
            "triggered_by": self.triggered_by,
            "created_at": self.created_at.isoformat(),
            "updated_at": self.updated_at.isoformat(),
        }
=======
class AppTriggerType(StrEnum):
    """App Trigger Type Enum"""

    TRIGGER_WEBHOOK = "trigger-webhook"
    TRIGGER_SCHEDULE = "trigger-schedule"
    TRIGGER_PLUGIN = "trigger-plugin"


class AppTriggerStatus(StrEnum):
    """App Trigger Status Enum"""

    ENABLED = "enabled"
    DISABLED = "disabled"
    UNAUTHORIZED = "unauthorized"


class AppTrigger(Base):
    """
    App Trigger

    Manages multiple triggers for an app with enable/disable and authorization states.

    Attributes:
    - id (uuid) Primary key
    - tenant_id (uuid) Workspace ID
    - app_id (uuid) App ID
    - trigger_type (string) Type: webhook, schedule, plugin
    - title (string) Trigger title

    - status (string) Status: enabled, disabled, unauthorized, error
    - node_id (string) Optional workflow node ID
    - created_at (timestamp) Creation time
    - updated_at (timestamp) Last update time
    """

    __tablename__ = "app_triggers"
    __table_args__ = (
        sa.PrimaryKeyConstraint("id", name="app_trigger_pkey"),
        sa.Index("app_trigger_tenant_app_idx", "tenant_id", "app_id"),
    )

    id: Mapped[str] = mapped_column(StringUUID, server_default=sa.text("uuidv7()"))
    tenant_id: Mapped[str] = mapped_column(StringUUID, nullable=False)
    app_id: Mapped[str] = mapped_column(StringUUID, nullable=False)
    node_id: Mapped[Optional[str]] = mapped_column(String(64), nullable=False)
    trigger_type: Mapped[str] = mapped_column(EnumText(AppTriggerType, length=50), nullable=False)
    title: Mapped[str] = mapped_column(String(255), nullable=False)
    provider_name: Mapped[str] = mapped_column(String(255), server_default="", nullable=True)
    status: Mapped[str] = mapped_column(
        EnumText(AppTriggerStatus, length=50), nullable=False, default=AppTriggerStatus.DISABLED
    )
    created_at: Mapped[datetime] = mapped_column(DateTime, nullable=False, server_default=func.current_timestamp())
    updated_at: Mapped[datetime] = mapped_column(
        DateTime,
        nullable=False,
        default=naive_utc_now(),
        server_onupdate=func.current_timestamp(),
    )
>>>>>>> 89ad6ad9
<|MERGE_RESOLUTION|>--- conflicted
+++ resolved
@@ -1423,7 +1423,66 @@
     )
 
 
-<<<<<<< HEAD
+class AppTriggerType(StrEnum):
+    """App Trigger Type Enum"""
+
+    TRIGGER_WEBHOOK = "trigger-webhook"
+    TRIGGER_SCHEDULE = "trigger-schedule"
+    TRIGGER_PLUGIN = "trigger-plugin"
+
+
+class AppTriggerStatus(StrEnum):
+    """App Trigger Status Enum"""
+
+    ENABLED = "enabled"
+    DISABLED = "disabled"
+    UNAUTHORIZED = "unauthorized"
+
+
+class AppTrigger(Base):
+    """
+    App Trigger
+
+    Manages multiple triggers for an app with enable/disable and authorization states.
+
+    Attributes:
+    - id (uuid) Primary key
+    - tenant_id (uuid) Workspace ID
+    - app_id (uuid) App ID
+    - trigger_type (string) Type: webhook, schedule, plugin
+    - title (string) Trigger title
+
+    - status (string) Status: enabled, disabled, unauthorized, error
+    - node_id (string) Optional workflow node ID
+    - created_at (timestamp) Creation time
+    - updated_at (timestamp) Last update time
+    """
+
+    __tablename__ = "app_triggers"
+    __table_args__ = (
+        sa.PrimaryKeyConstraint("id", name="app_trigger_pkey"),
+        sa.Index("app_trigger_tenant_app_idx", "tenant_id", "app_id"),
+    )
+
+    id: Mapped[str] = mapped_column(StringUUID, server_default=sa.text("uuidv7()"))
+    tenant_id: Mapped[str] = mapped_column(StringUUID, nullable=False)
+    app_id: Mapped[str] = mapped_column(StringUUID, nullable=False)
+    node_id: Mapped[Optional[str]] = mapped_column(String(64), nullable=False)
+    trigger_type: Mapped[str] = mapped_column(EnumText(AppTriggerType, length=50), nullable=False)
+    title: Mapped[str] = mapped_column(String(255), nullable=False)
+    provider_name: Mapped[str] = mapped_column(String(255), server_default="", nullable=True)
+    status: Mapped[str] = mapped_column(
+        EnumText(AppTriggerStatus, length=50), nullable=False, default=AppTriggerStatus.DISABLED
+    )
+    created_at: Mapped[datetime] = mapped_column(DateTime, nullable=False, server_default=func.current_timestamp())
+    updated_at: Mapped[datetime] = mapped_column(
+        DateTime,
+        nullable=False,
+        default=naive_utc_now(),
+        server_onupdate=func.current_timestamp(),
+    )
+
+
 class WorkflowSchedulePlan(Base):
     """
     Workflow Schedule Configuration
@@ -1484,64 +1543,4 @@
             "triggered_by": self.triggered_by,
             "created_at": self.created_at.isoformat(),
             "updated_at": self.updated_at.isoformat(),
-        }
-=======
-class AppTriggerType(StrEnum):
-    """App Trigger Type Enum"""
-
-    TRIGGER_WEBHOOK = "trigger-webhook"
-    TRIGGER_SCHEDULE = "trigger-schedule"
-    TRIGGER_PLUGIN = "trigger-plugin"
-
-
-class AppTriggerStatus(StrEnum):
-    """App Trigger Status Enum"""
-
-    ENABLED = "enabled"
-    DISABLED = "disabled"
-    UNAUTHORIZED = "unauthorized"
-
-
-class AppTrigger(Base):
-    """
-    App Trigger
-
-    Manages multiple triggers for an app with enable/disable and authorization states.
-
-    Attributes:
-    - id (uuid) Primary key
-    - tenant_id (uuid) Workspace ID
-    - app_id (uuid) App ID
-    - trigger_type (string) Type: webhook, schedule, plugin
-    - title (string) Trigger title
-
-    - status (string) Status: enabled, disabled, unauthorized, error
-    - node_id (string) Optional workflow node ID
-    - created_at (timestamp) Creation time
-    - updated_at (timestamp) Last update time
-    """
-
-    __tablename__ = "app_triggers"
-    __table_args__ = (
-        sa.PrimaryKeyConstraint("id", name="app_trigger_pkey"),
-        sa.Index("app_trigger_tenant_app_idx", "tenant_id", "app_id"),
-    )
-
-    id: Mapped[str] = mapped_column(StringUUID, server_default=sa.text("uuidv7()"))
-    tenant_id: Mapped[str] = mapped_column(StringUUID, nullable=False)
-    app_id: Mapped[str] = mapped_column(StringUUID, nullable=False)
-    node_id: Mapped[Optional[str]] = mapped_column(String(64), nullable=False)
-    trigger_type: Mapped[str] = mapped_column(EnumText(AppTriggerType, length=50), nullable=False)
-    title: Mapped[str] = mapped_column(String(255), nullable=False)
-    provider_name: Mapped[str] = mapped_column(String(255), server_default="", nullable=True)
-    status: Mapped[str] = mapped_column(
-        EnumText(AppTriggerStatus, length=50), nullable=False, default=AppTriggerStatus.DISABLED
-    )
-    created_at: Mapped[datetime] = mapped_column(DateTime, nullable=False, server_default=func.current_timestamp())
-    updated_at: Mapped[datetime] = mapped_column(
-        DateTime,
-        nullable=False,
-        default=naive_utc_now(),
-        server_onupdate=func.current_timestamp(),
-    )
->>>>>>> 89ad6ad9
+        }