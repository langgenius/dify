--- conflicted
+++ resolved
@@ -1,12 +1,8 @@
 import enum
 import json
 
-<<<<<<< HEAD
-from flask_login import UserMixin  # type: ignore
-=======
 from flask_login import UserMixin
 from sqlalchemy import func
->>>>>>> 366857cd
 
 from .engine import db
 from .types import StringUUID
