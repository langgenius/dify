--- conflicted
+++ resolved
@@ -115,18 +115,12 @@
         return TenantAccountRole.is_editing_role(self._current_tenant.current_role)
 
     @property
-<<<<<<< HEAD
-    def is_dataset_editing(self):
-        return TenantAccountRole.is_dataset_editing_role(self._current_tenant.current_role)
-
-=======
     def is_dataset_editor(self):
         return TenantAccountRole.is_dataset_edit_role(self._current_tenant.current_role)
 
     @property
     def is_dataset_operator(self):
         return self._current_tenant.current_role == TenantAccountRole.DATASET_OPERATOR
->>>>>>> 7c80d257
 
 class TenantStatus(str, enum.Enum):
     NORMAL = 'normal'
@@ -159,11 +153,7 @@
         return role and role in {TenantAccountRole.OWNER, TenantAccountRole.ADMIN, TenantAccountRole.EDITOR}
 
     @staticmethod
-<<<<<<< HEAD
-    def is_dataset_editing_role(role: str) -> bool:
-=======
     def is_dataset_edit_role(role: str) -> bool:
->>>>>>> 7c80d257
         return role and role in {TenantAccountRole.OWNER, TenantAccountRole.ADMIN, TenantAccountRole.EDITOR,
                                  TenantAccountRole.DATASET_OPERATOR}
 
