--- conflicted
+++ resolved
@@ -74,7 +74,6 @@
     && apt-get install -y fonts-noto-cjk \
     # Add libmagic1 installation - specify version from bookworm
     && apt-get install -y -t bookworm libmagic1 libmagic-mgc \
-<<<<<<< HEAD
     # Install dependencies
     && apt-get install -y --no-install-recommends \
     # basic environment
@@ -87,8 +86,6 @@
     media-types \
     # install libmagic to support the use of python-magic guess MIMETYPE
     libmagic1 \
-=======
->>>>>>> f55fdf38
     && apt-get autoremove -y \
     && rm -rf /var/lib/apt/lists/*
 
