# base image
FROM python:3.12-slim-bookworm AS base

WORKDIR /app/api

# Install Poetry
ENV POETRY_VERSION=2.0.1

# if you located in China, you can use aliyun mirror to speed up
# RUN pip install --no-cache-dir poetry==${POETRY_VERSION} -i https://mirrors.aliyun.com/pypi/simple/

RUN pip install --no-cache-dir poetry==${POETRY_VERSION}

# Configure Poetry
ENV POETRY_CACHE_DIR=/tmp/poetry_cache
ENV POETRY_NO_INTERACTION=1
ENV POETRY_VIRTUALENVS_IN_PROJECT=true
ENV POETRY_VIRTUALENVS_CREATE=true
ENV POETRY_REQUESTS_TIMEOUT=15

FROM base AS packages

# if you located in China, you can use aliyun mirror to speed up
# RUN sed -i 's@deb.debian.org@mirrors.aliyun.com@g' /etc/apt/sources.list.d/debian.sources

RUN apt-get update \
    && apt-get install -y --no-install-recommends gcc g++ libc-dev libffi-dev libgmp-dev libmpfr-dev libmpc-dev

# Install Python dependencies
COPY pyproject.toml poetry.lock ./
RUN poetry install --sync --no-cache --no-root

# production stage
FROM base AS production

ENV FLASK_APP=app.py
ENV EDITION=SELF_HOSTED
ENV DEPLOY_ENV=PRODUCTION
ENV CONSOLE_API_URL=http://127.0.0.1:5001
ENV CONSOLE_WEB_URL=http://127.0.0.1:3000
ENV SERVICE_API_URL=http://127.0.0.1:5001
ENV APP_WEB_URL=http://127.0.0.1:3000

EXPOSE 5001

# set timezone
ENV TZ=UTC

WORKDIR /app/api

<<<<<<< HEAD
RUN apt-get update \
    && apt-get install -y --no-install-recommends curl nodejs libgmp-dev libmpfr-dev libmpc-dev \
    # if you located in China, you can use aliyun mirror to speed up
    # && echo "deb http://mirrors.aliyun.com/debian testing main" > /etc/apt/sources.list \
    && echo "deb http://deb.debian.org/debian bookworm main" > /etc/apt/sources.list \
    && apt-get update \
    # For Security
    && apt-get install -y --no-install-recommends expat libldap-2.5-0 perl libsqlite3-0 zlib1g \
    # install a chinese font to support the use of tools like matplotlib
    && apt-get install -y fonts-noto-cjk \
    # install libmagic to support the use of python-magic guess MIMETYPE
    && apt-get install -y libmagic1 \
=======
RUN \
    apt-get update \
    # Install dependencies
    && apt-get install -y --no-install-recommends \
        # basic environment
        curl nodejs libgmp-dev libmpfr-dev libmpc-dev \
        # For Security
        expat libldap-2.5-0 perl libsqlite3-0 zlib1g \
        # install a chinese font to support the use of tools like matplotlib
        fonts-noto-cjk \
        # install libmagic to support the use of python-magic guess MIMETYPE
        libmagic1 \
>>>>>>> 00458a31
    && apt-get autoremove -y \
    && rm -rf /var/lib/apt/lists/*

# Copy Python environment and packages
ENV VIRTUAL_ENV=/app/api/.venv
COPY --from=packages ${VIRTUAL_ENV} ${VIRTUAL_ENV}
ENV PATH="${VIRTUAL_ENV}/bin:${PATH}"

# Download nltk data
RUN python -c "import nltk; nltk.download('punkt'); nltk.download('averaged_perceptron_tagger')"

# Copy source code
COPY . /app/api/

# Copy entrypoint
COPY docker/entrypoint.sh /entrypoint.sh
RUN chmod +x /entrypoint.sh

ARG COMMIT_SHA
ENV COMMIT_SHA=${COMMIT_SHA}

ENTRYPOINT ["/bin/bash", "/entrypoint.sh"]<|MERGE_RESOLUTION|>--- conflicted
+++ resolved
@@ -48,7 +48,6 @@
 
 WORKDIR /app/api
 
-<<<<<<< HEAD
 RUN apt-get update \
     && apt-get install -y --no-install-recommends curl nodejs libgmp-dev libmpfr-dev libmpc-dev \
     # if you located in China, you can use aliyun mirror to speed up
@@ -61,20 +60,6 @@
     && apt-get install -y fonts-noto-cjk \
     # install libmagic to support the use of python-magic guess MIMETYPE
     && apt-get install -y libmagic1 \
-=======
-RUN \
-    apt-get update \
-    # Install dependencies
-    && apt-get install -y --no-install-recommends \
-        # basic environment
-        curl nodejs libgmp-dev libmpfr-dev libmpc-dev \
-        # For Security
-        expat libldap-2.5-0 perl libsqlite3-0 zlib1g \
-        # install a chinese font to support the use of tools like matplotlib
-        fonts-noto-cjk \
-        # install libmagic to support the use of python-magic guess MIMETYPE
-        libmagic1 \
->>>>>>> 00458a31
     && apt-get autoremove -y \
     && rm -rf /var/lib/apt/lists/*
 
