import mimetypes
from collections.abc import Callable, Mapping, Sequence
from typing import Any

import httpx
from sqlalchemy import select

from core.file import File, FileBelongsTo, FileTransferMethod, FileType, FileUploadConfig
from core.helper import ssrf_proxy
from extensions.ext_database import db
from models import MessageFile, ToolFile, UploadFile


def build_from_message_files(
    *,
    message_files: Sequence["MessageFile"],
    tenant_id: str,
    config: FileUploadConfig,
) -> Sequence[File]:
    results = [
        build_from_message_file(message_file=file, tenant_id=tenant_id, config=config)
        for file in message_files
        if file.belongs_to != FileBelongsTo.ASSISTANT
    ]
    return results


def build_from_message_file(
    *,
    message_file: "MessageFile",
    tenant_id: str,
    config: FileUploadConfig,
):
    mapping = {
        "transfer_method": message_file.transfer_method,
        "url": message_file.url,
        "id": message_file.id,
        "type": message_file.type,
        "upload_file_id": message_file.upload_file_id,
    }
    return build_from_mapping(
        mapping=mapping,
        tenant_id=tenant_id,
        config=config,
    )


def build_from_mapping(
    *,
    mapping: Mapping[str, Any],
    tenant_id: str,
    config: FileUploadConfig | None = None,
) -> File:
    config = config or FileUploadConfig()

    transfer_method = FileTransferMethod.value_of(mapping.get("transfer_method"))

    build_functions: dict[FileTransferMethod, Callable] = {
        FileTransferMethod.LOCAL_FILE: _build_from_local_file,
        FileTransferMethod.REMOTE_URL: _build_from_remote_url,
        FileTransferMethod.TOOL_FILE: _build_from_tool_file,
    }

    build_func = build_functions.get(transfer_method)
    if not build_func:
        raise ValueError(f"Invalid file transfer method: {transfer_method}")

    file = build_func(
        mapping=mapping,
        tenant_id=tenant_id,
        transfer_method=transfer_method,
    )

    if not _is_file_valid_with_config(file=file, config=config):
        raise ValueError(f"File validation failed for file: {file.filename}")

    return file


def build_from_mappings(
    *,
    mappings: Sequence[Mapping[str, Any]],
    config: FileUploadConfig | None,
    tenant_id: str,
) -> Sequence[File]:
    if not config:
        return []

    files = [
        build_from_mapping(
            mapping=mapping,
            tenant_id=tenant_id,
            config=config,
        )
        for mapping in mappings
    ]

    if (
        # If image config is set.
        config.image_config
        # And the number of image files exceeds the maximum limit
        and sum(1 for _ in (filter(lambda x: x.type == FileType.IMAGE, files))) > config.image_config.number_limits
    ):
        raise ValueError(f"Number of image files exceeds the maximum limit {config.image_config.number_limits}")
    if config.number_limits and len(files) > config.number_limits:
        raise ValueError(f"Number of files exceeds the maximum limit {config.number_limits}")

    return files


def _build_from_local_file(
    *,
    mapping: Mapping[str, Any],
    tenant_id: str,
    transfer_method: FileTransferMethod,
) -> File:
    file_type = FileType.value_of(mapping.get("type"))
    stmt = select(UploadFile).where(
        UploadFile.id == mapping.get("upload_file_id"),
        UploadFile.tenant_id == tenant_id,
    )

    row = db.session.scalar(stmt)

    if row is None:
        raise ValueError("Invalid upload file")

    return File(
        id=mapping.get("id"),
        filename=row.name,
        extension="." + row.extension,
        mime_type=row.mime_type,
        tenant_id=tenant_id,
        type=file_type,
        transfer_method=transfer_method,
        remote_url=row.source_url,
        related_id=mapping.get("upload_file_id"),
        size=row.size,
    )


def _build_from_remote_url(
    *,
    mapping: Mapping[str, Any],
    tenant_id: str,
    transfer_method: FileTransferMethod,
) -> File:
    url = mapping.get("url")
    if not url:
        raise ValueError("Invalid file url")

    mime_type, filename, file_size = _get_remote_file_info(url)
    extension = mimetypes.guess_extension(mime_type) or "." + filename.split(".")[-1] if "." in filename else ".bin"

    return File(
        id=mapping.get("id"),
        filename=filename,
        tenant_id=tenant_id,
        type=FileType.value_of(mapping.get("type")),
        transfer_method=transfer_method,
        remote_url=url,
        mime_type=mime_type,
        extension=extension,
        size=file_size,
    )


def _get_remote_file_info(url: str):
    file_size = -1
    filename = url.split("/")[-1].split("?")[0] or "unknown_file"
<<<<<<< HEAD
    mime_type = mimetypes.guess_type(filename)[0] or ""
=======
    mime_type = mime_type or mimetypes.guess_type(filename)[0]
>>>>>>> 25fda7ad

    resp = ssrf_proxy.head(url, follow_redirects=True)
    if resp.status_code == httpx.codes.OK:
        if content_disposition := resp.headers.get("Content-Disposition"):
            filename = str(content_disposition.split("filename=")[-1].strip('"'))
        file_size = int(resp.headers.get("Content-Length", file_size))
        mime_type = mime_type or str(resp.headers.get("Content-Type", ""))

    return mime_type, filename, file_size


def _get_file_type_by_mimetype(mime_type: str) -> FileType:
    if "image" in mime_type:
        file_type = FileType.IMAGE
    elif "video" in mime_type:
        file_type = FileType.VIDEO
    elif "audio" in mime_type:
        file_type = FileType.AUDIO
    elif "text" in mime_type or "pdf" in mime_type:
        file_type = FileType.DOCUMENT
    else:
        file_type = FileType.CUSTOM
    return file_type


def _build_from_tool_file(
    *,
    mapping: Mapping[str, Any],
    tenant_id: str,
    transfer_method: FileTransferMethod,
) -> File:
    tool_file = (
        db.session.query(ToolFile)
        .filter(
            ToolFile.id == mapping.get("tool_file_id"),
            ToolFile.tenant_id == tenant_id,
        )
        .first()
    )

    if tool_file is None:
        raise ValueError(f"ToolFile {mapping.get('tool_file_id')} not found")

    extension = "." + tool_file.file_key.split(".")[-1] if "." in tool_file.file_key else ".bin"
    file_type = mapping.get("type", _get_file_type_by_mimetype(tool_file.mimetype))

    return File(
        id=mapping.get("id"),
        tenant_id=tenant_id,
        filename=tool_file.name,
        type=file_type,
        transfer_method=transfer_method,
        remote_url=tool_file.original_url,
        related_id=tool_file.id,
        extension=extension,
        mime_type=tool_file.mimetype,
        size=tool_file.size,
    )


def _is_file_valid_with_config(*, file: File, config: FileUploadConfig) -> bool:
    if config.allowed_file_types and file.type not in config.allowed_file_types and file.type != FileType.CUSTOM:
        return False

    if config.allowed_file_extensions and file.extension not in config.allowed_file_extensions:
        return False

    if config.allowed_file_upload_methods and file.transfer_method not in config.allowed_file_upload_methods:
        return False

    if file.type == FileType.IMAGE and config.image_config:
        if config.image_config.transfer_methods and file.transfer_method not in config.image_config.transfer_methods:
            return False

    return True<|MERGE_RESOLUTION|>--- conflicted
+++ resolved
@@ -166,13 +166,10 @@
 
 
 def _get_remote_file_info(url: str):
+    mime_type = mimetypes.guess_type(url)[0] or ""
     file_size = -1
     filename = url.split("/")[-1].split("?")[0] or "unknown_file"
-<<<<<<< HEAD
-    mime_type = mimetypes.guess_type(filename)[0] or ""
-=======
     mime_type = mime_type or mimetypes.guess_type(filename)[0]
->>>>>>> 25fda7ad
 
     resp = ssrf_proxy.head(url, follow_redirects=True)
     if resp.status_code == httpx.codes.OK:
