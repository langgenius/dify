--- conflicted
+++ resolved
@@ -1,32 +1,3 @@
-<<<<<<< HEAD
-import os
-import sys
-
-python_version = sys.version_info
-if not ((3, 11) <= python_version < (3, 13)):
-    print(f"Python 3.11 or 3.12 is required, current version is {python_version.major}.{python_version.minor}")
-    raise SystemExit(1)
-
-from configs import dify_config
-
-if not dify_config.DEBUG:
-    from gevent import monkey  # type: ignore
-
-    monkey.patch_all()
-
-    import grpc.experimental.gevent  # type: ignore
-
-    grpc.experimental.gevent.init_gevent()
-
-import json
-import threading
-import time
-import warnings
-
-from flask import Response
-
-=======
->>>>>>> 56c2d1cc
 from app_factory import create_app
 from libs import threadings_utils, version_utils
 
