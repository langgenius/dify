# -*- coding:utf-8 -*-
import os
from datetime import datetime

<<<<<<< HEAD
import requests

from tasks.generate_test_task import generate_test_task
=======
from werkzeug.exceptions import Forbidden
>>>>>>> 24f34569

if not os.environ.get("DEBUG") or os.environ.get("DEBUG").lower() != 'true':
    from gevent import monkey
    monkey.patch_all()

import logging
import json
import threading

from flask import Flask, request, Response, session
import flask_login
from flask_cors import CORS

from extensions import ext_session, ext_celery, ext_sentry, ext_redis, ext_login, ext_migrate, \
    ext_database, ext_storage, ext_mail
from extensions.ext_database import db
from extensions.ext_login import login_manager

# DO NOT REMOVE BELOW
from models import model, account, dataset, web, task, source
from events import event_handlers
# DO NOT REMOVE ABOVE

import core
from config import Config, CloudEditionConfig
from commands import register_commands
from models.account import TenantAccountJoin, AccountStatus
from models.model import Account, EndUser, App

import warnings
warnings.simplefilter("ignore", ResourceWarning)


class DifyApp(Flask):
    pass

# -------------
# Configuration
# -------------


config_type = os.getenv('EDITION', default='SELF_HOSTED')  # ce edition first

# ----------------------------
# Application Factory Function
# ----------------------------


def create_app(test_config=None) -> Flask:
    app = DifyApp(__name__)

    if test_config:
        app.config.from_object(test_config)
    else:
        if config_type == "CLOUD":
            app.config.from_object(CloudEditionConfig())
        else:
            app.config.from_object(Config())

    app.secret_key = app.config['SECRET_KEY']

    logging.basicConfig(level=app.config.get('LOG_LEVEL', 'INFO'))

    initialize_extensions(app)
    register_blueprints(app)
    register_commands(app)

    core.init_app(app)

    return app


def initialize_extensions(app):
    # Since the application instance is now created, pass it to each Flask
    # extension instance to bind it to the Flask application instance (app)
    ext_database.init_app(app)
    ext_migrate.init(app, db)
    ext_redis.init_app(app)
    ext_storage.init_app(app)
    ext_celery.init_app(app)
    ext_session.init_app(app)
    ext_login.init_app(app)
    ext_mail.init_app(app)
    ext_sentry.init_app(app)


# Flask-Login configuration
@login_manager.user_loader
def load_user(user_id):
    """Load user based on the user_id."""
    if request.blueprint == 'console':
        # Check if the user_id contains a dot, indicating the old format
        if '.' in user_id:
            tenant_id, account_id = user_id.split('.')
        else:
            account_id = user_id

        account = db.session.query(Account).filter(Account.id == account_id).first()

        if account:
            if account.status == AccountStatus.BANNED.value or account.status == AccountStatus.CLOSED.value:
                raise Forbidden('Account is banned or closed.')

            workspace_id = session.get('workspace_id')
            if workspace_id:
                tenant_account_join = db.session.query(TenantAccountJoin).filter(
                    TenantAccountJoin.account_id == account.id,
                    TenantAccountJoin.tenant_id == workspace_id
                ).first()

                if not tenant_account_join:
                    tenant_account_join = db.session.query(TenantAccountJoin).filter(
                        TenantAccountJoin.account_id == account.id).first()

                    if tenant_account_join:
                        account.current_tenant_id = tenant_account_join.tenant_id
                        session['workspace_id'] = account.current_tenant_id
                else:
                    account.current_tenant_id = workspace_id
            else:
                tenant_account_join = db.session.query(TenantAccountJoin).filter(
                    TenantAccountJoin.account_id == account.id).first()
                if tenant_account_join:
                    account.current_tenant_id = tenant_account_join.tenant_id
                    session['workspace_id'] = account.current_tenant_id

            account.last_active_at = datetime.utcnow()
            db.session.commit()

            # Log in the user with the updated user_id
            flask_login.login_user(account, remember=True)

        return account
    else:
        return None


@login_manager.unauthorized_handler
def unauthorized_handler():
    """Handle unauthorized requests."""
    return Response(json.dumps({
        'code': 'unauthorized',
        'message': "Unauthorized."
    }), status=401, content_type="application/json")


# register blueprint routers
def register_blueprints(app):
    from controllers.service_api import bp as service_api_bp
    from controllers.web import bp as web_bp
    from controllers.console import bp as console_app_bp

    CORS(service_api_bp,
         allow_headers=['Content-Type', 'Authorization', 'X-App-Code'],
         methods=['GET', 'PUT', 'POST', 'DELETE', 'OPTIONS', 'PATCH']
         )
    app.register_blueprint(service_api_bp)

    CORS(web_bp,
         resources={
             r"/*": {"origins": app.config['WEB_API_CORS_ALLOW_ORIGINS']}},
         supports_credentials=True,
         allow_headers=['Content-Type', 'Authorization', 'X-App-Code'],
         methods=['GET', 'PUT', 'POST', 'DELETE', 'OPTIONS', 'PATCH'],
         expose_headers=['X-Version', 'X-Env']
         )

    app.register_blueprint(web_bp)

    CORS(console_app_bp,
         resources={
             r"/*": {"origins": app.config['CONSOLE_CORS_ALLOW_ORIGINS']}},
         supports_credentials=True,
         allow_headers=['Content-Type', 'Authorization'],
         methods=['GET', 'PUT', 'POST', 'DELETE', 'OPTIONS', 'PATCH'],
         expose_headers=['X-Version', 'X-Env']
         )

    app.register_blueprint(console_app_bp)


# create app
app = create_app()
celery = app.extensions["celery"]


if app.config['TESTING']:
    print("App is running in TESTING mode")


@app.after_request
def after_request(response):
    """Add Version headers to the response."""
    response.headers.add('X-Version', app.config['CURRENT_VERSION'])
    response.headers.add('X-Env', app.config['DEPLOY_ENV'])
    return response


@app.route('/health')
def health():
    return Response(json.dumps({
        'status': 'ok',
        'version': app.config['CURRENT_VERSION']
    }), status=200, content_type="application/json")


@app.route('/test')
def test():
    generate_test_task.delay()
    res = requests.post('https://api.openai.com/v1/chat/completions')
    print(res)
    return Response(json.dumps({
            'status': 'ok',
        }), status=200, content_type="application/json")

@app.route('/threads')
def threads():
    num_threads = threading.active_count()
    threads = threading.enumerate()

    thread_list = []
    for thread in threads:
        thread_name = thread.name
        thread_id = thread.ident
        is_alive = thread.is_alive()

        thread_list.append({
            'name': thread_name,
            'id': thread_id,
            'is_alive': is_alive
        })

    return {
        'thread_num': num_threads,
        'threads': thread_list
    }


if __name__ == '__main__':
    app.run(host='0.0.0.0', port=5001)<|MERGE_RESOLUTION|>--- conflicted
+++ resolved
@@ -2,13 +2,7 @@
 import os
 from datetime import datetime
 
-<<<<<<< HEAD
-import requests
-
-from tasks.generate_test_task import generate_test_task
-=======
 from werkzeug.exceptions import Forbidden
->>>>>>> 24f34569
 
 if not os.environ.get("DEBUG") or os.environ.get("DEBUG").lower() != 'true':
     from gevent import monkey
@@ -215,15 +209,6 @@
     }), status=200, content_type="application/json")
 
 
-@app.route('/test')
-def test():
-    generate_test_task.delay()
-    res = requests.post('https://api.openai.com/v1/chat/completions')
-    print(res)
-    return Response(json.dumps({
-            'status': 'ok',
-        }), status=200, content_type="application/json")
-
 @app.route('/threads')
 def threads():
     num_threads = threading.active_count()
