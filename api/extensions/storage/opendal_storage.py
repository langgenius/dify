--- conflicted
+++ resolved
@@ -3,10 +3,7 @@
 from collections.abc import Generator
 from pathlib import Path
 
-<<<<<<< HEAD
 import opendal
-=======
->>>>>>> b2d8a7ea
 from dotenv import dotenv_values
 from opendal import Operator
 from opendal.layers import RetryLayer
@@ -39,12 +36,8 @@
             root = kwargs.get("root", "storage")
             Path(root).mkdir(parents=True, exist_ok=True)
 
-<<<<<<< HEAD
-        self.op = opendal.Operator(scheme=scheme, **kwargs)
-=======
         retry_layer = RetryLayer(max_times=3, factor=2.0, jitter=True)
         self.op = Operator(scheme=scheme, **kwargs).layer(retry_layer)
->>>>>>> b2d8a7ea
         logger.debug("opendal operator created with scheme %s", scheme)
         logger.debug("added retry layer to opendal operator")
 
