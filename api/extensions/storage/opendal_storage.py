import logging
import os
from collections.abc import Generator
from pathlib import Path
<<<<<<< HEAD
from typing import Optional, cast
from urllib.parse import urlparse

import opendal  # type: ignore
=======

import opendal
from dotenv import dotenv_values
>>>>>>> 493834d4

from extensions.storage.base_storage import BaseStorage

logger = logging.getLogger(__name__)


<<<<<<< HEAD
def is_r2_endpoint(endpoint: Optional[str]) -> bool:
    if not endpoint:
        return False
=======
def _get_opendal_kwargs(*, scheme: str, env_file_path: str = ".env", prefix: str = "OPENDAL_"):
    kwargs = {}
    config_prefix = prefix + scheme.upper() + "_"
    for key, value in os.environ.items():
        if key.startswith(config_prefix):
            kwargs[key[len(config_prefix) :].lower()] = value
>>>>>>> 493834d4

    file_env_vars = dotenv_values(env_file_path)
    for key, value in file_env_vars.items():
        if key.startswith(config_prefix) and key[len(config_prefix) :].lower() not in kwargs and value:
            kwargs[key[len(config_prefix) :].lower()] = value

    return kwargs


class OpenDALStorage(BaseStorage):
    def __init__(self, scheme: str, **kwargs):
        kwargs = kwargs or _get_opendal_kwargs(scheme=scheme)

        if scheme == "fs":
            root = kwargs.get("root", "storage")
            Path(root).mkdir(parents=True, exist_ok=True)

        self.op = opendal.Operator(scheme=scheme, **kwargs)
        logger.debug(f"opendal operator created with scheme {scheme}")
        retry_layer = opendal.layers.RetryLayer(max_times=3, factor=2.0, jitter=True)
        self.op = self.op.layer(retry_layer)
        logger.debug("added retry layer to opendal operator")

    def save(self, filename: str, data: bytes) -> None:
        self.op.write(path=filename, bs=data)
        logger.debug(f"file {filename} saved")

    def load_once(self, filename: str) -> bytes:
        if not self.exists(filename):
            raise FileNotFoundError("File not found")

<<<<<<< HEAD
        return cast(bytes, self.op.read(path=filename))
=======
        content = self.op.read(path=filename)
        logger.debug(f"file {filename} loaded")
        return content
>>>>>>> 493834d4

    def load_stream(self, filename: str) -> Generator:
        if not self.exists(filename):
            raise FileNotFoundError("File not found")

        batch_size = 4096
        file = self.op.open(path=filename, mode="rb")
        while chunk := file.read(batch_size):
            yield chunk
        logger.debug(f"file {filename} loaded as stream")

    def download(self, filename: str, target_filepath: str):
        if not self.exists(filename):
            raise FileNotFoundError("File not found")

        with Path(target_filepath).open("wb") as f:
            f.write(self.op.read(path=filename))
        logger.debug(f"file {filename} downloaded to {target_filepath}")

    def exists(self, filename: str) -> bool:
        # FIXME this is a workaround for opendal python-binding do not have a exists method and no better
        # error handler here when opendal python-binding has a exists method, we should use it
        # more https://github.com/apache/opendal/blob/main/bindings/python/src/operator.rs
        try:
<<<<<<< HEAD
            return cast(bool, self.op.stat(path=filename).mode.is_file())
        except Exception as e:
=======
            res = self.op.stat(path=filename).mode.is_file()
            logger.debug(f"file {filename} checked")
            return res
        except Exception:
>>>>>>> 493834d4
            return False

    def delete(self, filename: str):
        if self.exists(filename):
            self.op.delete(path=filename)
            logger.debug(f"file {filename} deleted")
            return
        logger.debug(f"file {filename} not found, skip delete")<|MERGE_RESOLUTION|>--- conflicted
+++ resolved
@@ -2,34 +2,21 @@
 import os
 from collections.abc import Generator
 from pathlib import Path
-<<<<<<< HEAD
-from typing import Optional, cast
-from urllib.parse import urlparse
-
-import opendal  # type: ignore
-=======
 
 import opendal
 from dotenv import dotenv_values
->>>>>>> 493834d4
 
 from extensions.storage.base_storage import BaseStorage
 
 logger = logging.getLogger(__name__)
 
 
-<<<<<<< HEAD
-def is_r2_endpoint(endpoint: Optional[str]) -> bool:
-    if not endpoint:
-        return False
-=======
 def _get_opendal_kwargs(*, scheme: str, env_file_path: str = ".env", prefix: str = "OPENDAL_"):
     kwargs = {}
     config_prefix = prefix + scheme.upper() + "_"
     for key, value in os.environ.items():
         if key.startswith(config_prefix):
             kwargs[key[len(config_prefix) :].lower()] = value
->>>>>>> 493834d4
 
     file_env_vars = dotenv_values(env_file_path)
     for key, value in file_env_vars.items():
@@ -61,13 +48,9 @@
         if not self.exists(filename):
             raise FileNotFoundError("File not found")
 
-<<<<<<< HEAD
-        return cast(bytes, self.op.read(path=filename))
-=======
         content = self.op.read(path=filename)
         logger.debug(f"file {filename} loaded")
         return content
->>>>>>> 493834d4
 
     def load_stream(self, filename: str) -> Generator:
         if not self.exists(filename):
@@ -92,15 +75,10 @@
         # error handler here when opendal python-binding has a exists method, we should use it
         # more https://github.com/apache/opendal/blob/main/bindings/python/src/operator.rs
         try:
-<<<<<<< HEAD
-            return cast(bool, self.op.stat(path=filename).mode.is_file())
-        except Exception as e:
-=======
             res = self.op.stat(path=filename).mode.is_file()
             logger.debug(f"file {filename} checked")
             return res
         except Exception:
->>>>>>> 493834d4
             return False
 
     def delete(self, filename: str):
