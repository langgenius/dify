"""Abstract interface for file storage implementations."""

from abc import ABC, abstractmethod
from collections.abc import Generator


class BaseStorage(ABC):
    """Interface for file storage."""

    @abstractmethod
<<<<<<< HEAD
    def save(self, filename, data):
        raise NotImplementedError()
=======
    def save(self, filename: str, data: bytes):
        raise NotImplementedError
>>>>>>> 37903722

    @abstractmethod
    def load_once(self, filename: str) -> bytes:
        raise NotImplementedError()

    @abstractmethod
    def load_stream(self, filename: str) -> Generator:
        raise NotImplementedError()

    @abstractmethod
    def download(self, filename, target_filepath):
        raise NotImplementedError()

    @abstractmethod
    def exists(self, filename):
        raise NotImplementedError()

    @abstractmethod
    def delete(self, filename):
        raise NotImplementedError()

    def scan(self, path, files=True, directories=False) -> list[str]:
        """
        Scan files and directories in the given path.
        This method is implemented only in some storage backends.
        If a storage backend doesn't support scanning, it will raise NotImplementedError.
        """
        raise NotImplementedError("This storage backend doesn't support scanning")<|MERGE_RESOLUTION|>--- conflicted
+++ resolved
@@ -8,13 +8,8 @@
     """Interface for file storage."""
 
     @abstractmethod
-<<<<<<< HEAD
-    def save(self, filename, data):
+    def save(self, filename: str, data: bytes):
         raise NotImplementedError()
-=======
-    def save(self, filename: str, data: bytes):
-        raise NotImplementedError
->>>>>>> 37903722
 
     @abstractmethod
     def load_once(self, filename: str) -> bytes:
