--- conflicted
+++ resolved
@@ -49,10 +49,6 @@
             return datetime.utcfromtimestamp(seconds).astimezone(timezone).timetuple()
 
         for handler in logging.root.handlers:
-<<<<<<< HEAD
-            if handler.formatter is not None:
-                handler.formatter.converter = time_converter
-=======
             handler.formatter.converter = time_converter
 
 
@@ -72,5 +68,4 @@
     # context, as we may want to log things before Flask is fully loaded.
     def filter(self, record):
         record.req_id = get_request_id() if flask.has_request_context() else ""
-        return True
->>>>>>> 9c7a1bc0
+        return True