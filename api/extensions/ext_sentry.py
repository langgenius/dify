<<<<<<< HEAD
import openai
import sentry_sdk
from langfuse import parse_error  # type: ignore
from sentry_sdk.integrations.celery import CeleryIntegration
from sentry_sdk.integrations.flask import FlaskIntegration
from werkzeug.exceptions import HTTPException

=======
>>>>>>> 56c2d1cc
from configs import dify_config
from dify_app import DifyApp


def init_app(app: DifyApp):
    if dify_config.SENTRY_DSN:
        import openai
        import sentry_sdk
        from langfuse import parse_error
        from sentry_sdk.integrations.celery import CeleryIntegration
        from sentry_sdk.integrations.flask import FlaskIntegration
        from werkzeug.exceptions import HTTPException

        from core.model_runtime.errors.invoke import InvokeRateLimitError

        def before_send(event, hint):
            if "exc_info" in hint:
                exc_type, exc_value, tb = hint["exc_info"]
                if parse_error.defaultErrorResponse in str(exc_value):
                    return None

            return event

        sentry_sdk.init(
            dsn=dify_config.SENTRY_DSN,
            integrations=[FlaskIntegration(), CeleryIntegration()],
            ignore_errors=[
                HTTPException,
                ValueError,
                openai.APIStatusError,
                InvokeRateLimitError,
                parse_error.defaultErrorResponse,
            ],
            traces_sample_rate=dify_config.SENTRY_TRACES_SAMPLE_RATE,
            profiles_sample_rate=dify_config.SENTRY_PROFILES_SAMPLE_RATE,
            environment=dify_config.DEPLOY_ENV,
            release=f"dify-{dify_config.CURRENT_VERSION}-{dify_config.COMMIT_SHA}",
            before_send=before_send,
        )<|MERGE_RESOLUTION|>--- conflicted
+++ resolved
@@ -1,13 +1,3 @@
-<<<<<<< HEAD
-import openai
-import sentry_sdk
-from langfuse import parse_error  # type: ignore
-from sentry_sdk.integrations.celery import CeleryIntegration
-from sentry_sdk.integrations.flask import FlaskIntegration
-from werkzeug.exceptions import HTTPException
-
-=======
->>>>>>> 56c2d1cc
 from configs import dify_config
 from dify_app import DifyApp
 
