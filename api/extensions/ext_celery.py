--- conflicted
+++ resolved
@@ -71,11 +71,8 @@
         "schedule.update_tidb_serverless_status_task",
         "schedule.clean_messages",
         "schedule.mail_clean_document_notify_task",
-<<<<<<< HEAD
         "schedule.queue_monitor_task",
-=======
         "schedule.check_upgradable_plugin_task",
->>>>>>> e42068a2
     ]
     day = dify_config.CELERY_BEAT_SCHEDULER_TIME
     beat_schedule = {
@@ -104,18 +101,16 @@
             "task": "schedule.mail_clean_document_notify_task.mail_clean_document_notify_task",
             "schedule": crontab(minute="0", hour="10", day_of_week="1"),
         },
-<<<<<<< HEAD
         "datasets-queue-monitor": {
             "task": "schedule.queue_monitor_task.queue_monitor_task",
             "schedule": timedelta(
                 minutes=dify_config.QUEUE_MONITOR_INTERVAL if dify_config.QUEUE_MONITOR_INTERVAL else 30
             ),
-=======
+        },
         # every 15 minutes
         "check_upgradable_plugin_task": {
             "task": "schedule.check_upgradable_plugin_task.check_upgradable_plugin_task",
             "schedule": crontab(minute="*/15"),
->>>>>>> e42068a2
         },
     }
     celery_app.conf.update(beat_schedule=beat_schedule, imports=imports)
