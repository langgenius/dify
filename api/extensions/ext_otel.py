--- conflicted
+++ resolved
@@ -8,10 +8,9 @@
 
 import flask
 from celery.signals import worker_init  # type: ignore
-from flask_login import user_loaded_from_request, user_logged_in  # type: ignore
-
 from configs import dify_config
 from dify_app import DifyApp
+from flask_login import user_loaded_from_request, user_logged_in  # type: ignore
 
 
 @user_logged_in.connect
@@ -41,11 +40,7 @@
         meter = get_meter("http_metrics", version=dify_config.CURRENT_VERSION)
         _http_response_counter = meter.create_counter(
             "http.server.response.count",
-<<<<<<< HEAD
-            description="Total number of HTTP responses by status code",
-=======
             description="Total number of HTTP responses by status code, method and target",
->>>>>>> c457e2b6
             unit="{response}",
         )
 
@@ -59,19 +54,16 @@
                 status = status.split(" ")[0]
                 status_code = int(status)
                 status_class = f"{status_code // 100}xx"
-<<<<<<< HEAD
-                _http_response_counter.add(
-                    1, {"status_code": status_code, "status_class": status_class}
-                )
-=======
-                attributes: dict[str, str | int] = {"status_code": status_code, "status_class": status_class}
+                attributes: dict[str, str | int] = {
+                    "status_code": status_code,
+                    "status_class": status_class,
+                }
                 request = flask.request
                 if request and request.url_rule:
                     attributes[SpanAttributes.HTTP_TARGET] = str(request.url_rule.rule)
                 if request and request.method:
                     attributes[SpanAttributes.HTTP_METHOD] = str(request.method)
                 _http_response_counter.add(1, attributes)
->>>>>>> c457e2b6
 
         instrumentor = FlaskInstrumentor()
         if dify_config.DEBUG:
