--- conflicted
+++ resolved
@@ -6,12 +6,9 @@
 import sys
 from typing import Union
 
-<<<<<<< HEAD
 import httpx  # To get httpx.Response type hint
 import requests  # To get requests.Response type hint
-=======
 import flask
->>>>>>> c457e2b6
 from celery.signals import worker_init  # type: ignore
 from flask_login import user_loaded_from_request, user_logged_in  # type: ignore
 from opentelemetry.semconv.trace import SpanAttributes
