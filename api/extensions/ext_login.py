--- conflicted
+++ resolved
@@ -63,16 +63,6 @@
         logged_in_account = AccountService.load_logged_in_account(account_id=user_id)
         return logged_in_account
     elif request.blueprint == "web":
-<<<<<<< HEAD
-        decoded = PassportService().verify(auth_token)
-        end_user_id = decoded.get("end_user_id")
-        if not end_user_id:
-            raise Unauthorized("Invalid Authorization token.")
-        end_user = db.session.scalars(select(EndUser).where(EndUser.id == decoded["end_user_id"]).limit(1)).first()
-        if not end_user:
-            raise NotFound("End user not found.")
-        return end_user
-=======
         app_code = request.headers.get(HEADER_NAME_APP_CODE)
         webapp_token = extract_webapp_passport(app_code, request) if app_code else None
 
@@ -97,7 +87,6 @@
                 return end_user
             else:
                 raise Unauthorized("Invalid Authorization token for web API.")
->>>>>>> 11f2f951
     elif request.blueprint == "mcp":
         server_code = request.view_args.get("server_code") if request.view_args else None
         if not server_code:
