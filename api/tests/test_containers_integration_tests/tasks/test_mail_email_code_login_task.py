--- conflicted
+++ resolved
@@ -10,6 +10,7 @@
 and realistic testing scenarios with actual PostgreSQL and Redis instances.
 """
 
+import time
 from unittest.mock import MagicMock, patch
 
 import pytest
@@ -399,10 +400,7 @@
             # and let the email service handle validation
             mock_email_service_instance.send_email.assert_called_once()
 
-<<<<<<< HEAD
-=======
-
->>>>>>> f1ed8e26
+
     def test_send_email_code_login_mail_task_edge_cases(
         self, db_session_with_containers, mock_external_service_dependencies
     ):
@@ -443,7 +441,7 @@
             },
         ]
 
-        for i, test_case in edge_cases:
+        for i, test_case in enumerate(edge_cases):
             # Reset mocks for each test case
             mock_email_service_instance = mock_external_service_dependencies["email_service_instance"]
             mock_email_service_instance.reset_mock()
