import json
import uuid
from datetime import UTC, datetime, timedelta
from unittest.mock import patch

import pytest
from faker import Faker

from core.workflow.entities.workflow_execution import WorkflowExecutionStatus
from models import EndUser, Workflow, WorkflowAppLog, WorkflowRun
from models.enums import CreatorUserRole
from services.account_service import AccountService, TenantService
from services.app_service import AppService
from services.workflow_app_service import WorkflowAppService


class TestWorkflowAppService:
    """Integration tests for WorkflowAppService using testcontainers."""

    @pytest.fixture
    def mock_external_service_dependencies(self):
        """Mock setup for external service dependencies."""
        with (
            patch("services.app_service.FeatureService") as mock_feature_service,
            patch("services.app_service.EnterpriseService") as mock_enterprise_service,
            patch("services.app_service.ModelManager") as mock_model_manager,
            patch("services.account_service.FeatureService") as mock_account_feature_service,
        ):
            # Setup default mock returns for app service
            mock_feature_service.get_system_features.return_value.webapp_auth.enabled = False
            mock_enterprise_service.WebAppAuth.update_app_access_mode.return_value = None
            mock_enterprise_service.WebAppAuth.cleanup_webapp.return_value = None

            # Setup default mock returns for account service
            mock_account_feature_service.get_system_features.return_value.is_allow_register = True

            # Mock ModelManager for model configuration
            mock_model_instance = mock_model_manager.return_value
            mock_model_instance.get_default_model_instance.return_value = None
            mock_model_instance.get_default_provider_model_name.return_value = ("openai", "gpt-3.5-turbo")

            yield {
                "feature_service": mock_feature_service,
                "enterprise_service": mock_enterprise_service,
                "model_manager": mock_model_manager,
                "account_feature_service": mock_account_feature_service,
            }

    def _create_test_app_and_account(self, db_session_with_containers, mock_external_service_dependencies):
        """
        Helper method to create a test app and account for testing.

        Args:
            db_session_with_containers: Database session from testcontainers infrastructure
            mock_external_service_dependencies: Mock dependencies

        Returns:
            tuple: (app, account) - Created app and account instances
        """
        fake = Faker()

        # Setup mocks for account creation
        mock_external_service_dependencies[
            "account_feature_service"
        ].get_system_features.return_value.is_allow_register = True

        # Create account and tenant
        account = AccountService.create_account(
            email=fake.email(),
            name=fake.name(),
            interface_language="en-US",
            password=fake.password(length=12),
        )
        TenantService.create_owner_tenant_if_not_exist(account, name=fake.company())
        tenant = account.current_tenant

        # Create app with realistic data
        app_args = {
            "name": fake.company(),
            "description": fake.text(max_nb_chars=100),
            "mode": "workflow",
            "icon_type": "emoji",
            "icon": "🤖",
            "icon_background": "#FF6B6B",
            "api_rph": 100,
            "api_rpm": 10,
        }

        app_service = AppService()
        app = app_service.create_app(tenant.id, app_args, account)

        return app, account

    def _create_test_tenant_and_account(self, db_session_with_containers, mock_external_service_dependencies):
        """
        Helper method to create a test tenant and account for testing.

        Args:
            db_session_with_containers: Database session from testcontainers infrastructure
            mock_external_service_dependencies: Mock dependencies

        Returns:
            tuple: (tenant, account) - Created tenant and account instances
        """
        fake = Faker()

        # Setup mocks for account creation
        mock_external_service_dependencies[
            "account_feature_service"
        ].get_system_features.return_value.is_allow_register = True

        # Create account and tenant
        account = AccountService.create_account(
            email=fake.email(),
            name=fake.name(),
            interface_language="en-US",
            password=fake.password(length=12),
        )
        TenantService.create_owner_tenant_if_not_exist(account, name=fake.company())
        tenant = account.current_tenant

        return tenant, account

    def _create_test_app(self, db_session_with_containers, tenant, account):
        """
        Helper method to create a test app for testing.

        Args:
            db_session_with_containers: Database session from testcontainers infrastructure
            tenant: Tenant instance
            account: Account instance

        Returns:
            App: Created app instance
        """
        fake = Faker()

        # Create app with realistic data
        app_args = {
            "name": fake.company(),
            "description": fake.text(max_nb_chars=100),
            "mode": "workflow",
            "icon_type": "emoji",
            "icon": "🤖",
            "icon_background": "#FF6B6B",
            "api_rph": 100,
            "api_rpm": 10,
        }

        app_service = AppService()
        app = app_service.create_app(tenant.id, app_args, account)

        return app

    def _create_test_workflow_data(self, db_session_with_containers, app, account):
        """
        Helper method to create test workflow data for testing.

        Args:
            db_session_with_containers: Database session from testcontainers infrastructure
            app: App instance
            account: Account instance

        Returns:
            tuple: (workflow, workflow_run, workflow_app_log) - Created workflow entities
        """
        fake = Faker()

        from extensions.ext_database import db

        # Create workflow
        workflow = Workflow(
            id=str(uuid.uuid4()),
            tenant_id=app.tenant_id,
            app_id=app.id,
            type="workflow",
            version="1.0.0",
            graph=json.dumps({"nodes": [], "edges": []}),
            _features=json.dumps({}),
            created_by=account.id,
            updated_by=account.id,
        )
        db.session.add(workflow)
        db.session.commit()

        # Create workflow run
        workflow_run = WorkflowRun(
            id=str(uuid.uuid4()),
            tenant_id=app.tenant_id,
            app_id=app.id,
            workflow_id=workflow.id,
            type="workflow",
            triggered_from="app-run",
            version="1.0.0",
            graph=json.dumps({"nodes": [], "edges": []}),
            inputs=json.dumps({"input1": "test_value"}),
            outputs=json.dumps({"output1": "result_value"}),
            status="succeeded",
            elapsed_time=1.5,
            total_tokens=100,
            total_steps=3,
            created_by_role=CreatorUserRole.ACCOUNT,
            created_by=account.id,
            created_at=datetime.now(UTC),
            finished_at=datetime.now(UTC),
        )
        db.session.add(workflow_run)
        db.session.commit()

        # Create workflow app log
        workflow_app_log = WorkflowAppLog(
            id=str(uuid.uuid4()),
            tenant_id=app.tenant_id,
            app_id=app.id,
            workflow_id=workflow.id,
            workflow_run_id=workflow_run.id,
            created_from="service-api",
            created_by_role=CreatorUserRole.ACCOUNT,
            created_by=account.id,
            created_at=datetime.now(UTC),
        )
        db.session.add(workflow_app_log)
        db.session.commit()

        return workflow, workflow_run, workflow_app_log

    def test_get_paginate_workflow_app_logs_basic_success(
        self, db_session_with_containers, mock_external_service_dependencies
    ):
        """
        Test successful pagination of workflow app logs with basic parameters.
        """
        # Arrange: Create test data
        fake = Faker()
        app, account = self._create_test_app_and_account(db_session_with_containers, mock_external_service_dependencies)
        workflow, workflow_run, workflow_app_log = self._create_test_workflow_data(
            db_session_with_containers, app, account
        )

        # Act: Execute the method under test
        service = WorkflowAppService()
        result = service.get_paginate_workflow_app_logs(
            session=db_session_with_containers, app_model=app, page=1, limit=20
        )

        # Assert: Verify the expected outcomes
        assert result is not None
        assert result["page"] == 1
        assert result["limit"] == 20
        assert result["total"] == 1
        assert result["has_more"] is False
        assert len(result["data"]) == 1

        # Verify the returned data
        log_entry = result["data"][0]
        assert log_entry.id == workflow_app_log.id
        assert log_entry.tenant_id == app.tenant_id
        assert log_entry.app_id == app.id
        assert log_entry.workflow_id == workflow.id
        assert log_entry.workflow_run_id == workflow_run.id

        # Verify database state
        from extensions.ext_database import db

        db.session.refresh(workflow_app_log)
        assert workflow_app_log.id is not None

    def test_get_paginate_workflow_app_logs_with_keyword_search(
        self, db_session_with_containers, mock_external_service_dependencies
    ):
        """
        Test workflow app logs pagination with keyword search functionality.
        """
        # Arrange: Create test data
        fake = Faker()
        app, account = self._create_test_app_and_account(db_session_with_containers, mock_external_service_dependencies)
        workflow, workflow_run, workflow_app_log = self._create_test_workflow_data(
            db_session_with_containers, app, account
        )

        # Update workflow run with searchable content
        from extensions.ext_database import db

        workflow_run.inputs = json.dumps({"search_term": "test_keyword", "input2": "other_value"})
        workflow_run.outputs = json.dumps({"result": "test_keyword_found", "status": "success"})
        db.session.commit()

        # Act: Execute the method under test with keyword search
        service = WorkflowAppService()
        result = service.get_paginate_workflow_app_logs(
            session=db_session_with_containers, app_model=app, keyword="test_keyword", page=1, limit=20
        )

        # Assert: Verify keyword search results
        assert result is not None
        assert result["total"] == 1
        assert len(result["data"]) == 1

        # Verify the returned data contains the searched keyword
        log_entry = result["data"][0]
        assert log_entry.workflow_run_id == workflow_run.id

        # Test with non-matching keyword
        result_no_match = service.get_paginate_workflow_app_logs(
            session=db_session_with_containers, app_model=app, keyword="non_existent_keyword", page=1, limit=20
        )

        assert result_no_match["total"] == 0
        assert len(result_no_match["data"]) == 0

    def test_get_paginate_workflow_app_logs_with_status_filter(
        self, db_session_with_containers, mock_external_service_dependencies
    ):
        """
        Test workflow app logs pagination with status filtering.
        """
        # Arrange: Create test data with different statuses
        fake = Faker()
        app, account = self._create_test_app_and_account(db_session_with_containers, mock_external_service_dependencies)

        from extensions.ext_database import db

        # Create workflow
        workflow = Workflow(
            id=str(uuid.uuid4()),
            tenant_id=app.tenant_id,
            app_id=app.id,
            type="workflow",
            version="1.0.0",
            graph=json.dumps({"nodes": [], "edges": []}),
            _features=json.dumps({}),
            created_by=account.id,
            updated_by=account.id,
        )
        db.session.add(workflow)
        db.session.commit()

        # Create workflow runs with different statuses
        statuses = ["succeeded", "failed", "running", "stopped"]
        workflow_runs = []
        workflow_app_logs = []

        for i, status in enumerate(statuses):
            workflow_run = WorkflowRun(
                id=str(uuid.uuid4()),
                tenant_id=app.tenant_id,
                app_id=app.id,
                workflow_id=workflow.id,
                type="workflow",
                triggered_from="app-run",
                version="1.0.0",
                graph=json.dumps({"nodes": [], "edges": []}),
                inputs=json.dumps({"input": f"test_{i}"}),
                outputs=json.dumps({"output": f"result_{i}"}),
                status=status,
                elapsed_time=1.0 + i,
                total_tokens=100 + i * 10,
                total_steps=3,
                created_by_role=CreatorUserRole.ACCOUNT,
                created_by=account.id,
                created_at=datetime.now(UTC) + timedelta(minutes=i),
                finished_at=datetime.now(UTC) + timedelta(minutes=i + 1) if status != "running" else None,
            )
            db.session.add(workflow_run)
            db.session.commit()

            workflow_app_log = WorkflowAppLog(
                id=str(uuid.uuid4()),
                tenant_id=app.tenant_id,
                app_id=app.id,
                workflow_id=workflow.id,
                workflow_run_id=workflow_run.id,
                created_from="service-api",
                created_by_role=CreatorUserRole.ACCOUNT,
                created_by=account.id,
                created_at=datetime.now(UTC) + timedelta(minutes=i),
            )
            db.session.add(workflow_app_log)
            db.session.commit()

            workflow_runs.append(workflow_run)
            workflow_app_logs.append(workflow_app_log)

        # Act & Assert: Test filtering by different statuses
        service = WorkflowAppService()

        # Test succeeded status filter
        result_succeeded = service.get_paginate_workflow_app_logs(
            session=db_session_with_containers,
            app_model=app,
            status=WorkflowExecutionStatus.SUCCEEDED,
            page=1,
            limit=20,
        )
        assert result_succeeded["total"] == 1
        assert result_succeeded["data"][0].workflow_run.status == "succeeded"

        # Test failed status filter
        result_failed = service.get_paginate_workflow_app_logs(
            session=db_session_with_containers, app_model=app, status=WorkflowExecutionStatus.FAILED, page=1, limit=20
        )
        assert result_failed["total"] == 1
        assert result_failed["data"][0].workflow_run.status == "failed"

        # Test running status filter
        result_running = service.get_paginate_workflow_app_logs(
            session=db_session_with_containers, app_model=app, status=WorkflowExecutionStatus.RUNNING, page=1, limit=20
        )
        assert result_running["total"] == 1
        assert result_running["data"][0].workflow_run.status == "running"

    def test_get_paginate_workflow_app_logs_with_time_filtering(
        self, db_session_with_containers, mock_external_service_dependencies
    ):
        """
        Test workflow app logs pagination with time-based filtering.
        """
        # Arrange: Create test data with different timestamps
        fake = Faker()
        app, account = self._create_test_app_and_account(db_session_with_containers, mock_external_service_dependencies)

        from extensions.ext_database import db

        # Create workflow
        workflow = Workflow(
            id=str(uuid.uuid4()),
            tenant_id=app.tenant_id,
            app_id=app.id,
            type="workflow",
            version="1.0.0",
            graph=json.dumps({"nodes": [], "edges": []}),
            _features=json.dumps({}),
            created_by=account.id,
            updated_by=account.id,
        )
        db.session.add(workflow)
        db.session.commit()

        # Create workflow runs with different timestamps
        base_time = datetime.now(UTC)
        timestamps = [
            base_time - timedelta(hours=3),  # 3 hours ago
            base_time - timedelta(hours=2),  # 2 hours ago
            base_time - timedelta(hours=1),  # 1 hour ago
            base_time,  # now
        ]

        workflow_runs = []
        workflow_app_logs = []

        for i, timestamp in enumerate(timestamps):
            workflow_run = WorkflowRun(
                id=str(uuid.uuid4()),
                tenant_id=app.tenant_id,
                app_id=app.id,
                workflow_id=workflow.id,
                type="workflow",
                triggered_from="app-run",
                version="1.0.0",
                graph=json.dumps({"nodes": [], "edges": []}),
                inputs=json.dumps({"input": f"test_{i}"}),
                outputs=json.dumps({"output": f"result_{i}"}),
                status="succeeded",
                elapsed_time=1.0,
                total_tokens=100,
                total_steps=3,
                created_by_role=CreatorUserRole.ACCOUNT,
                created_by=account.id,
                created_at=timestamp,
                finished_at=timestamp + timedelta(minutes=1),
            )
            db.session.add(workflow_run)
            db.session.commit()

            workflow_app_log = WorkflowAppLog(
                id=str(uuid.uuid4()),
                tenant_id=app.tenant_id,
                app_id=app.id,
                workflow_id=workflow.id,
                workflow_run_id=workflow_run.id,
                created_from="service-api",
                created_by_role=CreatorUserRole.ACCOUNT,
                created_by=account.id,
                created_at=timestamp,
            )
            db.session.add(workflow_app_log)
            db.session.commit()

            workflow_runs.append(workflow_run)
            workflow_app_logs.append(workflow_app_log)

        # Act & Assert: Test time-based filtering
        service = WorkflowAppService()

        # Test filtering logs created after 2 hours ago
        result_after = service.get_paginate_workflow_app_logs(
            session=db_session_with_containers,
            app_model=app,
            created_at_after=base_time - timedelta(hours=2),
            page=1,
            limit=20,
        )
        assert result_after["total"] == 3  # Should get logs from 2 hours ago, 1 hour ago, and now

        # Test filtering logs created before 1 hour ago
        result_before = service.get_paginate_workflow_app_logs(
            session=db_session_with_containers,
            app_model=app,
            created_at_before=base_time - timedelta(hours=1),
            page=1,
            limit=20,
        )
        assert result_before["total"] == 3  # Should get logs from 3 hours ago, 2 hours ago, and 1 hour ago

        # Test filtering logs within a time range
        result_range = service.get_paginate_workflow_app_logs(
            session=db_session_with_containers,
            app_model=app,
            created_at_after=base_time - timedelta(hours=2),
            created_at_before=base_time - timedelta(hours=1),
            page=1,
            limit=20,
        )
        assert result_range["total"] == 2  # Should get logs from 2 hours ago and 1 hour ago

    def test_get_paginate_workflow_app_logs_with_pagination(
        self, db_session_with_containers, mock_external_service_dependencies
    ):
        """
        Test workflow app logs pagination with different page sizes and limits.
        """
        # Arrange: Create test data with multiple logs
        fake = Faker()
        app, account = self._create_test_app_and_account(db_session_with_containers, mock_external_service_dependencies)

        from extensions.ext_database import db

        # Create workflow
        workflow = Workflow(
            id=str(uuid.uuid4()),
            tenant_id=app.tenant_id,
            app_id=app.id,
            type="workflow",
            version="1.0.0",
            graph=json.dumps({"nodes": [], "edges": []}),
            _features=json.dumps({}),
            created_by=account.id,
            updated_by=account.id,
        )
        db.session.add(workflow)
        db.session.commit()

        # Create 25 workflow runs and logs
        total_logs = 25
        workflow_runs = []
        workflow_app_logs = []

        for i in range(total_logs):
            workflow_run = WorkflowRun(
                id=str(uuid.uuid4()),
                tenant_id=app.tenant_id,
                app_id=app.id,
                workflow_id=workflow.id,
                type="workflow",
                triggered_from="app-run",
                version="1.0.0",
                graph=json.dumps({"nodes": [], "edges": []}),
                inputs=json.dumps({"input": f"test_{i}"}),
                outputs=json.dumps({"output": f"result_{i}"}),
                status="succeeded",
                elapsed_time=1.0,
                total_tokens=100,
                total_steps=3,
                created_by_role=CreatorUserRole.ACCOUNT,
                created_by=account.id,
                created_at=datetime.now(UTC) + timedelta(minutes=i),
                finished_at=datetime.now(UTC) + timedelta(minutes=i + 1),
            )
            db.session.add(workflow_run)
            db.session.commit()

            workflow_app_log = WorkflowAppLog(
                id=str(uuid.uuid4()),
                tenant_id=app.tenant_id,
                app_id=app.id,
                workflow_id=workflow.id,
                workflow_run_id=workflow_run.id,
                created_from="service-api",
                created_by_role=CreatorUserRole.ACCOUNT,
                created_by=account.id,
                created_at=datetime.now(UTC) + timedelta(minutes=i),
            )
            db.session.add(workflow_app_log)
            db.session.commit()

            workflow_runs.append(workflow_run)
            workflow_app_logs.append(workflow_app_log)

        # Act & Assert: Test pagination
        service = WorkflowAppService()

        # Test first page with limit 10
        result_page1 = service.get_paginate_workflow_app_logs(
            session=db_session_with_containers, app_model=app, page=1, limit=10
        )
        assert result_page1["page"] == 1
        assert result_page1["limit"] == 10
        assert result_page1["total"] == total_logs
        assert result_page1["has_more"] is True
        assert len(result_page1["data"]) == 10

        # Test second page with limit 10
        result_page2 = service.get_paginate_workflow_app_logs(
            session=db_session_with_containers, app_model=app, page=2, limit=10
        )
        assert result_page2["page"] == 2
        assert result_page2["limit"] == 10
        assert result_page2["total"] == total_logs
        assert result_page2["has_more"] is True
        assert len(result_page2["data"]) == 10

        # Test third page with limit 10
        result_page3 = service.get_paginate_workflow_app_logs(
            session=db_session_with_containers, app_model=app, page=3, limit=10
        )
        assert result_page3["page"] == 3
        assert result_page3["limit"] == 10
        assert result_page3["total"] == total_logs
        assert result_page3["has_more"] is False
        assert len(result_page3["data"]) == 5  # Remaining 5 logs

        # Test with larger limit
        result_large_limit = service.get_paginate_workflow_app_logs(
            session=db_session_with_containers, app_model=app, page=1, limit=50
        )
        assert result_large_limit["page"] == 1
        assert result_large_limit["limit"] == 50
        assert result_large_limit["total"] == total_logs
        assert result_large_limit["has_more"] is False
        assert len(result_large_limit["data"]) == total_logs

    def test_get_paginate_workflow_app_logs_with_user_role_filtering(
        self, db_session_with_containers, mock_external_service_dependencies
    ):
        """
        Test workflow app logs pagination with user role and session filtering.
        """
        # Arrange: Create test data with different user roles
        fake = Faker()
        app, account = self._create_test_app_and_account(db_session_with_containers, mock_external_service_dependencies)

        from extensions.ext_database import db

        # Create workflow
        workflow = Workflow(
            id=str(uuid.uuid4()),
            tenant_id=app.tenant_id,
            app_id=app.id,
            type="workflow",
            version="1.0.0",
            graph=json.dumps({"nodes": [], "edges": []}),
            _features=json.dumps({}),
            created_by=account.id,
            updated_by=account.id,
        )
        db.session.add(workflow)
        db.session.commit()

        # Create end user
        end_user = EndUser(
            id=str(uuid.uuid4()),
            tenant_id=app.tenant_id,
            app_id=app.id,
            type="web",
            is_anonymous=False,
            session_id="test_session_123",
            created_at=datetime.now(UTC),
            updated_at=datetime.now(UTC),
        )
        db.session.add(end_user)
        db.session.commit()

        # Create workflow runs and logs for both account and end user
        workflow_runs = []
        workflow_app_logs = []

        # Account user logs
        for i in range(3):
            workflow_run = WorkflowRun(
                id=str(uuid.uuid4()),
                tenant_id=app.tenant_id,
                app_id=app.id,
                workflow_id=workflow.id,
                type="workflow",
                triggered_from="app-run",
                version="1.0.0",
                graph=json.dumps({"nodes": [], "edges": []}),
                inputs=json.dumps({"input": f"account_test_{i}"}),
                outputs=json.dumps({"output": f"account_result_{i}"}),
                status="succeeded",
                elapsed_time=1.0,
                total_tokens=100,
                total_steps=3,
                created_by_role=CreatorUserRole.ACCOUNT,
                created_by=account.id,
                created_at=datetime.now(UTC) + timedelta(minutes=i),
                finished_at=datetime.now(UTC) + timedelta(minutes=i + 1),
            )
            db.session.add(workflow_run)
            db.session.commit()

            workflow_app_log = WorkflowAppLog(
                id=str(uuid.uuid4()),
                tenant_id=app.tenant_id,
                app_id=app.id,
                workflow_id=workflow.id,
                workflow_run_id=workflow_run.id,
                created_from="service-api",
                created_by_role=CreatorUserRole.ACCOUNT,
                created_by=account.id,
                created_at=datetime.now(UTC) + timedelta(minutes=i),
            )
            db.session.add(workflow_app_log)
            db.session.commit()

            workflow_runs.append(workflow_run)
            workflow_app_logs.append(workflow_app_log)

        # End user logs
        for i in range(2):
            workflow_run = WorkflowRun(
                id=str(uuid.uuid4()),
                tenant_id=app.tenant_id,
                app_id=app.id,
                workflow_id=workflow.id,
                type="workflow",
                triggered_from="app-run",
                version="1.0.0",
                graph=json.dumps({"nodes": [], "edges": []}),
                inputs=json.dumps({"input": f"end_user_test_{i}"}),
                outputs=json.dumps({"output": f"end_user_result_{i}"}),
                status="succeeded",
                elapsed_time=1.0,
                total_tokens=100,
                total_steps=3,
                created_by_role=CreatorUserRole.END_USER,
                created_by=end_user.id,
                created_at=datetime.now(UTC) + timedelta(minutes=i + 10),
                finished_at=datetime.now(UTC) + timedelta(minutes=i + 11),
            )
            db.session.add(workflow_run)
            db.session.commit()

            workflow_app_log = WorkflowAppLog(
                id=str(uuid.uuid4()),
                tenant_id=app.tenant_id,
                app_id=app.id,
                workflow_id=workflow.id,
                workflow_run_id=workflow_run.id,
                created_from="web-app",
                created_by_role=CreatorUserRole.END_USER,
                created_by=end_user.id,
                created_at=datetime.now(UTC) + timedelta(minutes=i + 10),
            )
            db.session.add(workflow_app_log)
            db.session.commit()

            workflow_runs.append(workflow_run)
            workflow_app_logs.append(workflow_app_log)

        # Act & Assert: Test user role filtering
        service = WorkflowAppService()

        # Test filtering by end user session ID
        result_session_filter = service.get_paginate_workflow_app_logs(
            session=db_session_with_containers,
            app_model=app,
            created_by_end_user_session_id="test_session_123",
            page=1,
            limit=20,
        )
        assert result_session_filter["total"] == 2
        assert all(log.created_by_role == CreatorUserRole.END_USER for log in result_session_filter["data"])

        # Test filtering by account email
        result_account_filter = service.get_paginate_workflow_app_logs(
            session=db_session_with_containers, app_model=app, created_by_account=account.email, page=1, limit=20
        )
        assert result_account_filter["total"] == 3
        assert all(log.created_by_role == CreatorUserRole.ACCOUNT for log in result_account_filter["data"])

        # Test filtering by changed account email
        original_email = account.email
        new_email = "changed@example.com"
        account.email = new_email
        db_session_with_containers.commit()
<<<<<<< HEAD
        
        assert account.email == new_email
        
        # Results for new email, is expected to be the same as the original email
        result_with_new_email = service.get_paginate_workflow_app_logs(
            session=db_session_with_containers, 
            app_model=app, 
            created_by_account=new_email, 
            page=1, 
            limit=20
=======

        assert account.email == new_email

        # Results for new email, is expected to be the same as the original email
        result_with_new_email = service.get_paginate_workflow_app_logs(
            session=db_session_with_containers, app_model=app, created_by_account=new_email, page=1, limit=20
>>>>>>> 3c603549
        )
        assert result_with_new_email["total"] == 3
        assert all(log.created_by_role == CreatorUserRole.ACCOUNT for log in result_with_new_email["data"])

        # Old email unbound, is unexpected input, should raise ValueError
        with pytest.raises(ValueError) as exc_info:
            service.get_paginate_workflow_app_logs(
                session=db_session_with_containers, app_model=app, created_by_account=original_email, page=1, limit=20
            )
        assert "Account not found" in str(exc_info.value)

        account.email = original_email
        db_session_with_containers.commit()

        # Test filtering by non-existent session ID
        result_no_session = service.get_paginate_workflow_app_logs(
            session=db_session_with_containers,
            app_model=app,
            created_by_end_user_session_id="non_existent_session",
            page=1,
            limit=20,
        )
        assert result_no_session["total"] == 0

        # Test filtering by non-existent account email, is unexpected input, should raise ValueError
        with pytest.raises(ValueError) as exc_info:
            service.get_paginate_workflow_app_logs(
                session=db_session_with_containers,
                app_model=app,
                created_by_account="nonexistent@example.com",
                page=1,
                limit=20,
            )
        assert "Account not found" in str(exc_info.value)

    def test_get_paginate_workflow_app_logs_with_uuid_keyword_search(
        self, db_session_with_containers, mock_external_service_dependencies
    ):
        """
        Test workflow app logs pagination with UUID keyword search functionality.
        """
        # Arrange: Create test data
        fake = Faker()
        app, account = self._create_test_app_and_account(db_session_with_containers, mock_external_service_dependencies)

        from extensions.ext_database import db

        # Create workflow
        workflow = Workflow(
            id=str(uuid.uuid4()),
            tenant_id=app.tenant_id,
            app_id=app.id,
            type="workflow",
            version="1.0.0",
            graph=json.dumps({"nodes": [], "edges": []}),
            _features=json.dumps({}),
            created_by=account.id,
            updated_by=account.id,
        )
        db.session.add(workflow)
        db.session.commit()

        # Create workflow run with specific UUID
        workflow_run_id = str(uuid.uuid4())
        workflow_run = WorkflowRun(
            id=workflow_run_id,
            tenant_id=app.tenant_id,
            app_id=app.id,
            workflow_id=workflow.id,
            type="workflow",
            triggered_from="app-run",
            version="1.0.0",
            graph=json.dumps({"nodes": [], "edges": []}),
            inputs=json.dumps({"input": "test_input"}),
            outputs=json.dumps({"output": "test_output"}),
            status="succeeded",
            elapsed_time=1.0,
            total_tokens=100,
            total_steps=3,
            created_by_role=CreatorUserRole.ACCOUNT,
            created_by=account.id,
            created_at=datetime.now(UTC),
            finished_at=datetime.now(UTC) + timedelta(minutes=1),
        )
        db.session.add(workflow_run)
        db.session.commit()

        # Create workflow app log
        workflow_app_log = WorkflowAppLog(
            id=str(uuid.uuid4()),
            tenant_id=app.tenant_id,
            app_id=app.id,
            workflow_id=workflow.id,
            workflow_run_id=workflow_run.id,
            created_from="service-api",
            created_by_role=CreatorUserRole.ACCOUNT,
            created_by=account.id,
            created_at=datetime.now(UTC),
        )
        db.session.add(workflow_app_log)
        db.session.commit()

        # Act & Assert: Test UUID keyword search
        service = WorkflowAppService()

        # Test searching by workflow run UUID
        result_uuid_search = service.get_paginate_workflow_app_logs(
            session=db_session_with_containers, app_model=app, keyword=workflow_run_id, page=1, limit=20
        )
        assert result_uuid_search["total"] == 1
        assert result_uuid_search["data"][0].workflow_run_id == workflow_run_id

        # Test searching by partial UUID (should not match)
        partial_uuid = workflow_run_id[:8]
        result_partial_uuid = service.get_paginate_workflow_app_logs(
            session=db_session_with_containers, app_model=app, keyword=partial_uuid, page=1, limit=20
        )
        assert result_partial_uuid["total"] == 0

        # Test searching by invalid UUID format
        invalid_uuid = "invalid-uuid-format"
        result_invalid_uuid = service.get_paginate_workflow_app_logs(
            session=db_session_with_containers, app_model=app, keyword=invalid_uuid, page=1, limit=20
        )
        assert result_invalid_uuid["total"] == 0

    def test_get_paginate_workflow_app_logs_with_edge_cases(
        self, db_session_with_containers, mock_external_service_dependencies
    ):
        """
        Test workflow app logs pagination with edge cases and boundary conditions.
        """
        # Arrange: Create test data
        fake = Faker()
        app, account = self._create_test_app_and_account(db_session_with_containers, mock_external_service_dependencies)

        from extensions.ext_database import db

        # Create workflow
        workflow = Workflow(
            id=str(uuid.uuid4()),
            tenant_id=app.tenant_id,
            app_id=app.id,
            type="workflow",
            version="1.0.0",
            graph=json.dumps({"nodes": [], "edges": []}),
            _features=json.dumps({}),
            created_by=account.id,
            updated_by=account.id,
        )
        db.session.add(workflow)
        db.session.commit()

        # Create workflow run with edge case data
        workflow_run = WorkflowRun(
            id=str(uuid.uuid4()),
            tenant_id=app.tenant_id,
            app_id=app.id,
            workflow_id=workflow.id,
            type="workflow",
            triggered_from="app-run",
            version="1.0.0",
            graph=json.dumps({"nodes": [], "edges": []}),
            inputs=json.dumps({"input": "test_input"}),
            outputs=json.dumps({"output": "test_output"}),
            status="succeeded",
            elapsed_time=0.0,  # Edge case: 0 elapsed time
            total_tokens=0,  # Edge case: 0 tokens
            total_steps=0,  # Edge case: 0 steps
            created_by_role=CreatorUserRole.ACCOUNT,
            created_by=account.id,
            created_at=datetime.now(UTC),
            finished_at=datetime.now(UTC),
        )
        db.session.add(workflow_run)
        db.session.commit()

        # Create workflow app log
        workflow_app_log = WorkflowAppLog(
            id=str(uuid.uuid4()),
            tenant_id=app.tenant_id,
            app_id=app.id,
            workflow_id=workflow.id,
            workflow_run_id=workflow_run.id,
            created_from="service-api",
            created_by_role=CreatorUserRole.ACCOUNT,
            created_by=account.id,
            created_at=datetime.now(UTC),
        )
        db.session.add(workflow_app_log)
        db.session.commit()

        # Act & Assert: Test edge cases
        service = WorkflowAppService()

        # Test with page 1 (normal case)
        result_page_one = service.get_paginate_workflow_app_logs(
            session=db_session_with_containers, app_model=app, page=1, limit=20
        )
        assert result_page_one["page"] == 1
        assert result_page_one["total"] == 1

        # Test with very large limit
        result_large_limit = service.get_paginate_workflow_app_logs(
            session=db_session_with_containers, app_model=app, page=1, limit=10000
        )
        assert result_large_limit["limit"] == 10000
        assert result_large_limit["total"] == 1

        # Test with limit 0 (should return empty result)
        result_zero_limit = service.get_paginate_workflow_app_logs(
            session=db_session_with_containers, app_model=app, page=1, limit=0
        )
        assert result_zero_limit["limit"] == 0
        assert result_zero_limit["total"] == 1
        assert len(result_zero_limit["data"]) == 0

        # Test with very high page number (should return empty result)
        result_high_page = service.get_paginate_workflow_app_logs(
            session=db_session_with_containers, app_model=app, page=999999, limit=20
        )
        assert result_high_page["page"] == 999999
        assert result_high_page["total"] == 1
        assert len(result_high_page["data"]) == 0
        assert result_high_page["has_more"] is False

    def test_get_paginate_workflow_app_logs_with_empty_results(
        self, db_session_with_containers, mock_external_service_dependencies
    ):
        """
        Test workflow app logs pagination with empty results and no data scenarios.
        """
        # Arrange: Create test data
        fake = Faker()
        app, account = self._create_test_app_and_account(db_session_with_containers, mock_external_service_dependencies)

        # Act & Assert: Test empty results
        service = WorkflowAppService()

        # Test with no workflow logs
        result_no_logs = service.get_paginate_workflow_app_logs(
            session=db_session_with_containers, app_model=app, page=1, limit=20
        )
        assert result_no_logs["page"] == 1
        assert result_no_logs["limit"] == 20
        assert result_no_logs["total"] == 0
        assert result_no_logs["has_more"] is False
        assert len(result_no_logs["data"]) == 0

        # Test with status filter that matches no logs
        result_no_status_match = service.get_paginate_workflow_app_logs(
            session=db_session_with_containers, app_model=app, status=WorkflowExecutionStatus.FAILED, page=1, limit=20
        )
        assert result_no_status_match["total"] == 0
        assert len(result_no_status_match["data"]) == 0

        # Test with keyword that matches no logs
        result_no_keyword_match = service.get_paginate_workflow_app_logs(
            session=db_session_with_containers, app_model=app, keyword="nonexistent_keyword", page=1, limit=20
        )
        assert result_no_keyword_match["total"] == 0
        assert len(result_no_keyword_match["data"]) == 0

        # Test with time filter that matches no logs
        future_time = datetime.now(UTC) + timedelta(days=1)
        result_future_time = service.get_paginate_workflow_app_logs(
            session=db_session_with_containers, app_model=app, created_at_after=future_time, page=1, limit=20
        )
        assert result_future_time["total"] == 0
        assert len(result_future_time["data"]) == 0

        # Test with end user session that doesn't exist
        result_no_session = service.get_paginate_workflow_app_logs(
            session=db_session_with_containers,
            app_model=app,
            created_by_end_user_session_id="nonexistent_session",
            page=1,
            limit=20,
        )
        assert result_no_session["total"] == 0
        assert len(result_no_session["data"]) == 0

        # Test with account email that doesn't exist
        with pytest.raises(ValueError) as exc_info:
            service.get_paginate_workflow_app_logs(
                session=db_session_with_containers,
                app_model=app,
                created_by_account="nonexistent@example.com",
                page=1,
                limit=20,
            )
        assert "Account not found" in str(exc_info.value)

    def test_get_paginate_workflow_app_logs_with_complex_query_combinations(
        self, db_session_with_containers, mock_external_service_dependencies
    ):
        """
        Test workflow app logs pagination with complex query combinations.
        """
        # Arrange: Create test data with various combinations
        fake = Faker()
        app, account = self._create_test_app_and_account(db_session_with_containers, mock_external_service_dependencies)
        workflow, _, _ = self._create_test_workflow_data(db_session_with_containers, app, account)

        # Create multiple logs with different characteristics
        logs_data = []
        for i in range(5):
            status = "succeeded" if i % 2 == 0 else "failed"
            workflow_run = WorkflowRun(
                id=str(uuid.uuid4()),
                tenant_id=app.tenant_id,
                app_id=app.id,
                workflow_id=workflow.id,
                type="workflow",
                triggered_from="app-run",
                version="1.0.0",
                graph=json.dumps({"nodes": [], "edges": []}),
                status=status,
                inputs=json.dumps({"input": f"test_input_{i}"}),
                outputs=json.dumps({"output": f"test_output_{i}"}) if status == "succeeded" else None,
                error=json.dumps({"error": f"test_error_{i}"}) if status == "failed" else None,
                elapsed_time=1.5,
                total_tokens=100,
                total_steps=3,
                created_by_role=CreatorUserRole.ACCOUNT,
                created_by=account.id,
                created_at=datetime.now(UTC) + timedelta(minutes=i),
                finished_at=datetime.now(UTC) + timedelta(minutes=i + 1) if status == "succeeded" else None,
            )
            db_session_with_containers.add(workflow_run)
            db_session_with_containers.flush()

            log = WorkflowAppLog(
                id=str(uuid.uuid4()),
                tenant_id=app.tenant_id,
                app_id=app.id,
                workflow_id=workflow.id,
                workflow_run_id=workflow_run.id,
                created_from="service-api",
                created_by_role=CreatorUserRole.ACCOUNT,
                created_by=account.id,
                created_at=datetime.now(UTC) + timedelta(minutes=i),
            )
            db_session_with_containers.add(log)
            logs_data.append((log, workflow_run))

        db_session_with_containers.commit()

        service = WorkflowAppService()

        # Test complex combination: keyword + status + time range + pagination
        result_complex = service.get_paginate_workflow_app_logs(
            session=db_session_with_containers,
            app_model=app,
            keyword="test_input_1",
            status=WorkflowExecutionStatus.SUCCEEDED,
            created_at_after=datetime.now(UTC) - timedelta(minutes=10),
            created_at_before=datetime.now(UTC) + timedelta(minutes=10),
            page=1,
            limit=3,
        )

        # Should find logs matching all criteria
        assert result_complex["total"] >= 0  # At least 0, could be more depending on timing
        assert len(result_complex["data"]) <= 3  # Respects limit

        # Test combination: user role + keyword + status
        result_user_keyword_status = service.get_paginate_workflow_app_logs(
            session=db_session_with_containers,
            app_model=app,
            created_by_account=account.email,
            keyword="test_input",
            status=WorkflowExecutionStatus.FAILED,
            page=1,
            limit=20,
        )

        # Should find failed logs created by the account with "test_input" in inputs
        assert result_user_keyword_status["total"] >= 0

        # Test combination: time range + status + pagination with small limit
        result_time_status_limit = service.get_paginate_workflow_app_logs(
            session=db_session_with_containers,
            app_model=app,
            created_at_after=datetime.now(UTC) - timedelta(minutes=10),
            status=WorkflowExecutionStatus.SUCCEEDED,
            page=1,
            limit=2,
        )

        assert result_time_status_limit["total"] >= 0
        assert len(result_time_status_limit["data"]) <= 2

    def test_get_paginate_workflow_app_logs_with_large_dataset_performance(
        self, db_session_with_containers, mock_external_service_dependencies
    ):
        """
        Test workflow app logs pagination with large dataset for performance validation.
        """
        # Arrange: Create a larger dataset
        fake = Faker()
        app, account = self._create_test_app_and_account(db_session_with_containers, mock_external_service_dependencies)
        workflow, _, _ = self._create_test_workflow_data(db_session_with_containers, app, account)

        # Create 50 logs to test performance with larger datasets
        logs_data = []
        for i in range(50):
            status = "succeeded" if i % 3 == 0 else "failed" if i % 3 == 1 else "running"
            workflow_run = WorkflowRun(
                id=str(uuid.uuid4()),
                tenant_id=app.tenant_id,
                app_id=app.id,
                workflow_id=workflow.id,
                type="workflow",
                triggered_from="app-run",
                version="1.0.0",
                graph=json.dumps({"nodes": [], "edges": []}),
                status=status,
                inputs=json.dumps({"input": f"performance_test_input_{i}", "index": i}),
                outputs=json.dumps({"output": f"performance_test_output_{i}"}) if status == "succeeded" else None,
                error=json.dumps({"error": f"performance_test_error_{i}"}) if status == "failed" else None,
                elapsed_time=1.5,
                total_tokens=100,
                total_steps=3,
                created_by_role=CreatorUserRole.ACCOUNT,
                created_by=account.id,
                created_at=datetime.now(UTC) + timedelta(minutes=i),
                finished_at=datetime.now(UTC) + timedelta(minutes=i + 1) if status != "running" else None,
            )
            db_session_with_containers.add(workflow_run)
            db_session_with_containers.flush()

            log = WorkflowAppLog(
                id=str(uuid.uuid4()),
                tenant_id=app.tenant_id,
                app_id=app.id,
                workflow_id=workflow.id,
                workflow_run_id=workflow_run.id,
                created_from="service-api",
                created_by_role=CreatorUserRole.ACCOUNT,
                created_by=account.id,
                created_at=datetime.now(UTC) + timedelta(minutes=i),
            )
            db_session_with_containers.add(log)
            logs_data.append((log, workflow_run))

        db_session_with_containers.commit()

        service = WorkflowAppService()

        # Test performance with large dataset and pagination
        import time

        start_time = time.time()

        result_large = service.get_paginate_workflow_app_logs(
            session=db_session_with_containers, app_model=app, page=1, limit=20
        )

        end_time = time.time()
        execution_time = end_time - start_time

        # Performance assertions
        assert result_large["total"] == 51  # 50 new logs + 1 from _create_test_workflow_data
        assert len(result_large["data"]) == 20
        assert execution_time < 5.0  # Should complete within 5 seconds

        # Test pagination through large dataset
        result_page_2 = service.get_paginate_workflow_app_logs(
            session=db_session_with_containers, app_model=app, page=2, limit=20
        )

        assert result_page_2["total"] == 51  # 50 new logs + 1 from _create_test_workflow_data
        assert len(result_page_2["data"]) == 20
        assert result_page_2["page"] == 2

        # Test last page
        result_last_page = service.get_paginate_workflow_app_logs(
            session=db_session_with_containers, app_model=app, page=3, limit=20
        )

        assert result_last_page["total"] == 51  # 50 new logs + 1 from _create_test_workflow_data
        assert len(result_last_page["data"]) == 11  # Last page should have remaining items (10 + 1)
        assert result_last_page["page"] == 3

    def test_get_paginate_workflow_app_logs_with_tenant_isolation(
        self, db_session_with_containers, mock_external_service_dependencies
    ):
        """
        Test workflow app logs pagination with proper tenant isolation.
        """
        # Arrange: Create multiple tenants and apps
        fake = Faker()

        # Create first tenant and app
        tenant1, account1 = self._create_test_tenant_and_account(
            db_session_with_containers, mock_external_service_dependencies
        )
        app1 = self._create_test_app(db_session_with_containers, tenant1, account1)
        workflow1, _, _ = self._create_test_workflow_data(db_session_with_containers, app1, account1)

        # Create second tenant and app
        tenant2, account2 = self._create_test_tenant_and_account(
            db_session_with_containers, mock_external_service_dependencies
        )
        app2 = self._create_test_app(db_session_with_containers, tenant2, account2)
        workflow2, _, _ = self._create_test_workflow_data(db_session_with_containers, app2, account2)

        # Create logs for both tenants
        for i, (app, workflow, account) in enumerate([(app1, workflow1, account1), (app2, workflow2, account2)]):
            for j in range(3):
                workflow_run = WorkflowRun(
                    id=str(uuid.uuid4()),
                    tenant_id=app.tenant_id,
                    app_id=app.id,
                    workflow_id=workflow.id,
                    type="workflow",
                    triggered_from="app-run",
                    version="1.0.0",
                    graph=json.dumps({"nodes": [], "edges": []}),
                    status="succeeded",
                    inputs=json.dumps({"input": f"tenant_{i}_input_{j}"}),
                    outputs=json.dumps({"output": f"tenant_{i}_output_{j}"}),
                    elapsed_time=1.5,
                    total_tokens=100,
                    total_steps=3,
                    created_by_role=CreatorUserRole.ACCOUNT,
                    created_by=account.id,
                    created_at=datetime.now(UTC) + timedelta(minutes=i * 10 + j),
                    finished_at=datetime.now(UTC) + timedelta(minutes=i * 10 + j + 1),
                )
                db_session_with_containers.add(workflow_run)
                db_session_with_containers.flush()

                log = WorkflowAppLog(
                    id=str(uuid.uuid4()),
                    tenant_id=app.tenant_id,
                    app_id=app.id,
                    workflow_id=workflow.id,
                    workflow_run_id=workflow_run.id,
                    created_from="service-api",
                    created_by_role=CreatorUserRole.ACCOUNT,
                    created_by=account.id,
                    created_at=datetime.now(UTC) + timedelta(minutes=i * 10 + j),
                )
                db_session_with_containers.add(log)

        db_session_with_containers.commit()

        service = WorkflowAppService()

        # Test tenant isolation: tenant1 should only see its own logs
        result_tenant1 = service.get_paginate_workflow_app_logs(
            session=db_session_with_containers, app_model=app1, page=1, limit=20
        )

        assert result_tenant1["total"] == 4  # 3 new logs + 1 from _create_test_workflow_data
        for log in result_tenant1["data"]:
            assert log.tenant_id == app1.tenant_id
            assert log.app_id == app1.id

        # Test tenant isolation: tenant2 should only see its own logs
        result_tenant2 = service.get_paginate_workflow_app_logs(
            session=db_session_with_containers, app_model=app2, page=1, limit=20
        )

        assert result_tenant2["total"] == 4  # 3 new logs + 1 from _create_test_workflow_data
        for log in result_tenant2["data"]:
            assert log.tenant_id == app2.tenant_id
            assert log.app_id == app2.id

        # Test cross-tenant search should not work
        result_cross_tenant = service.get_paginate_workflow_app_logs(
            session=db_session_with_containers,
            app_model=app1,
            keyword="tenant_1_input",  # Search for tenant2's data from tenant1's context
            page=1,
            limit=20,
        )

        # Should not find tenant2's data when searching from tenant1's context
        assert result_cross_tenant["total"] == 0<|MERGE_RESOLUTION|>--- conflicted
+++ resolved
@@ -794,25 +794,12 @@
         new_email = "changed@example.com"
         account.email = new_email
         db_session_with_containers.commit()
-<<<<<<< HEAD
-        
-        assert account.email == new_email
-        
-        # Results for new email, is expected to be the same as the original email
-        result_with_new_email = service.get_paginate_workflow_app_logs(
-            session=db_session_with_containers, 
-            app_model=app, 
-            created_by_account=new_email, 
-            page=1, 
-            limit=20
-=======
 
         assert account.email == new_email
 
         # Results for new email, is expected to be the same as the original email
         result_with_new_email = service.get_paginate_workflow_app_logs(
             session=db_session_with_containers, app_model=app, created_by_account=new_email, page=1, limit=20
->>>>>>> 3c603549
         )
         assert result_with_new_email["total"] == 3
         assert all(log.created_by_role == CreatorUserRole.ACCOUNT for log in result_with_new_email["data"])
