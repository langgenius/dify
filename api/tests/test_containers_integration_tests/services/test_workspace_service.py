--- conflicted
+++ resolved
@@ -194,15 +194,8 @@
         # Update the join to have normal role
         from extensions.ext_database import db
 
-<<<<<<< HEAD
-        join = db.session.scalars(
-            select(TenantAccountJoin).filter_by(tenant_id=tenant.id, account_id=account.id).limit(1)
-        ).first()
-        join.role = TenantAccountRole.NORMAL.value
-=======
         join = db.session.query(TenantAccountJoin).filter_by(tenant_id=tenant.id, account_id=account.id).first()
         join.role = TenantAccountRole.NORMAL
->>>>>>> 3cfcd328
         db.session.commit()
 
         # Setup mocks for feature service
@@ -252,15 +245,8 @@
         # Update the join to have admin role
         from extensions.ext_database import db
 
-<<<<<<< HEAD
-        join = db.session.scalars(
-            select(TenantAccountJoin).filter_by(tenant_id=tenant.id, account_id=account.id).limit(1)
-        ).first()
-        join.role = TenantAccountRole.ADMIN.value
-=======
         join = db.session.query(TenantAccountJoin).filter_by(tenant_id=tenant.id, account_id=account.id).first()
         join.role = TenantAccountRole.ADMIN
->>>>>>> 3cfcd328
         db.session.commit()
 
         # Setup mocks for feature service and tenant service
@@ -392,15 +378,8 @@
         # Update the join to have editor role
         from extensions.ext_database import db
 
-<<<<<<< HEAD
-        join = db.session.scalars(
-            select(TenantAccountJoin).filter_by(tenant_id=tenant.id, account_id=account.id).limit(1)
-        ).first()
-        join.role = TenantAccountRole.EDITOR.value
-=======
         join = db.session.query(TenantAccountJoin).filter_by(tenant_id=tenant.id, account_id=account.id).first()
         join.role = TenantAccountRole.EDITOR
->>>>>>> 3cfcd328
         db.session.commit()
 
         # Setup mocks for feature service and tenant service
@@ -446,15 +425,8 @@
         # Update the join to have dataset operator role
         from extensions.ext_database import db
 
-<<<<<<< HEAD
-        join = db.session.scalars(
-            select(TenantAccountJoin).filter_by(tenant_id=tenant.id, account_id=account.id).limit(1)
-        ).first()
-        join.role = TenantAccountRole.DATASET_OPERATOR.value
-=======
         join = db.session.query(TenantAccountJoin).filter_by(tenant_id=tenant.id, account_id=account.id).first()
         join.role = TenantAccountRole.DATASET_OPERATOR
->>>>>>> 3cfcd328
         db.session.commit()
 
         # Setup mocks for feature service and tenant service
