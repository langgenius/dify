"""
TestContainers-based integration test configuration for Dify API.

This module provides containerized test infrastructure using TestContainers library
to spin up real database and service instances for integration testing. This approach
ensures tests run against actual service implementations rather than mocks, providing
more reliable and realistic test scenarios.
"""

import logging
import os
from collections.abc import Generator
from pathlib import Path

import pytest
from flask import Flask
from flask.testing import FlaskClient
from sqlalchemy import Engine, text
from sqlalchemy.orm import Session
from testcontainers.core.container import DockerContainer
from testcontainers.core.waiting_utils import wait_for_logs
from testcontainers.postgres import PostgresContainer
from testcontainers.redis import RedisContainer
from testcontainers.core.network import Network

from app_factory import create_app
from extensions.ext_database import db

# Configure logging for test containers
logging.basicConfig(level=logging.INFO, format="%(asctime)s - %(name)s - %(levelname)s - %(message)s")
logger = logging.getLogger(__name__)


class DifyTestContainers:
    """
    Manages all test containers required for Dify integration tests.

    This class provides a centralized way to manage multiple containers
    needed for comprehensive integration testing, including databases,
    caches, and search engines.
    """

    def __init__(self):
        """Initialize container management with default configurations."""
<<<<<<< HEAD
        self.network: Optional[Network] = None
        self.postgres: Optional[PostgresContainer] = None
        self.redis: Optional[RedisContainer] = None
        self.dify_sandbox: Optional[DockerContainer] = None
        self.dify_plugin_daemon: Optional[DockerContainer] = None
=======
        self.postgres: PostgresContainer | None = None
        self.redis: RedisContainer | None = None
        self.dify_sandbox: DockerContainer | None = None
        self.dify_plugin_daemon: DockerContainer | None = None
>>>>>>> f5161d9a
        self._containers_started = False
        logger.info("DifyTestContainers initialized - ready to manage test containers")

    def start_containers_with_env(self):
        """
        Start all required containers for integration testing.

        This method initializes and starts PostgreSQL, Redis
        containers with appropriate configurations for Dify testing. Containers
        are started in dependency order to ensure proper initialization.
        """
        if self._containers_started:
            logger.info("Containers already started - skipping container startup")
            return

        logger.info("Starting test containers for Dify integration tests...")

        # Create Docker network for container communication
        logger.info("Creating Docker network for container communication...")
        self.network = Network()
        self.network.create()
        logger.info("Docker network created successfully with name: %s", self.network.name)

        # Start PostgreSQL container for main application database
        # PostgreSQL is used for storing user data, workflows, and application state
        logger.info("Initializing PostgreSQL container...")
        self.postgres = PostgresContainer(
            image="postgres:14-alpine",
        ).with_network(self.network)
        self.postgres.start()
        db_host = self.postgres.get_container_host_ip()
        db_port = self.postgres.get_exposed_port(5432)
        os.environ["DB_HOST"] = db_host
        os.environ["DB_PORT"] = str(db_port)
        os.environ["DB_USERNAME"] = self.postgres.username
        os.environ["DB_PASSWORD"] = self.postgres.password
        os.environ["DB_DATABASE"] = self.postgres.dbname
        logger.info(
            "PostgreSQL container started successfully - Host: %s, Port: %s User: %s, Database: %s",
            db_host,
            db_port,
            self.postgres.username,
            self.postgres.dbname,
        )

        # Wait for PostgreSQL to be ready
        logger.info("Waiting for PostgreSQL to be ready to accept connections...")
        wait_for_logs(self.postgres, "is ready to accept connections", timeout=30)
        logger.info("PostgreSQL container is ready and accepting connections")

        # Install uuid-ossp extension for UUID generation
        logger.info("Installing uuid-ossp extension...")
        try:
            import psycopg2

            conn = psycopg2.connect(
                host=db_host,
                port=db_port,
                user=self.postgres.username,
                password=self.postgres.password,
                database=self.postgres.dbname,
            )
            conn.autocommit = True
            cursor = conn.cursor()
            cursor.execute('CREATE EXTENSION IF NOT EXISTS "uuid-ossp";')
            cursor.close()
            conn.close()
            logger.info("uuid-ossp extension installed successfully")
        except Exception as e:
            logger.warning("Failed to install uuid-ossp extension: %s", e)

        # Create plugin database for dify-plugin-daemon
        logger.info("Creating plugin database...")
        try:
            conn = psycopg2.connect(
                host=db_host,
                port=db_port,
                user=self.postgres.username,
                password=self.postgres.password,
                database=self.postgres.dbname,
            )
            conn.autocommit = True
            cursor = conn.cursor()
            cursor.execute("CREATE DATABASE dify_plugin;")
            cursor.close()
            conn.close()
            logger.info("Plugin database created successfully")
        except Exception as e:
            logger.warning("Failed to create plugin database: %s", e)

        # Set up storage environment variables
        os.environ["STORAGE_TYPE"] = "opendal"
        os.environ["OPENDAL_SCHEME"] = "fs"
        os.environ["OPENDAL_FS_ROOT"] = "storage"

        # Start Redis container for caching and session management
        # Redis is used for storing session data, cache entries, and temporary data
        logger.info("Initializing Redis container...")
        self.redis = RedisContainer(image="redis:6-alpine", port=6379).with_network(self.network)
        self.redis.start()
        redis_host = self.redis.get_container_host_ip()
        redis_port = self.redis.get_exposed_port(6379)
        os.environ["REDIS_HOST"] = redis_host
        os.environ["REDIS_PORT"] = str(redis_port)
        logger.info("Redis container started successfully - Host: %s, Port: %s", redis_host, redis_port)

        # Wait for Redis to be ready
        logger.info("Waiting for Redis to be ready to accept connections...")
        wait_for_logs(self.redis, "Ready to accept connections", timeout=30)
        logger.info("Redis container is ready and accepting connections")

        # Start Dify Sandbox container for code execution environment
        # Dify Sandbox provides a secure environment for executing user code
        logger.info("Initializing Dify Sandbox container...")
        self.dify_sandbox = DockerContainer(image="langgenius/dify-sandbox:latest").with_network(self.network)
        self.dify_sandbox.with_exposed_ports(8194)
        self.dify_sandbox.env = {
            "API_KEY": "test_api_key",
        }
        self.dify_sandbox.start()
        sandbox_host = self.dify_sandbox.get_container_host_ip()
        sandbox_port = self.dify_sandbox.get_exposed_port(8194)
        os.environ["CODE_EXECUTION_ENDPOINT"] = f"http://{sandbox_host}:{sandbox_port}"
        os.environ["CODE_EXECUTION_API_KEY"] = "test_api_key"
        logger.info("Dify Sandbox container started successfully - Host: %s, Port: %s", sandbox_host, sandbox_port)

        # Wait for Dify Sandbox to be ready
        logger.info("Waiting for Dify Sandbox to be ready to accept connections...")
        wait_for_logs(self.dify_sandbox, "config init success", timeout=60)
        logger.info("Dify Sandbox container is ready and accepting connections")

        # Start Dify Plugin Daemon container for plugin management
        # Dify Plugin Daemon provides plugin lifecycle management and execution
        logger.info("Initializing Dify Plugin Daemon container...")
<<<<<<< HEAD
        self.dify_plugin_daemon = DockerContainer(image="langgenius/dify-plugin-daemon:0.2.0-local").with_network(self.network)
=======
        self.dify_plugin_daemon = DockerContainer(image="langgenius/dify-plugin-daemon:0.3.0-local")
>>>>>>> f5161d9a
        self.dify_plugin_daemon.with_exposed_ports(5002)
        # Get container internal network addresses
        postgres_container_name = self.postgres.get_wrapped_container().name
        redis_container_name = self.redis.get_wrapped_container().name
        
        self.dify_plugin_daemon.env = {
            "DB_HOST": postgres_container_name,  # Use container name for internal network communication
            "DB_PORT": "5432",  # Use internal port
            "DB_USERNAME": self.postgres.username,
            "DB_PASSWORD": self.postgres.password,
            "DB_DATABASE": "dify_plugin",
            "REDIS_HOST": redis_container_name,  # Use container name for internal network communication
            "REDIS_PORT": "6379",  # Use internal port
            "REDIS_PASSWORD": "",
            "SERVER_PORT": "5002",
            "SERVER_KEY": "test_plugin_daemon_key",
            "MAX_PLUGIN_PACKAGE_SIZE": "52428800",
            "PPROF_ENABLED": "false",
            "DIFY_INNER_API_URL": f"http://{postgres_container_name}:5001",
            "DIFY_INNER_API_KEY": "test_inner_api_key",
            "PLUGIN_REMOTE_INSTALLING_HOST": "0.0.0.0",
            "PLUGIN_REMOTE_INSTALLING_PORT": "5003",
            "PLUGIN_WORKING_PATH": "/app/storage/cwd",
            "FORCE_VERIFYING_SIGNATURE": "false",
            "PYTHON_ENV_INIT_TIMEOUT": "120",
            "PLUGIN_MAX_EXECUTION_TIMEOUT": "600",
            "PLUGIN_STDIO_BUFFER_SIZE": "1024",
            "PLUGIN_STDIO_MAX_BUFFER_SIZE": "5242880",
            "PLUGIN_STORAGE_TYPE": "local",
            "PLUGIN_STORAGE_LOCAL_ROOT": "/app/storage",
            "PLUGIN_INSTALLED_PATH": "plugin",
            "PLUGIN_PACKAGE_CACHE_PATH": "plugin_packages",
            "PLUGIN_MEDIA_CACHE_PATH": "assets",
        }

        try:
            self.dify_plugin_daemon.start()
            plugin_daemon_host = self.dify_plugin_daemon.get_container_host_ip()
            plugin_daemon_port = self.dify_plugin_daemon.get_exposed_port(5002)
            os.environ["PLUGIN_DAEMON_URL"] = f"http://{plugin_daemon_host}:{plugin_daemon_port}"
            os.environ["PLUGIN_DAEMON_KEY"] = "test_plugin_daemon_key"
            logger.info(
                "Dify Plugin Daemon container started successfully - Host: %s, Port: %s",
                plugin_daemon_host,
                plugin_daemon_port,
            )

            # Wait for Dify Plugin Daemon to be ready
            logger.info("Waiting for Dify Plugin Daemon to be ready to accept connections...")
            wait_for_logs(self.dify_plugin_daemon, "start plugin manager daemon", timeout=60)
            logger.info("Dify Plugin Daemon container is ready and accepting connections")
        except Exception as e:
            logger.warning("Failed to start Dify Plugin Daemon container: %s", e)
            logger.info("Continuing without plugin daemon - some tests may be limited")
            self.dify_plugin_daemon = None

        self._containers_started = True
        logger.info("All test containers started successfully")

    def stop_containers(self):
        """
        Stop and clean up all test containers.

        This method ensures proper cleanup of all containers to prevent
        resource leaks and conflicts between test runs.
        """
        if not self._containers_started:
            logger.info("No containers to stop - containers were not started")
            return

        logger.info("Stopping and cleaning up test containers...")
        containers = [self.redis, self.postgres, self.dify_sandbox, self.dify_plugin_daemon]
        for container in containers:
            if container:
                try:
                    container_name = container.image
                    logger.info("Stopping container: %s", container_name)
                    container.stop()
                    logger.info("Successfully stopped container: %s", container_name)
                except Exception as e:
                    # Log error but don't fail the test cleanup
                    logger.warning("Failed to stop container %s: %s", container, e)

        # Stop and remove the network
        if self.network:
            try:
                logger.info("Removing Docker network...")
                self.network.remove()
                logger.info("Successfully removed Docker network")
            except Exception as e:
                logger.warning("Failed to remove Docker network: %s", e)

        self._containers_started = False
        logger.info("All test containers stopped and cleaned up successfully")


# Global container manager instance
_container_manager = DifyTestContainers()


def _get_migration_dir() -> Path:
    conftest_dir = Path(__file__).parent
    return conftest_dir.parent.parent / "migrations"


def _get_engine_url(engine: Engine):
    try:
        return engine.url.render_as_string(hide_password=False).replace("%", "%%")
    except AttributeError:
        return str(engine.url).replace("%", "%%")


_UUIDv7SQL = r"""
/* Main function to generate a uuidv7 value with millisecond precision */
CREATE FUNCTION uuidv7() RETURNS uuid
AS
$$
    -- Replace the first 48 bits of a uuidv4 with the current
    -- number of milliseconds since 1970-01-01 UTC
    -- and set the "ver" field to 7 by setting additional bits
SELECT encode(
               set_bit(
                       set_bit(
                               overlay(uuid_send(gen_random_uuid()) placing
                                       substring(int8send((extract(epoch from clock_timestamp()) * 1000)::bigint) from
                                                 3)
                                       from 1 for 6),
                               52, 1),
                       53, 1), 'hex')::uuid;
$$ LANGUAGE SQL VOLATILE PARALLEL SAFE;

COMMENT ON FUNCTION uuidv7 IS
    'Generate a uuid-v7 value with a 48-bit timestamp (millisecond precision) and 74 bits of randomness';

CREATE FUNCTION uuidv7_boundary(timestamptz) RETURNS uuid
AS
$$
    /* uuid fields: version=0b0111, variant=0b10 */
SELECT encode(
               overlay('\x00000000000070008000000000000000'::bytea
                       placing substring(int8send(floor(extract(epoch from $1) * 1000)::bigint) from 3)
                       from 1 for 6),
               'hex')::uuid;
$$ LANGUAGE SQL STABLE STRICT PARALLEL SAFE;

COMMENT ON FUNCTION uuidv7_boundary(timestamptz) IS
    'Generate a non-random uuidv7 with the given timestamp (first 48 bits) and all random bits to 0.
    As the smallest possible uuidv7 for that timestamp, it may be used as a boundary for partitions.';
"""


def _create_app_with_containers() -> Flask:
    """
    Create Flask application configured to use test containers.

    This function creates a Flask application instance that is configured
    to connect to the test containers instead of the default development
    or production databases.

    Returns:
        Flask: Configured Flask application for containerized testing
    """
    logger.info("Creating Flask application with test container configuration...")

    # Re-create the config after environment variables have been set
    from configs import dify_config

    # Force re-creation of config with new environment variables
    dify_config.__dict__.clear()
    dify_config.__init__()

    # Create and configure the Flask application
    logger.info("Initializing Flask application...")
    app = create_app()
    logger.info("Flask application created successfully")

    # Initialize database schema
    logger.info("Creating database schema...")

    with app.app_context():
        with db.engine.connect() as conn, conn.begin():
            conn.execute(text(_UUIDv7SQL))
        db.create_all()
        # migration_dir = _get_migration_dir()
        # alembic_config = Config()
        # alembic_config.config_file_name = str(migration_dir / "alembic.ini")
        # alembic_config.set_main_option("sqlalchemy.url", _get_engine_url(db.engine))
        # alembic_config.set_main_option("script_location", str(migration_dir))
        # alembic_command.upgrade(revision="head", config=alembic_config)
    logger.info("Database schema created successfully")

    logger.info("Flask application configured and ready for testing")
    return app


@pytest.fixture(scope="session")
def set_up_containers_and_env() -> Generator[DifyTestContainers, None, None]:
    """
    Session-scoped fixture to manage test containers.

    This fixture ensures containers are started once per test session
    and properly cleaned up when all tests are complete. This approach
    improves test performance by reusing containers across multiple tests.

    Yields:
        DifyTestContainers: Container manager instance
    """
    logger.info("=== Starting test session container management ===")
    _container_manager.start_containers_with_env()
    logger.info("Test containers ready for session")
    yield _container_manager
    logger.info("=== Cleaning up test session containers ===")
    _container_manager.stop_containers()
    logger.info("Test session container cleanup completed")


@pytest.fixture(scope="session")
def flask_app_with_containers(set_up_containers_and_env) -> Flask:
    """
    Session-scoped Flask application fixture using test containers.

    This fixture provides a Flask application instance that is configured
    to use the test containers for all database and service connections.

    Args:
        containers: Container manager fixture

    Returns:
        Flask: Configured Flask application
    """
    logger.info("=== Creating session-scoped Flask application ===")
    app = _create_app_with_containers()
    logger.info("Session-scoped Flask application created successfully")
    return app


@pytest.fixture
def flask_req_ctx_with_containers(flask_app_with_containers) -> Generator[None, None, None]:
    """
    Request context fixture for containerized Flask application.

    This fixture provides a Flask request context for tests that need
    to interact with the Flask application within a request scope.

    Args:
        flask_app_with_containers: Flask application fixture

    Yields:
        None: Request context is active during yield
    """
    logger.debug("Creating Flask request context...")
    with flask_app_with_containers.test_request_context():
        logger.debug("Flask request context active")
        yield
    logger.debug("Flask request context closed")


@pytest.fixture
def test_client_with_containers(flask_app_with_containers) -> Generator[FlaskClient, None, None]:
    """
    Test client fixture for containerized Flask application.

    This fixture provides a Flask test client that can be used to make
    HTTP requests to the containerized application for integration testing.

    Args:
        flask_app_with_containers: Flask application fixture

    Yields:
        FlaskClient: Test client instance
    """
    logger.debug("Creating Flask test client...")
    with flask_app_with_containers.test_client() as client:
        logger.debug("Flask test client ready")
        yield client
    logger.debug("Flask test client closed")


@pytest.fixture
def db_session_with_containers(flask_app_with_containers) -> Generator[Session, None, None]:
    """
    Database session fixture for containerized testing.

    This fixture provides a SQLAlchemy database session that is connected
    to the test PostgreSQL container, allowing tests to interact with
    the database directly.

    Args:
        flask_app_with_containers: Flask application fixture

    Yields:
        Session: Database session instance
    """
    logger.debug("Creating database session...")
    with flask_app_with_containers.app_context():
        session = db.session()
        logger.debug("Database session created and ready")
        try:
            yield session
        finally:
            session.close()
            logger.debug("Database session closed")<|MERGE_RESOLUTION|>--- conflicted
+++ resolved
@@ -42,18 +42,11 @@
 
     def __init__(self):
         """Initialize container management with default configurations."""
-<<<<<<< HEAD
-        self.network: Optional[Network] = None
-        self.postgres: Optional[PostgresContainer] = None
-        self.redis: Optional[RedisContainer] = None
-        self.dify_sandbox: Optional[DockerContainer] = None
-        self.dify_plugin_daemon: Optional[DockerContainer] = None
-=======
+        self.network: Network | None = None
         self.postgres: PostgresContainer | None = None
         self.redis: RedisContainer | None = None
         self.dify_sandbox: DockerContainer | None = None
         self.dify_plugin_daemon: DockerContainer | None = None
->>>>>>> f5161d9a
         self._containers_started = False
         logger.info("DifyTestContainers initialized - ready to manage test containers")
 
@@ -188,16 +181,12 @@
         # Start Dify Plugin Daemon container for plugin management
         # Dify Plugin Daemon provides plugin lifecycle management and execution
         logger.info("Initializing Dify Plugin Daemon container...")
-<<<<<<< HEAD
-        self.dify_plugin_daemon = DockerContainer(image="langgenius/dify-plugin-daemon:0.2.0-local").with_network(self.network)
-=======
-        self.dify_plugin_daemon = DockerContainer(image="langgenius/dify-plugin-daemon:0.3.0-local")
->>>>>>> f5161d9a
+        self.dify_plugin_daemon = DockerContainer(image="langgenius/dify-plugin-daemon:0.3.0-local").with_network(self.network)
         self.dify_plugin_daemon.with_exposed_ports(5002)
         # Get container internal network addresses
         postgres_container_name = self.postgres.get_wrapped_container().name
         redis_container_name = self.redis.get_wrapped_container().name
-        
+
         self.dify_plugin_daemon.env = {
             "DB_HOST": postgres_container_name,  # Use container name for internal network communication
             "DB_PORT": "5432",  # Use internal port
