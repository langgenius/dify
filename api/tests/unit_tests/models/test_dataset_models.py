"""
Comprehensive unit tests for Dataset models.

This test suite validates the core dataset domain models used in Dify's knowledge base system.
It ensures data integrity, relationship handling, and proper model behavior without requiring
a database connection (uses mocking for database operations).

Test Coverage:
--------------
1. Dataset Model Validation (TestDatasetModelValidation)
   - Field validation (required/optional)
   - Indexing techniques (high_quality, economy)
   - Provider types (vendor, external)
   - JSON property parsing (index_struct, retrieval_model)
   - Collection name generation

2. Document Model Relationships (TestDocumentModelRelationships)
   - Document lifecycle and status transitions
   - Data source type validation
   - Display status computation for different states
   - Relationship with Dataset and DocumentSegment

3. DocumentSegment Indexing (TestDocumentSegmentIndexing)
   - Segment creation with indexing metadata
   - QA model support (question-answer pairs)
   - Status tracking and error handling
   - Hit count and usage metrics

4. Embedding Storage (TestEmbeddingStorage)
   - Vector embedding serialization using pickle
   - Large dimension vector handling (1536D)
   - Binary data storage validation

5. Supporting Models
   - DatasetProcessRule: Processing configuration and rules
   - DatasetKeywordTable: Keyword indexing
   - AppDatasetJoin: App-Dataset relationships
   - ChildChunk: Hierarchical chunk structure

6. Integration Tests
   - Dataset → Document → Segment hierarchy
   - Cascade operations and aggregations
   - Navigation between related entities
   - Model serialization (to_dict)

Usage:
------
Run all tests:
    pytest api/tests/unit_tests/models/test_dataset_models.py -v

Run specific test class:
    pytest api/tests/unit_tests/models/test_dataset_models.py::TestDatasetModelValidation -v

Run with coverage:
    pytest api/tests/unit_tests/models/test_dataset_models.py --cov=models.dataset

Notes:
------
- All tests use mocking to avoid database dependencies
- Tests follow Arrange-Act-Assert (AAA) pattern
- UUIDs are generated for test data to ensure uniqueness
- Default values are set by database, not model instantiation
"""

# Standard library imports
import json
import pickle
from datetime import UTC, datetime
from unittest.mock import MagicMock, patch
from uuid import uuid4

# Model imports - Core dataset domain models
from models.dataset import (
    AppDatasetJoin,
    ChildChunk,
    Dataset,
    DatasetKeywordTable,
    DatasetProcessRule,
    Document,
    DocumentSegment,
    Embedding,
)


class TestDatasetModelValidation:
    """
    Test suite for Dataset model validation and basic operations.

    Dataset is the root entity in the knowledge base hierarchy:
    Dataset → Document → DocumentSegment

    Key attributes:
    - tenant_id: Multi-tenancy identifier
    - name: Human-readable dataset name
    - indexing_technique: 'high_quality' (vector) or 'economy' (keyword)
    - provider: 'vendor' (Dify-managed) or 'external' (third-party)
    - embedding_model: Model used for vector embeddings (e.g., 'text-embedding-ada-002')
    """

    def test_dataset_creation_with_required_fields(self):
        """
        Test creating a dataset with all required fields.

        Validates that a Dataset can be instantiated with minimal required fields.
        Note: Default values (provider='vendor', permission='only_me') are set by
        the database, not during model instantiation.
        """
        # Arrange - Prepare test data
        tenant_id = str(uuid4())  # Simulates a tenant in multi-tenant system
        created_by = str(uuid4())  # User ID who created the dataset

        # Act
        dataset = Dataset(
            tenant_id=tenant_id,
            name="Test Dataset",
            data_source_type="upload_file",
            created_by=created_by,
        )

        # Assert
        assert dataset.name == "Test Dataset"
        assert dataset.tenant_id == tenant_id
        assert dataset.data_source_type == "upload_file"
        assert dataset.created_by == created_by
        # Note: Default values are set by database, not by model instantiation

    def test_dataset_creation_with_optional_fields(self):
        """Test creating a dataset with optional fields."""
        # Arrange & Act
        dataset = Dataset(
            tenant_id=str(uuid4()),
            name="Test Dataset",
            data_source_type="upload_file",
            created_by=str(uuid4()),
            description="Test description",
            indexing_technique="high_quality",
            embedding_model="text-embedding-ada-002",
            embedding_model_provider="openai",
        )

        # Assert
        assert dataset.description == "Test description"
        assert dataset.indexing_technique == "high_quality"
        assert dataset.embedding_model == "text-embedding-ada-002"
        assert dataset.embedding_model_provider == "openai"

    def test_dataset_indexing_technique_validation(self):
        """
        Test dataset indexing technique values.

        Indexing techniques determine how documents are indexed:
        - 'high_quality': Uses vector embeddings for semantic search (more accurate, higher cost)
        - 'economy': Uses keyword-based indexing (faster, lower cost)
        """
        # Arrange & Act - Create datasets with different indexing techniques
        dataset_high_quality = Dataset(
            tenant_id=str(uuid4()),
            name="High Quality Dataset",
            data_source_type="upload_file",
            created_by=str(uuid4()),
            indexing_technique="high_quality",
        )
        dataset_economy = Dataset(
            tenant_id=str(uuid4()),
            name="Economy Dataset",
            data_source_type="upload_file",
            created_by=str(uuid4()),
            indexing_technique="economy",
        )

        # Assert
        assert dataset_high_quality.indexing_technique == "high_quality"
        assert dataset_economy.indexing_technique == "economy"
        assert "high_quality" in Dataset.INDEXING_TECHNIQUE_LIST
        assert "economy" in Dataset.INDEXING_TECHNIQUE_LIST

    def test_dataset_provider_validation(self):
        """Test dataset provider values."""
        # Arrange & Act
        dataset_vendor = Dataset(
            tenant_id=str(uuid4()),
            name="Vendor Dataset",
            data_source_type="upload_file",
            created_by=str(uuid4()),
            provider="vendor",
        )
        dataset_external = Dataset(
            tenant_id=str(uuid4()),
            name="External Dataset",
            data_source_type="upload_file",
            created_by=str(uuid4()),
            provider="external",
        )

        # Assert
        assert dataset_vendor.provider == "vendor"
        assert dataset_external.provider == "external"
        assert "vendor" in Dataset.PROVIDER_LIST
        assert "external" in Dataset.PROVIDER_LIST

    def test_dataset_index_struct_dict_property(self):
        """
        Test index_struct_dict property parsing.

        The index_struct field stores JSON metadata about the vector index.
        The property automatically parses the JSON string into a Python dict.
        """
        # Arrange - Create index structure metadata
        index_struct_data = {"type": "vector", "dimension": 1536}
        dataset = Dataset(
            tenant_id=str(uuid4()),
            name="Test Dataset",
            data_source_type="upload_file",
            created_by=str(uuid4()),
            index_struct=json.dumps(index_struct_data),
        )

        # Act
        result = dataset.index_struct_dict

        # Assert
        assert result == index_struct_data
        assert result["type"] == "vector"
        assert result["dimension"] == 1536

    def test_dataset_index_struct_dict_property_none(self):
        """Test index_struct_dict property when index_struct is None."""
        # Arrange
        dataset = Dataset(
            tenant_id=str(uuid4()),
            name="Test Dataset",
            data_source_type="upload_file",
            created_by=str(uuid4()),
        )

        # Act
        result = dataset.index_struct_dict

        # Assert
        assert result is None

    def test_dataset_external_retrieval_model_property(self):
        """Test external_retrieval_model property with default values."""
        # Arrange
        dataset = Dataset(
            tenant_id=str(uuid4()),
            name="Test Dataset",
            data_source_type="upload_file",
            created_by=str(uuid4()),
        )

        # Act
        result = dataset.external_retrieval_model

        # Assert
        assert result["top_k"] == 2
        assert result["score_threshold"] == 0.0

    def test_dataset_retrieval_model_dict_property(self):
        """Test retrieval_model_dict property with default values."""
        # Arrange
        dataset = Dataset(
            tenant_id=str(uuid4()),
            name="Test Dataset",
            data_source_type="upload_file",
            created_by=str(uuid4()),
        )

        # Act
        result = dataset.retrieval_model_dict

        # Assert
        assert result["top_k"] == 2
        assert result["reranking_enable"] is False
        assert result["score_threshold_enabled"] is False

    def test_dataset_gen_collection_name_by_id(self):
        """Test static method for generating collection name."""
        # Arrange
        dataset_id = "12345678-1234-1234-1234-123456789abc"

        # Act
        collection_name = Dataset.gen_collection_name_by_id(dataset_id)

        # Assert
        assert "12345678_1234_1234_1234_123456789abc" in collection_name
        assert "-" not in collection_name.split("_")[-1]


class TestDocumentModelRelationships:
    """
    Test suite for Document model relationships and properties.

    Document represents a single file or content source within a Dataset.
    Each document goes through a processing pipeline:
    1. waiting → 2. parsing → 3. cleaning → 4. splitting → 5. indexing → 6. completed

    Key attributes:
    - dataset_id: Parent dataset reference
    - data_source_type: 'upload_file', 'notion_import', or 'website_crawl'
    - indexing_status: Current processing stage
    - enabled: Whether document is active in search
    - archived: Whether document is archived (soft delete)
    - word_count: Total words in document (aggregated from segments)
    """

    def test_document_creation_with_required_fields(self):
        """Test creating a document with all required fields."""
        # Arrange
        tenant_id = str(uuid4())
        dataset_id = str(uuid4())
        created_by = str(uuid4())

        # Act
        document = Document(
            tenant_id=tenant_id,
            dataset_id=dataset_id,
            position=1,
            data_source_type="upload_file",
            batch="batch_001",
            name="test_document.pdf",
            created_from="web",
            created_by=created_by,
        )

        # Assert
        assert document.tenant_id == tenant_id
        assert document.dataset_id == dataset_id
        assert document.position == 1
        assert document.data_source_type == "upload_file"
        assert document.batch == "batch_001"
        assert document.name == "test_document.pdf"
        assert document.created_from == "web"
        assert document.created_by == created_by
        # Note: Default values are set by database, not by model instantiation

    def test_document_data_source_types(self):
        """Test document data source type validation."""
        # Assert
        assert "upload_file" in Document.DATA_SOURCES
        assert "notion_import" in Document.DATA_SOURCES
        assert "website_crawl" in Document.DATA_SOURCES

    def test_document_display_status_queuing(self):
        """
        Test document display_status property for queuing state.

        The display_status property computes a user-friendly status from
        multiple internal fields (indexing_status, is_paused, enabled, archived).
        'queuing' means the document is waiting to be processed.
        """
        # Arrange - Create document in waiting state
        document = Document(
            tenant_id=str(uuid4()),
            dataset_id=str(uuid4()),
            position=1,
            data_source_type="upload_file",
            batch="batch_001",
            name="test.pdf",
            created_from="web",
            created_by=str(uuid4()),
            indexing_status="waiting",
        )

        # Act
        status = document.display_status

        # Assert
        assert status == "queuing"

    def test_document_display_status_paused(self):
        """Test document display_status property for paused state."""
        # Arrange
        document = Document(
            tenant_id=str(uuid4()),
            dataset_id=str(uuid4()),
            position=1,
            data_source_type="upload_file",
            batch="batch_001",
            name="test.pdf",
            created_from="web",
            created_by=str(uuid4()),
            indexing_status="parsing",
            is_paused=True,
        )

        # Act
        status = document.display_status

        # Assert
        assert status == "paused"

    def test_document_display_status_indexing(self):
        """
        Test document display_status property for indexing state.

        Multiple internal statuses map to 'indexing' display status:
        - parsing: Extracting text from file
        - cleaning: Removing noise and formatting
        - splitting: Breaking into chunks/segments
        - indexing: Creating vector embeddings
        """
        # Arrange - Test all indexing sub-states
        for indexing_status in ["parsing", "cleaning", "splitting", "indexing"]:
            document = Document(
                tenant_id=str(uuid4()),
                dataset_id=str(uuid4()),
                position=1,
                data_source_type="upload_file",
                batch="batch_001",
                name="test.pdf",
                created_from="web",
                created_by=str(uuid4()),
                indexing_status=indexing_status,
            )

            # Act
            status = document.display_status

            # Assert
            assert status == "indexing"

    def test_document_display_status_error(self):
        """Test document display_status property for error state."""
        # Arrange
        document = Document(
            tenant_id=str(uuid4()),
            dataset_id=str(uuid4()),
            position=1,
            data_source_type="upload_file",
            batch="batch_001",
            name="test.pdf",
            created_from="web",
            created_by=str(uuid4()),
            indexing_status="error",
        )

        # Act
        status = document.display_status

        # Assert
        assert status == "error"

    def test_document_display_status_available(self):
        """Test document display_status property for available state."""
        # Arrange
        document = Document(
            tenant_id=str(uuid4()),
            dataset_id=str(uuid4()),
            position=1,
            data_source_type="upload_file",
            batch="batch_001",
            name="test.pdf",
            created_from="web",
            created_by=str(uuid4()),
            indexing_status="completed",
            enabled=True,
            archived=False,
        )

        # Act
        status = document.display_status

        # Assert
        assert status == "available"

    def test_document_display_status_disabled(self):
        """Test document display_status property for disabled state."""
        # Arrange
        document = Document(
            tenant_id=str(uuid4()),
            dataset_id=str(uuid4()),
            position=1,
            data_source_type="upload_file",
            batch="batch_001",
            name="test.pdf",
            created_from="web",
            created_by=str(uuid4()),
            indexing_status="completed",
            enabled=False,
            archived=False,
        )

        # Act
        status = document.display_status

        # Assert
        assert status == "disabled"

    def test_document_display_status_archived(self):
        """Test document display_status property for archived state."""
        # Arrange
        document = Document(
            tenant_id=str(uuid4()),
            dataset_id=str(uuid4()),
            position=1,
            data_source_type="upload_file",
            batch="batch_001",
            name="test.pdf",
            created_from="web",
            created_by=str(uuid4()),
            indexing_status="completed",
            archived=True,
        )

        # Act
        status = document.display_status

        # Assert
        assert status == "archived"

    def test_document_data_source_info_dict_property(self):
        """
        Test data_source_info_dict property parsing.

        The data_source_info field stores JSON metadata about the document source.
        For upload_file: Contains upload_file_id and file metadata
        For notion_import: Contains Notion page/database info
        For website_crawl: Contains URL and crawl settings
        """
        # Arrange - Create document with source metadata
        data_source_info = {"upload_file_id": str(uuid4()), "file_name": "test.pdf"}
        document = Document(
            tenant_id=str(uuid4()),
            dataset_id=str(uuid4()),
            position=1,
            data_source_type="upload_file",
            batch="batch_001",
            name="test.pdf",
            created_from="web",
            created_by=str(uuid4()),
            data_source_info=json.dumps(data_source_info),
        )

        # Act
        result = document.data_source_info_dict

        # Assert
        assert result == data_source_info
        assert "upload_file_id" in result
        assert "file_name" in result

    def test_document_data_source_info_dict_property_empty(self):
        """Test data_source_info_dict property when data_source_info is None."""
        # Arrange
        document = Document(
            tenant_id=str(uuid4()),
            dataset_id=str(uuid4()),
            position=1,
            data_source_type="upload_file",
            batch="batch_001",
            name="test.pdf",
            created_from="web",
            created_by=str(uuid4()),
        )

        # Act
        result = document.data_source_info_dict

        # Assert
        assert result == {}

    def test_document_average_segment_length(self):
        """Test average_segment_length property calculation."""
        # Arrange
        document = Document(
            tenant_id=str(uuid4()),
            dataset_id=str(uuid4()),
            position=1,
            data_source_type="upload_file",
            batch="batch_001",
            name="test.pdf",
            created_from="web",
            created_by=str(uuid4()),
            word_count=1000,
        )

        # Mock segment_count property
        with patch.object(Document, "segment_count", new_callable=lambda: property(lambda self: 10)):
            # Act
            result = document.average_segment_length

            # Assert
            assert result == 100

    def test_document_average_segment_length_zero(self):
        """Test average_segment_length property when word_count is zero."""
        # Arrange
        document = Document(
            tenant_id=str(uuid4()),
            dataset_id=str(uuid4()),
            position=1,
            data_source_type="upload_file",
            batch="batch_001",
            name="test.pdf",
            created_from="web",
            created_by=str(uuid4()),
            word_count=0,
        )

        # Act
        result = document.average_segment_length

        # Assert
        assert result == 0


class TestDocumentSegmentIndexing:
    """
    Test suite for DocumentSegment model indexing and operations.

    DocumentSegment represents a chunk of text from a Document.
    Documents are split into segments for:
    - More granular search results
    - Token limit management
    - Better context relevance

    Key attributes:
    - document_id: Parent document reference
    - position: Order within the document (1-indexed)
    - content: The actual text content
    - word_count: Number of words in content
    - tokens: Number of tokens for embedding model
    - index_node_id: Vector index identifier
    - keywords: Extracted keywords for hybrid search
    - hit_count: Number of times retrieved in searches
    """

    def test_document_segment_creation_with_required_fields(self):
        """
        Test creating a document segment with all required fields.

        Segments are the atomic units of search. Each segment contains:
        - A portion of the document text
        - Metadata for indexing (position, word count, tokens)
        - Tracking info (created_by, status, timestamps)
        """
        # Arrange - Prepare segment data
        tenant_id = str(uuid4())
        dataset_id = str(uuid4())
        document_id = str(uuid4())
        created_by = str(uuid4())

        # Act
        segment = DocumentSegment(
            tenant_id=tenant_id,
            dataset_id=dataset_id,
            document_id=document_id,
            position=1,
            content="This is a test segment content.",
            word_count=6,
            tokens=10,
            created_by=created_by,
        )

        # Assert
        assert segment.tenant_id == tenant_id
        assert segment.dataset_id == dataset_id
        assert segment.document_id == document_id
        assert segment.position == 1
        assert segment.content == "This is a test segment content."
        assert segment.word_count == 6
        assert segment.tokens == 10
        assert segment.created_by == created_by
        # Note: Default values are set by database, not by model instantiation

    def test_document_segment_with_indexing_fields(self):
        """Test creating a document segment with indexing fields."""
        # Arrange
        index_node_id = str(uuid4())
        index_node_hash = "abc123hash"
        keywords = ["test", "segment", "indexing"]

        # Act
        segment = DocumentSegment(
            tenant_id=str(uuid4()),
            dataset_id=str(uuid4()),
            document_id=str(uuid4()),
            position=1,
            content="Test content",
            word_count=2,
            tokens=5,
            created_by=str(uuid4()),
            index_node_id=index_node_id,
            index_node_hash=index_node_hash,
            keywords=keywords,
        )

        # Assert
        assert segment.index_node_id == index_node_id
        assert segment.index_node_hash == index_node_hash
        assert segment.keywords == keywords

    def test_document_segment_with_answer_field(self):
        """
        Test creating a document segment with answer field for QA model.

        QA (Question-Answer) model segments store both:
        - content: The question
        - answer: The corresponding answer
        This enables Q&A style knowledge bases.
        """
        # Arrange - Create Q&A pair
        content = "What is AI?"
        answer = "AI stands for Artificial Intelligence."

        # Act
        segment = DocumentSegment(
            tenant_id=str(uuid4()),
            dataset_id=str(uuid4()),
            document_id=str(uuid4()),
            position=1,
            content=content,
            answer=answer,
            word_count=3,
            tokens=8,
            created_by=str(uuid4()),
        )

        # Assert
        assert segment.content == content
        assert segment.answer == answer

    def test_document_segment_status_transitions(self):
        """Test document segment status field values."""
        # Arrange & Act
        segment_waiting = DocumentSegment(
            tenant_id=str(uuid4()),
            dataset_id=str(uuid4()),
            document_id=str(uuid4()),
            position=1,
            content="Test",
            word_count=1,
            tokens=2,
            created_by=str(uuid4()),
            status="waiting",
        )
        segment_completed = DocumentSegment(
            tenant_id=str(uuid4()),
            dataset_id=str(uuid4()),
            document_id=str(uuid4()),
            position=1,
            content="Test",
            word_count=1,
            tokens=2,
            created_by=str(uuid4()),
            status="completed",
        )

        # Assert
        assert segment_waiting.status == "waiting"
        assert segment_completed.status == "completed"

    def test_document_segment_enabled_disabled_tracking(self):
        """Test document segment enabled/disabled state tracking."""
        # Arrange
        disabled_by = str(uuid4())
        disabled_at = datetime.now(UTC)

        # Act
        segment = DocumentSegment(
            tenant_id=str(uuid4()),
            dataset_id=str(uuid4()),
            document_id=str(uuid4()),
            position=1,
            content="Test",
            word_count=1,
            tokens=2,
            created_by=str(uuid4()),
            enabled=False,
            disabled_by=disabled_by,
            disabled_at=disabled_at,
        )

        # Assert
        assert segment.enabled is False
        assert segment.disabled_by == disabled_by
        assert segment.disabled_at == disabled_at

    def test_document_segment_hit_count_tracking(self):
        """Test document segment hit count tracking."""
        # Arrange & Act
        segment = DocumentSegment(
            tenant_id=str(uuid4()),
            dataset_id=str(uuid4()),
            document_id=str(uuid4()),
            position=1,
            content="Test",
            word_count=1,
            tokens=2,
            created_by=str(uuid4()),
            hit_count=5,
        )

        # Assert
        assert segment.hit_count == 5

    def test_document_segment_error_tracking(self):
        """Test document segment error tracking."""
        # Arrange
        error_message = "Indexing failed due to timeout"
        stopped_at = datetime.now(UTC)

        # Act
        segment = DocumentSegment(
            tenant_id=str(uuid4()),
            dataset_id=str(uuid4()),
            document_id=str(uuid4()),
            position=1,
            content="Test",
            word_count=1,
            tokens=2,
            created_by=str(uuid4()),
            error=error_message,
            stopped_at=stopped_at,
        )

        # Assert
        assert segment.error == error_message
        assert segment.stopped_at == stopped_at


class TestEmbeddingStorage:
    """
    Test suite for Embedding model storage and retrieval.

    Embedding model stores vector representations of text for semantic search.
    Embeddings are cached to avoid redundant API calls to embedding providers.

    Key attributes:
    - model_name: Embedding model identifier (e.g., 'text-embedding-ada-002')
    - hash: Content hash for deduplication
    - provider_name: Embedding provider (e.g., 'openai', 'cohere')
    - embedding: Pickled binary data of float vector

    Storage strategy:
    - Vectors are serialized using pickle for efficient storage
    - Hash-based lookup prevents duplicate embeddings
    - Supports large dimension vectors (up to 1536D for OpenAI models)
    """

    def test_embedding_creation_with_required_fields(self):
        """Test creating an embedding with required fields."""
        # Arrange
        model_name = "text-embedding-ada-002"
        hash_value = "abc123hash"
        provider_name = "openai"

        # Act
        embedding = Embedding(
            model_name=model_name,
            hash=hash_value,
            provider_name=provider_name,
            embedding=b"binary_data",
        )

        # Assert
        assert embedding.model_name == model_name
        assert embedding.hash == hash_value
        assert embedding.provider_name == provider_name
        assert embedding.embedding == b"binary_data"

    def test_embedding_set_and_get_embedding(self):
        """
        Test setting and getting embedding data.

        The embedding vector is stored as pickled binary data.
        set_embedding() serializes the float list to bytes.
        get_embedding() deserializes bytes back to float list.
        """
        # Arrange - Create sample embedding vector
        embedding_data = [0.1, 0.2, 0.3, 0.4, 0.5]
        embedding = Embedding(
            model_name="text-embedding-ada-002",
            hash="test_hash",
            provider_name="openai",
            embedding=b"",
        )

        # Act
        embedding.set_embedding(embedding_data)
        retrieved_data = embedding.get_embedding()

        # Assert
        assert retrieved_data == embedding_data
        assert len(retrieved_data) == 5
        assert retrieved_data[0] == 0.1
        assert retrieved_data[4] == 0.5

    def test_embedding_pickle_serialization(self):
        """Test embedding data is properly pickled."""
        # Arrange
        embedding_data = [0.1, 0.2, 0.3]
        embedding = Embedding(
            model_name="text-embedding-ada-002",
            hash="test_hash",
            provider_name="openai",
            embedding=b"",
        )

        # Act
        embedding.set_embedding(embedding_data)

        # Assert
        # Verify the embedding is stored as pickled binary data
        assert isinstance(embedding.embedding, bytes)
        # Verify we can unpickle it
        unpickled_data = pickle.loads(embedding.embedding)  # noqa: S301
        assert unpickled_data == embedding_data

    def test_embedding_with_large_vector(self):
        """Test embedding with large dimension vector."""
        # Arrange
        # Simulate a 1536-dimension vector (OpenAI ada-002 size)
        large_embedding_data = [0.001 * i for i in range(1536)]
        embedding = Embedding(
            model_name="text-embedding-ada-002",
            hash="large_vector_hash",
            provider_name="openai",
            embedding=b"",
        )

        # Act
        embedding.set_embedding(large_embedding_data)
        retrieved_data = embedding.get_embedding()

        # Assert
        assert len(retrieved_data) == 1536
        assert retrieved_data[0] == 0.0
        assert abs(retrieved_data[1535] - 1.535) < 0.0001  # Float comparison with tolerance


class TestDatasetProcessRule:
    """Test suite for DatasetProcessRule model."""

    def test_dataset_process_rule_creation(self):
        """Test creating a dataset process rule."""
        # Arrange
        dataset_id = str(uuid4())
        created_by = str(uuid4())

        # Act
        process_rule = DatasetProcessRule(
            dataset_id=dataset_id,
            mode="automatic",
            created_by=created_by,
        )

        # Assert
        assert process_rule.dataset_id == dataset_id
        assert process_rule.mode == "automatic"
        assert process_rule.created_by == created_by

    def test_dataset_process_rule_modes(self):
        """Test dataset process rule mode validation."""
        # Assert
        assert "automatic" in DatasetProcessRule.MODES
        assert "custom" in DatasetProcessRule.MODES
        assert "hierarchical" in DatasetProcessRule.MODES

    def test_dataset_process_rule_with_rules_dict(self):
        """Test dataset process rule with rules dictionary."""
        # Arrange
        rules_data = {
            "pre_processing_rules": [
                {"id": "remove_extra_spaces", "enabled": True},
                {"id": "remove_urls_emails", "enabled": False},
            ],
            "segmentation": {"delimiter": "\n", "max_tokens": 500, "chunk_overlap": 50},
        }
        process_rule = DatasetProcessRule(
            dataset_id=str(uuid4()),
            mode="custom",
            created_by=str(uuid4()),
            rules=json.dumps(rules_data),
        )

        # Act
        result = process_rule.rules_dict

        # Assert
        assert result == rules_data
        assert "pre_processing_rules" in result
        assert "segmentation" in result

    def test_dataset_process_rule_to_dict(self):
        """Test dataset process rule to_dict method."""
        # Arrange
        dataset_id = str(uuid4())
        rules_data = {"test": "data"}
        process_rule = DatasetProcessRule(
            dataset_id=dataset_id,
            mode="automatic",
            created_by=str(uuid4()),
            rules=json.dumps(rules_data),
        )

        # Act
        result = process_rule.to_dict()

        # Assert
        assert result["dataset_id"] == dataset_id
        assert result["mode"] == "automatic"
        assert result["rules"] == rules_data

    def test_dataset_process_rule_automatic_rules(self):
        """Test dataset process rule automatic rules constant."""
        # Act
        automatic_rules = DatasetProcessRule.AUTOMATIC_RULES

        # Assert
        assert "pre_processing_rules" in automatic_rules
        assert "segmentation" in automatic_rules
        assert automatic_rules["segmentation"]["max_tokens"] == 500


class TestDatasetKeywordTable:
    """Test suite for DatasetKeywordTable model."""

    def test_dataset_keyword_table_creation(self):
        """Test creating a dataset keyword table."""
        # Arrange
        dataset_id = str(uuid4())
        keyword_data = {"test": ["node1", "node2"], "keyword": ["node3"]}

        # Act
        keyword_table = DatasetKeywordTable(
            dataset_id=dataset_id,
            keyword_table=json.dumps(keyword_data),
        )

        # Assert
        assert keyword_table.dataset_id == dataset_id
        assert keyword_table.data_source_type == "database"  # Default value

    def test_dataset_keyword_table_data_source_type(self):
        """Test dataset keyword table data source type."""
        # Arrange & Act
        keyword_table = DatasetKeywordTable(
            dataset_id=str(uuid4()),
            keyword_table="{}",
            data_source_type="file",
        )

        # Assert
        assert keyword_table.data_source_type == "file"


class TestAppDatasetJoin:
    """Test suite for AppDatasetJoin model."""

    def test_app_dataset_join_creation(self):
        """Test creating an app-dataset join relationship."""
        # Arrange
        app_id = str(uuid4())
        dataset_id = str(uuid4())

        # Act
        join = AppDatasetJoin(
            app_id=app_id,
            dataset_id=dataset_id,
        )

        # Assert
        assert join.app_id == app_id
        assert join.dataset_id == dataset_id
        # Note: ID is auto-generated when saved to database


class TestChildChunk:
    """Test suite for ChildChunk model."""

    def test_child_chunk_creation(self):
        """Test creating a child chunk."""
        # Arrange
        tenant_id = str(uuid4())
        dataset_id = str(uuid4())
        document_id = str(uuid4())
        segment_id = str(uuid4())
        created_by = str(uuid4())

        # Act
        child_chunk = ChildChunk(
            tenant_id=tenant_id,
            dataset_id=dataset_id,
            document_id=document_id,
            segment_id=segment_id,
            position=1,
            content="Child chunk content",
            word_count=3,
            created_by=created_by,
        )

        # Assert
        assert child_chunk.tenant_id == tenant_id
        assert child_chunk.dataset_id == dataset_id
        assert child_chunk.document_id == document_id
        assert child_chunk.segment_id == segment_id
        assert child_chunk.position == 1
        assert child_chunk.content == "Child chunk content"
        assert child_chunk.word_count == 3
        assert child_chunk.created_by == created_by
        # Note: Default values are set by database, not by model instantiation

    def test_child_chunk_with_indexing_fields(self):
        """Test creating a child chunk with indexing fields."""
        # Arrange
        index_node_id = str(uuid4())
        index_node_hash = "child_hash_123"

        # Act
        child_chunk = ChildChunk(
            tenant_id=str(uuid4()),
            dataset_id=str(uuid4()),
            document_id=str(uuid4()),
            segment_id=str(uuid4()),
            position=1,
            content="Test content",
            word_count=2,
            created_by=str(uuid4()),
            index_node_id=index_node_id,
            index_node_hash=index_node_hash,
        )

        # Assert
        assert child_chunk.index_node_id == index_node_id
        assert child_chunk.index_node_hash == index_node_hash


class TestDatasetDocumentCascadeDeletes:
    """
    Test suite for Dataset-Document cascade delete operations.

    Tests the aggregation and relationship queries between Dataset and Document models.
    These tests validate that:
    - Datasets can count their documents and segments
    - Word counts are properly aggregated from documents
    - Hit counts are properly aggregated from segments
    - Filtering works correctly (enabled, completed, archived)

    Note: These tests use mocking to simulate database queries without
    requiring an actual database connection.
    """

    def test_dataset_with_documents_relationship(self):
        """
        Test dataset can track its documents.

        The total_documents property counts all documents in a dataset,
        regardless of their status (enabled, disabled, archived).
        """
        # Arrange - Create dataset and mock database query
        dataset_id = str(uuid4())
        dataset = Dataset(
            tenant_id=str(uuid4()),
            name="Test Dataset",
            data_source_type="upload_file",
            created_by=str(uuid4()),
        )
        dataset.id = dataset_id

        # Mock the database session query
        # This simulates: db.session.query(func.count(Document.id)).where(...).scalar()
        mock_query = MagicMock()
        mock_query.where.return_value.scalar.return_value = 3  # Simulate 3 documents

        with patch("models.dataset.db.session.query", return_value=mock_query):
            # Act - Call the property that triggers the query
            total_docs = dataset.total_documents

            # Assert - Verify the mocked result is returned
            assert total_docs == 3

    def test_dataset_available_documents_count(self):
        """Test dataset can count available documents."""
        # Arrange
        dataset_id = str(uuid4())
        dataset = Dataset(
            tenant_id=str(uuid4()),
            name="Test Dataset",
            data_source_type="upload_file",
            created_by=str(uuid4()),
        )
        dataset.id = dataset_id

        # Mock the database session query
        mock_query = MagicMock()
        mock_query.where.return_value.scalar.return_value = 2

        with patch("models.dataset.db.session.query", return_value=mock_query):
            # Act
            available_docs = dataset.total_available_documents

            # Assert
            assert available_docs == 2

    def test_dataset_word_count_aggregation(self):
        """Test dataset can aggregate word count from documents."""
        # Arrange
        dataset_id = str(uuid4())
        dataset = Dataset(
            tenant_id=str(uuid4()),
            name="Test Dataset",
            data_source_type="upload_file",
            created_by=str(uuid4()),
        )
        dataset.id = dataset_id

        # Mock the database session query
        mock_query = MagicMock()
        mock_query.with_entities.return_value.where.return_value.scalar.return_value = 5000

        with patch("models.dataset.db.session.query", return_value=mock_query):
            # Act
            total_words = dataset.word_count

            # Assert
            assert total_words == 5000

    def test_dataset_available_segment_count(self):
        """Test dataset can count available segments."""
        # Arrange
        dataset_id = str(uuid4())
        dataset = Dataset(
            tenant_id=str(uuid4()),
            name="Test Dataset",
            data_source_type="upload_file",
            created_by=str(uuid4()),
        )
        dataset.id = dataset_id

        # Mock the database session query
        mock_query = MagicMock()
        mock_query.where.return_value.scalar.return_value = 15

        with patch("models.dataset.db.session.query", return_value=mock_query):
            # Act
            segment_count = dataset.available_segment_count

            # Assert
            assert segment_count == 15

    def test_document_segment_count_property(self):
        """Test document can count its segments."""
        # Arrange
        document_id = str(uuid4())
        document = Document(
            tenant_id=str(uuid4()),
            dataset_id=str(uuid4()),
            position=1,
            data_source_type="upload_file",
            batch="batch_001",
            name="test.pdf",
            created_from="web",
            created_by=str(uuid4()),
        )
        document.id = document_id

        # Mock the database session query
        # Simulates: db.session.query(DocumentSegment).where(...).count()
        mock_query = MagicMock()
        mock_query.where.return_value.count.return_value = 10  # 10 segments

        with patch("models.dataset.db.session.query", return_value=mock_query):
            # Act - Access the segment_count property
            segment_count = document.segment_count

            # Assert - Verify count is correct
            assert segment_count == 10

    def test_document_hit_count_aggregation(self):
        """Test document can aggregate hit count from segments."""
        # Arrange
        document_id = str(uuid4())
        document = Document(
            tenant_id=str(uuid4()),
            dataset_id=str(uuid4()),
            position=1,
            data_source_type="upload_file",
            batch="batch_001",
            name="test.pdf",
            created_from="web",
            created_by=str(uuid4()),
        )
        document.id = document_id

        # Mock the database session query
        mock_query = MagicMock()
        mock_query.with_entities.return_value.where.return_value.scalar.return_value = 25

        with patch("models.dataset.db.session.query", return_value=mock_query):
            # Act
            hit_count = document.hit_count

            # Assert
            assert hit_count == 25


class TestDocumentSegmentNavigation:
    """
    Test suite for DocumentSegment navigation properties.

    DocumentSegments have navigation properties to access related entities:
    - dataset: Parent dataset
    - document: Parent document
    - previous_segment: Previous segment in document (by position)
    - next_segment: Next segment in document (by position)

    These properties enable traversing the knowledge base hierarchy and
    navigating between sequential segments.
    """

    def test_document_segment_dataset_property(self):
        """Test segment can access its parent dataset."""
        # Arrange
        dataset_id = str(uuid4())
        segment = DocumentSegment(
            tenant_id=str(uuid4()),
            dataset_id=dataset_id,
            document_id=str(uuid4()),
            position=1,
            content="Test",
            word_count=1,
            tokens=2,
            created_by=str(uuid4()),
        )

        mock_dataset = Dataset(
            tenant_id=str(uuid4()),
            name="Test Dataset",
            data_source_type="upload_file",
            created_by=str(uuid4()),
        )
        mock_dataset.id = dataset_id

        # Mock the database session scalar
        # Simulates: db.session.scalar(select(Dataset).where(...))
        with patch("models.dataset.db.session.scalar", return_value=mock_dataset):
            # Act - Access the dataset property (triggers query)
            dataset = segment.dataset

            # Assert - Verify the mocked dataset is returned
            assert dataset is not None
            assert dataset.id == dataset_id

    def test_document_segment_document_property(self):
        """Test segment can access its parent document."""
        # Arrange
        document_id = str(uuid4())
        segment = DocumentSegment(
            tenant_id=str(uuid4()),
            dataset_id=str(uuid4()),
            document_id=document_id,
            position=1,
            content="Test",
            word_count=1,
            tokens=2,
            created_by=str(uuid4()),
        )

        mock_document = Document(
            tenant_id=str(uuid4()),
            dataset_id=str(uuid4()),
            position=1,
            data_source_type="upload_file",
            batch="batch_001",
            name="test.pdf",
            created_from="web",
            created_by=str(uuid4()),
        )
        mock_document.id = document_id

        # Mock the database session scalar
        with patch("models.dataset.db.session.scalar", return_value=mock_document):
            # Act
            document = segment.document

            # Assert
            assert document is not None
            assert document.id == document_id

    def test_document_segment_previous_segment(self):
        """Test segment can access previous segment."""
        # Arrange
        document_id = str(uuid4())
        segment = DocumentSegment(
            tenant_id=str(uuid4()),
            dataset_id=str(uuid4()),
            document_id=document_id,
            position=2,
            content="Test",
            word_count=1,
            tokens=2,
            created_by=str(uuid4()),
        )

        previous_segment = DocumentSegment(
            tenant_id=str(uuid4()),
            dataset_id=str(uuid4()),
            document_id=document_id,
            position=1,
            content="Previous",
            word_count=1,
            tokens=2,
            created_by=str(uuid4()),
        )

        # Mock the database session scalar
        with patch("models.dataset.db.session.scalar", return_value=previous_segment):
            # Act
            prev_seg = segment.previous_segment

            # Assert
            assert prev_seg is not None
            assert prev_seg.position == 1

    def test_document_segment_next_segment(self):
        """Test segment can access next segment."""
        # Arrange
        document_id = str(uuid4())
        segment = DocumentSegment(
            tenant_id=str(uuid4()),
            dataset_id=str(uuid4()),
            document_id=document_id,
            position=1,
            content="Test",
            word_count=1,
            tokens=2,
            created_by=str(uuid4()),
        )

        next_segment = DocumentSegment(
            tenant_id=str(uuid4()),
            dataset_id=str(uuid4()),
            document_id=document_id,
            position=2,
            content="Next",
            word_count=1,
            tokens=2,
            created_by=str(uuid4()),
        )

        # Mock the database session scalar
        with patch("models.dataset.db.session.scalar", return_value=next_segment):
            # Act
            next_seg = segment.next_segment

            # Assert
            assert next_seg is not None
            assert next_seg.position == 2


class TestModelIntegration:
    """
    Test suite for model integration scenarios.

    Integration tests validate the complete hierarchy and interactions
    between Dataset, Document, and DocumentSegment models.

    These tests ensure:
    - Models can be created with proper relationships
    - Foreign key references are maintained
    - Serialization (to_dict) works correctly
    - Complex queries and aggregations function properly
    """

    def test_complete_dataset_document_segment_hierarchy(self):
        """
        Test complete hierarchy from dataset to segment.

        Validates the three-tier knowledge base structure:
        Dataset (knowledge base) → Document (file) → Segment (chunk)

        This hierarchy enables:
        - Organizing multiple documents in a dataset
        - Breaking documents into searchable chunks
        - Maintaining relationships for filtering and aggregation
        """
        # Arrange - Create complete hierarchy
        tenant_id = str(uuid4())  # Shared tenant
        dataset_id = str(uuid4())  # Parent dataset
        document_id = str(uuid4())  # Parent document
        created_by = str(uuid4())  # Creator

        # Create dataset
        dataset = Dataset(
            tenant_id=tenant_id,
            name="Test Dataset",
            data_source_type="upload_file",
            created_by=created_by,
            indexing_technique="high_quality",
        )
        dataset.id = dataset_id

        # Create document
        document = Document(
            tenant_id=tenant_id,
            dataset_id=dataset_id,
            position=1,
            data_source_type="upload_file",
            batch="batch_001",
            name="test.pdf",
            created_from="web",
            created_by=created_by,
            word_count=100,
        )
        document.id = document_id

        # Create segment
        segment = DocumentSegment(
            tenant_id=tenant_id,
            dataset_id=dataset_id,
            document_id=document_id,
            position=1,
            content="Test segment content",
            word_count=3,
            tokens=5,
            created_by=created_by,
            status="completed",
        )

        # Assert
        assert dataset.id == dataset_id
        assert document.dataset_id == dataset_id
        assert segment.dataset_id == dataset_id
        assert segment.document_id == document_id
        assert dataset.indexing_technique == "high_quality"
        assert document.word_count == 100
        assert segment.status == "completed"

    def test_document_to_dict_serialization(self):
        """Test document to_dict method for serialization."""
        # Arrange
        tenant_id = str(uuid4())
        dataset_id = str(uuid4())
        created_by = str(uuid4())

        document = Document(
            tenant_id=tenant_id,
            dataset_id=dataset_id,
            position=1,
            data_source_type="upload_file",
            batch="batch_001",
            name="test.pdf",
            created_from="web",
            created_by=created_by,
            word_count=100,
            indexing_status="completed",
        )

<<<<<<< HEAD
        # Mock segment_count and hit_count properties
        # These properties normally query the database, so we mock them
        with patch.object(Document, "segment_count", new_callable=lambda: property(lambda self: 5)), \
             patch.object(Document, "hit_count", new_callable=lambda: property(lambda self: 10)):
            # Act - Serialize document to dictionary
=======
        # Mock segment_count and hit_count
        with (
            patch.object(Document, "segment_count", new_callable=lambda: property(lambda self: 5)),
            patch.object(Document, "hit_count", new_callable=lambda: property(lambda self: 10)),
        ):
            # Act
>>>>>>> dba5b3b4
            result = document.to_dict()

            # Assert - Verify all fields are correctly serialized
            assert result["tenant_id"] == tenant_id
            assert result["dataset_id"] == dataset_id
            assert result["name"] == "test.pdf"
            assert result["word_count"] == 100
            assert result["indexing_status"] == "completed"
            assert result["segment_count"] == 5  # Mocked value
            assert result["hit_count"] == 10  # Mocked value<|MERGE_RESOLUTION|>--- conflicted
+++ resolved
@@ -1548,20 +1548,12 @@
             indexing_status="completed",
         )
 
-<<<<<<< HEAD
-        # Mock segment_count and hit_count properties
-        # These properties normally query the database, so we mock them
-        with patch.object(Document, "segment_count", new_callable=lambda: property(lambda self: 5)), \
-             patch.object(Document, "hit_count", new_callable=lambda: property(lambda self: 10)):
-            # Act - Serialize document to dictionary
-=======
         # Mock segment_count and hit_count
         with (
             patch.object(Document, "segment_count", new_callable=lambda: property(lambda self: 5)),
             patch.object(Document, "hit_count", new_callable=lambda: property(lambda self: 10)),
         ):
             # Act
->>>>>>> dba5b3b4
             result = document.to_dict()
 
             # Assert - Verify all fields are correctly serialized
