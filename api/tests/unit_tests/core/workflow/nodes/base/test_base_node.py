from core.workflow.enums import NodeType
from core.workflow.nodes.base.node import Node

# Ensures that all node classes are imported.
from core.workflow.nodes.node_mapping import NODE_TYPE_CLASSES_MAPPING

_ = NODE_TYPE_CLASSES_MAPPING


def _get_all_subclasses(root: type[Node]) -> list[type[Node]]:
    subclasses = []
    queue = [root]
    while queue:
        cls = queue.pop()

        subclasses.extend(cls.__subclasses__())
        queue.extend(cls.__subclasses__())

    return subclasses


def test_ensure_subclasses_of_base_node_has_node_type_and_version_method_defined():
<<<<<<< HEAD
    classes = _get_all_subclasses(BaseNode)
=======
    classes = _get_all_subclasses(Node)  # type: ignore
>>>>>>> 21230a8e
    type_version_set: set[tuple[NodeType, str]] = set()

    for cls in classes:
        # Validate that 'version' is directly defined in the class (not inherited) by checking the class's __dict__
        assert "version" in cls.__dict__, f"class {cls} should have version method defined (NOT INHERITED.)"
        node_type = cls.node_type
        node_version = cls.version()

        assert isinstance(cls.node_type, NodeType)
        assert isinstance(node_version, str)
        node_type_and_version = (node_type, node_version)
        assert node_type_and_version not in type_version_set
        type_version_set.add(node_type_and_version)<|MERGE_RESOLUTION|>--- conflicted
+++ resolved
@@ -20,11 +20,7 @@
 
 
 def test_ensure_subclasses_of_base_node_has_node_type_and_version_method_defined():
-<<<<<<< HEAD
-    classes = _get_all_subclasses(BaseNode)
-=======
     classes = _get_all_subclasses(Node)  # type: ignore
->>>>>>> 21230a8e
     type_version_set: set[tuple[NodeType, str]] = set()
 
     for cls in classes:
