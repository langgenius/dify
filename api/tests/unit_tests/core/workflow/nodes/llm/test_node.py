--- conflicted
+++ resolved
@@ -205,7 +205,6 @@
     assert result == []
 
 
-<<<<<<< HEAD
 # def test_fetch_prompt_messages__vison_disabled(faker, llm_node, model_config):
 # TODO: Add test
 # pass
@@ -435,243 +434,11 @@
 #         jinja2_variables=[],
 #     )
 
-#     # Verify the result
-#     assert len(prompt_messages) == len(scenario.expected_messages), f"Scenario failed: {scenario.description}"
-#     assert (
-#         prompt_messages == scenario.expected_messages
-#     ), f"Message content mismatch in scenario: {scenario.description}"
-=======
-def test_fetch_prompt_messages__vison_disabled(faker, llm_node, model_config):
-    prompt_template = []
-    llm_node.node_data.prompt_template = prompt_template
-
-    fake_vision_detail = faker.random_element(
-        [ImagePromptMessageContent.DETAIL.HIGH, ImagePromptMessageContent.DETAIL.LOW]
-    )
-    fake_remote_url = faker.url()
-    files = [
-        File(
-            id="1",
-            tenant_id="test",
-            type=FileType.IMAGE,
-            filename="test1.jpg",
-            transfer_method=FileTransferMethod.REMOTE_URL,
-            remote_url=fake_remote_url,
-            storage_key="",
-        )
-    ]
-
-    fake_query = faker.sentence()
-
-    prompt_messages, _ = llm_node._fetch_prompt_messages(
-        sys_query=fake_query,
-        sys_files=files,
-        context=None,
-        memory=None,
-        model_config=model_config,
-        prompt_template=prompt_template,
-        memory_config=None,
-        vision_enabled=False,
-        vision_detail=fake_vision_detail,
-        variable_pool=llm_node.graph_runtime_state.variable_pool,
-        jinja2_variables=[],
-    )
-
-    assert prompt_messages == [UserPromptMessage(content=fake_query)]
-
-
-def test_fetch_prompt_messages__basic(faker, llm_node, model_config):
-    # Setup dify config
-    dify_config.MULTIMODAL_SEND_FORMAT = "url"
-
-    # Generate fake values for prompt template
-    fake_assistant_prompt = faker.sentence()
-    fake_query = faker.sentence()
-    fake_context = faker.sentence()
-    fake_window_size = faker.random_int(min=1, max=3)
-    fake_vision_detail = faker.random_element(
-        [ImagePromptMessageContent.DETAIL.HIGH, ImagePromptMessageContent.DETAIL.LOW]
-    )
-    fake_remote_url = faker.url()
-
-    # Setup mock memory with history messages
-    mock_history = [
-        UserPromptMessage(content=faker.sentence()),
-        AssistantPromptMessage(content=faker.sentence()),
-        UserPromptMessage(content=faker.sentence()),
-        AssistantPromptMessage(content=faker.sentence()),
-        UserPromptMessage(content=faker.sentence()),
-        AssistantPromptMessage(content=faker.sentence()),
-    ]
-
-    # Setup memory configuration
-    memory_config = MemoryConfig(
-        role_prefix=MemoryConfig.RolePrefix(user="Human", assistant="Assistant"),
-        window=MemoryConfig.WindowConfig(enabled=True, size=fake_window_size),
-        query_prompt_template=None,
-    )
-
-    memory = MockTokenBufferMemory(history_messages=mock_history)
-
-    # Test scenarios covering different file input combinations
-    test_scenarios = [
-        LLMNodeTestScenario(
-            description="No files",
-            sys_query=fake_query,
-            sys_files=[],
-            features=[],
-            vision_enabled=False,
-            vision_detail=None,
-            window_size=fake_window_size,
-            prompt_template=[
-                LLMNodeChatModelMessage(
-                    text=fake_context,
-                    role=PromptMessageRole.SYSTEM,
-                    edition_type="basic",
-                ),
-                LLMNodeChatModelMessage(
-                    text="{#context#}",
-                    role=PromptMessageRole.USER,
-                    edition_type="basic",
-                ),
-                LLMNodeChatModelMessage(
-                    text=fake_assistant_prompt,
-                    role=PromptMessageRole.ASSISTANT,
-                    edition_type="basic",
-                ),
-            ],
-            expected_messages=[
-                SystemPromptMessage(content=fake_context),
-                UserPromptMessage(content=fake_context),
-                AssistantPromptMessage(content=fake_assistant_prompt),
-            ]
-            + mock_history[fake_window_size * -2 :]
-            + [
-                UserPromptMessage(content=fake_query),
-            ],
-        ),
-        LLMNodeTestScenario(
-            description="User files",
-            sys_query=fake_query,
-            sys_files=[
-                File(
-                    tenant_id="test",
-                    type=FileType.IMAGE,
-                    filename="test1.jpg",
-                    transfer_method=FileTransferMethod.REMOTE_URL,
-                    remote_url=fake_remote_url,
-                    extension=".jpg",
-                    mime_type="image/jpg",
-                    storage_key="",
-                )
-            ],
-            vision_enabled=True,
-            vision_detail=fake_vision_detail,
-            features=[ModelFeature.VISION],
-            window_size=fake_window_size,
-            prompt_template=[
-                LLMNodeChatModelMessage(
-                    text=fake_context,
-                    role=PromptMessageRole.SYSTEM,
-                    edition_type="basic",
-                ),
-                LLMNodeChatModelMessage(
-                    text="{#context#}",
-                    role=PromptMessageRole.USER,
-                    edition_type="basic",
-                ),
-                LLMNodeChatModelMessage(
-                    text=fake_assistant_prompt,
-                    role=PromptMessageRole.ASSISTANT,
-                    edition_type="basic",
-                ),
-            ],
-            expected_messages=[
-                SystemPromptMessage(content=fake_context),
-                UserPromptMessage(content=fake_context),
-                AssistantPromptMessage(content=fake_assistant_prompt),
-            ]
-            + mock_history[fake_window_size * -2 :]
-            + [
-                UserPromptMessage(
-                    content=[
-                        TextPromptMessageContent(data=fake_query),
-                        ImagePromptMessageContent(
-                            url=fake_remote_url, mime_type="image/jpg", format="jpg", detail=fake_vision_detail
-                        ),
-                    ]
-                ),
-            ],
-        ),
-        LLMNodeTestScenario(
-            description="Prompt template with variable selector of File",
-            sys_query=fake_query,
-            sys_files=[],
-            vision_enabled=False,
-            vision_detail=fake_vision_detail,
-            features=[ModelFeature.VISION],
-            window_size=fake_window_size,
-            prompt_template=[
-                LLMNodeChatModelMessage(
-                    text="{{#input.image#}}",
-                    role=PromptMessageRole.USER,
-                    edition_type="basic",
-                ),
-            ],
-            expected_messages=[
-                UserPromptMessage(
-                    content=[
-                        ImagePromptMessageContent(
-                            url=fake_remote_url, mime_type="image/jpg", format="jpg", detail=fake_vision_detail
-                        ),
-                    ]
-                ),
-            ]
-            + mock_history[fake_window_size * -2 :]
-            + [UserPromptMessage(content=fake_query)],
-            file_variables={
-                "input.image": File(
-                    tenant_id="test",
-                    type=FileType.IMAGE,
-                    filename="test1.jpg",
-                    transfer_method=FileTransferMethod.REMOTE_URL,
-                    remote_url=fake_remote_url,
-                    extension=".jpg",
-                    mime_type="image/jpg",
-                    storage_key="",
-                )
-            },
-        ),
-    ]
-
-    for scenario in test_scenarios:
-        model_config.model_schema.features = scenario.features
-
-        for k, v in scenario.file_variables.items():
-            selector = k.split(".")
-            llm_node.graph_runtime_state.variable_pool.add(selector, v)
-
-        # Call the method under test
-        prompt_messages, _ = llm_node._fetch_prompt_messages(
-            sys_query=scenario.sys_query,
-            sys_files=scenario.sys_files,
-            context=fake_context,
-            memory=memory,
-            model_config=model_config,
-            prompt_template=scenario.prompt_template,
-            memory_config=memory_config,
-            vision_enabled=scenario.vision_enabled,
-            vision_detail=scenario.vision_detail,
-            variable_pool=llm_node.graph_runtime_state.variable_pool,
-            jinja2_variables=[],
-        )
-
-        # Verify the result
-        assert len(prompt_messages) == len(scenario.expected_messages), f"Scenario failed: {scenario.description}"
-        assert prompt_messages == scenario.expected_messages, (
-            f"Message content mismatch in scenario: {scenario.description}"
-        )
->>>>>>> fd4afe09
+# # Verify the result
+# assert len(prompt_messages) == len(scenario.expected_messages), f"Scenario failed: {scenario.description}"
+# assert prompt_messages == scenario.expected_messages, (
+#     f"Message content mismatch in scenario: {scenario.description}"
+# )
 
 
 def test_handle_list_messages_basic(llm_node):
