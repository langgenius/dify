import time
import uuid
from unittest.mock import MagicMock

from core.app.entities.app_invoke_entities import InvokeFrom
from core.workflow.entities.variable_pool import VariablePool
from core.workflow.entities.workflow_node_execution import WorkflowNodeExecutionStatus
from core.workflow.graph_engine.entities.graph import Graph
from core.workflow.graph_engine.entities.graph_init_params import GraphInitParams
from core.workflow.graph_engine.entities.graph_runtime_state import GraphRuntimeState
from core.workflow.nodes.answer.answer_node import AnswerNode
from core.workflow.system_variable import SystemVariable
from extensions.ext_database import db
from models.enums import UserFrom
from models.workflow import WorkflowType


def test_execute_answer():
    graph_config = {
        "edges": [
            {
                "id": "start-source-llm-target",
                "source": "start",
                "target": "llm",
            },
        ],
        "nodes": [
            {"data": {"type": "start"}, "id": "start"},
            {
                "data": {
                    "type": "llm",
                },
                "id": "llm",
            },
        ],
    }

    graph = Graph.init(graph_config=graph_config)

    init_params = GraphInitParams(
        tenant_id="1",
        app_id="1",
        workflow_type=WorkflowType.WORKFLOW,
        workflow_id="1",
        graph_config=graph_config,
        user_id="1",
        user_from=UserFrom.ACCOUNT,
        invoke_from=InvokeFrom.DEBUGGER,
        call_depth=0,
    )

    # construct variable pool
    pool = VariablePool(
        system_variables=SystemVariable(user_id="aaa", files=[]),
        user_inputs={},
        environment_variables=[],
        conversation_variables=[],
    )
    pool.add(["start", "weather"], "sunny")
    pool.add(["llm", "text"], "You are a helpful AI.")

    node_config = {
        "id": "answer",
        "data": {
            "title": "123",
            "type": "answer",
            "answer": "Today's weather is {{#start.weather#}}\n{{#llm.text#}}\n{{img}}\nFin.",
        },
    }

    node = AnswerNode(
        id=str(uuid.uuid4()),
        graph_init_params=init_params,
        graph=graph,
        graph_runtime_state=GraphRuntimeState(variable_pool=pool, start_at=time.perf_counter()),
<<<<<<< HEAD
        config={
            "id": "answer",
            "data": {
                "title": "123",
                "type": "answer",
                "answer": "Today's weather is {{#start.weather#}}\n{{#llm.text#}}\n{{img}}\nFin.",
                "outputs": [],
            },
        },
=======
        config=node_config,
>>>>>>> 29f0a9ab
    )

    # Initialize node data
    node.init_node_data(node_config["data"])

    # Mock db.session.close()
    db.session.close = MagicMock()

    # execute node
    result = node._run()

    assert result.status == WorkflowNodeExecutionStatus.SUCCEEDED
    assert result.outputs is not None
    assert result.outputs["answer"] == "Today's weather is sunny\nYou are a helpful AI.\n{{img}}\nFin."


def test_execute_answer_with_outputs():
    from core.workflow.enums import SystemVariableKey

    """Test Answer node with custom output variables"""
    graph_config = {
        "edges": [
            {
                "id": "start-source-answer-target",
                "source": "start",
                "target": "answer",
            },
        ],
        "nodes": [
            {"data": {"type": "start"}, "id": "start"},
            {
                "data": {
                    "title": "Answer with outputs",
                    "type": "answer",
                    "answer": "Weather: {{#start.weather#}}, Score: {{#start.score#}}",
                    "outputs": [
                        {"variable": "confidence", "type": "number", "value_selector": ["start", "score"]},
                        {"variable": "status", "type": "string", "value_selector": ["start", "weather"]},
                    ],
                },
                "id": "answer",
            },
        ],
    }

    graph = Graph.init(graph_config=graph_config)

    init_params = GraphInitParams(
        tenant_id="1",
        app_id="1",
        workflow_type=WorkflowType.WORKFLOW,
        workflow_id="1",
        graph_config=graph_config,
        user_id="1",
        user_from=UserFrom.ACCOUNT,
        invoke_from=InvokeFrom.DEBUGGER,
        call_depth=0,
    )

    # construct variable pool
    variable_pool = VariablePool(
        system_variables={SystemVariableKey.FILES: [], SystemVariableKey.USER_ID: "aaa"},
        user_inputs={},
        environment_variables=[],
        conversation_variables=[],
    )
    variable_pool.add(["start", "weather"], "sunny")
    variable_pool.add(["start", "score"], 85)

    node = AnswerNode(
        id=str(uuid.uuid4()),
        graph_init_params=init_params,
        graph=graph,
        graph_runtime_state=GraphRuntimeState(variable_pool=variable_pool, start_at=time.perf_counter()),
        config={
            "id": "answer",
            "data": {
                "title": "Answer with outputs",
                "type": "answer",
                "answer": "Weather: {{#start.weather#}}, Score: {{#start.score#}}",
                "outputs": [
                    {"variable": "confidence", "type": "number", "value_selector": ["start", "score"]},
                    {"variable": "status", "type": "string", "value_selector": ["start", "weather"]},
                ],
            },
        },
    )

    # Mock db.session.close()
    db.session.close = MagicMock()

    # execute node
    result = node._run()

    assert result.status == WorkflowNodeExecutionStatus.SUCCEEDED
    assert result.outputs is not None
    assert result.outputs["answer"] == "Weather: sunny, Score: 85"

    # Check outputs field
    assert "outputs" in result.outputs
    outputs = result.outputs["outputs"]
    assert outputs["confidence"] == 85
    assert outputs["status"] == "sunny"


def test_execute_answer_with_empty_outputs():
    from core.workflow.enums import SystemVariableKey

    """Test Answer node with empty outputs configuration"""
    graph_config = {
        "edges": [
            {
                "id": "start-source-answer-target",
                "source": "start",
                "target": "answer",
            },
        ],
        "nodes": [
            {"data": {"type": "start"}, "id": "start"},
            {
                "data": {
                    "title": "No outputs",
                    "type": "answer",
                    "answer": "Simple answer",
                    "outputs": [],
                },
                "id": "answer",
            },
        ],
    }

    graph = Graph.init(graph_config=graph_config)

    init_params = GraphInitParams(
        tenant_id="1",
        app_id="1",
        workflow_type=WorkflowType.WORKFLOW,
        workflow_id="1",
        graph_config=graph_config,
        user_id="1",
        user_from=UserFrom.ACCOUNT,
        invoke_from=InvokeFrom.DEBUGGER,
        call_depth=0,
    )

    # construct variable pool
    variable_pool = VariablePool(
        system_variables={SystemVariableKey.FILES: [], SystemVariableKey.USER_ID: "aaa"},
        user_inputs={},
        environment_variables=[],
        conversation_variables=[],
    )

    node = AnswerNode(
        id=str(uuid.uuid4()),
        graph_init_params=init_params,
        graph=graph,
        graph_runtime_state=GraphRuntimeState(variable_pool=variable_pool, start_at=time.perf_counter()),
        config={
            "id": "answer",
            "data": {
                "title": "No outputs",
                "type": "answer",
                "answer": "Simple answer",
                "outputs": [],
            },
        },
    )

    # Mock db.session.close()
    db.session.close = MagicMock()

    # execute node
    result = node._run()

    assert result.status == WorkflowNodeExecutionStatus.SUCCEEDED
    assert result.outputs is not None
    assert result.outputs["answer"] == "Simple answer"

    # Check that outputs field is empty when no outputs are configured
    assert "outputs" in result.outputs
    assert result.outputs["outputs"] == {}<|MERGE_RESOLUTION|>--- conflicted
+++ resolved
@@ -73,19 +73,7 @@
         graph_init_params=init_params,
         graph=graph,
         graph_runtime_state=GraphRuntimeState(variable_pool=pool, start_at=time.perf_counter()),
-<<<<<<< HEAD
-        config={
-            "id": "answer",
-            "data": {
-                "title": "123",
-                "type": "answer",
-                "answer": "Today's weather is {{#start.weather#}}\n{{#llm.text#}}\n{{img}}\nFin.",
-                "outputs": [],
-            },
-        },
-=======
         config=node_config,
->>>>>>> 29f0a9ab
     )
 
     # Initialize node data
