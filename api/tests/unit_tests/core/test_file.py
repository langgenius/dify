--- conflicted
+++ resolved
@@ -95,29 +95,16 @@
             "remote_url": "https://example.com/video.mp4"
         },
     ]
-<<<<<<< HEAD
-    
+
     for case in test_cases:
-=======
-
-    for file_type, transfer_method in test_cases:
->>>>>>> 9c63d229
         file = File(
             id=f"test-{case['type'].value}",
             tenant_id="test-tenant",
-<<<<<<< HEAD
             type=case["type"],
             transfer_method=case["transfer_method"],
             remote_url=case["remote_url"],
             related_id=case["related_id"],
             storage_key="test-storage"
-=======
-            type=file_type,
-            transfer_method=transfer_method,
-            remote_url="https://example.com/file" if transfer_method == FileTransferMethod.REMOTE_URL else None,
-            related_id="related-123" if transfer_method != FileTransferMethod.REMOTE_URL else None,
-            storage_key="test-storage",
->>>>>>> 9c63d229
         )
 
         file_dict = file.to_dict()
