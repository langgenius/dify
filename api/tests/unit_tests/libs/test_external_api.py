from flask import Blueprint, Flask
from flask_restx import Resource
from werkzeug.exceptions import BadRequest, Unauthorized

from constants import COOKIE_NAME_ACCESS_TOKEN, COOKIE_NAME_CSRF_TOKEN, COOKIE_NAME_REFRESH_TOKEN
from core.errors.error import AppInvokeQuotaExceededError
from libs.exception import BaseHTTPException
from libs.external_api import ExternalApi


def _create_api_app():
    app = Flask(__name__)
    bp = Blueprint("t", __name__)
    api = ExternalApi(bp)

    @api.route("/bad-request")
    class Bad(Resource):
        def get(self):
            raise BadRequest("invalid input")

    @api.route("/unauth")
    class Unauth(Resource):
        def get(self):
            raise Unauthorized("auth required")

    @api.route("/value-error")
    class ValErr(Resource):
        def get(self):
            raise ValueError("boom")

    @api.route("/quota")
    class Quota(Resource):
        def get(self):
            raise AppInvokeQuotaExceededError("quota exceeded")

    @api.route("/general")
    class Gen(Resource):
        def get(self):
            raise RuntimeError("oops")

    # Note: We avoid altering default_mediatype to keep normal error paths

    # Special 400 message rewrite
    @api.route("/json-empty")
    class JsonEmpty(Resource):
        def get(self):
            e = BadRequest()
            # Force the specific message the handler rewrites
            e.description = "Failed to decode JSON object: Expecting value: line 1 column 1 (char 0)"
            raise e

    # 400 mapping payload path
    @api.route("/param-errors")
    class ParamErrors(Resource):
        def get(self):
            e = BadRequest()
            # Coerce a mapping description to trigger param error shaping
            e.description = {"field": "is required"}
            raise e

    app.register_blueprint(bp, url_prefix="/api")
    return app


def test_external_api_error_handlers_basic_paths():
    app = _create_api_app()
    client = app.test_client()

    # 400
    res = client.get("/api/bad-request")
    assert res.status_code == 400
    data = res.get_json()
    assert data["code"] == "bad_request"
    assert data["status"] == 400

    # 401
    res = client.get("/api/unauth")
    assert res.status_code == 401
    assert "WWW-Authenticate" in res.headers

    # 400 ValueError
    res = client.get("/api/value-error")
    assert res.status_code == 400
    assert res.get_json()["code"] == "invalid_param"

    # 500 general
    res = client.get("/api/general")
    assert res.status_code == 500
    assert res.get_json()["status"] == 500


def test_external_api_json_message_and_bad_request_rewrite():
    app = _create_api_app()
    client = app.test_client()

    # JSON empty special rewrite
    res = client.get("/api/json-empty")
    assert res.status_code == 400
    assert res.get_json()["message"] == "Invalid JSON payload received or JSON payload is empty."


def test_external_api_param_mapping_and_quota_and_exc_info_none():
    # Force exc_info() to return (None,None,None) only during request
    import libs.external_api as ext

    orig_exc_info = ext.sys.exc_info
    try:
        ext.sys.exc_info = lambda: (None, None, None)

        app = _create_api_app()
        client = app.test_client()

        # Param errors mapping payload path
        res = client.get("/api/param-errors")
        assert res.status_code == 400
        data = res.get_json()
        assert data["code"] == "invalid_param"
        assert data["params"] == "field"

        # Quota path — depending on Flask-RESTX internals it may be handled
        res = client.get("/api/quota")
        assert res.status_code in (400, 429)
    finally:
<<<<<<< HEAD
        ext.sys.exc_info = orig_exc_info
=======
        ext.sys.exc_info = orig_exc_info  # type: ignore[assignment]


def test_unauthorized_and_force_logout_clears_cookies():
    """Test that UnauthorizedAndForceLogout error clears auth cookies"""

    class UnauthorizedAndForceLogout(BaseHTTPException):
        error_code = "unauthorized_and_force_logout"
        description = "Unauthorized and force logout."
        code = 401

    app = Flask(__name__)
    bp = Blueprint("test", __name__)
    api = ExternalApi(bp)

    @api.route("/force-logout")
    class ForceLogout(Resource):  # type: ignore
        def get(self):  # type: ignore
            raise UnauthorizedAndForceLogout()

    app.register_blueprint(bp, url_prefix="/api")
    client = app.test_client()

    # Set cookies first
    client.set_cookie(COOKIE_NAME_ACCESS_TOKEN, "test_access_token")
    client.set_cookie(COOKIE_NAME_CSRF_TOKEN, "test_csrf_token")
    client.set_cookie(COOKIE_NAME_REFRESH_TOKEN, "test_refresh_token")

    # Make request that should trigger cookie clearing
    res = client.get("/api/force-logout")

    # Verify response
    assert res.status_code == 401
    data = res.get_json()
    assert data["code"] == "unauthorized_and_force_logout"
    assert data["status"] == 401
    assert "WWW-Authenticate" in res.headers

    # Verify Set-Cookie headers are present to clear cookies
    set_cookie_headers = res.headers.getlist("Set-Cookie")
    assert len(set_cookie_headers) == 3, f"Expected 3 Set-Cookie headers, got {len(set_cookie_headers)}"

    # Verify each cookie is being cleared (empty value and expired)
    cookie_names_found = set()
    for cookie_header in set_cookie_headers:
        # Check for cookie names
        if COOKIE_NAME_ACCESS_TOKEN in cookie_header:
            cookie_names_found.add(COOKIE_NAME_ACCESS_TOKEN)
            assert '""' in cookie_header or "=" in cookie_header  # Empty value
            assert "Expires=Thu, 01 Jan 1970" in cookie_header  # Expired
        elif COOKIE_NAME_CSRF_TOKEN in cookie_header:
            cookie_names_found.add(COOKIE_NAME_CSRF_TOKEN)
            assert '""' in cookie_header or "=" in cookie_header
            assert "Expires=Thu, 01 Jan 1970" in cookie_header
        elif COOKIE_NAME_REFRESH_TOKEN in cookie_header:
            cookie_names_found.add(COOKIE_NAME_REFRESH_TOKEN)
            assert '""' in cookie_header or "=" in cookie_header
            assert "Expires=Thu, 01 Jan 1970" in cookie_header

    # Verify all three cookies are present
    assert len(cookie_names_found) == 3
    assert COOKIE_NAME_ACCESS_TOKEN in cookie_names_found
    assert COOKIE_NAME_CSRF_TOKEN in cookie_names_found
    assert COOKIE_NAME_REFRESH_TOKEN in cookie_names_found
>>>>>>> 578247ff
<|MERGE_RESOLUTION|>--- conflicted
+++ resolved
@@ -121,9 +121,6 @@
         res = client.get("/api/quota")
         assert res.status_code in (400, 429)
     finally:
-<<<<<<< HEAD
-        ext.sys.exc_info = orig_exc_info
-=======
         ext.sys.exc_info = orig_exc_info  # type: ignore[assignment]
 
 
@@ -187,5 +184,4 @@
     assert len(cookie_names_found) == 3
     assert COOKIE_NAME_ACCESS_TOKEN in cookie_names_found
     assert COOKIE_NAME_CSRF_TOKEN in cookie_names_found
-    assert COOKIE_NAME_REFRESH_TOKEN in cookie_names_found
->>>>>>> 578247ff
+    assert COOKIE_NAME_REFRESH_TOKEN in cookie_names_found