import os
from collections import UserDict
from typing import Any
from unittest.mock import MagicMock

import pytest
from _pytest.monkeypatch import MonkeyPatch
<<<<<<< HEAD
from pymochow import MochowClient
from pymochow.model.database import Database
from pymochow.model.enum import IndexState, IndexType, MetricType, ReadConsistency, TableState
from pymochow.model.schema import HNSWParams, VectorIndex
from pymochow.model.table import Table
from requests.adapters import HTTPAdapter
=======
from pymochow import MochowClient  # type: ignore
from pymochow.model.database import Database  # type: ignore
from pymochow.model.enum import IndexState, IndexType, MetricType, ReadConsistency, TableState  # type: ignore
from pymochow.model.schema import HNSWParams, VectorIndex  # type: ignore
from pymochow.model.table import Table  # type: ignore
>>>>>>> bb6a3314


class AttrDict(UserDict):
    def __getattr__(self, item):
        return self.get(item)


class MockBaiduVectorDBClass:
    def mock_vector_db_client(
        self,
        config=None,
        adapter: Any | None = None,
    ):
        self.conn = MagicMock()
        self._config = MagicMock()

    def list_databases(self, config=None) -> list[Database]:
        return [
            Database(
                conn=self.conn,
                database_name="dify",
                config=self._config,
            )
        ]

    def create_database(self, database_name: str, config=None) -> Database:
        return Database(conn=self.conn, database_name=database_name, config=config)

    def list_table(self, config=None) -> list[Table]:
        return []

    def drop_table(self, table_name: str, config=None):
        return {"code": 0, "msg": "Success"}

    def create_table(
        self,
        table_name: str,
        replication: int,
        partition: int,
        schema,
        enable_dynamic_field=False,
        description: str = "",
        config=None,
    ) -> Table:
        return Table(self, table_name, replication, partition, schema, enable_dynamic_field, description, config)

    def describe_table(self, table_name: str, config=None) -> Table:
        return Table(
            self,
            table_name,
            3,
            1,
            None,
            enable_dynamic_field=False,
            description="table for dify",
            config=config,
            state=TableState.NORMAL,
        )

    def upsert(self, rows, config=None):
        return {"code": 0, "msg": "operation success", "affectedCount": 1}

    def rebuild_index(self, index_name: str, config=None):
        return {"code": 0, "msg": "Success"}

    def describe_index(self, index_name: str, config=None):
        return VectorIndex(
            index_name=index_name,
            index_type=IndexType.HNSW,
            field="vector",
            metric_type=MetricType.L2,
            params=HNSWParams(m=16, efconstruction=200),
            auto_build=False,
            state=IndexState.NORMAL,
        )

    def query(
        self,
        primary_key,
        partition_key=None,
        projections=None,
        retrieve_vector=False,
        read_consistency=ReadConsistency.EVENTUAL,
        config=None,
    ):
        return AttrDict(
            {
                "row": {
                    "id": primary_key.get("id"),
                    "vector": [0.23432432, 0.8923744, 0.89238432],
                    "page_content": "text",
                    "metadata": {"doc_id": "doc_id_001"},
                },
                "code": 0,
                "msg": "Success",
            }
        )

    def delete(self, primary_key=None, partition_key=None, filter=None, config=None):
        return {"code": 0, "msg": "Success"}

    def search(
        self,
        anns,
        partition_key=None,
        projections=None,
        retrieve_vector=False,
        read_consistency=ReadConsistency.EVENTUAL,
        config=None,
    ):
        return AttrDict(
            {
                "rows": [
                    {
                        "row": {
                            "id": "doc_id_001",
                            "vector": [0.23432432, 0.8923744, 0.89238432],
                            "page_content": "text",
                            "metadata": {"doc_id": "doc_id_001"},
                        },
                        "distance": 0.1,
                        "score": 0.5,
                    }
                ],
                "code": 0,
                "msg": "Success",
            }
        )


MOCK = os.getenv("MOCK_SWITCH", "false").lower() == "true"


@pytest.fixture
def setup_baiduvectordb_mock(request, monkeypatch: MonkeyPatch):
    if MOCK:
        monkeypatch.setattr(MochowClient, "__init__", MockBaiduVectorDBClass.mock_vector_db_client)
        monkeypatch.setattr(MochowClient, "list_databases", MockBaiduVectorDBClass.list_databases)
        monkeypatch.setattr(MochowClient, "create_database", MockBaiduVectorDBClass.create_database)
        monkeypatch.setattr(Database, "table", MockBaiduVectorDBClass.describe_table)
        monkeypatch.setattr(Database, "list_table", MockBaiduVectorDBClass.list_table)
        monkeypatch.setattr(Database, "create_table", MockBaiduVectorDBClass.create_table)
        monkeypatch.setattr(Database, "drop_table", MockBaiduVectorDBClass.drop_table)
        monkeypatch.setattr(Database, "describe_table", MockBaiduVectorDBClass.describe_table)
        monkeypatch.setattr(Table, "rebuild_index", MockBaiduVectorDBClass.rebuild_index)
        monkeypatch.setattr(Table, "describe_index", MockBaiduVectorDBClass.describe_index)
        monkeypatch.setattr(Table, "delete", MockBaiduVectorDBClass.delete)
        monkeypatch.setattr(Table, "query", MockBaiduVectorDBClass.query)
        monkeypatch.setattr(Table, "search", MockBaiduVectorDBClass.search)

    yield

    if MOCK:
        monkeypatch.undo()<|MERGE_RESOLUTION|>--- conflicted
+++ resolved
@@ -5,20 +5,12 @@
 
 import pytest
 from _pytest.monkeypatch import MonkeyPatch
-<<<<<<< HEAD
 from pymochow import MochowClient
 from pymochow.model.database import Database
 from pymochow.model.enum import IndexState, IndexType, MetricType, ReadConsistency, TableState
 from pymochow.model.schema import HNSWParams, VectorIndex
 from pymochow.model.table import Table
 from requests.adapters import HTTPAdapter
-=======
-from pymochow import MochowClient  # type: ignore
-from pymochow.model.database import Database  # type: ignore
-from pymochow.model.enum import IndexState, IndexType, MetricType, ReadConsistency, TableState  # type: ignore
-from pymochow.model.schema import HNSWParams, VectorIndex  # type: ignore
-from pymochow.model.table import Table  # type: ignore
->>>>>>> bb6a3314
 
 
 class AttrDict(UserDict):
