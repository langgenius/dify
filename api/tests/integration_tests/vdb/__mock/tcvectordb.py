import os
from typing import Any, Union

import pytest
from _pytest.monkeypatch import MonkeyPatch
<<<<<<< HEAD
from requests.adapters import HTTPAdapter
from tcvectordb import RPCVectorDBClient
=======
from tcvectordb import RPCVectorDBClient  # type: ignore
>>>>>>> bb6a3314
from tcvectordb.model import enum
from tcvectordb.model.collection import FilterIndexConfig
from tcvectordb.model.document import AnnSearch, Document, Filter, KeywordSearch, Rerank
from tcvectordb.model.enum import ReadConsistency
from tcvectordb.model.index import FilterIndex, HNSWParams, Index, IndexField, VectorIndex
from tcvectordb.rpc.model.collection import RPCCollection
from tcvectordb.rpc.model.database import RPCDatabase
from xinference_client.types import Embedding


class MockTcvectordbClass:
    def mock_vector_db_client(
        self,
        url: str,
        username="",
        key="",
        read_consistency: ReadConsistency = ReadConsistency.EVENTUAL_CONSISTENCY,
        timeout=10,
        adapter: Any | None = None,
        pool_size: int = 2,
        proxies: dict | None = None,
        password: str | None = None,
        **kwargs,
    ):
        self._conn = None
        self._read_consistency = read_consistency

    def create_database_if_not_exists(self, database_name: str, timeout: float | None = None) -> RPCDatabase:
        return RPCDatabase(
            name="dify",
            read_consistency=self._read_consistency,
        )

    def exists_collection(self, database_name: str, collection_name: str) -> bool:
        return True

    def describe_collection(
        self, database_name: str, collection_name: str, timeout: float | None = None
    ) -> RPCCollection:
        index = Index(
            FilterIndex("id", enum.FieldType.String, enum.IndexType.PRIMARY_KEY),
            VectorIndex(
                "vector",
                128,
                enum.IndexType.HNSW,
                enum.MetricType.IP,
                HNSWParams(m=16, efconstruction=200),
            ),
            FilterIndex("text", enum.FieldType.String, enum.IndexType.FILTER),
            FilterIndex("metadata", enum.FieldType.String, enum.IndexType.FILTER),
        )
        return RPCCollection(
            RPCDatabase(
                name=database_name,
                read_consistency=self._read_consistency,
            ),
            collection_name,
            index=index,
        )

    def create_collection(
        self,
        database_name: str,
        collection_name: str,
        shard: int,
        replicas: int,
        description: str | None = None,
        index: Index | None = None,
        embedding: Embedding | None = None,
        timeout: float | None = None,
        ttl_config: dict | None = None,
        filter_index_config: FilterIndexConfig | None = None,
        indexes: list[IndexField] | None = None,
    ) -> RPCCollection:
        return RPCCollection(
            RPCDatabase(
                name="dify",
                read_consistency=self._read_consistency,
            ),
            collection_name,
            shard,
            replicas,
            description,
            index,
            embedding=embedding,
            read_consistency=self._read_consistency,
            timeout=timeout,
            ttl_config=ttl_config,
            filter_index_config=filter_index_config,
            indexes=indexes,
        )

    def collection_upsert(
        self,
        database_name: str,
        collection_name: str,
        documents: list[Union[Document, dict]],
        timeout: float | None = None,
        build_index: bool = True,
        **kwargs,
    ):
        return {"code": 0, "msg": "operation success"}

    def collection_search(
        self,
        database_name: str,
        collection_name: str,
        vectors: list[list[float]],
        filter: Filter | None = None,
        params=None,
        retrieve_vector: bool = False,
        limit: int = 10,
        output_fields: list[str] | None = None,
        timeout: float | None = None,
    ) -> list[list[dict]]:
        return [[{"metadata": {"doc_id": "foo1"}, "text": "text", "doc_id": "foo1", "score": 0.1}]]

    def collection_hybrid_search(
        self,
        database_name: str,
        collection_name: str,
        ann: Union[list[AnnSearch], AnnSearch] | None = None,
        match: Union[list[KeywordSearch], KeywordSearch] | None = None,
        filter: Union[Filter, str] | None = None,
        rerank: Rerank | None = None,
        retrieve_vector: bool | None = None,
        output_fields: list[str] | None = None,
        limit: int | None = None,
        timeout: float | None = None,
        return_pd_object=False,
        **kwargs,
    ) -> list[list[dict]]:
        return [[{"metadata": {"doc_id": "foo1"}, "text": "text", "doc_id": "foo1", "score": 0.1}]]

    def collection_query(
        self,
        database_name: str,
        collection_name: str,
        document_ids: list | None = None,
        retrieve_vector: bool = False,
        limit: int | None = None,
        offset: int | None = None,
        filter: Filter | None = None,
        output_fields: list[str] | None = None,
        timeout: float | None = None,
    ):
        return [{"metadata": '{"doc_id":"foo1"}', "text": "text", "doc_id": "foo1", "score": 0.1}]

    def collection_delete(
        self,
        database_name: str,
        collection_name: str,
        document_ids: list[str] | None = None,
        filter: Filter | None = None,
        timeout: float | None = None,
    ):
        return {"code": 0, "msg": "operation success"}

    def drop_collection(self, database_name: str, collection_name: str, timeout: float | None = None):
        return {"code": 0, "msg": "operation success"}


MOCK = os.getenv("MOCK_SWITCH", "false").lower() == "true"


@pytest.fixture
def setup_tcvectordb_mock(request, monkeypatch: MonkeyPatch):
    if MOCK:
        monkeypatch.setattr(RPCVectorDBClient, "__init__", MockTcvectordbClass.mock_vector_db_client)
        monkeypatch.setattr(
            RPCVectorDBClient, "create_database_if_not_exists", MockTcvectordbClass.create_database_if_not_exists
        )
        monkeypatch.setattr(RPCVectorDBClient, "exists_collection", MockTcvectordbClass.exists_collection)
        monkeypatch.setattr(RPCVectorDBClient, "create_collection", MockTcvectordbClass.create_collection)
        monkeypatch.setattr(RPCVectorDBClient, "describe_collection", MockTcvectordbClass.describe_collection)
        monkeypatch.setattr(RPCVectorDBClient, "upsert", MockTcvectordbClass.collection_upsert)
        monkeypatch.setattr(RPCVectorDBClient, "search", MockTcvectordbClass.collection_search)
        monkeypatch.setattr(RPCVectorDBClient, "hybrid_search", MockTcvectordbClass.collection_hybrid_search)
        monkeypatch.setattr(RPCVectorDBClient, "query", MockTcvectordbClass.collection_query)
        monkeypatch.setattr(RPCVectorDBClient, "delete", MockTcvectordbClass.collection_delete)
        monkeypatch.setattr(RPCVectorDBClient, "drop_collection", MockTcvectordbClass.drop_collection)

    yield

    if MOCK:
        monkeypatch.undo()<|MERGE_RESOLUTION|>--- conflicted
+++ resolved
@@ -3,12 +3,7 @@
 
 import pytest
 from _pytest.monkeypatch import MonkeyPatch
-<<<<<<< HEAD
-from requests.adapters import HTTPAdapter
 from tcvectordb import RPCVectorDBClient
-=======
-from tcvectordb import RPCVectorDBClient  # type: ignore
->>>>>>> bb6a3314
 from tcvectordb.model import enum
 from tcvectordb.model.collection import FilterIndexConfig
 from tcvectordb.model.document import AnnSearch, Document, Filter, KeywordSearch, Rerank
