--- conflicted
+++ resolved
@@ -8,14 +8,6 @@
 from flask.testing import FlaskClient
 from sqlalchemy.orm import Session
 
-<<<<<<< HEAD
-=======
-from app_factory import create_app
-from extensions.ext_database import db
-from models import Account, DifySetup, Tenant, TenantAccountJoin
-from services.account_service import AccountService, RegisterService
-
->>>>>>> 5bc6e8a4
 
 # Loading the .env file if it exists
 def _load_env():
@@ -37,7 +29,8 @@
 _load_env()
 
 from app_factory import create_app
-from models import Account, DifySetup, Tenant, TenantAccountJoin, db
+from extensions.ext_database import db
+from models import Account, DifySetup, Tenant, TenantAccountJoin
 from services.account_service import AccountService, RegisterService
 
 _CACHED_APP = create_app()
