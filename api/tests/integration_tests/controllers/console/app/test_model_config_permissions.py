--- conflicted
+++ resolved
@@ -32,23 +32,15 @@
     @pytest.fixture
     def mock_account(self, monkeypatch: pytest.MonkeyPatch):
         """Create a mock Account for testing."""
-<<<<<<< HEAD
 
         account = Account(name="Test User", email="test@example.com")
-=======
-        account = Account()
->>>>>>> 89821d66
         account.id = str(uuid.uuid4())
         account.last_active_at = naive_utc_now()
         account.created_at = naive_utc_now()
         account.updated_at = naive_utc_now()
 
-<<<<<<< HEAD
         # Create mock tenant
         tenant = Tenant(name="Test Tenant")
-=======
-        tenant = Tenant()
->>>>>>> 89821d66
         tenant.id = str(uuid.uuid4())
 
         mock_session_instance = mock.Mock()
