--- conflicted
+++ resolved
@@ -75,18 +75,13 @@
 
 1. Start Dify [web](../web) service.
 
-<<<<<<< HEAD
-   ```bash
-   uv run celery -A app.celery worker -P gevent -c 1 --loglevel INFO -Q dataset,generation,mail,ops_trace,app_deletion,plugin,conversation
-   ```
-=======
 1. Setup your application by visiting `http://localhost:3000`.
->>>>>>> da9af7b5
+
 
 1. If you need to handle and debug the async tasks (e.g. dataset importing and documents indexing), please start the worker service.
 
 ```bash
-uv run celery -A app.celery worker -P gevent -c 1 --loglevel INFO -Q dataset,generation,mail,ops_trace,app_deletion,plugin,workflow_storage
+uv run celery -A app.celery worker -P gevent -c 1 --loglevel INFO -Q dataset,generation,mail,ops_trace,app_deletion,plugin,workflow_storage,conversation
 ```
 
 Addition, if you want to debug the celery scheduled tasks, you can use the following command in another terminal:
