{
    "version": "0.2.0",
    "compounds": [
        {
            "name": "Launch Flask and Celery",
            "configurations": ["Python: Flask", "Python: Celery"]
        }
    ],
    "configurations": [
        {
            "name": "Python: Flask",
            "consoleName": "Flask",
            "type": "debugpy",
            "request": "launch",
            "python": "${workspaceFolder}/.venv/bin/python",
            "cwd": "${workspaceFolder}",
            "envFile": ".env",
            "module": "flask",
            "justMyCode": true,
            "jinja": true,
            "env": {
                "FLASK_APP": "app.py",
                "GEVENT_SUPPORT": "True"
            },
            "args": [
                "run",
                "--port=5001"
            ]
        },
        {
            "name": "Python: Celery",
            "consoleName": "Celery",
            "type": "debugpy",
            "request": "launch",
            "python": "${workspaceFolder}/.venv/bin/python",
            "cwd": "${workspaceFolder}",
            "module": "celery",
            "justMyCode": true,
            "envFile": ".env",
            "console": "integratedTerminal",
            "env": {
                "FLASK_APP": "app.py",
                "FLASK_DEBUG": "1",
                "GEVENT_SUPPORT": "True"
            },
            "args": [
                "-A",
                "app.celery",
                "worker",
                "-P",
                "gevent",
                "-c",
                "1",
                "--loglevel",
                "DEBUG",
                "-Q",
<<<<<<< HEAD
                "dataset,generation,mail,ops_trace,app_deletion,workflow"
=======
                "dataset,mail,ops_trace,app_deletion,plugin,workflow_storage,conversation,priority_pipeline,pipeline"
>>>>>>> 23b49b83
            ]
        }
    ]
}<|MERGE_RESOLUTION|>--- conflicted
+++ resolved
@@ -54,11 +54,7 @@
                 "--loglevel",
                 "DEBUG",
                 "-Q",
-<<<<<<< HEAD
-                "dataset,generation,mail,ops_trace,app_deletion,workflow"
-=======
-                "dataset,mail,ops_trace,app_deletion,plugin,workflow_storage,conversation,priority_pipeline,pipeline"
->>>>>>> 23b49b83
+                "dataset,priority_pipeline,pipeline,mail,ops_trace,app_deletion,plugin,workflow_storage,conversation,workflow,schedule_poller,schedule_executor,triggered_workflow_dispatcher,trigger_refresh_executor"
             ]
         }
     ]
