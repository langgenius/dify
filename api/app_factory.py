import logging
import time

from configs import dify_config
from contexts.wrapper import RecyclableContextVar
from dify_app import DifyApp

logger = logging.getLogger(__name__)


# ----------------------------
# Application Factory Function
# ----------------------------
def create_flask_app_with_configs() -> DifyApp:
    """
    create a raw flask app
    with configs loaded from .env file
    """
    dify_app = DifyApp(__name__)
    dify_app.config.from_mapping(dify_config.model_dump())

    # add before request hook
    @dify_app.before_request
    def before_request():
        # add an unique identifier to each request
        RecyclableContextVar.increment_thread_recycles()

    # Capture the decorator's return value to avoid pyright reportUnusedFunction
    _ = before_request

    return dify_app


def create_app() -> tuple[any, DifyApp]:
    start_time = time.perf_counter()
    app = create_flask_app_with_configs()
    initialize_extensions(app)

    import socketio

    from extensions.ext_socketio import sio

    sio.app = app
    socketio_app = socketio.WSGIApp(sio, app)

    end_time = time.perf_counter()
    if dify_config.DEBUG:
<<<<<<< HEAD
        logger.info("Finished create_app (%s ms)", round((end_time - start_time) * 1000, 2))
    return app
=======
        logging.info(f"Finished create_app ({round((end_time - start_time) * 1000, 2)} ms)")
    return socketio_app, app
>>>>>>> 2d1621c4


def initialize_extensions(app: DifyApp):
    from extensions import (
        ext_app_metrics,
        ext_blueprints,
        ext_celery,
        ext_code_based_extension,
        ext_commands,
        ext_compress,
        ext_database,
        ext_hosting_provider,
        ext_import_modules,
        ext_logging,
        ext_login,
        ext_mail,
        ext_migrate,
        ext_orjson,
        ext_otel,
        ext_proxy_fix,
        ext_redis,
        ext_request_logging,
        ext_sentry,
        ext_set_secretkey,
        ext_storage,
        ext_timezone,
        ext_warnings,
    )

    extensions = [
        ext_timezone,
        ext_logging,
        ext_warnings,
        ext_import_modules,
        ext_orjson,
        ext_set_secretkey,
        ext_compress,
        ext_code_based_extension,
        ext_database,
        ext_app_metrics,
        ext_migrate,
        ext_redis,
        ext_storage,
        ext_celery,
        ext_login,
        ext_mail,
        ext_hosting_provider,
        ext_sentry,
        ext_proxy_fix,
        ext_blueprints,
        ext_commands,
        ext_otel,
        ext_request_logging,
    ]
    for ext in extensions:
        short_name = ext.__name__.split(".")[-1]
        is_enabled = ext.is_enabled() if hasattr(ext, "is_enabled") else True
        if not is_enabled:
            if dify_config.DEBUG:
                logger.info("Skipped %s", short_name)
            continue

        start_time = time.perf_counter()
        ext.init_app(app)
        end_time = time.perf_counter()
        if dify_config.DEBUG:
            logger.info("Loaded %s (%s ms)", short_name, round((end_time - start_time) * 1000, 2))


def create_migrations_app():
    app = create_flask_app_with_configs()
    from extensions import ext_database, ext_migrate

    # Initialize only required extensions
    ext_database.init_app(app)
    ext_migrate.init_app(app)

    return app<|MERGE_RESOLUTION|>--- conflicted
+++ resolved
@@ -45,13 +45,8 @@
 
     end_time = time.perf_counter()
     if dify_config.DEBUG:
-<<<<<<< HEAD
         logger.info("Finished create_app (%s ms)", round((end_time - start_time) * 1000, 2))
     return app
-=======
-        logging.info(f"Finished create_app ({round((end_time - start_time) * 1000, 2)} ms)")
-    return socketio_app, app
->>>>>>> 2d1621c4
 
 
 def initialize_extensions(app: DifyApp):
