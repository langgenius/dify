import logging
import time

from configs import dify_config
from contexts.wrapper import RecyclableContextVar
from dify_app import DifyApp


# ----------------------------
# Application Factory Function
# ----------------------------
def create_flask_app_with_configs() -> DifyApp:
    """
    create a raw flask app
    with configs loaded from .env file
    """
    dify_app = DifyApp(__name__)
    dify_app.config.from_mapping(dify_config.model_dump())

    # add before request hook
    @dify_app.before_request
    def before_request():
        # add an unique identifier to each request
        RecyclableContextVar.increment_thread_recycles()

    return dify_app


def create_app() -> DifyApp:
    start_time = time.perf_counter()
    app = create_flask_app_with_configs()
    initialize_extensions(app)
    end_time = time.perf_counter()
    if dify_config.DEBUG:
        logging.info(f"Finished create_app ({round((end_time - start_time) * 1000, 2)} ms)")
    return app


def initialize_extensions(app: DifyApp):
    from extensions import (
        ext_app_metrics,
        ext_blueprints,
        ext_celery,
        ext_code_based_extension,
        ext_commands,
        ext_compress,
        ext_database,
        ext_hosting_provider,
        ext_import_modules,
        ext_logging,
        ext_login,
        ext_mail,
        ext_migrate,
<<<<<<< HEAD
        ext_phone_sms,
=======
        ext_otel,
>>>>>>> bb1d1dc2
        ext_proxy_fix,
        ext_redis,
        ext_repositories,
        ext_sentry,
        ext_set_secretkey,
        ext_storage,
        ext_swagger,
        ext_timezone,
        ext_warnings,
    )

    extensions = [
        ext_timezone,
        ext_logging,
        ext_warnings,
        ext_import_modules,
        ext_set_secretkey,
        ext_compress,
        ext_code_based_extension,
        ext_database,
        ext_app_metrics,
        ext_migrate,
        ext_redis,
        ext_storage,
        ext_repositories,
        ext_celery,
        ext_login,
        ext_mail,
        ext_phone_sms,
        ext_hosting_provider,
        ext_sentry,
        ext_proxy_fix,
        ext_blueprints,
        ext_commands,
<<<<<<< HEAD
        ext_swagger,
=======
        ext_otel,
>>>>>>> bb1d1dc2
    ]
    for ext in extensions:
        short_name = ext.__name__.split(".")[-1]
        is_enabled = ext.is_enabled() if hasattr(ext, "is_enabled") else True
        if not is_enabled:
            if dify_config.DEBUG:
                logging.info(f"Skipped {short_name}")
            continue

        start_time = time.perf_counter()
        ext.init_app(app)
        end_time = time.perf_counter()
        if dify_config.DEBUG:
            logging.info(f"Loaded {short_name} ({round((end_time - start_time) * 1000, 2)} ms)")


def create_migrations_app():
    app = create_flask_app_with_configs()
    from extensions import ext_database, ext_migrate

    # Initialize only required extensions
    ext_database.init_app(app)
    ext_migrate.init_app(app)

    return app<|MERGE_RESOLUTION|>--- conflicted
+++ resolved
@@ -51,11 +51,8 @@
         ext_login,
         ext_mail,
         ext_migrate,
-<<<<<<< HEAD
+        ext_otel,
         ext_phone_sms,
-=======
-        ext_otel,
->>>>>>> bb1d1dc2
         ext_proxy_fix,
         ext_redis,
         ext_repositories,
@@ -90,11 +87,8 @@
         ext_proxy_fix,
         ext_blueprints,
         ext_commands,
-<<<<<<< HEAD
         ext_swagger,
-=======
         ext_otel,
->>>>>>> bb1d1dc2
     ]
     for ext in extensions:
         short_name = ext.__name__.split(".")[-1]
