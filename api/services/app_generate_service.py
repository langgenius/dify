from collections.abc import Generator, Mapping
from typing import Any, Union

from configs import dify_config
from core.app.apps.advanced_chat.app_generator import AdvancedChatAppGenerator
from core.app.apps.agent_chat.app_generator import AgentChatAppGenerator
from core.app.apps.chat.app_generator import ChatAppGenerator
from core.app.apps.completion.app_generator import CompletionAppGenerator
from core.app.apps.workflow.app_generator import WorkflowAppGenerator
from core.app.entities.app_invoke_entities import InvokeFrom
from core.app.features.rate_limiting import RateLimit
from models.model import Account, App, AppMode, EndUser
from models.workflow import Workflow
from openai._exceptions import RateLimitError
from services.errors.llm import InvokeRateLimitError
from services.workflow_service import WorkflowService


class AppGenerateService:
    @classmethod
    def generate(
        cls,
        app_model: App,
        user: Union[Account, EndUser],
        args: Mapping[str, Any],
        invoke_from: InvokeFrom,
        streaming: bool = True,
    ):
        """
        App Content Generate
        :param app_model: app model
        :param user: user
        :param args: args
        :param invoke_from: invoke from
        :param streaming: streaming
        :return:
        """
        max_active_request = AppGenerateService._get_max_active_requests(app_model)
        rate_limit = RateLimit(app_model.id, max_active_request)
        request_id = RateLimit.gen_request_key()

        # extract user_memory from user if it is an EndUser
        if isinstance(user, EndUser):
            user_memory = user.memory
            recent_messages = user.recent_messages
        else:
            user_memory = None
            recent_messages = None

        # add user_memory to args
        new_args = dict(args)
        new_args["inputs"]["user_memory"] = user_memory
        new_args["inputs"]["recent_messages"] = recent_messages

        try:
            request_id = rate_limit.enter(request_id)
            if app_model.mode == AppMode.COMPLETION.value:
                return rate_limit.generate(
<<<<<<< HEAD
                    generator=CompletionAppGenerator().generate(
                        app_model=app_model,
                        user=user,
                        args=new_args,
                        invoke_from=invoke_from,
                        streaming=streaming,
=======
                    CompletionAppGenerator.convert_to_event_stream(
                        CompletionAppGenerator().generate(
                            app_model=app_model, user=user, args=args, invoke_from=invoke_from, streaming=streaming
                        ),
>>>>>>> c0358d8d
                    ),
                    request_id=request_id,
                )
            elif app_model.mode == AppMode.AGENT_CHAT.value or app_model.is_agent:
<<<<<<< HEAD
                generator = AgentChatAppGenerator().generate(
                    app_model=app_model,
                    user=user,
                    args=new_args,
                    invoke_from=invoke_from,
                    streaming=streaming,
                )
=======
>>>>>>> c0358d8d
                return rate_limit.generate(
                    AgentChatAppGenerator.convert_to_event_stream(
                        AgentChatAppGenerator().generate(
                            app_model=app_model, user=user, args=args, invoke_from=invoke_from, streaming=streaming
                        ),
                    ),
                    request_id,
                )
            elif app_model.mode == AppMode.CHAT.value:
                return rate_limit.generate(
<<<<<<< HEAD
                    generator=ChatAppGenerator().generate(
                        app_model=app_model,
                        user=user,
                        args=new_args,
                        invoke_from=invoke_from,
                        streaming=streaming,
=======
                    ChatAppGenerator.convert_to_event_stream(
                        ChatAppGenerator().generate(
                            app_model=app_model, user=user, args=args, invoke_from=invoke_from, streaming=streaming
                        ),
>>>>>>> c0358d8d
                    ),
                    request_id=request_id,
                )
            elif app_model.mode == AppMode.ADVANCED_CHAT.value:
                workflow = cls._get_workflow(app_model, invoke_from)
                return rate_limit.generate(
<<<<<<< HEAD
                    generator=AdvancedChatAppGenerator().generate(
                        app_model=app_model,
                        workflow=workflow,
                        user=user,
                        args=new_args,
                        invoke_from=invoke_from,
                        streaming=streaming,
=======
                    AdvancedChatAppGenerator.convert_to_event_stream(
                        AdvancedChatAppGenerator().generate(
                            app_model=app_model,
                            workflow=workflow,
                            user=user,
                            args=args,
                            invoke_from=invoke_from,
                            streaming=streaming,
                        ),
>>>>>>> c0358d8d
                    ),
                    request_id=request_id,
                )
            elif app_model.mode == AppMode.WORKFLOW.value:
                workflow = cls._get_workflow(app_model, invoke_from)
<<<<<<< HEAD
                generator = WorkflowAppGenerator().generate(
                    app_model=app_model,
                    workflow=workflow,
                    user=user,
                    args=new_args,
                    invoke_from=invoke_from,
                    streaming=streaming,
                    call_depth=0,
                    workflow_thread_pool_id=None,
                )
=======
>>>>>>> c0358d8d
                return rate_limit.generate(
                    WorkflowAppGenerator.convert_to_event_stream(
                        WorkflowAppGenerator().generate(
                            app_model=app_model,
                            workflow=workflow,
                            user=user,
                            args=args,
                            invoke_from=invoke_from,
                            streaming=streaming,
                            call_depth=0,
                            workflow_thread_pool_id=None,
                        ),
                    ),
                    request_id,
                )
            else:
                raise ValueError(f"Invalid app mode {app_model.mode}")
        except RateLimitError as e:
            raise InvokeRateLimitError(str(e))
        except Exception:
            rate_limit.exit(request_id)
            raise
        finally:
            if not streaming:
                rate_limit.exit(request_id)

    @staticmethod
    def _get_max_active_requests(app_model: App) -> int:
        max_active_requests = app_model.max_active_requests
        if max_active_requests is None:
            max_active_requests = int(dify_config.APP_MAX_ACTIVE_REQUESTS)
        return max_active_requests

    @classmethod
    def generate_single_iteration(cls, app_model: App, user: Account, node_id: str, args: Any, streaming: bool = True):
        if app_model.mode == AppMode.ADVANCED_CHAT.value:
            workflow = cls._get_workflow(app_model, InvokeFrom.DEBUGGER)
            return AdvancedChatAppGenerator.convert_to_event_stream(
                AdvancedChatAppGenerator().single_iteration_generate(
                    app_model=app_model, workflow=workflow, node_id=node_id, user=user, args=args, streaming=streaming
                )
            )
        elif app_model.mode == AppMode.WORKFLOW.value:
            workflow = cls._get_workflow(app_model, InvokeFrom.DEBUGGER)
            return AdvancedChatAppGenerator.convert_to_event_stream(
                WorkflowAppGenerator().single_iteration_generate(
                    app_model=app_model, workflow=workflow, node_id=node_id, user=user, args=args, streaming=streaming
                )
            )
        else:
            raise ValueError(f"Invalid app mode {app_model.mode}")

    @classmethod
    def generate_more_like_this(
        cls,
        app_model: App,
        user: Union[Account, EndUser],
        message_id: str,
        invoke_from: InvokeFrom,
        streaming: bool = True,
    ) -> Union[Mapping, Generator]:
        """
        Generate more like this
        :param app_model: app model
        :param user: user
        :param message_id: message id
        :param invoke_from: invoke from
        :param streaming: streaming
        :return:
        """
        return CompletionAppGenerator().generate_more_like_this(
            app_model=app_model, message_id=message_id, user=user, invoke_from=invoke_from, stream=streaming
        )

    @classmethod
    def _get_workflow(cls, app_model: App, invoke_from: InvokeFrom) -> Workflow:
        """
        Get workflow
        :param app_model: app model
        :param invoke_from: invoke from
        :return:
        """
        workflow_service = WorkflowService()
        if invoke_from == InvokeFrom.DEBUGGER:
            # fetch draft workflow by app_model
            workflow = workflow_service.get_draft_workflow(app_model=app_model)

            if not workflow:
                raise ValueError("Workflow not initialized")
        else:
            # fetch published workflow by app_model
            workflow = workflow_service.get_published_workflow(app_model=app_model)

            if not workflow:
                raise ValueError("Workflow not published")

        return workflow<|MERGE_RESOLUTION|>--- conflicted
+++ resolved
@@ -56,33 +56,14 @@
             request_id = rate_limit.enter(request_id)
             if app_model.mode == AppMode.COMPLETION.value:
                 return rate_limit.generate(
-<<<<<<< HEAD
-                    generator=CompletionAppGenerator().generate(
-                        app_model=app_model,
-                        user=user,
-                        args=new_args,
-                        invoke_from=invoke_from,
-                        streaming=streaming,
-=======
                     CompletionAppGenerator.convert_to_event_stream(
                         CompletionAppGenerator().generate(
                             app_model=app_model, user=user, args=args, invoke_from=invoke_from, streaming=streaming
                         ),
->>>>>>> c0358d8d
                     ),
                     request_id=request_id,
                 )
             elif app_model.mode == AppMode.AGENT_CHAT.value or app_model.is_agent:
-<<<<<<< HEAD
-                generator = AgentChatAppGenerator().generate(
-                    app_model=app_model,
-                    user=user,
-                    args=new_args,
-                    invoke_from=invoke_from,
-                    streaming=streaming,
-                )
-=======
->>>>>>> c0358d8d
                 return rate_limit.generate(
                     AgentChatAppGenerator.convert_to_event_stream(
                         AgentChatAppGenerator().generate(
@@ -93,34 +74,16 @@
                 )
             elif app_model.mode == AppMode.CHAT.value:
                 return rate_limit.generate(
-<<<<<<< HEAD
-                    generator=ChatAppGenerator().generate(
-                        app_model=app_model,
-                        user=user,
-                        args=new_args,
-                        invoke_from=invoke_from,
-                        streaming=streaming,
-=======
                     ChatAppGenerator.convert_to_event_stream(
                         ChatAppGenerator().generate(
                             app_model=app_model, user=user, args=args, invoke_from=invoke_from, streaming=streaming
                         ),
->>>>>>> c0358d8d
                     ),
                     request_id=request_id,
                 )
             elif app_model.mode == AppMode.ADVANCED_CHAT.value:
                 workflow = cls._get_workflow(app_model, invoke_from)
                 return rate_limit.generate(
-<<<<<<< HEAD
-                    generator=AdvancedChatAppGenerator().generate(
-                        app_model=app_model,
-                        workflow=workflow,
-                        user=user,
-                        args=new_args,
-                        invoke_from=invoke_from,
-                        streaming=streaming,
-=======
                     AdvancedChatAppGenerator.convert_to_event_stream(
                         AdvancedChatAppGenerator().generate(
                             app_model=app_model,
@@ -130,25 +93,11 @@
                             invoke_from=invoke_from,
                             streaming=streaming,
                         ),
->>>>>>> c0358d8d
                     ),
                     request_id=request_id,
                 )
             elif app_model.mode == AppMode.WORKFLOW.value:
                 workflow = cls._get_workflow(app_model, invoke_from)
-<<<<<<< HEAD
-                generator = WorkflowAppGenerator().generate(
-                    app_model=app_model,
-                    workflow=workflow,
-                    user=user,
-                    args=new_args,
-                    invoke_from=invoke_from,
-                    streaming=streaming,
-                    call_depth=0,
-                    workflow_thread_pool_id=None,
-                )
-=======
->>>>>>> c0358d8d
                 return rate_limit.generate(
                     WorkflowAppGenerator.convert_to_event_stream(
                         WorkflowAppGenerator().generate(
