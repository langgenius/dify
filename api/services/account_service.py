import base64
import logging
import random
import secrets
import uuid
from datetime import datetime, timedelta, timezone
from hashlib import sha256
from typing import Any, Optional

from sqlalchemy import func
from werkzeug.exceptions import Unauthorized

from configs import dify_config
from constants.languages import language_timezone_mapping, languages
from events.tenant_event import tenant_was_created
from extensions.ext_redis import redis_client
from libs.helper import RateLimiter, TokenManager
from libs.passport import PassportService
from libs.password import compare_password, hash_password, valid_password
from libs.rsa import generate_key_pair
from models.account import *
from models.model import DifySetup
from services.errors.account import (
    AccountAlreadyInTenantError,
    AccountLoginError,
    AccountNotFoundError,
    AccountNotLinkTenantError,
    AccountPasswordError,
    AccountRegisterError,
    CannotOperateSelfError,
    CurrentPasswordIncorrectError,
    InvalidActionError,
    LinkAccountIntegrateError,
    MemberNotInTenantError,
    NoPermissionError,
    RoleAlreadyAssignedError,
    TenantNotFoundError,
)
from services.errors.workspace import WorkSpaceNotAllowedCreateError
from tasks.mail_email_code_login import send_email_code_login_mail_task
from tasks.mail_invite_member_task import send_invite_member_mail_task
from tasks.mail_reset_password_task import send_reset_password_mail_task


class AccountService:
    reset_password_rate_limiter = RateLimiter(prefix="reset_password_rate_limit", max_attempts=1, time_window=60 * 1)
    email_code_login_rate_limiter = RateLimiter(
        prefix="email_code_login_rate_limit", max_attempts=1, time_window=60 * 1
    )
    LOGIN_MAX_ERROR_LIMITS = 5

    @staticmethod
    def load_user(user_id: str) -> None | Account:
        account = Account.query.filter_by(id=user_id).first()
        if not account:
            return None

        if account.status in {AccountStatus.BANNED.value, AccountStatus.CLOSED.value}:
            raise Unauthorized("Account is banned or closed.")

        current_tenant: TenantAccountJoin = TenantAccountJoin.query.filter_by(
            account_id=account.id, current=True
        ).first()
        if current_tenant:
            account.current_tenant_id = current_tenant.tenant_id
        else:
            available_ta = (
                TenantAccountJoin.query.filter_by(account_id=account.id).order_by(TenantAccountJoin.id.asc()).first()
            )
            if not available_ta:
                return None

            account.current_tenant_id = available_ta.tenant_id
            available_ta.current = True
            db.session.commit()

        if datetime.now(timezone.utc).replace(tzinfo=None) - account.last_active_at > timedelta(minutes=10):
            account.last_active_at = datetime.now(timezone.utc).replace(tzinfo=None)
            db.session.commit()

        return account

    @staticmethod
    def get_account_jwt_token(account, *, exp: timedelta = timedelta(days=30)):
        payload = {
            "user_id": account.id,
            "exp": datetime.now(timezone.utc).replace(tzinfo=None) + exp,
            "iss": dify_config.EDITION,
            "sub": "Console API Passport",
        }

        token = PassportService().issue(payload)
        return token

    @staticmethod
    def authenticate(email: str, password: str) -> Account:
        """authenticate account with email and password"""

        account = Account.query.filter_by(email=email).first()
        if not account:
            raise AccountNotFoundError()

        if account.status in {AccountStatus.BANNED.value, AccountStatus.CLOSED.value}:
            raise AccountLoginError("Account is banned or closed.")

        if account.password is None or not compare_password(password, account.password, account.password_salt):
            raise AccountPasswordError("Invalid email or password.")

        if account.status == AccountStatus.PENDING.value:
            account.status = AccountStatus.ACTIVE.value
            account.initialized_at = datetime.now(timezone.utc).replace(tzinfo=None)
            db.session.commit()

        return account

    @staticmethod
    def update_account_password(account, password, new_password):
        """update account password"""
        if account.password and not compare_password(password, account.password, account.password_salt):
            raise CurrentPasswordIncorrectError("Current password is incorrect.")

        # may be raised
        valid_password(new_password)

        # generate password salt
        salt = secrets.token_bytes(16)
        base64_salt = base64.b64encode(salt).decode()

        # encrypt password with salt
        password_hashed = hash_password(new_password, salt)
        base64_password_hashed = base64.b64encode(password_hashed).decode()
        account.password = base64_password_hashed
        account.password_salt = base64_salt
        db.session.commit()
        return account

    @staticmethod
    def create_account(
        email: str, name: str, interface_language: str, password: Optional[str] = None, interface_theme: str = "light"
    ) -> Account:
        """create account"""
        if not dify_config.ALLOW_REGISTER:
            from controllers.console.error import NotAllowedRegister

            raise NotAllowedRegister()
        account = Account()
        account.email = email
        account.name = name

        if password:
            # generate password salt
            salt = secrets.token_bytes(16)
            base64_salt = base64.b64encode(salt).decode()

            # encrypt password with salt
            password_hashed = hash_password(password, salt)
            base64_password_hashed = base64.b64encode(password_hashed).decode()

            account.password = base64_password_hashed
            account.password_salt = base64_salt

        account.interface_language = interface_language
        account.interface_theme = interface_theme

        # Set timezone based on language
        account.timezone = language_timezone_mapping.get(interface_language, "UTC")

        db.session.add(account)
        db.session.commit()
        return account

    @staticmethod
    def create_account_and_tenant(
        email: str, name: str, interface_language: str, password: Optional[str] = None
    ) -> Account:
        """create account"""
        account = AccountService.create_account(
            email=email, name=name, interface_language=interface_language, password=password
        )
        TenantService.create_owner_tenant_if_not_exist(account=account)

        return account

    @staticmethod
    def link_account_integrate(provider: str, open_id: str, account: Account) -> None:
        """Link account integrate"""
        try:
            # Query whether there is an existing binding record for the same provider
            account_integrate: Optional[AccountIntegrate] = AccountIntegrate.query.filter_by(
                account_id=account.id, provider=provider
            ).first()

            if account_integrate:
                # If it exists, update the record
                account_integrate.open_id = open_id
                account_integrate.encrypted_token = ""  # todo
                account_integrate.updated_at = datetime.now(timezone.utc).replace(tzinfo=None)
            else:
                # If it does not exist, create a new record
                account_integrate = AccountIntegrate(
                    account_id=account.id, provider=provider, open_id=open_id, encrypted_token=""
                )
                db.session.add(account_integrate)

            db.session.commit()
            logging.info(f"Account {account.id} linked {provider} account {open_id}.")
        except Exception as e:
            logging.exception(f"Failed to link {provider} account {open_id} to Account {account.id}")
            raise LinkAccountIntegrateError("Failed to link account.") from e

    @staticmethod
    def close_account(account: Account) -> None:
        """Close account"""
        account.status = AccountStatus.CLOSED.value
        db.session.commit()

    @staticmethod
    def update_account(account, **kwargs):
        """Update account fields"""
        for field, value in kwargs.items():
            if hasattr(account, field):
                setattr(account, field, value)
            else:
                raise AttributeError(f"Invalid field: {field}")

        db.session.commit()
        return account

    @staticmethod
    def update_last_login(account: Account, *, ip_address: str) -> None:
        """Update last login time and ip"""
        account.last_login_at = datetime.now(timezone.utc).replace(tzinfo=None)
        account.last_login_ip = ip_address
        db.session.add(account)
        db.session.commit()

    @staticmethod
    def login(account: Account, *, ip_address: Optional[str] = None):
        if ip_address:
            AccountService.update_last_login(account, ip_address=ip_address)
        exp = timedelta(days=30)
        token = AccountService.get_account_jwt_token(account, exp=exp)
        redis_client.set(_get_login_cache_key(account_id=account.id, token=token), "1", ex=int(exp.total_seconds()))
        return token

    @staticmethod
    def logout(*, account: Account, token: str):
        redis_client.delete(_get_login_cache_key(account_id=account.id, token=token))

    @staticmethod
    def load_logged_in_account(*, account_id: str, token: str):
        if not redis_client.get(_get_login_cache_key(account_id=account_id, token=token)):
            return None
        return AccountService.load_user(account_id)

    @classmethod
    def send_reset_password_email(
        cls, account: Optional[Account] = None, email: Optional[str] = None, language: Optional[str] = "en-US"
    ):
        account_email = account.email if account else email

        if cls.reset_password_rate_limiter.is_rate_limited(account_email):
            from controllers.console.auth.error import PasswordResetRateLimitExceededError

            raise PasswordResetRateLimitExceededError()

        code = "".join([str(random.randint(0, 9)) for _ in range(6)])
        token = TokenManager.generate_token(
            account=account, email=email, token_type="reset_password", additional_data={"code": code}
        )
        send_reset_password_mail_task.delay(
            language=language,
            to=account_email,
            code=code,
        )
        cls.reset_password_rate_limiter.increment_rate_limit(account_email)
        return token

    @classmethod
    def revoke_reset_password_token(cls, token: str):
        TokenManager.revoke_token(token, "reset_password")

    @classmethod
    def get_reset_password_data(cls, token: str) -> Optional[dict[str, Any]]:
        return TokenManager.get_token_data(token, "reset_password")

    @classmethod
    def send_email_code_login_email(
        cls, account: Optional[Account] = None, email: Optional[str] = None, language: Optional[str] = "en-US"
    ):
        if cls.email_code_login_rate_limiter.is_rate_limited(email):
<<<<<<< HEAD
            raise RateLimitExceededError(f"Rate limit exceeded for email: {email}. Please try again later.")
=======
            from controllers.console.auth.error import EmailCodeLoginRateLimitExceededError

            raise EmailCodeLoginRateLimitExceededError()
>>>>>>> 3801378f

        code = "".join([str(random.randint(0, 9)) for _ in range(6)])
        token = TokenManager.generate_token(
            account=account, email=email, token_type="email_code_login", additional_data={"code": code}
        )
        send_email_code_login_mail_task.delay(
            language=language,
            to=account.email if account else email,
            code=code,
        )
        cls.email_code_login_rate_limiter.increment_rate_limit(email)
        return token

    @classmethod
    def get_email_code_login_data(cls, token: str) -> Optional[dict[str, Any]]:
        return TokenManager.get_token_data(token, "email_code_login")

    @classmethod
    def revoke_email_code_login_token(cls, token: str):
        TokenManager.revoke_token(token, "email_code_login")

    @classmethod
    def get_user_through_email(cls, email: str):
        account = db.session.query(Account).filter(Account.email == email).first()
        if not account:
            return None

        if account.status in {AccountStatus.BANNED.value, AccountStatus.CLOSED.value}:
            raise Unauthorized("Account is banned or closed.")

        return account

    @staticmethod
    def add_login_error_rate_limit(email: str) -> None:
        key = f"login_error_rate_limit:{email}"
        count = redis_client.get(key)
        if count is None:
            count = 0
        count = int(count) + 1
        redis_client.setex(key, 60 * 60 * 24, count)

    @staticmethod
    def is_login_error_rate_limit(email: str) -> bool:
        key = f"login_error_rate_limit:{email}"
        count = redis_client.get(key)
        if count is None:
            return False

        count = int(count)
        if count > AccountService.LOGIN_MAX_ERROR_LIMITS:
            return True
        return False

    @staticmethod
    def reset_login_error_rate_limit(email: str):
        key = f"login_error_rate_limit:{email}"
        redis_client.delete(key)


def _get_login_cache_key(*, account_id: str, token: str):
    return f"account_login:{account_id}:{token}"


class TenantService:
    @staticmethod
    def create_tenant(name: str) -> Tenant:
        """Create tenant"""
        if not dify_config.ALLOW_CREATE_WORKSPACE:
            from controllers.console.error import NotAllowedCreateWorkspace

            raise NotAllowedCreateWorkspace()
        tenant = Tenant(name=name)

        db.session.add(tenant)
        db.session.commit()

        tenant.encrypt_public_key = generate_key_pair(tenant.id)
        db.session.commit()
        return tenant

    @staticmethod
    def create_owner_tenant_if_not_exist(account: Account, name: Optional[str] = None):
        """Create owner tenant if not exist"""
        if not dify_config.ALLOW_CREATE_WORKSPACE:
            raise WorkSpaceNotAllowedCreateError()
        available_ta = (
            TenantAccountJoin.query.filter_by(account_id=account.id).order_by(TenantAccountJoin.id.asc()).first()
        )

        if available_ta:
            return

        if name:
            tenant = TenantService.create_tenant(name)
        else:
            tenant = TenantService.create_tenant(f"{account.name}'s Workspace")
        TenantService.create_tenant_member(tenant, account, role="owner")
        account.current_tenant = tenant
        db.session.commit()
        tenant_was_created.send(tenant)

    @staticmethod
    def create_tenant_member(tenant: Tenant, account: Account, role: str = "normal") -> TenantAccountJoin:
        """Create tenant member"""
        if role == TenantAccountJoinRole.OWNER.value:
            if TenantService.has_roles(tenant, [TenantAccountJoinRole.OWNER]):
                logging.error(f"Tenant {tenant.id} has already an owner.")
                raise Exception("Tenant already has an owner.")

        ta = TenantAccountJoin(tenant_id=tenant.id, account_id=account.id, role=role)
        db.session.add(ta)
        db.session.commit()
        return ta

    @staticmethod
    def get_join_tenants(account: Account) -> list[Tenant]:
        """Get account join tenants"""
        return (
            db.session.query(Tenant)
            .join(TenantAccountJoin, Tenant.id == TenantAccountJoin.tenant_id)
            .filter(TenantAccountJoin.account_id == account.id, Tenant.status == TenantStatus.NORMAL)
            .all()
        )

    @staticmethod
    def get_current_tenant_by_account(account: Account):
        """Get tenant by account and add the role"""
        tenant = account.current_tenant
        if not tenant:
            raise TenantNotFoundError("Tenant not found.")

        ta = TenantAccountJoin.query.filter_by(tenant_id=tenant.id, account_id=account.id).first()
        if ta:
            tenant.role = ta.role
        else:
            raise TenantNotFoundError("Tenant not found for the account.")
        return tenant

    @staticmethod
    def switch_tenant(account: Account, tenant_id: int = None) -> None:
        """Switch the current workspace for the account"""

        # Ensure tenant_id is provided
        if tenant_id is None:
            raise ValueError("Tenant ID must be provided.")

        tenant_account_join = (
            db.session.query(TenantAccountJoin)
            .join(Tenant, TenantAccountJoin.tenant_id == Tenant.id)
            .filter(
                TenantAccountJoin.account_id == account.id,
                TenantAccountJoin.tenant_id == tenant_id,
                Tenant.status == TenantStatus.NORMAL,
            )
            .first()
        )

        if not tenant_account_join:
            raise AccountNotLinkTenantError("Tenant not found or account is not a member of the tenant.")
        else:
            TenantAccountJoin.query.filter(
                TenantAccountJoin.account_id == account.id, TenantAccountJoin.tenant_id != tenant_id
            ).update({"current": False})
            tenant_account_join.current = True
            # Set the current tenant for the account
            account.current_tenant_id = tenant_account_join.tenant_id
            db.session.commit()

    @staticmethod
    def get_tenant_members(tenant: Tenant) -> list[Account]:
        """Get tenant members"""
        query = (
            db.session.query(Account, TenantAccountJoin.role)
            .select_from(Account)
            .join(TenantAccountJoin, Account.id == TenantAccountJoin.account_id)
            .filter(TenantAccountJoin.tenant_id == tenant.id)
        )

        # Initialize an empty list to store the updated accounts
        updated_accounts = []

        for account, role in query:
            account.role = role
            updated_accounts.append(account)

        return updated_accounts

    @staticmethod
    def get_dataset_operator_members(tenant: Tenant) -> list[Account]:
        """Get dataset admin members"""
        query = (
            db.session.query(Account, TenantAccountJoin.role)
            .select_from(Account)
            .join(TenantAccountJoin, Account.id == TenantAccountJoin.account_id)
            .filter(TenantAccountJoin.tenant_id == tenant.id)
            .filter(TenantAccountJoin.role == "dataset_operator")
        )

        # Initialize an empty list to store the updated accounts
        updated_accounts = []

        for account, role in query:
            account.role = role
            updated_accounts.append(account)

        return updated_accounts

    @staticmethod
    def has_roles(tenant: Tenant, roles: list[TenantAccountJoinRole]) -> bool:
        """Check if user has any of the given roles for a tenant"""
        if not all(isinstance(role, TenantAccountJoinRole) for role in roles):
            raise ValueError("all roles must be TenantAccountJoinRole")

        return (
            db.session.query(TenantAccountJoin)
            .filter(
                TenantAccountJoin.tenant_id == tenant.id, TenantAccountJoin.role.in_([role.value for role in roles])
            )
            .first()
            is not None
        )

    @staticmethod
    def get_user_role(account: Account, tenant: Tenant) -> Optional[TenantAccountJoinRole]:
        """Get the role of the current account for a given tenant"""
        join = (
            db.session.query(TenantAccountJoin)
            .filter(TenantAccountJoin.tenant_id == tenant.id, TenantAccountJoin.account_id == account.id)
            .first()
        )
        return join.role if join else None

    @staticmethod
    def get_tenant_count() -> int:
        """Get tenant count"""
        return db.session.query(func.count(Tenant.id)).scalar()

    @staticmethod
    def check_member_permission(tenant: Tenant, operator: Account, member: Account, action: str) -> None:
        """Check member permission"""
        perms = {
            "add": [TenantAccountRole.OWNER, TenantAccountRole.ADMIN],
            "remove": [TenantAccountRole.OWNER],
            "update": [TenantAccountRole.OWNER],
        }
        if action not in {"add", "remove", "update"}:
            raise InvalidActionError("Invalid action.")

        if member:
            if operator.id == member.id:
                raise CannotOperateSelfError("Cannot operate self.")

        ta_operator = TenantAccountJoin.query.filter_by(tenant_id=tenant.id, account_id=operator.id).first()

        if not ta_operator or ta_operator.role not in perms[action]:
            raise NoPermissionError(f"No permission to {action} member.")

    @staticmethod
    def remove_member_from_tenant(tenant: Tenant, account: Account, operator: Account) -> None:
        """Remove member from tenant"""
        if operator.id == account.id and TenantService.check_member_permission(tenant, operator, account, "remove"):
            raise CannotOperateSelfError("Cannot operate self.")

        ta = TenantAccountJoin.query.filter_by(tenant_id=tenant.id, account_id=account.id).first()
        if not ta:
            raise MemberNotInTenantError("Member not in tenant.")

        db.session.delete(ta)
        db.session.commit()

    @staticmethod
    def update_member_role(tenant: Tenant, member: Account, new_role: str, operator: Account) -> None:
        """Update member role"""
        TenantService.check_member_permission(tenant, operator, member, "update")

        target_member_join = TenantAccountJoin.query.filter_by(tenant_id=tenant.id, account_id=member.id).first()

        if target_member_join.role == new_role:
            raise RoleAlreadyAssignedError("The provided role is already assigned to the member.")

        if new_role == "owner":
            # Find the current owner and change their role to 'admin'
            current_owner_join = TenantAccountJoin.query.filter_by(tenant_id=tenant.id, role="owner").first()
            current_owner_join.role = "admin"

        # Update the role of the target member
        target_member_join.role = new_role
        db.session.commit()

    @staticmethod
    def dissolve_tenant(tenant: Tenant, operator: Account) -> None:
        """Dissolve tenant"""
        if not TenantService.check_member_permission(tenant, operator, operator, "remove"):
            raise NoPermissionError("No permission to dissolve tenant.")
        db.session.query(TenantAccountJoin).filter_by(tenant_id=tenant.id).delete()
        db.session.delete(tenant)
        db.session.commit()

    @staticmethod
    def get_custom_config(tenant_id: str) -> None:
        tenant = db.session.query(Tenant).filter(Tenant.id == tenant_id).one_or_404()

        return tenant.custom_config_dict


class RegisterService:
    @classmethod
    def _get_invitation_token_key(cls, token: str) -> str:
        return f"member_invite:token:{token}"

    @classmethod
    def setup(cls, email: str, name: str, password: str, ip_address: str) -> None:
        """
        Setup dify

        :param email: email
        :param name: username
        :param password: password
        :param ip_address: ip address
        """
        try:
            # Register
            account = AccountService.create_account(
                email=email,
                name=name,
                interface_language=languages[0],
                password=password,
            )

            account.last_login_ip = ip_address
            account.initialized_at = datetime.now(timezone.utc).replace(tzinfo=None)

            TenantService.create_owner_tenant_if_not_exist(account)

            dify_setup = DifySetup(version=dify_config.CURRENT_VERSION)
            db.session.add(dify_setup)
            db.session.commit()
        except Exception as e:
            db.session.query(DifySetup).delete()
            db.session.query(TenantAccountJoin).delete()
            db.session.query(Account).delete()
            db.session.query(Tenant).delete()
            db.session.commit()

            logging.exception(f"Setup failed: {e}")
            raise ValueError(f"Setup failed: {e}")

    @classmethod
    def register(
        cls,
        email,
        name,
        password: Optional[str] = None,
        open_id: Optional[str] = None,
        provider: Optional[str] = None,
        language: Optional[str] = None,
        status: Optional[AccountStatus] = None,
    ) -> Account:
        db.session.begin_nested()
        """Register account"""
        try:
            account = AccountService.create_account(
                email=email, name=name, interface_language=language or languages[0], password=password
            )
            account.status = AccountStatus.ACTIVE.value if not status else status.value
            account.initialized_at = datetime.now(timezone.utc).replace(tzinfo=None)

            if open_id is not None or provider is not None:
                AccountService.link_account_integrate(provider, open_id, account)

            if not dify_config.ALLOW_CREATE_WORKSPACE:
                logging.error("Register failed: Not allowed to create workspace.")
                raise WorkSpaceNotAllowedCreateError()

            tenant = TenantService.create_tenant(f"{account.name}'s Workspace")
            TenantService.create_tenant_member(tenant, account, role="owner")
            account.current_tenant = tenant
            tenant_was_created.send(tenant)

            db.session.commit()
        except WorkSpaceNotAllowedCreateError:
            db.session.rollback()
            raise
        except Exception as e:
            db.session.rollback()
            logging.error(f"Register failed: {e}")
            raise AccountRegisterError(f"Registration failed: {e}") from e

        return account

    @classmethod
    def invite_new_member(
        cls, tenant: Tenant, email: str, language: str, role: str = "normal", inviter: Account = None
    ) -> str:
        """Invite new member"""
        account = Account.query.filter_by(email=email).first()

        if not account:
            TenantService.check_member_permission(tenant, inviter, None, "add")
            name = email.split("@")[0]

            account = cls.register(email=email, name=name, language=language, status=AccountStatus.PENDING)
            # Create new tenant member for invited tenant
            TenantService.create_tenant_member(tenant, account, role)
            TenantService.switch_tenant(account, tenant.id)
        else:
            TenantService.check_member_permission(tenant, inviter, account, "add")
            ta = TenantAccountJoin.query.filter_by(tenant_id=tenant.id, account_id=account.id).first()

            if not ta:
                TenantService.create_tenant_member(tenant, account, role)

            # Support resend invitation email when the account is pending status
            if account.status != AccountStatus.PENDING.value:
                raise AccountAlreadyInTenantError("Account already in tenant.")

        token = cls.generate_invite_token(tenant, account)

        # send email
        send_invite_member_mail_task.delay(
            language=account.interface_language,
            to=email,
            token=token,
            inviter_name=inviter.name if inviter else "Dify",
            workspace_name=tenant.name,
        )

        return token

    @classmethod
    def generate_invite_token(cls, tenant: Tenant, account: Account) -> str:
        token = str(uuid.uuid4())
        invitation_data = {
            "account_id": account.id,
            "email": account.email,
            "workspace_id": tenant.id,
        }
        expiry_hours = dify_config.INVITE_EXPIRY_HOURS
        redis_client.setex(cls._get_invitation_token_key(token), expiry_hours * 60 * 60, json.dumps(invitation_data))
        return token

    @classmethod
    def is_valid_invite_token(cls, token: str) -> bool:
        data = redis_client.get(cls._get_invitation_token_key(token))
        return data is not None

    @classmethod
    def revoke_token(cls, workspace_id: str, email: str, token: str):
        if workspace_id and email:
            email_hash = sha256(email.encode()).hexdigest()
            cache_key = "member_invite_token:{}, {}:{}".format(workspace_id, email_hash, token)
            redis_client.delete(cache_key)
        else:
            redis_client.delete(cls._get_invitation_token_key(token))

    @classmethod
    def get_invitation_if_token_valid(cls, workspace_id: str, email: str, token: str) -> Optional[dict[str, Any]]:
        invitation_data = cls._get_invitation_by_token(token, workspace_id, email)
        if not invitation_data:
            return None

        tenant = (
            db.session.query(Tenant)
            .filter(Tenant.id == invitation_data["workspace_id"], Tenant.status == "normal")
            .first()
        )

        if not tenant:
            return None

        tenant_account = (
            db.session.query(Account, TenantAccountJoin.role)
            .join(TenantAccountJoin, Account.id == TenantAccountJoin.account_id)
            .filter(Account.email == invitation_data["email"], TenantAccountJoin.tenant_id == tenant.id)
            .first()
        )

        if not tenant_account:
            return None

        account = tenant_account[0]
        if not account:
            return None

        if invitation_data["account_id"] != str(account.id):
            return None

        return {
            "account": account,
            "data": invitation_data,
            "tenant": tenant,
        }

    @classmethod
    def _get_invitation_by_token(
        cls, token: str, workspace_id: Optional[str] = None, email: Optional[str] = None
    ) -> Optional[dict[str, str]]:
        if workspace_id is not None and email is not None:
            email_hash = sha256(email.encode()).hexdigest()
            cache_key = f"member_invite_token:{workspace_id}, {email_hash}:{token}"
            account_id = redis_client.get(cache_key)

            if not account_id:
                return None

            return {
                "account_id": account_id.decode("utf-8"),
                "email": email,
                "workspace_id": workspace_id,
            }
        else:
            data = redis_client.get(cls._get_invitation_token_key(token))
            if not data:
                return None

            invitation = json.loads(data)
            return invitation<|MERGE_RESOLUTION|>--- conflicted
+++ resolved
@@ -289,13 +289,9 @@
         cls, account: Optional[Account] = None, email: Optional[str] = None, language: Optional[str] = "en-US"
     ):
         if cls.email_code_login_rate_limiter.is_rate_limited(email):
-<<<<<<< HEAD
-            raise RateLimitExceededError(f"Rate limit exceeded for email: {email}. Please try again later.")
-=======
             from controllers.console.auth.error import EmailCodeLoginRateLimitExceededError
 
             raise EmailCodeLoginRateLimitExceededError()
->>>>>>> 3801378f
 
         code = "".join([str(random.randint(0, 9)) for _ in range(6)])
         token = TokenManager.generate_token(
