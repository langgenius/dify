--- conflicted
+++ resolved
@@ -332,15 +332,9 @@
         """Link account integrate"""
         try:
             # Query whether there is an existing binding record for the same provider
-<<<<<<< HEAD
-            account_integrate: Optional[AccountIntegrate] = db.session.scalars(
-                select(AccountIntegrate).filter_by(account_id=account.id, provider=provider).limit(1)
-            ).first()
-=======
             account_integrate: AccountIntegrate | None = (
                 db.session.query(AccountIntegrate).filter_by(account_id=account.id, provider=provider).first()
             )
->>>>>>> 15270f09
 
             if account_integrate:
                 # If it exists, update the record
