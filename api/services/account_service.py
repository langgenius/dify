import base64
import logging
import random
import secrets
import uuid
from datetime import datetime, timedelta, timezone
from hashlib import sha256
from typing import Any, Optional

from sqlalchemy import func
from werkzeug.exceptions import Unauthorized

from configs import dify_config
from constants.languages import language_timezone_mapping, languages
from events.tenant_event import tenant_was_created
from extensions.ext_redis import redis_client
from libs.helper import RateLimiter, TokenManager
from libs.passport import PassportService
from libs.password import compare_password, hash_password, valid_password
from libs.rsa import generate_key_pair
from models.account import *
from models.model import DifySetup
from services.errors.account import (
    AccountAlreadyInTenantError,
    AccountLoginError,
    AccountNotFoundError,
    AccountNotLinkTenantError,
    AccountPasswordError,
    AccountRegisterError,
    CannotOperateSelfError,
    CurrentPasswordIncorrectError,
    InvalidActionError,
    LinkAccountIntegrateError,
    MemberNotInTenantError,
    NoPermissionError,
    RoleAlreadyAssignedError,
    TenantNotFoundError,
)
from services.errors.workspace import WorkSpaceNotAllowedCreateError
from tasks.mail_email_code_login import send_email_code_login_mail_task
from tasks.mail_invite_member_task import send_invite_member_mail_task
from tasks.mail_reset_password_task import send_reset_password_mail_task


class AccountService:
    reset_password_rate_limiter = RateLimiter(prefix="reset_password_rate_limit", max_attempts=1, time_window=60 * 1)
    email_code_login_rate_limiter = RateLimiter(
        prefix="email_code_login_rate_limit", max_attempts=1, time_window=60 * 1
    )
    LOGIN_MAX_ERROR_LIMITS = 5

    @staticmethod
    def load_user(user_id: str) -> None | Account:
        account = Account.query.filter_by(id=user_id).first()
        if not account:
            return None

        if account.status in {AccountStatus.BANNED.value, AccountStatus.CLOSED.value}:
            raise Unauthorized("Account is banned or closed.")

        current_tenant: TenantAccountJoin = TenantAccountJoin.query.filter_by(
            account_id=account.id, current=True
        ).first()
        if current_tenant:
            account.current_tenant_id = current_tenant.tenant_id
        else:
            available_ta = (
                TenantAccountJoin.query.filter_by(account_id=account.id).order_by(TenantAccountJoin.id.asc()).first()
            )
            if not available_ta:
                return None

            account.current_tenant_id = available_ta.tenant_id
            available_ta.current = True
            db.session.commit()

        if datetime.now(timezone.utc).replace(tzinfo=None) - account.last_active_at > timedelta(minutes=10):
            account.last_active_at = datetime.now(timezone.utc).replace(tzinfo=None)
            db.session.commit()

        return account

    @staticmethod
    def get_account_jwt_token(account, *, exp: timedelta = timedelta(days=30)):
        payload = {
            "user_id": account.id,
            "exp": datetime.now(timezone.utc).replace(tzinfo=None) + exp,
            "iss": dify_config.EDITION,
            "sub": "Console API Passport",
        }

        token = PassportService().issue(payload)
        return token

    @staticmethod
    def authenticate(email: str, password: str, invite_token: str = None) -> Account:
        """authenticate account with email and password"""

        account = Account.query.filter_by(email=email).first()
        if not account:
            raise AccountNotFoundError()

        if account.status in {AccountStatus.BANNED.value, AccountStatus.CLOSED.value}:
            raise AccountLoginError("Account is banned or closed.")

        if password and invite_token:
            # if invite_token is valid, set password and password_salt
            salt = secrets.token_bytes(16)
            base64_salt = base64.b64encode(salt).decode()
            password_hashed = hash_password(password, salt)
            base64_password_hashed = base64.b64encode(password_hashed).decode()
            account.password = base64_password_hashed
            account.password_salt = base64_salt
<<<<<<< HEAD
            
=======

>>>>>>> d481a1b9
        if account.password is None or not compare_password(password, account.password, account.password_salt):
            raise AccountPasswordError("Invalid email or password.")

        if account.status == AccountStatus.PENDING.value:
            account.status = AccountStatus.ACTIVE.value
            account.initialized_at = datetime.now(timezone.utc).replace(tzinfo=None)

        db.session.commit()

        return account

    @staticmethod
    def update_account_password(account, password, new_password):
        """update account password"""
        if account.password and not compare_password(password, account.password, account.password_salt):
            raise CurrentPasswordIncorrectError("Current password is incorrect.")

        # may be raised
        valid_password(new_password)

        # generate password salt
        salt = secrets.token_bytes(16)
        base64_salt = base64.b64encode(salt).decode()

        # encrypt password with salt
        password_hashed = hash_password(new_password, salt)
        base64_password_hashed = base64.b64encode(password_hashed).decode()
        account.password = base64_password_hashed
        account.password_salt = base64_salt
        db.session.commit()
        return account

    @staticmethod
    def create_account(
        email: str, name: str, interface_language: str, password: Optional[str] = None, interface_theme: str = "light"
    ) -> Account:
        """create account"""
        if not dify_config.ALLOW_REGISTER:
            from controllers.console.error import NotAllowedRegister

            raise NotAllowedRegister()
        account = Account()
        account.email = email
        account.name = name

        if password:
            # generate password salt
            salt = secrets.token_bytes(16)
            base64_salt = base64.b64encode(salt).decode()

            # encrypt password with salt
            password_hashed = hash_password(password, salt)
            base64_password_hashed = base64.b64encode(password_hashed).decode()

            account.password = base64_password_hashed
            account.password_salt = base64_salt

        account.interface_language = interface_language
        account.interface_theme = interface_theme

        # Set timezone based on language
        account.timezone = language_timezone_mapping.get(interface_language, "UTC")

        db.session.add(account)
        db.session.commit()
        return account

    @staticmethod
    def create_account_and_tenant(
        email: str, name: str, interface_language: str, password: Optional[str] = None
    ) -> Account:
        """create account"""
        account = AccountService.create_account(
            email=email, name=name, interface_language=interface_language, password=password
        )

        # SELF_HOSTED Just create account, not create tenant
        if dify_config.EDITION != "SELF_HOSTED":
            TenantService.create_owner_tenant_if_not_exist(account=account)
        else:
            # SElF_HOST just have one tenant
            tenant = Tenant.query.first()
            TenantService.create_tenant_member(tenant, account, role="user")
            account.current_tenant = tenant
            db.session.commit()

        return account

    @staticmethod
    def link_account_integrate(provider: str, open_id: str, account: Account) -> None:
        """Link account integrate"""
        try:
            # Query whether there is an existing binding record for the same provider
            account_integrate: Optional[AccountIntegrate] = AccountIntegrate.query.filter_by(
                account_id=account.id, provider=provider
            ).first()

            if account_integrate:
                # If it exists, update the record
                account_integrate.open_id = open_id
                account_integrate.encrypted_token = ""  # todo
                account_integrate.updated_at = datetime.now(timezone.utc).replace(tzinfo=None)
            else:
                # If it does not exist, create a new record
                account_integrate = AccountIntegrate(
                    account_id=account.id, provider=provider, open_id=open_id, encrypted_token=""
                )
                db.session.add(account_integrate)

            db.session.commit()
            logging.info(f"Account {account.id} linked {provider} account {open_id}.")
        except Exception as e:
            logging.exception(f"Failed to link {provider} account {open_id} to Account {account.id}")
            raise LinkAccountIntegrateError("Failed to link account.") from e

    @staticmethod
    def close_account(account: Account) -> None:
        """Close account"""
        account.status = AccountStatus.CLOSED.value
        db.session.commit()

    @staticmethod
    def update_account(account, **kwargs):
        """Update account fields"""
        for field, value in kwargs.items():
            if hasattr(account, field):
                setattr(account, field, value)
            else:
                raise AttributeError(f"Invalid field: {field}")

        db.session.commit()
        return account

    @staticmethod
    def update_last_login(account: Account, *, ip_address: str) -> None:
        """Update last login time and ip"""
        account.last_login_at = datetime.now(timezone.utc).replace(tzinfo=None)
        account.last_login_ip = ip_address
        db.session.add(account)
        db.session.commit()

    @staticmethod
    def login(account: Account, *, ip_address: Optional[str] = None):
        if ip_address:
            AccountService.update_last_login(account, ip_address=ip_address)
        exp = timedelta(days=30)
        if account.status == AccountStatus.PENDING.value:
            account.status = AccountStatus.ACTIVE.value
            db.session.commit()
        token = AccountService.get_account_jwt_token(account, exp=exp)
        redis_client.set(_get_login_cache_key(account_id=account.id, token=token), "1", ex=int(exp.total_seconds()))
        return token

    @staticmethod
    def logout(*, account: Account, token: str):
        redis_client.delete(_get_login_cache_key(account_id=account.id, token=token))

    @staticmethod
    def load_logged_in_account(*, account_id: str, token: str):
        if not redis_client.get(_get_login_cache_key(account_id=account_id, token=token)):
            return None
        return AccountService.load_user(account_id)

    @classmethod
    def send_reset_password_email(
        cls, account: Optional[Account] = None, email: Optional[str] = None, language: Optional[str] = "en-US"
    ):
        account_email = account.email if account else email

        if cls.reset_password_rate_limiter.is_rate_limited(account_email):
            from controllers.console.auth.error import PasswordResetRateLimitExceededError

            raise PasswordResetRateLimitExceededError()

        code = "".join([str(random.randint(0, 9)) for _ in range(6)])
        token = TokenManager.generate_token(
            account=account, email=email, token_type="reset_password", additional_data={"code": code}
        )
        send_reset_password_mail_task.delay(
            language=language,
            to=account_email,
            code=code,
        )
        cls.reset_password_rate_limiter.increment_rate_limit(account_email)
        return token

    @classmethod
    def revoke_reset_password_token(cls, token: str):
        TokenManager.revoke_token(token, "reset_password")

    @classmethod
    def get_reset_password_data(cls, token: str) -> Optional[dict[str, Any]]:
        return TokenManager.get_token_data(token, "reset_password")

    @classmethod
    def send_email_code_login_email(
        cls, account: Optional[Account] = None, email: Optional[str] = None, language: Optional[str] = "en-US"
    ):
        if cls.email_code_login_rate_limiter.is_rate_limited(email):
            from controllers.console.auth.error import EmailCodeLoginRateLimitExceededError

            raise EmailCodeLoginRateLimitExceededError()

        code = "".join([str(random.randint(0, 9)) for _ in range(6)])
        token = TokenManager.generate_token(
            account=account, email=email, token_type="email_code_login", additional_data={"code": code}
        )
        send_email_code_login_mail_task.delay(
            language=language,
            to=account.email if account else email,
            code=code,
        )
        cls.email_code_login_rate_limiter.increment_rate_limit(email)
        return token

    @classmethod
    def get_email_code_login_data(cls, token: str) -> Optional[dict[str, Any]]:
        return TokenManager.get_token_data(token, "email_code_login")

    @classmethod
    def revoke_email_code_login_token(cls, token: str):
        TokenManager.revoke_token(token, "email_code_login")

    @classmethod
    def get_user_through_email(cls, email: str):
        account = db.session.query(Account).filter(Account.email == email).first()
        if not account:
            return None

        if account.status in {AccountStatus.BANNED.value, AccountStatus.CLOSED.value}:
            raise Unauthorized("Account is banned or closed.")

        return account

    @staticmethod
    def add_login_error_rate_limit(email: str) -> None:
        key = f"login_error_rate_limit:{email}"
        count = redis_client.get(key)
        if count is None:
            count = 0
        count = int(count) + 1
        redis_client.setex(key, 60 * 60 * 24, count)

    @staticmethod
    def is_login_error_rate_limit(email: str) -> bool:
        key = f"login_error_rate_limit:{email}"
        count = redis_client.get(key)
        if count is None:
            return False

        count = int(count)
        if count > AccountService.LOGIN_MAX_ERROR_LIMITS:
            return True
        return False

    @staticmethod
    def reset_login_error_rate_limit(email: str):
        key = f"login_error_rate_limit:{email}"
        redis_client.delete(key)


def _get_login_cache_key(*, account_id: str, token: str):
    return f"account_login:{account_id}:{token}"


class TenantService:
    @staticmethod
    def create_tenant(name: str) -> Tenant:
        """Create tenant"""
        if not dify_config.ALLOW_CREATE_WORKSPACE:
            from controllers.console.error import NotAllowedCreateWorkspace

            raise NotAllowedCreateWorkspace()
        tenant = Tenant(name=name)

        db.session.add(tenant)
        db.session.commit()

        tenant.encrypt_public_key = generate_key_pair(tenant.id)
        db.session.commit()
        return tenant

    @staticmethod
    def create_owner_tenant_if_not_exist(account: Account, name: Optional[str] = None):
        """Create owner tenant if not exist"""
        if not dify_config.ALLOW_CREATE_WORKSPACE:
            raise WorkSpaceNotAllowedCreateError()
        available_ta = (
            TenantAccountJoin.query.filter_by(account_id=account.id).order_by(TenantAccountJoin.id.asc()).first()
        )

        if available_ta:
            return

        if name:
            tenant = TenantService.create_tenant(name)
        else:
            tenant = TenantService.create_tenant(f"{account.name}'s Workspace")
        TenantService.create_tenant_member(tenant, account, role="owner")
        account.current_tenant = tenant
        db.session.commit()
        tenant_was_created.send(tenant)

    @staticmethod
    def create_tenant_member(tenant: Tenant, account: Account, role: str = "normal") -> TenantAccountJoin:
        """Create tenant member"""
        if role == TenantAccountJoinRole.OWNER.value:
            if TenantService.has_roles(tenant, [TenantAccountJoinRole.OWNER]):
                logging.error(f"Tenant {tenant.id} has already an owner.")
                raise Exception("Tenant already has an owner.")

        ta = TenantAccountJoin(tenant_id=tenant.id, account_id=account.id, role=role)
        db.session.add(ta)
        db.session.commit()
        return ta

    @staticmethod
    def get_join_tenants(account: Account) -> list[Tenant]:
        """Get account join tenants"""
        return (
            db.session.query(Tenant)
            .join(TenantAccountJoin, Tenant.id == TenantAccountJoin.tenant_id)
            .filter(TenantAccountJoin.account_id == account.id, Tenant.status == TenantStatus.NORMAL)
            .all()
        )

    @staticmethod
    def get_current_tenant_by_account(account: Account):
        """Get tenant by account and add the role"""
        tenant = account.current_tenant
        if not tenant:
            raise TenantNotFoundError("Tenant not found.")

        ta = TenantAccountJoin.query.filter_by(tenant_id=tenant.id, account_id=account.id).first()
        if ta:
            tenant.role = ta.role
        else:
            raise TenantNotFoundError("Tenant not found for the account.")
        return tenant

    @staticmethod
    def switch_tenant(account: Account, tenant_id: int = None) -> None:
        """Switch the current workspace for the account"""

        # Ensure tenant_id is provided
        if tenant_id is None:
            raise ValueError("Tenant ID must be provided.")

        tenant_account_join = (
            db.session.query(TenantAccountJoin)
            .join(Tenant, TenantAccountJoin.tenant_id == Tenant.id)
            .filter(
                TenantAccountJoin.account_id == account.id,
                TenantAccountJoin.tenant_id == tenant_id,
                Tenant.status == TenantStatus.NORMAL,
            )
            .first()
        )

        if not tenant_account_join:
            raise AccountNotLinkTenantError("Tenant not found or account is not a member of the tenant.")
        else:
            TenantAccountJoin.query.filter(
                TenantAccountJoin.account_id == account.id, TenantAccountJoin.tenant_id != tenant_id
            ).update({"current": False})
            tenant_account_join.current = True
            # Set the current tenant for the account
            account.current_tenant_id = tenant_account_join.tenant_id
            db.session.commit()

    @staticmethod
    def get_tenant_members(tenant: Tenant) -> list[Account]:
        """Get tenant members"""
        query = (
            db.session.query(Account, TenantAccountJoin.role)
            .select_from(Account)
            .join(TenantAccountJoin, Account.id == TenantAccountJoin.account_id)
            .filter(TenantAccountJoin.tenant_id == tenant.id)
        )

        # Initialize an empty list to store the updated accounts
        updated_accounts = []

        for account, role in query:
            account.role = role
            updated_accounts.append(account)

        return updated_accounts

    @staticmethod
    def get_dataset_operator_members(tenant: Tenant) -> list[Account]:
        """Get dataset admin members"""
        query = (
            db.session.query(Account, TenantAccountJoin.role)
            .select_from(Account)
            .join(TenantAccountJoin, Account.id == TenantAccountJoin.account_id)
            .filter(TenantAccountJoin.tenant_id == tenant.id)
            .filter(TenantAccountJoin.role == "dataset_operator")
        )

        # Initialize an empty list to store the updated accounts
        updated_accounts = []

        for account, role in query:
            account.role = role
            updated_accounts.append(account)

        return updated_accounts

    @staticmethod
    def has_roles(tenant: Tenant, roles: list[TenantAccountJoinRole]) -> bool:
        """Check if user has any of the given roles for a tenant"""
        if not all(isinstance(role, TenantAccountJoinRole) for role in roles):
            raise ValueError("all roles must be TenantAccountJoinRole")

        return (
            db.session.query(TenantAccountJoin)
            .filter(
                TenantAccountJoin.tenant_id == tenant.id, TenantAccountJoin.role.in_([role.value for role in roles])
            )
            .first()
            is not None
        )

    @staticmethod
    def get_user_role(account: Account, tenant: Tenant) -> Optional[TenantAccountJoinRole]:
        """Get the role of the current account for a given tenant"""
        join = (
            db.session.query(TenantAccountJoin)
            .filter(TenantAccountJoin.tenant_id == tenant.id, TenantAccountJoin.account_id == account.id)
            .first()
        )
        return join.role if join else None

    @staticmethod
    def get_tenant_count() -> int:
        """Get tenant count"""
        return db.session.query(func.count(Tenant.id)).scalar()

    @staticmethod
    def check_member_permission(tenant: Tenant, operator: Account, member: Account, action: str) -> None:
        """Check member permission"""
        perms = {
            "add": [TenantAccountRole.OWNER, TenantAccountRole.ADMIN],
            "remove": [TenantAccountRole.OWNER],
            "update": [TenantAccountRole.OWNER],
        }
        if action not in {"add", "remove", "update"}:
            raise InvalidActionError("Invalid action.")

        if member:
            if operator.id == member.id:
                raise CannotOperateSelfError("Cannot operate self.")

        ta_operator = TenantAccountJoin.query.filter_by(tenant_id=tenant.id, account_id=operator.id).first()

        if not ta_operator or ta_operator.role not in perms[action]:
            raise NoPermissionError(f"No permission to {action} member.")

    @staticmethod
    def remove_member_from_tenant(tenant: Tenant, account: Account, operator: Account) -> None:
        """Remove member from tenant"""
        if operator.id == account.id and TenantService.check_member_permission(tenant, operator, account, "remove"):
            raise CannotOperateSelfError("Cannot operate self.")

        ta = TenantAccountJoin.query.filter_by(tenant_id=tenant.id, account_id=account.id).first()
        if not ta:
            raise MemberNotInTenantError("Member not in tenant.")

        db.session.delete(ta)
        db.session.commit()

    @staticmethod
    def update_member_role(tenant: Tenant, member: Account, new_role: str, operator: Account) -> None:
        """Update member role"""
        TenantService.check_member_permission(tenant, operator, member, "update")

        target_member_join = TenantAccountJoin.query.filter_by(tenant_id=tenant.id, account_id=member.id).first()

        if target_member_join.role == new_role:
            raise RoleAlreadyAssignedError("The provided role is already assigned to the member.")

        if new_role == "owner":
            # Find the current owner and change their role to 'admin'
            current_owner_join = TenantAccountJoin.query.filter_by(tenant_id=tenant.id, role="owner").first()
            current_owner_join.role = "admin"

        # Update the role of the target member
        target_member_join.role = new_role
        db.session.commit()

    @staticmethod
    def dissolve_tenant(tenant: Tenant, operator: Account) -> None:
        """Dissolve tenant"""
        if not TenantService.check_member_permission(tenant, operator, operator, "remove"):
            raise NoPermissionError("No permission to dissolve tenant.")
        db.session.query(TenantAccountJoin).filter_by(tenant_id=tenant.id).delete()
        db.session.delete(tenant)
        db.session.commit()

    @staticmethod
    def get_custom_config(tenant_id: str) -> None:
        tenant = db.session.query(Tenant).filter(Tenant.id == tenant_id).one_or_404()

        return tenant.custom_config_dict


class RegisterService:
    @classmethod
    def _get_invitation_token_key(cls, token: str) -> str:
        return f"member_invite:token:{token}"

    @classmethod
    def setup(cls, email: str, name: str, password: str, ip_address: str) -> None:
        """
        Setup dify

        :param email: email
        :param name: username
        :param password: password
        :param ip_address: ip address
        """
        try:
            # Register
            account = AccountService.create_account(
                email=email,
                name=name,
                interface_language=languages[0],
                password=password,
            )

            account.last_login_ip = ip_address
            account.initialized_at = datetime.now(timezone.utc).replace(tzinfo=None)

            TenantService.create_owner_tenant_if_not_exist(account)

            dify_setup = DifySetup(version=dify_config.CURRENT_VERSION)
            db.session.add(dify_setup)
            db.session.commit()
        except Exception as e:
            db.session.query(DifySetup).delete()
            db.session.query(TenantAccountJoin).delete()
            db.session.query(Account).delete()
            db.session.query(Tenant).delete()
            db.session.commit()

            logging.exception(f"Setup failed: {e}")
            raise ValueError(f"Setup failed: {e}")

    @classmethod
    def register(
        cls,
        email,
        name,
        password: Optional[str] = None,
        open_id: Optional[str] = None,
        provider: Optional[str] = None,
        language: Optional[str] = None,
        status: Optional[AccountStatus] = None,
    ) -> Account:
        db.session.begin_nested()
        """Register account"""
        try:
            account = AccountService.create_account(
                email=email, name=name, interface_language=language or languages[0], password=password
            )
            account.status = AccountStatus.ACTIVE.value if not status else status.value
            account.initialized_at = datetime.now(timezone.utc).replace(tzinfo=None)

            if open_id is not None or provider is not None:
                AccountService.link_account_integrate(provider, open_id, account)

            if dify_config.EDITION != "SELF_HOSTED":
                if not dify_config.ALLOW_CREATE_WORKSPACE:
                    raise WorkSpaceNotAllowedCreateError()
                tenant = TenantService.create_tenant(f"{account.name}'s Workspace")
                TenantService.create_tenant_member(tenant, account, role="owner")
                account.current_tenant = tenant
                tenant_was_created.send(tenant)
            else:
                # SELF_HOSTED just have one tenant
                tenant = Tenant.query.first()
                TenantService.create_tenant_member(tenant, account, role="user")
                account.current_tenant = tenant

            db.session.commit()
        except WorkSpaceNotAllowedCreateError:
            db.session.rollback()
            raise
        except Exception as e:
            db.session.rollback()
            logging.error(f"Register failed: {e}")
            raise AccountRegisterError(f"Registration failed: {e}") from e

        return account

    @classmethod
    def invite_new_member(
        cls, tenant: Tenant, email: str, language: str, role: str = "normal", inviter: Account = None
    ) -> str:
        """Invite new member"""
        account = Account.query.filter_by(email=email).first()

        if not account:
            TenantService.check_member_permission(tenant, inviter, None, "add")
            name = email.split("@")[0]

            account = cls.register(email=email, name=name, language=language, status=AccountStatus.PENDING)
            # Create new tenant member for invited tenant
            TenantService.create_tenant_member(tenant, account, role)
            TenantService.switch_tenant(account, tenant.id)
        else:
            TenantService.check_member_permission(tenant, inviter, account, "add")
            ta = TenantAccountJoin.query.filter_by(tenant_id=tenant.id, account_id=account.id).first()

            if not ta:
                TenantService.create_tenant_member(tenant, account, role)

            # Support resend invitation email when the account is pending status
            if account.status != AccountStatus.PENDING.value:
                raise AccountAlreadyInTenantError("Account already in tenant.")

        token = cls.generate_invite_token(tenant, account)

        # send email
        send_invite_member_mail_task.delay(
            language=account.interface_language,
            to=email,
            token=token,
            inviter_name=inviter.name if inviter else "Dify",
            workspace_name=tenant.name,
        )

        return token

    @classmethod
    def generate_invite_token(cls, tenant: Tenant, account: Account) -> str:
        token = str(uuid.uuid4())
        invitation_data = {
            "account_id": account.id,
            "email": account.email,
            "workspace_id": tenant.id,
        }
        expiry_hours = dify_config.INVITE_EXPIRY_HOURS
        redis_client.setex(cls._get_invitation_token_key(token), expiry_hours * 60 * 60, json.dumps(invitation_data))
        return token

    @classmethod
    def is_valid_invite_token(cls, token: str) -> bool:
        data = redis_client.get(cls._get_invitation_token_key(token))
        return data is not None

    @classmethod
    def revoke_token(cls, workspace_id: str, email: str, token: str):
        if workspace_id and email:
            email_hash = sha256(email.encode()).hexdigest()
            cache_key = "member_invite_token:{}, {}:{}".format(workspace_id, email_hash, token)
            redis_client.delete(cache_key)
        else:
            redis_client.delete(cls._get_invitation_token_key(token))

    @classmethod
    def get_invitation_if_token_valid(cls, workspace_id: str, email: str, token: str) -> Optional[dict[str, Any]]:
        invitation_data = cls._get_invitation_by_token(token, workspace_id, email)
        if not invitation_data:
            return None

        tenant = (
            db.session.query(Tenant)
            .filter(Tenant.id == invitation_data["workspace_id"], Tenant.status == "normal")
            .first()
        )

        if not tenant:
            return None

        tenant_account = (
            db.session.query(Account, TenantAccountJoin.role)
            .join(TenantAccountJoin, Account.id == TenantAccountJoin.account_id)
            .filter(Account.email == invitation_data["email"], TenantAccountJoin.tenant_id == tenant.id)
            .first()
        )

        if not tenant_account:
            return None

        account = tenant_account[0]
        if not account:
            return None

        if invitation_data["account_id"] != str(account.id):
            return None

        return {
            "account": account,
            "data": invitation_data,
            "tenant": tenant,
        }

    @classmethod
    def _get_invitation_by_token(
        cls, token: str, workspace_id: Optional[str] = None, email: Optional[str] = None
    ) -> Optional[dict[str, str]]:
        if workspace_id is not None and email is not None:
            email_hash = sha256(email.encode()).hexdigest()
            cache_key = f"member_invite_token:{workspace_id}, {email_hash}:{token}"
            account_id = redis_client.get(cache_key)

            if not account_id:
                return None

            return {
                "account_id": account_id.decode("utf-8"),
                "email": email,
                "workspace_id": workspace_id,
            }
        else:
            data = redis_client.get(cls._get_invitation_token_key(token))
            if not data:
                return None

            invitation = json.loads(data)
            return invitation<|MERGE_RESOLUTION|>--- conflicted
+++ resolved
@@ -111,11 +111,7 @@
             base64_password_hashed = base64.b64encode(password_hashed).decode()
             account.password = base64_password_hashed
             account.password_salt = base64_salt
-<<<<<<< HEAD
-            
-=======
-
->>>>>>> d481a1b9
+
         if account.password is None or not compare_password(password, account.password, account.password_salt):
             raise AccountPasswordError("Invalid email or password.")
 
