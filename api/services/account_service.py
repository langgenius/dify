import base64
import json
import logging
import secrets
import uuid
from datetime import UTC, datetime, timedelta
from hashlib import sha256
from typing import Any, Optional, cast

from pydantic import BaseModel
from sqlalchemy import func
from sqlalchemy.orm import Session
from werkzeug.exceptions import Unauthorized

from configs import dify_config
from constants.languages import language_timezone_mapping, languages
from events.tenant_event import tenant_was_created
from extensions.ext_database import db
from extensions.ext_redis import redis_client, redis_fallback
from libs.helper import RateLimiter, TokenManager
from libs.passport import PassportService
from libs.password import compare_password, hash_password, valid_password
from libs.rsa import generate_key_pair
from models.account import (
    Account,
    AccountIntegrate,
    AccountStatus,
    Tenant,
    TenantAccountJoin,
    TenantAccountRole,
    TenantPluginAutoUpgradeStrategy,
    TenantStatus,
)
from models.model import DifySetup
from services.billing_service import BillingService
from services.errors.account import (
    AccountAlreadyInTenantError,
    AccountLoginError,
    AccountNotFoundError,
    AccountNotLinkTenantError,
    AccountPasswordError,
    AccountRegisterError,
    CannotOperateSelfError,
    CurrentPasswordIncorrectError,
    InvalidActionError,
    LinkAccountIntegrateError,
    MemberNotInTenantError,
    NoPermissionError,
    RoleAlreadyAssignedError,
    TenantNotFoundError,
)
from services.errors.workspace import WorkSpaceNotAllowedCreateError, WorkspacesLimitExceededError
from services.feature_service import FeatureService
from tasks.delete_account_task import delete_account_task
from tasks.mail_account_deletion_task import send_account_deletion_verification_code
from tasks.mail_change_mail_task import send_change_mail_task
from tasks.mail_email_code_login import send_email_code_login_mail_task
from tasks.mail_invite_member_task import send_invite_member_mail_task
from tasks.mail_owner_transfer_task import (
    send_new_owner_transfer_notify_email_task,
    send_old_owner_transfer_notify_email_task,
    send_owner_transfer_confirm_task,
)
from tasks.mail_reset_password_task import send_reset_password_mail_task


class TokenPair(BaseModel):
    access_token: str
    refresh_token: str


REFRESH_TOKEN_PREFIX = "refresh_token:"
ACCOUNT_REFRESH_TOKEN_PREFIX = "account_refresh_token:"
REFRESH_TOKEN_EXPIRY = timedelta(days=dify_config.REFRESH_TOKEN_EXPIRE_DAYS)


class AccountService:
    reset_password_rate_limiter = RateLimiter(prefix="reset_password_rate_limit", max_attempts=1, time_window=60 * 1)
    email_code_login_rate_limiter = RateLimiter(
        prefix="email_code_login_rate_limit", max_attempts=1, time_window=60 * 1
    )
    email_code_account_deletion_rate_limiter = RateLimiter(
        prefix="email_code_account_deletion_rate_limit", max_attempts=1, time_window=60 * 1
    )
    change_email_rate_limiter = RateLimiter(prefix="change_email_rate_limit", max_attempts=1, time_window=60 * 1)
    owner_transfer_rate_limiter = RateLimiter(prefix="owner_transfer_rate_limit", max_attempts=1, time_window=60 * 1)

    LOGIN_MAX_ERROR_LIMITS = 5
    FORGOT_PASSWORD_MAX_ERROR_LIMITS = 5
    CHANGE_EMAIL_MAX_ERROR_LIMITS = 5
    OWNER_TRANSFER_MAX_ERROR_LIMITS = 5

    @staticmethod
    def _get_refresh_token_key(refresh_token: str) -> str:
        return f"{REFRESH_TOKEN_PREFIX}{refresh_token}"

    @staticmethod
    def _get_account_refresh_token_key(account_id: str) -> str:
        return f"{ACCOUNT_REFRESH_TOKEN_PREFIX}{account_id}"

    @staticmethod
    def _store_refresh_token(refresh_token: str, account_id: str) -> None:
        redis_client.setex(AccountService._get_refresh_token_key(refresh_token), REFRESH_TOKEN_EXPIRY, account_id)
        redis_client.setex(
            AccountService._get_account_refresh_token_key(account_id), REFRESH_TOKEN_EXPIRY, refresh_token
        )

    @staticmethod
    def _delete_refresh_token(refresh_token: str, account_id: str) -> None:
        redis_client.delete(AccountService._get_refresh_token_key(refresh_token))
        redis_client.delete(AccountService._get_account_refresh_token_key(account_id))

    @staticmethod
    def load_user(user_id: str) -> None | Account:
        account = db.session.query(Account).filter_by(id=user_id).first()
        if not account:
            return None

        if account.status == AccountStatus.BANNED.value:
            raise Unauthorized("Account is banned.")

        current_tenant = db.session.query(TenantAccountJoin).filter_by(account_id=account.id, current=True).first()
        if current_tenant:
            account.set_tenant_id(current_tenant.tenant_id)
        else:
            available_ta = (
                db.session.query(TenantAccountJoin)
                .filter_by(account_id=account.id)
                .order_by(TenantAccountJoin.id.asc())
                .first()
            )
            if not available_ta:
                return None

            account.set_tenant_id(available_ta.tenant_id)
            available_ta.current = True
            db.session.commit()

        if datetime.now(UTC).replace(tzinfo=None) - account.last_active_at > timedelta(minutes=10):
            account.last_active_at = datetime.now(UTC).replace(tzinfo=None)
            db.session.commit()

        return cast(Account, account)

    @staticmethod
    def get_account_jwt_token(account: Account) -> str:
        exp_dt = datetime.now(UTC) + timedelta(minutes=dify_config.ACCESS_TOKEN_EXPIRE_MINUTES)
        exp = int(exp_dt.timestamp())
        payload = {
            "user_id": account.id,
            "exp": exp,
            "iss": dify_config.EDITION,
            "sub": "Console API Passport",
        }

        token: str = PassportService().issue(payload)
        return token

    @staticmethod
    def authenticate(email: str, password: str, invite_token: Optional[str] = None) -> Account:
        """authenticate account with email and password"""

        account = db.session.query(Account).filter_by(email=email).first()
        if not account:
            raise AccountNotFoundError()

        if account.status == AccountStatus.BANNED.value:
            raise AccountLoginError("Account is banned.")

        if password and invite_token and account.password is None:
            # if invite_token is valid, set password and password_salt
            salt = secrets.token_bytes(16)
            base64_salt = base64.b64encode(salt).decode()
            password_hashed = hash_password(password, salt)
            base64_password_hashed = base64.b64encode(password_hashed).decode()
            account.password = base64_password_hashed
            account.password_salt = base64_salt

        if account.password is None or not compare_password(password, account.password, account.password_salt):
            raise AccountPasswordError("Invalid email or password.")

        if account.status == AccountStatus.PENDING.value:
            account.status = AccountStatus.ACTIVE.value
            account.initialized_at = datetime.now(UTC).replace(tzinfo=None)

        db.session.commit()

        return cast(Account, account)

    @staticmethod
    def update_account_password(account, password, new_password):
        """update account password"""
        if account.password and not compare_password(password, account.password, account.password_salt):
            raise CurrentPasswordIncorrectError("Current password is incorrect.")

        # may be raised
        valid_password(new_password)

        # generate password salt
        salt = secrets.token_bytes(16)
        base64_salt = base64.b64encode(salt).decode()

        # encrypt password with salt
        password_hashed = hash_password(new_password, salt)
        base64_password_hashed = base64.b64encode(password_hashed).decode()
        account.password = base64_password_hashed
        account.password_salt = base64_salt
        db.session.commit()
        return account

    @staticmethod
    def create_account(
        email: str,
        name: str,
        interface_language: str,
        password: Optional[str] = None,
        interface_theme: str = "light",
        is_setup: Optional[bool] = False,
    ) -> Account:
        """create account"""
        if not FeatureService.get_system_features().is_allow_register and not is_setup:
            from controllers.console.error import AccountNotFound

            raise AccountNotFound()

        if dify_config.BILLING_ENABLED and BillingService.is_email_in_freeze(email):
            raise AccountRegisterError(
                description=(
                    "This email account has been deleted within the past "
                    "30 days and is temporarily unavailable for new account registration"
                )
            )

        account = Account()
        account.email = email
        account.name = name

        if password:
            # generate password salt
            salt = secrets.token_bytes(16)
            base64_salt = base64.b64encode(salt).decode()

            # encrypt password with salt
            password_hashed = hash_password(password, salt)
            base64_password_hashed = base64.b64encode(password_hashed).decode()

            account.password = base64_password_hashed
            account.password_salt = base64_salt

        account.interface_language = interface_language
        account.interface_theme = interface_theme

        # Set timezone based on language
        account.timezone = language_timezone_mapping.get(interface_language, "UTC")

        db.session.add(account)
        db.session.commit()
        return account

    @staticmethod
    def create_account_and_tenant(
        email: str, name: str, interface_language: str, password: Optional[str] = None
    ) -> Account:
        """create account"""
        account = AccountService.create_account(
            email=email, name=name, interface_language=interface_language, password=password
        )

        TenantService.create_owner_tenant_if_not_exist(account=account)

        return account

    @staticmethod
    def generate_account_deletion_verification_code(account: Account) -> tuple[str, str]:
        code = "".join([str(secrets.randbelow(exclusive_upper_bound=10)) for _ in range(6)])
        token = TokenManager.generate_token(
            account=account, token_type="account_deletion", additional_data={"code": code}
        )
        return token, code

    @classmethod
    def send_account_deletion_verification_email(cls, account: Account, code: str):
        email = account.email
        if cls.email_code_account_deletion_rate_limiter.is_rate_limited(email):
            from controllers.console.auth.error import EmailCodeAccountDeletionRateLimitExceededError

            raise EmailCodeAccountDeletionRateLimitExceededError()

        send_account_deletion_verification_code.delay(to=email, code=code)

        cls.email_code_account_deletion_rate_limiter.increment_rate_limit(email)

    @staticmethod
    def verify_account_deletion_code(token: str, code: str) -> bool:
        token_data = TokenManager.get_token_data(token, "account_deletion")
        if token_data is None:
            return False

        if token_data["code"] != code:
            return False

        return True

    @staticmethod
    def delete_account(account: Account) -> None:
        """Delete account. This method only adds a task to the queue for deletion."""
        delete_account_task.delay(account.id)

    @staticmethod
    def link_account_integrate(provider: str, open_id: str, account: Account) -> None:
        """Link account integrate"""
        try:
            # Query whether there is an existing binding record for the same provider
            account_integrate: Optional[AccountIntegrate] = (
                db.session.query(AccountIntegrate).filter_by(account_id=account.id, provider=provider).first()
            )

            if account_integrate:
                # If it exists, update the record
                account_integrate.open_id = open_id
                account_integrate.encrypted_token = ""  # todo
                account_integrate.updated_at = datetime.now(UTC).replace(tzinfo=None)
            else:
                # If it does not exist, create a new record
                account_integrate = AccountIntegrate(
                    account_id=account.id, provider=provider, open_id=open_id, encrypted_token=""
                )
                db.session.add(account_integrate)

            db.session.commit()
            logging.info(f"Account {account.id} linked {provider} account {open_id}.")
        except Exception as e:
            logging.exception(f"Failed to link {provider} account {open_id} to Account {account.id}")
            raise LinkAccountIntegrateError("Failed to link account.") from e

    @staticmethod
    def close_account(account: Account) -> None:
        """Close account"""
        account.status = AccountStatus.CLOSED.value
        db.session.commit()

    @staticmethod
    def update_account(account, **kwargs):
        """Update account fields"""
        for field, value in kwargs.items():
            if hasattr(account, field):
                setattr(account, field, value)
            else:
                raise AttributeError(f"Invalid field: {field}")

        db.session.commit()
        return account

    @staticmethod
    def update_login_info(account: Account, *, ip_address: str) -> None:
        """Update last login time and ip"""
        account.last_login_at = datetime.now(UTC).replace(tzinfo=None)
        account.last_login_ip = ip_address
        db.session.add(account)
        db.session.commit()

    @staticmethod
    def login(account: Account, *, ip_address: Optional[str] = None) -> TokenPair:
        if ip_address:
            AccountService.update_login_info(account=account, ip_address=ip_address)

        if account.status == AccountStatus.PENDING.value:
            account.status = AccountStatus.ACTIVE.value
            db.session.commit()

        access_token = AccountService.get_account_jwt_token(account=account)
        refresh_token = _generate_refresh_token()

        AccountService._store_refresh_token(refresh_token, account.id)

        return TokenPair(access_token=access_token, refresh_token=refresh_token)

    @staticmethod
    def logout(*, account: Account) -> None:
        refresh_token = redis_client.get(AccountService._get_account_refresh_token_key(account.id))
        if refresh_token:
            AccountService._delete_refresh_token(refresh_token.decode("utf-8"), account.id)

    @staticmethod
    def refresh_token(refresh_token: str) -> TokenPair:
        # Verify the refresh token
        account_id = redis_client.get(AccountService._get_refresh_token_key(refresh_token))
        if not account_id:
            raise ValueError("Invalid refresh token")

        account = AccountService.load_user(account_id.decode("utf-8"))
        if not account:
            raise ValueError("Invalid account")

        # Generate new access token and refresh token
        new_access_token = AccountService.get_account_jwt_token(account)
        new_refresh_token = _generate_refresh_token()

        AccountService._delete_refresh_token(refresh_token, account.id)
        AccountService._store_refresh_token(new_refresh_token, account.id)

        return TokenPair(access_token=new_access_token, refresh_token=new_refresh_token)

    @staticmethod
    def load_logged_in_account(*, account_id: str):
        return AccountService.load_user(account_id)

    @classmethod
    def send_reset_password_email(
        cls,
        account: Optional[Account] = None,
        email: Optional[str] = None,
        language: Optional[str] = "en-US",
    ):
        account_email = account.email if account else email
        if account_email is None:
            raise ValueError("Email must be provided.")

        if cls.reset_password_rate_limiter.is_rate_limited(account_email):
            from controllers.console.auth.error import PasswordResetRateLimitExceededError

            raise PasswordResetRateLimitExceededError()

        code, token = cls.generate_reset_password_token(account_email, account)

        send_reset_password_mail_task.delay(
            language=language,
            to=account_email,
            code=code,
        )
        cls.reset_password_rate_limiter.increment_rate_limit(account_email)
        return token

    @classmethod
    def send_change_email_email(
        cls,
        account: Optional[Account] = None,
        email: Optional[str] = None,
        old_email: Optional[str] = None,
        language: Optional[str] = "en-US",
        phase: Optional[str] = None,
    ):
        account_email = account.email if account else email
        if account_email is None:
            raise ValueError("Email must be provided.")

        if cls.change_email_rate_limiter.is_rate_limited(account_email):
            from controllers.console.auth.error import EmailChangeRateLimitExceededError

            raise EmailChangeRateLimitExceededError()

        code, token = cls.generate_change_email_token(account_email, account, old_email=old_email)

        send_change_mail_task.delay(
            language=language,
            to=account_email,
            code=code,
            phase=phase,
        )
        cls.change_email_rate_limiter.increment_rate_limit(account_email)
        return token

    @classmethod
    def send_owner_transfer_email(
        cls,
        account: Optional[Account] = None,
        email: Optional[str] = None,
        language: Optional[str] = "en-US",
        workspace_name: Optional[str] = "",
<<<<<<< HEAD
=======
        member_name: Optional[str] = "",
>>>>>>> 6575edd0
    ):
        account_email = account.email if account else email
        if account_email is None:
            raise ValueError("Email must be provided.")

        if cls.owner_transfer_rate_limiter.is_rate_limited(account_email):
            from controllers.console.auth.error import OwnerTransferRateLimitExceededError

            raise OwnerTransferRateLimitExceededError()

        code, token = cls.generate_owner_transfer_token(account_email, account)

        send_owner_transfer_confirm_task.delay(
            language=language,
            to=account_email,
            code=code,
            workspace=workspace_name,
<<<<<<< HEAD
=======
            member=member_name,
>>>>>>> 6575edd0
        )
        cls.owner_transfer_rate_limiter.increment_rate_limit(account_email)
        return token

    @classmethod
    def send_old_owner_transfer_notify_email(
        cls,
        account: Optional[Account] = None,
        email: Optional[str] = None,
        language: Optional[str] = "en-US",
        workspace_name: Optional[str] = "",
        new_owner_email: Optional[str] = "",
    ):
        account_email = account.email if account else email
        if account_email is None:
            raise ValueError("Email must be provided.")

        send_old_owner_transfer_notify_email_task.delay(
            language=language,
            to=account_email,
            workspace=workspace_name,
            new_owner_email=new_owner_email,
        )

    @classmethod
    def send_new_owner_transfer_notify_email(
        cls,
        account: Optional[Account] = None,
        email: Optional[str] = None,
        language: Optional[str] = "en-US",
        workspace_name: Optional[str] = "",
    ):
        account_email = account.email if account else email
        if account_email is None:
            raise ValueError("Email must be provided.")

        send_new_owner_transfer_notify_email_task.delay(
            language=language,
            to=account_email,
            workspace=workspace_name,
        )

    @classmethod
    def generate_reset_password_token(
        cls,
        email: str,
        account: Optional[Account] = None,
        code: Optional[str] = None,
        additional_data: dict[str, Any] = {},
    ):
        if not code:
            code = "".join([str(secrets.randbelow(exclusive_upper_bound=10)) for _ in range(6)])
        additional_data["code"] = code
        token = TokenManager.generate_token(
            account=account, email=email, token_type="reset_password", additional_data=additional_data
        )
        return code, token

    @classmethod
    def generate_change_email_token(
        cls,
        email: str,
        account: Optional[Account] = None,
        code: Optional[str] = None,
        old_email: Optional[str] = None,
        additional_data: dict[str, Any] = {},
    ):
        if not code:
            code = "".join([str(secrets.randbelow(exclusive_upper_bound=10)) for _ in range(6)])
        additional_data["code"] = code
        additional_data["old_email"] = old_email
        token = TokenManager.generate_token(
            account=account, email=email, token_type="change_email", additional_data=additional_data
        )
        return code, token

    @classmethod
    def generate_owner_transfer_token(
        cls,
        email: str,
        account: Optional[Account] = None,
        code: Optional[str] = None,
        additional_data: dict[str, Any] = {},
    ):
        if not code:
            code = "".join([str(secrets.randbelow(exclusive_upper_bound=10)) for _ in range(6)])
        additional_data["code"] = code
        token = TokenManager.generate_token(
            account=account, email=email, token_type="owner_transfer", additional_data=additional_data
        )
        return code, token

    @classmethod
    def revoke_reset_password_token(cls, token: str):
        TokenManager.revoke_token(token, "reset_password")

    @classmethod
    def revoke_change_email_token(cls, token: str):
        TokenManager.revoke_token(token, "change_email")

    @classmethod
    def revoke_owner_transfer_token(cls, token: str):
        TokenManager.revoke_token(token, "owner_transfer")

    @classmethod
    def get_reset_password_data(cls, token: str) -> Optional[dict[str, Any]]:
        return TokenManager.get_token_data(token, "reset_password")

    @classmethod
    def get_change_email_data(cls, token: str) -> Optional[dict[str, Any]]:
        return TokenManager.get_token_data(token, "change_email")

    @classmethod
    def get_owner_transfer_data(cls, token: str) -> Optional[dict[str, Any]]:
        return TokenManager.get_token_data(token, "owner_transfer")

    @classmethod
    def send_email_code_login_email(
        cls, account: Optional[Account] = None, email: Optional[str] = None, language: Optional[str] = "en-US"
    ):
        email = account.email if account else email
        if email is None:
            raise ValueError("Email must be provided.")
        if cls.email_code_login_rate_limiter.is_rate_limited(email):
            from controllers.console.auth.error import EmailCodeLoginRateLimitExceededError

            raise EmailCodeLoginRateLimitExceededError()

        code = "".join([str(secrets.randbelow(exclusive_upper_bound=10)) for _ in range(6)])
        token = TokenManager.generate_token(
            account=account, email=email, token_type="email_code_login", additional_data={"code": code}
        )
        send_email_code_login_mail_task.delay(
            language=language,
            to=account.email if account else email,
            code=code,
        )
        cls.email_code_login_rate_limiter.increment_rate_limit(email)
        return token

    @classmethod
    def get_email_code_login_data(cls, token: str) -> Optional[dict[str, Any]]:
        return TokenManager.get_token_data(token, "email_code_login")

    @classmethod
    def revoke_email_code_login_token(cls, token: str):
        TokenManager.revoke_token(token, "email_code_login")

    @classmethod
    def get_user_through_email(cls, email: str):
        if dify_config.BILLING_ENABLED and BillingService.is_email_in_freeze(email):
            raise AccountRegisterError(
                description=(
                    "This email account has been deleted within the past "
                    "30 days and is temporarily unavailable for new account registration"
                )
            )

        account = db.session.query(Account).filter(Account.email == email).first()
        if not account:
            return None

        if account.status == AccountStatus.BANNED.value:
            raise Unauthorized("Account is banned.")

        return account

    @staticmethod
    @redis_fallback(default_return=None)
    def add_login_error_rate_limit(email: str) -> None:
        key = f"login_error_rate_limit:{email}"
        count = redis_client.get(key)
        if count is None:
            count = 0
        count = int(count) + 1
        redis_client.setex(key, dify_config.LOGIN_LOCKOUT_DURATION, count)

    @staticmethod
    @redis_fallback(default_return=False)
    def is_login_error_rate_limit(email: str) -> bool:
        key = f"login_error_rate_limit:{email}"
        count = redis_client.get(key)
        if count is None:
            return False

        count = int(count)
        if count > AccountService.LOGIN_MAX_ERROR_LIMITS:
            return True
        return False

    @staticmethod
    @redis_fallback(default_return=None)
    def reset_login_error_rate_limit(email: str):
        key = f"login_error_rate_limit:{email}"
        redis_client.delete(key)

    @staticmethod
    @redis_fallback(default_return=None)
    def add_forgot_password_error_rate_limit(email: str) -> None:
        key = f"forgot_password_error_rate_limit:{email}"
        count = redis_client.get(key)
        if count is None:
            count = 0
        count = int(count) + 1
        redis_client.setex(key, dify_config.FORGOT_PASSWORD_LOCKOUT_DURATION, count)

    @staticmethod
    @redis_fallback(default_return=False)
    def is_forgot_password_error_rate_limit(email: str) -> bool:
        key = f"forgot_password_error_rate_limit:{email}"
        count = redis_client.get(key)
        if count is None:
            return False

        count = int(count)
        if count > AccountService.FORGOT_PASSWORD_MAX_ERROR_LIMITS:
            return True
        return False

    @staticmethod
    @redis_fallback(default_return=None)
    def reset_forgot_password_error_rate_limit(email: str):
        key = f"forgot_password_error_rate_limit:{email}"
        redis_client.delete(key)

    @staticmethod
    @redis_fallback(default_return=None)
    def add_change_email_error_rate_limit(email: str) -> None:
        key = f"change_email_error_rate_limit:{email}"
        count = redis_client.get(key)
        if count is None:
            count = 0
        count = int(count) + 1
        redis_client.setex(key, dify_config.CHANGE_EMAIL_LOCKOUT_DURATION, count)

    @staticmethod
    @redis_fallback(default_return=False)
    def is_change_email_error_rate_limit(email: str) -> bool:
        key = f"change_email_error_rate_limit:{email}"
        count = redis_client.get(key)
        if count is None:
            return False
        count = int(count)
        if count > AccountService.CHANGE_EMAIL_MAX_ERROR_LIMITS:
            return True
        return False

    @staticmethod
    @redis_fallback(default_return=None)
    def reset_change_email_error_rate_limit(email: str):
        key = f"change_email_error_rate_limit:{email}"
        redis_client.delete(key)

    @staticmethod
    @redis_fallback(default_return=None)
    def add_owner_transfer_error_rate_limit(email: str) -> None:
        key = f"owner_transfer_error_rate_limit:{email}"
        count = redis_client.get(key)
        if count is None:
            count = 0
        count = int(count) + 1
        redis_client.setex(key, dify_config.OWNER_TRANSFER_LOCKOUT_DURATION, count)

    @staticmethod
    @redis_fallback(default_return=False)
    def is_owner_transfer_error_rate_limit(email: str) -> bool:
        key = f"owner_transfer_error_rate_limit:{email}"
        count = redis_client.get(key)
        if count is None:
            return False
        count = int(count)
        if count > AccountService.OWNER_TRANSFER_MAX_ERROR_LIMITS:
            return True
        return False

    @staticmethod
    @redis_fallback(default_return=None)
    def reset_owner_transfer_error_rate_limit(email: str):
        key = f"owner_transfer_error_rate_limit:{email}"
        redis_client.delete(key)

    @staticmethod
    @redis_fallback(default_return=False)
    def is_email_send_ip_limit(ip_address: str):
        minute_key = f"email_send_ip_limit_minute:{ip_address}"
        freeze_key = f"email_send_ip_limit_freeze:{ip_address}"
        hour_limit_key = f"email_send_ip_limit_hour:{ip_address}"

        # check ip is frozen
        if redis_client.get(freeze_key):
            return True

        # check current minute count
        current_minute_count = redis_client.get(minute_key)
        if current_minute_count is None:
            current_minute_count = 0
        current_minute_count = int(current_minute_count)

        # check current hour count
        if current_minute_count > dify_config.EMAIL_SEND_IP_LIMIT_PER_MINUTE:
            hour_limit_count = redis_client.get(hour_limit_key)
            if hour_limit_count is None:
                hour_limit_count = 0
            hour_limit_count = int(hour_limit_count)

            if hour_limit_count >= 1:
                redis_client.setex(freeze_key, 60 * 60, 1)
                return True
            else:
                redis_client.setex(hour_limit_key, 60 * 10, hour_limit_count + 1)  # first time limit 10 minutes

            # add hour limit count
            redis_client.incr(hour_limit_key)
            redis_client.expire(hour_limit_key, 60 * 60)

            return True

        redis_client.setex(minute_key, 60, current_minute_count + 1)
        redis_client.expire(minute_key, 60)

        return False

    @staticmethod
    def check_email_unique(email: str) -> bool:
        return db.session.query(Account).filter_by(email=email).first() is None


class TenantService:
    @staticmethod
    def create_tenant(name: str, is_setup: Optional[bool] = False, is_from_dashboard: Optional[bool] = False) -> Tenant:
        """Create tenant"""
        if (
            not FeatureService.get_system_features().is_allow_create_workspace
            and not is_setup
            and not is_from_dashboard
        ):
            from controllers.console.error import NotAllowedCreateWorkspace

            raise NotAllowedCreateWorkspace()
        tenant = Tenant(name=name)

        db.session.add(tenant)
        db.session.commit()

        plugin_upgrade_strategy = TenantPluginAutoUpgradeStrategy(
            tenant_id=tenant.id,
            strategy_setting=TenantPluginAutoUpgradeStrategy.StrategySetting.FIX_ONLY,
            upgrade_time_of_day=0,
            upgrade_mode=TenantPluginAutoUpgradeStrategy.UpgradeMode.EXCLUDE,
            exclude_plugins=[],
            include_plugins=[],
        )
        db.session.add(plugin_upgrade_strategy)
        db.session.commit()

        tenant.encrypt_public_key = generate_key_pair(tenant.id)
        db.session.commit()
        return tenant

    @staticmethod
    def create_owner_tenant_if_not_exist(
        account: Account, name: Optional[str] = None, is_setup: Optional[bool] = False
    ):
        """Check if user have a workspace or not"""
        available_ta = (
            db.session.query(TenantAccountJoin)
            .filter_by(account_id=account.id)
            .order_by(TenantAccountJoin.id.asc())
            .first()
        )

        if available_ta:
            return

        """Create owner tenant if not exist"""
        if not FeatureService.get_system_features().is_allow_create_workspace and not is_setup:
            raise WorkSpaceNotAllowedCreateError()

        workspaces = FeatureService.get_system_features().license.workspaces
        if not workspaces.is_available():
            raise WorkspacesLimitExceededError()

        if name:
            tenant = TenantService.create_tenant(name=name, is_setup=is_setup)
        else:
            tenant = TenantService.create_tenant(name=f"{account.name}'s Workspace", is_setup=is_setup)
        TenantService.create_tenant_member(tenant, account, role="owner")
        account.current_tenant = tenant
        db.session.commit()
        tenant_was_created.send(tenant)

    @staticmethod
    def create_tenant_member(tenant: Tenant, account: Account, role: str = "normal") -> TenantAccountJoin:
        """Create tenant member"""
        if role == TenantAccountRole.OWNER.value:
            if TenantService.has_roles(tenant, [TenantAccountRole.OWNER]):
                logging.error(f"Tenant {tenant.id} has already an owner.")
                raise Exception("Tenant already has an owner.")

        ta = db.session.query(TenantAccountJoin).filter_by(tenant_id=tenant.id, account_id=account.id).first()
        if ta:
            ta.role = role
        else:
            ta = TenantAccountJoin(tenant_id=tenant.id, account_id=account.id, role=role)
            db.session.add(ta)

        db.session.commit()
        return ta

    @staticmethod
    def get_join_tenants(account: Account) -> list[Tenant]:
        """Get account join tenants"""
        return (
            db.session.query(Tenant)
            .join(TenantAccountJoin, Tenant.id == TenantAccountJoin.tenant_id)
            .filter(TenantAccountJoin.account_id == account.id, Tenant.status == TenantStatus.NORMAL)
            .all()
        )

    @staticmethod
    def get_current_tenant_by_account(account: Account):
        """Get tenant by account and add the role"""
        tenant = account.current_tenant
        if not tenant:
            raise TenantNotFoundError("Tenant not found.")

        ta = db.session.query(TenantAccountJoin).filter_by(tenant_id=tenant.id, account_id=account.id).first()
        if ta:
            tenant.role = ta.role
        else:
            raise TenantNotFoundError("Tenant not found for the account.")
        return tenant

    @staticmethod
    def switch_tenant(account: Account, tenant_id: Optional[str] = None) -> None:
        """Switch the current workspace for the account"""

        # Ensure tenant_id is provided
        if tenant_id is None:
            raise ValueError("Tenant ID must be provided.")

        tenant_account_join = (
            db.session.query(TenantAccountJoin)
            .join(Tenant, TenantAccountJoin.tenant_id == Tenant.id)
            .filter(
                TenantAccountJoin.account_id == account.id,
                TenantAccountJoin.tenant_id == tenant_id,
                Tenant.status == TenantStatus.NORMAL,
            )
            .first()
        )

        if not tenant_account_join:
            raise AccountNotLinkTenantError("Tenant not found or account is not a member of the tenant.")
        else:
            db.session.query(TenantAccountJoin).filter(
                TenantAccountJoin.account_id == account.id, TenantAccountJoin.tenant_id != tenant_id
            ).update({"current": False})
            tenant_account_join.current = True
            # Set the current tenant for the account
            account.set_tenant_id(tenant_account_join.tenant_id)
            db.session.commit()

    @staticmethod
    def get_tenant_members(tenant: Tenant) -> list[Account]:
        """Get tenant members"""
        query = (
            db.session.query(Account, TenantAccountJoin.role)
            .select_from(Account)
            .join(TenantAccountJoin, Account.id == TenantAccountJoin.account_id)
            .filter(TenantAccountJoin.tenant_id == tenant.id)
        )

        # Initialize an empty list to store the updated accounts
        updated_accounts = []

        for account, role in query:
            account.role = role
            updated_accounts.append(account)

        return updated_accounts

    @staticmethod
    def get_dataset_operator_members(tenant: Tenant) -> list[Account]:
        """Get dataset admin members"""
        query = (
            db.session.query(Account, TenantAccountJoin.role)
            .select_from(Account)
            .join(TenantAccountJoin, Account.id == TenantAccountJoin.account_id)
            .filter(TenantAccountJoin.tenant_id == tenant.id)
            .filter(TenantAccountJoin.role == "dataset_operator")
        )

        # Initialize an empty list to store the updated accounts
        updated_accounts = []

        for account, role in query:
            account.role = role
            updated_accounts.append(account)

        return updated_accounts

    @staticmethod
    def has_roles(tenant: Tenant, roles: list[TenantAccountRole]) -> bool:
        """Check if user has any of the given roles for a tenant"""
        if not all(isinstance(role, TenantAccountRole) for role in roles):
            raise ValueError("all roles must be TenantAccountRole")

        return (
            db.session.query(TenantAccountJoin)
            .filter(
                TenantAccountJoin.tenant_id == tenant.id, TenantAccountJoin.role.in_([role.value for role in roles])
            )
            .first()
            is not None
        )

    @staticmethod
    def get_user_role(account: Account, tenant: Tenant) -> Optional[TenantAccountRole]:
        """Get the role of the current account for a given tenant"""
        join = (
            db.session.query(TenantAccountJoin)
            .filter(TenantAccountJoin.tenant_id == tenant.id, TenantAccountJoin.account_id == account.id)
            .first()
        )
        return join.role if join else None

    @staticmethod
    def get_tenant_count() -> int:
        """Get tenant count"""
        return cast(int, db.session.query(func.count(Tenant.id)).scalar())

    @staticmethod
    def check_member_permission(tenant: Tenant, operator: Account, member: Account | None, action: str) -> None:
        """Check member permission"""
        perms = {
            "add": [TenantAccountRole.OWNER, TenantAccountRole.ADMIN],
            "remove": [TenantAccountRole.OWNER],
            "update": [TenantAccountRole.OWNER],
        }
        if action not in {"add", "remove", "update"}:
            raise InvalidActionError("Invalid action.")

        if member:
            if operator.id == member.id:
                raise CannotOperateSelfError("Cannot operate self.")

        ta_operator = db.session.query(TenantAccountJoin).filter_by(tenant_id=tenant.id, account_id=operator.id).first()

        if not ta_operator or ta_operator.role not in perms[action]:
            raise NoPermissionError(f"No permission to {action} member.")

    @staticmethod
    def remove_member_from_tenant(tenant: Tenant, account: Account, operator: Account) -> None:
        """Remove member from tenant"""
        if operator.id == account.id:
            raise CannotOperateSelfError("Cannot operate self.")

        TenantService.check_member_permission(tenant, operator, account, "remove")

        ta = db.session.query(TenantAccountJoin).filter_by(tenant_id=tenant.id, account_id=account.id).first()
        if not ta:
            raise MemberNotInTenantError("Member not in tenant.")

        db.session.delete(ta)
        db.session.commit()

    @staticmethod
    def update_member_role(tenant: Tenant, member: Account, new_role: str, operator: Account) -> None:
        """Update member role"""
        TenantService.check_member_permission(tenant, operator, member, "update")

        target_member_join = (
            db.session.query(TenantAccountJoin).filter_by(tenant_id=tenant.id, account_id=member.id).first()
        )

        if not target_member_join:
            raise MemberNotInTenantError("Member not in tenant.")

        if target_member_join.role == new_role:
            raise RoleAlreadyAssignedError("The provided role is already assigned to the member.")

        if new_role == "owner":
            # Find the current owner and change their role to 'admin'
            current_owner_join = (
                db.session.query(TenantAccountJoin).filter_by(tenant_id=tenant.id, role="owner").first()
            )
            if current_owner_join:
                current_owner_join.role = "admin"

        # Update the role of the target member
        target_member_join.role = new_role
        db.session.commit()

    @staticmethod
    def dissolve_tenant(tenant: Tenant, operator: Account) -> None:
        """Dissolve tenant"""
        if not TenantService.check_member_permission(tenant, operator, operator, "remove"):
            raise NoPermissionError("No permission to dissolve tenant.")
        db.session.query(TenantAccountJoin).filter_by(tenant_id=tenant.id).delete()
        db.session.delete(tenant)
        db.session.commit()

    @staticmethod
    def get_custom_config(tenant_id: str) -> dict:
        tenant = db.get_or_404(Tenant, tenant_id)

        return cast(dict, tenant.custom_config_dict)

    @staticmethod
    def is_owner(account: Account, tenant: Tenant) -> bool:
        return TenantService.get_user_role(account, tenant) == TenantAccountRole.OWNER

    @staticmethod
    def is_member(account: Account, tenant: Tenant) -> bool:
        """Check if the account is a member of the tenant"""
        return TenantService.get_user_role(account, tenant) is not None


class RegisterService:
    @classmethod
    def _get_invitation_token_key(cls, token: str) -> str:
        return f"member_invite:token:{token}"

    @classmethod
    def setup(cls, email: str, name: str, password: str, ip_address: str) -> None:
        """
        Setup dify

        :param email: email
        :param name: username
        :param password: password
        :param ip_address: ip address
        """
        try:
            # Register
            account = AccountService.create_account(
                email=email,
                name=name,
                interface_language=languages[0],
                password=password,
                is_setup=True,
            )

            account.last_login_ip = ip_address
            account.initialized_at = datetime.now(UTC).replace(tzinfo=None)

            TenantService.create_owner_tenant_if_not_exist(account=account, is_setup=True)

            dify_setup = DifySetup(version=dify_config.project.version)
            db.session.add(dify_setup)
            db.session.commit()
        except Exception as e:
            db.session.query(DifySetup).delete()
            db.session.query(TenantAccountJoin).delete()
            db.session.query(Account).delete()
            db.session.query(Tenant).delete()
            db.session.commit()

            logging.exception(f"Setup account failed, email: {email}, name: {name}")
            raise ValueError(f"Setup failed: {e}")

    @classmethod
    def register(
        cls,
        email,
        name,
        password: Optional[str] = None,
        open_id: Optional[str] = None,
        provider: Optional[str] = None,
        language: Optional[str] = None,
        status: Optional[AccountStatus] = None,
        is_setup: Optional[bool] = False,
        create_workspace_required: Optional[bool] = True,
    ) -> Account:
        db.session.begin_nested()
        """Register account"""
        try:
            account = AccountService.create_account(
                email=email,
                name=name,
                interface_language=language or languages[0],
                password=password,
                is_setup=is_setup,
            )
            account.status = AccountStatus.ACTIVE.value if not status else status.value
            account.initialized_at = datetime.now(UTC).replace(tzinfo=None)

            if open_id is not None and provider is not None:
                AccountService.link_account_integrate(provider, open_id, account)

            if (
                FeatureService.get_system_features().is_allow_create_workspace
                and create_workspace_required
                and FeatureService.get_system_features().license.workspaces.is_available()
            ):
                tenant = TenantService.create_tenant(f"{account.name}'s Workspace")
                TenantService.create_tenant_member(tenant, account, role="owner")
                account.current_tenant = tenant
                tenant_was_created.send(tenant)

            db.session.commit()
        except WorkSpaceNotAllowedCreateError:
            db.session.rollback()
            logging.exception("Register failed")
            raise AccountRegisterError("Workspace is not allowed to create.")
        except AccountRegisterError as are:
            db.session.rollback()
            logging.exception("Register failed")
            raise are
        except Exception as e:
            db.session.rollback()
            logging.exception("Register failed")
            raise AccountRegisterError(f"Registration failed: {e}") from e

        return account

    @classmethod
    def invite_new_member(
        cls, tenant: Tenant, email: str, language: str, role: str = "normal", inviter: Account | None = None
    ) -> str:
        if not inviter:
            raise ValueError("Inviter is required")

        """Invite new member"""
        with Session(db.engine) as session:
            account = session.query(Account).filter_by(email=email).first()

        if not account:
            TenantService.check_member_permission(tenant, inviter, None, "add")
            name = email.split("@")[0]

            account = cls.register(
                email=email, name=name, language=language, status=AccountStatus.PENDING, is_setup=True
            )
            # Create new tenant member for invited tenant
            TenantService.create_tenant_member(tenant, account, role)
            TenantService.switch_tenant(account, tenant.id)
        else:
            TenantService.check_member_permission(tenant, inviter, account, "add")
            ta = db.session.query(TenantAccountJoin).filter_by(tenant_id=tenant.id, account_id=account.id).first()

            if not ta:
                TenantService.create_tenant_member(tenant, account, role)

            # Support resend invitation email when the account is pending status
            if account.status != AccountStatus.PENDING.value:
                raise AccountAlreadyInTenantError("Account already in tenant.")

        token = cls.generate_invite_token(tenant, account)

        # send email
        send_invite_member_mail_task.delay(
            language=account.interface_language,
            to=email,
            token=token,
            inviter_name=inviter.name if inviter else "Dify",
            workspace_name=tenant.name,
        )

        return token

    @classmethod
    def generate_invite_token(cls, tenant: Tenant, account: Account) -> str:
        token = str(uuid.uuid4())
        invitation_data = {
            "account_id": account.id,
            "email": account.email,
            "workspace_id": tenant.id,
        }
        expiry_hours = dify_config.INVITE_EXPIRY_HOURS
        redis_client.setex(cls._get_invitation_token_key(token), expiry_hours * 60 * 60, json.dumps(invitation_data))
        return token

    @classmethod
    def is_valid_invite_token(cls, token: str) -> bool:
        data = redis_client.get(cls._get_invitation_token_key(token))
        return data is not None

    @classmethod
    def revoke_token(cls, workspace_id: str, email: str, token: str):
        if workspace_id and email:
            email_hash = sha256(email.encode()).hexdigest()
            cache_key = "member_invite_token:{}, {}:{}".format(workspace_id, email_hash, token)
            redis_client.delete(cache_key)
        else:
            redis_client.delete(cls._get_invitation_token_key(token))

    @classmethod
    def get_invitation_if_token_valid(
        cls, workspace_id: Optional[str], email: str, token: str
    ) -> Optional[dict[str, Any]]:
        invitation_data = cls._get_invitation_by_token(token, workspace_id, email)
        if not invitation_data:
            return None

        tenant = (
            db.session.query(Tenant)
            .filter(Tenant.id == invitation_data["workspace_id"], Tenant.status == "normal")
            .first()
        )

        if not tenant:
            return None

        tenant_account = (
            db.session.query(Account, TenantAccountJoin.role)
            .join(TenantAccountJoin, Account.id == TenantAccountJoin.account_id)
            .filter(Account.email == invitation_data["email"], TenantAccountJoin.tenant_id == tenant.id)
            .first()
        )

        if not tenant_account:
            return None

        account = tenant_account[0]
        if not account:
            return None

        if invitation_data["account_id"] != str(account.id):
            return None

        return {
            "account": account,
            "data": invitation_data,
            "tenant": tenant,
        }

    @classmethod
    def _get_invitation_by_token(
        cls, token: str, workspace_id: Optional[str] = None, email: Optional[str] = None
    ) -> Optional[dict[str, str]]:
        if workspace_id is not None and email is not None:
            email_hash = sha256(email.encode()).hexdigest()
            cache_key = f"member_invite_token:{workspace_id}, {email_hash}:{token}"
            account_id = redis_client.get(cache_key)

            if not account_id:
                return None

            return {
                "account_id": account_id.decode("utf-8"),
                "email": email,
                "workspace_id": workspace_id,
            }
        else:
            data = redis_client.get(cls._get_invitation_token_key(token))
            if not data:
                return None

            invitation: dict = json.loads(data)
            return invitation


def _generate_refresh_token(length: int = 64):
    token = secrets.token_hex(length)
    return token<|MERGE_RESOLUTION|>--- conflicted
+++ resolved
@@ -467,10 +467,6 @@
         email: Optional[str] = None,
         language: Optional[str] = "en-US",
         workspace_name: Optional[str] = "",
-<<<<<<< HEAD
-=======
-        member_name: Optional[str] = "",
->>>>>>> 6575edd0
     ):
         account_email = account.email if account else email
         if account_email is None:
@@ -488,10 +484,6 @@
             to=account_email,
             code=code,
             workspace=workspace_name,
-<<<<<<< HEAD
-=======
-            member=member_name,
->>>>>>> 6575edd0
         )
         cls.owner_transfer_rate_limiter.increment_rate_limit(account_email)
         return token
