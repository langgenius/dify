--- conflicted
+++ resolved
@@ -21,16 +21,10 @@
     limit: int = 1
     crawl_sub_pages: bool = False
     only_main_content: bool = False
-<<<<<<< HEAD
     includes: Optional[str] = None
     excludes: Optional[str] = None
     prompt: Optional[str] = None
     max_depth: Optional[int] = None
-=======
-    includes: str | None = None
-    excludes: str | None = None
-    max_depth: int | None = None
->>>>>>> 7b513203
     use_sitemap: bool = True
 
     def get_include_paths(self) -> list[str]:
