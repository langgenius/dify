--- conflicted
+++ resolved
@@ -11,21 +11,12 @@
 
 class ApiKeyAuthService:
     @staticmethod
-<<<<<<< HEAD
-    def get_provider_auth_list(tenant_id: str) -> Sequence:
+    def get_provider_auth_list(tenant_id: str):
         data_source_api_key_bindings = db.session.scalars(
             select(DataSourceApiKeyAuthBinding).where(
                 DataSourceApiKeyAuthBinding.tenant_id == tenant_id, DataSourceApiKeyAuthBinding.disabled.is_(False)
             )
         ).all()
-=======
-    def get_provider_auth_list(tenant_id: str):
-        data_source_api_key_bindings = (
-            db.session.query(DataSourceApiKeyAuthBinding)
-            .where(DataSourceApiKeyAuthBinding.tenant_id == tenant_id, DataSourceApiKeyAuthBinding.disabled.is_(False))
-            .all()
-        )
->>>>>>> a78339a0
         return data_source_api_key_bindings
 
     @staticmethod
