--- conflicted
+++ resolved
@@ -48,12 +48,9 @@
                 "replace_webapp_logo": replace_webapp_logo,
             }
         if dify_config.EDITION == "CLOUD":
-<<<<<<< HEAD
-=======
 
             tenant_info["next_credit_reset_date"] = feature.next_credit_reset_date
 
->>>>>>> 1d16528d
             from services.credit_pool_service import CreditPoolService
 
             paid_pool = CreditPoolService.get_pool(tenant_id=tenant.id, pool_type="paid")
