from typing import Any

from sqlalchemy import select

from core.ops.entities.config_entity import BaseTracingConfig
from core.ops.ops_trace_manager import OpsTraceManager, provider_config_map
from extensions.ext_database import db
from models.model import App, TraceAppConfig


class OpsService:
    @classmethod
    def get_tracing_app_config(cls, app_id: str, tracing_provider: str):
        """
        Get tracing app config
        :param app_id: app id
        :param tracing_provider: tracing provider
        :return:
        """
<<<<<<< HEAD
        trace_config_data: Optional[TraceAppConfig] = db.session.scalars(
            select(TraceAppConfig)
=======
        trace_config_data: TraceAppConfig | None = (
            db.session.query(TraceAppConfig)
>>>>>>> 15270f09
            .where(TraceAppConfig.app_id == app_id, TraceAppConfig.tracing_provider == tracing_provider)
            .limit(1)
        ).first()

        if not trace_config_data:
            return None

        # decrypt_token and obfuscated_token
        app = db.session.scalars(select(App).where(App.id == app_id).limit(1)).first()
        if not app:
            return None
        tenant_id = app.tenant_id
        decrypt_tracing_config = OpsTraceManager.decrypt_tracing_config(
            tenant_id, tracing_provider, trace_config_data.tracing_config
        )
        new_decrypt_tracing_config = OpsTraceManager.obfuscated_decrypt_token(tracing_provider, decrypt_tracing_config)

        if tracing_provider == "arize" and (
            "project_url" not in decrypt_tracing_config or not decrypt_tracing_config.get("project_url")
        ):
            try:
                project_url = OpsTraceManager.get_trace_config_project_url(decrypt_tracing_config, tracing_provider)
                new_decrypt_tracing_config.update({"project_url": project_url})
            except Exception:
                new_decrypt_tracing_config.update({"project_url": "https://app.arize.com/"})

        if tracing_provider == "phoenix" and (
            "project_url" not in decrypt_tracing_config or not decrypt_tracing_config.get("project_url")
        ):
            try:
                project_url = OpsTraceManager.get_trace_config_project_url(decrypt_tracing_config, tracing_provider)
                new_decrypt_tracing_config.update({"project_url": project_url})
            except Exception:
                new_decrypt_tracing_config.update({"project_url": "https://app.phoenix.arize.com/projects/"})

        if tracing_provider == "langfuse" and (
            "project_key" not in decrypt_tracing_config or not decrypt_tracing_config.get("project_key")
        ):
            try:
                project_key = OpsTraceManager.get_trace_config_project_key(decrypt_tracing_config, tracing_provider)
                new_decrypt_tracing_config.update(
                    {
                        "project_url": "{host}/project/{key}".format(
                            host=decrypt_tracing_config.get("host"), key=project_key
                        )
                    }
                )
            except Exception:
                new_decrypt_tracing_config.update({"project_url": f"{decrypt_tracing_config.get('host')}/"})

        if tracing_provider == "langsmith" and (
            "project_url" not in decrypt_tracing_config or not decrypt_tracing_config.get("project_url")
        ):
            try:
                project_url = OpsTraceManager.get_trace_config_project_url(decrypt_tracing_config, tracing_provider)
                new_decrypt_tracing_config.update({"project_url": project_url})
            except Exception:
                new_decrypt_tracing_config.update({"project_url": "https://smith.langchain.com/"})

        if tracing_provider == "opik" and (
            "project_url" not in decrypt_tracing_config or not decrypt_tracing_config.get("project_url")
        ):
            try:
                project_url = OpsTraceManager.get_trace_config_project_url(decrypt_tracing_config, tracing_provider)
                new_decrypt_tracing_config.update({"project_url": project_url})
            except Exception:
                new_decrypt_tracing_config.update({"project_url": "https://www.comet.com/opik/"})
        if tracing_provider == "weave" and (
            "project_url" not in decrypt_tracing_config or not decrypt_tracing_config.get("project_url")
        ):
            try:
                project_url = OpsTraceManager.get_trace_config_project_url(decrypt_tracing_config, tracing_provider)
                new_decrypt_tracing_config.update({"project_url": project_url})
            except Exception:
                new_decrypt_tracing_config.update({"project_url": "https://wandb.ai/"})

        if tracing_provider == "aliyun" and (
            "project_url" not in decrypt_tracing_config or not decrypt_tracing_config.get("project_url")
        ):
            try:
                project_url = OpsTraceManager.get_trace_config_project_url(decrypt_tracing_config, tracing_provider)
                new_decrypt_tracing_config.update({"project_url": project_url})
            except Exception:
                new_decrypt_tracing_config.update({"project_url": "https://arms.console.aliyun.com/"})

        trace_config_data.tracing_config = new_decrypt_tracing_config
        return trace_config_data.to_dict()

    @classmethod
    def create_tracing_app_config(cls, app_id: str, tracing_provider: str, tracing_config: dict):
        """
        Create tracing app config
        :param app_id: app id
        :param tracing_provider: tracing provider
        :param tracing_config: tracing config
        :return:
        """
        try:
            provider_config_map[tracing_provider]
        except KeyError:
            return {"error": f"Invalid tracing provider: {tracing_provider}"}

        provider_config: dict[str, Any] = provider_config_map[tracing_provider]
        config_class: type[BaseTracingConfig] = provider_config["config_class"]
        other_keys: list[str] = provider_config["other_keys"]

        default_config_instance: BaseTracingConfig = config_class(**tracing_config)
        for key in other_keys:
            if key in tracing_config and tracing_config[key] == "":
                tracing_config[key] = getattr(default_config_instance, key, None)

        # api check
        if not OpsTraceManager.check_trace_config_is_effective(tracing_config, tracing_provider):
            return {"error": "Invalid Credentials"}

        # get project url
        if tracing_provider in ("arize", "phoenix"):
            try:
                project_url = OpsTraceManager.get_trace_config_project_url(tracing_config, tracing_provider)
            except Exception:
                project_url = None
        elif tracing_provider == "langfuse":
            try:
                project_key = OpsTraceManager.get_trace_config_project_key(tracing_config, tracing_provider)
                project_url = f"{tracing_config.get('host')}/project/{project_key}"
            except Exception:
                project_url = None
        elif tracing_provider in ("langsmith", "opik"):
            try:
                project_url = OpsTraceManager.get_trace_config_project_url(tracing_config, tracing_provider)
            except Exception:
                project_url = None
        else:
            project_url = None

        # check if trace config already exists
<<<<<<< HEAD
        trace_config_data: Optional[TraceAppConfig] = db.session.scalars(
            select(TraceAppConfig)
=======
        trace_config_data: TraceAppConfig | None = (
            db.session.query(TraceAppConfig)
>>>>>>> 15270f09
            .where(TraceAppConfig.app_id == app_id, TraceAppConfig.tracing_provider == tracing_provider)
            .limit(1)
        ).first()

        if trace_config_data:
            return None

        # get tenant id
        app = db.session.scalars(select(App).where(App.id == app_id).limit(1)).first()
        if not app:
            return None
        tenant_id = app.tenant_id
        tracing_config = OpsTraceManager.encrypt_tracing_config(tenant_id, tracing_provider, tracing_config)
        if project_url:
            tracing_config["project_url"] = project_url
        trace_config_data = TraceAppConfig(
            app_id=app_id,
            tracing_provider=tracing_provider,
            tracing_config=tracing_config,
        )
        db.session.add(trace_config_data)
        db.session.commit()

        return {"result": "success"}

    @classmethod
    def update_tracing_app_config(cls, app_id: str, tracing_provider: str, tracing_config: dict):
        """
        Update tracing app config
        :param app_id: app id
        :param tracing_provider: tracing provider
        :param tracing_config: tracing config
        :return:
        """
        try:
            provider_config_map[tracing_provider]
        except KeyError:
            raise ValueError(f"Invalid tracing provider: {tracing_provider}")

        # check if trace config already exists
        current_trace_config = db.session.scalars(
            select(TraceAppConfig)
            .where(TraceAppConfig.app_id == app_id, TraceAppConfig.tracing_provider == tracing_provider)
            .limit(1)
        ).first()

        if not current_trace_config:
            return None

        # get tenant id
        app = db.session.scalars(select(App).where(App.id == app_id).limit(1)).first()
        if not app:
            return None
        tenant_id = app.tenant_id
        tracing_config = OpsTraceManager.encrypt_tracing_config(
            tenant_id, tracing_provider, tracing_config, current_trace_config.tracing_config
        )

        # api check
        # decrypt_token
        decrypt_tracing_config = OpsTraceManager.decrypt_tracing_config(tenant_id, tracing_provider, tracing_config)
        if not OpsTraceManager.check_trace_config_is_effective(decrypt_tracing_config, tracing_provider):
            raise ValueError("Invalid Credentials")

        current_trace_config.tracing_config = tracing_config
        db.session.commit()

        return current_trace_config.to_dict()

    @classmethod
    def delete_tracing_app_config(cls, app_id: str, tracing_provider: str):
        """
        Delete tracing app config
        :param app_id: app id
        :param tracing_provider: tracing provider
        :return:
        """
        trace_config = db.session.scalars(
            select(TraceAppConfig)
            .where(TraceAppConfig.app_id == app_id, TraceAppConfig.tracing_provider == tracing_provider)
            .limit(1)
        ).first()

        if not trace_config:
            return None

        db.session.delete(trace_config)
        db.session.commit()

        return True<|MERGE_RESOLUTION|>--- conflicted
+++ resolved
@@ -17,13 +17,8 @@
         :param tracing_provider: tracing provider
         :return:
         """
-<<<<<<< HEAD
-        trace_config_data: Optional[TraceAppConfig] = db.session.scalars(
-            select(TraceAppConfig)
-=======
         trace_config_data: TraceAppConfig | None = (
             db.session.query(TraceAppConfig)
->>>>>>> 15270f09
             .where(TraceAppConfig.app_id == app_id, TraceAppConfig.tracing_provider == tracing_provider)
             .limit(1)
         ).first()
@@ -160,13 +155,8 @@
             project_url = None
 
         # check if trace config already exists
-<<<<<<< HEAD
-        trace_config_data: Optional[TraceAppConfig] = db.session.scalars(
-            select(TraceAppConfig)
-=======
         trace_config_data: TraceAppConfig | None = (
             db.session.query(TraceAppConfig)
->>>>>>> 15270f09
             .where(TraceAppConfig.app_id == app_id, TraceAppConfig.tracing_provider == tracing_provider)
             .limit(1)
         ).first()
