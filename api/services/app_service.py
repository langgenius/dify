--- conflicted
+++ resolved
@@ -233,11 +233,8 @@
         app.icon = args.get("icon")
         app.icon_background = args.get("icon_background")
         app.use_icon_as_answer_icon = args.get("use_icon_as_answer_icon", False)
-<<<<<<< HEAD
         app.always_new_chat = args.get("always_new_chat", False)
-=======
         app.max_active_requests = args.get("max_active_requests")
->>>>>>> 3aecceff
         app.updated_by = current_user.id
         app.updated_at = datetime.now(UTC).replace(tzinfo=None)
         db.session.commit()
