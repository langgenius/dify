"""
Workflow Performance Service

This service provides comprehensive performance tracking, analysis, and optimization
for workflow executions. It collects metrics, generates insights, and provides
actionable recommendations for improving workflow performance.
"""

import logging
from datetime import timedelta
from typing import Any, Optional

from sqlalchemy import and_, case, desc, func, select

from extensions.ext_database import db
from libs.datetime_utils import naive_utc_now
from models.workflow_performance import (
    OptimizationCategory,
    OptimizationSeverity,
    WorkflowNodePerformance,
    WorkflowOptimizationRecommendation,
    WorkflowPerformanceMetrics,
)

logger = logging.getLogger(__name__)


class WorkflowPerformanceService:
    """
    Service for tracking and analyzing workflow performance.

    This service provides methods for:
    - Recording performance metrics
    - Analyzing execution patterns
    - Generating optimization recommendations
    - Managing performance trends
    """

    @staticmethod
    def record_workflow_execution(
        *,
        app_id: str,
        workflow_id: str,
        workflow_run_id: str,
        total_execution_time: float,
        node_count: int,
        successful_nodes: int,
        failed_nodes: int,
        cached_nodes: int,
        total_tokens_used: Optional[int] = None,
        total_tokens_cost: Optional[float] = None,
        peak_memory_mb: Optional[float] = None,
        avg_node_execution_time: float = 0.0,
        slowest_node_id: Optional[str] = None,
        slowest_node_time: Optional[float] = None,
        cache_hit_rate: float = 0.0,
        execution_status: str = "succeeded",
        error_message: Optional[str] = None,
        extra_info: Optional[dict[str, Any]] = None,
    ) -> WorkflowPerformanceMetrics:
        """
        Record performance metrics for a workflow execution.

        Args:
            app_id: Application ID
            workflow_id: Workflow ID
            workflow_run_id: Unique workflow run ID
            total_execution_time: Total execution time in seconds
            node_count: Number of nodes executed
            successful_nodes: Number of successfully executed nodes
            failed_nodes: Number of failed nodes
            cached_nodes: Number of nodes served from cache
            total_tokens_used: Total LLM tokens consumed
            total_tokens_cost: Estimated cost in USD
            peak_memory_mb: Peak memory usage in MB
            avg_node_execution_time: Average node execution time
            slowest_node_id: ID of the slowest node
            slowest_node_time: Execution time of slowest node
            cache_hit_rate: Percentage of cache hits (0-100)
            execution_status: Status of execution (succeeded, failed, partial)
            error_message: Error message if failed
            extra_info: Additional metadata

        Returns:
            Created WorkflowPerformanceMetrics instance
        """
        metrics = WorkflowPerformanceMetrics(
            app_id=app_id,
            workflow_id=workflow_id,
            workflow_run_id=workflow_run_id,
            total_execution_time=total_execution_time,
            node_count=node_count,
            successful_nodes=successful_nodes,
            failed_nodes=failed_nodes,
            cached_nodes=cached_nodes,
            total_tokens_used=total_tokens_used,
            total_tokens_cost=total_tokens_cost,
            peak_memory_mb=peak_memory_mb,
            avg_node_execution_time=avg_node_execution_time,
            slowest_node_id=slowest_node_id,
            slowest_node_time=slowest_node_time,
            cache_hit_rate=cache_hit_rate,
            execution_status=execution_status,
            error_message=error_message,
            extra_info=extra_info or {},
        )

        db.session.add(metrics)
        db.session.commit()

        logger.info(
            "Recorded workflow performance metrics for run %s: %.2fs, %s nodes, %.1f%% cache hit rate",
            workflow_run_id,
            total_execution_time,
            node_count,
            cache_hit_rate,
        )

        return metrics

    @staticmethod
    def record_node_execution(
        *,
        workflow_run_id: str,
        node_id: str,
        node_execution_id: str,
        node_type: str,
        node_title: Optional[str],
        execution_time: float,
        start_time: datetime,
        end_time: datetime,
        tokens_used: Optional[int] = None,
        tokens_cost: Optional[float] = None,
        memory_used_mb: Optional[float] = None,
        is_cached: bool = False,
        cache_key: Optional[str] = None,
        retry_count: int = 0,
        status: str = "succeeded",
        error_message: Optional[str] = None,
        input_size_bytes: Optional[int] = None,
        output_size_bytes: Optional[int] = None,
        extra_info: Optional[dict[str, Any]] = None,
    ) -> WorkflowNodePerformance:
        """
        Record performance metrics for a single node execution.

        Args:
            workflow_run_id: Workflow run ID
            node_id: Node ID
            node_execution_id: Unique node execution ID
            node_type: Type of node
            node_title: Display title of node
            execution_time: Execution time in seconds
            start_time: Execution start time
            end_time: Execution end time
            tokens_used: LLM tokens consumed
            tokens_cost: Estimated cost in USD
            memory_used_mb: Memory used in MB
            is_cached: Whether result was served from cache
            cache_key: Cache key if cached
            retry_count: Number of retries
            status: Execution status
            error_message: Error message if failed
            input_size_bytes: Size of input data
            output_size_bytes: Size of output data
            extra_info: Additional metadata

        Returns:
            Created WorkflowNodePerformance instance
        """
        node_perf = WorkflowNodePerformance(
            workflow_run_id=workflow_run_id,
            node_id=node_id,
            node_execution_id=node_execution_id,
            node_type=node_type,
            node_title=node_title,
            execution_time=execution_time,
            start_time=start_time,
            end_time=end_time,
            tokens_used=tokens_used,
            tokens_cost=tokens_cost,
            memory_used_mb=memory_used_mb,
            is_cached=is_cached,
            cache_key=cache_key,
            retry_count=retry_count,
            status=status,
            error_message=error_message,
            input_size_bytes=input_size_bytes,
            output_size_bytes=output_size_bytes,
            extra_info=extra_info or {},
        )

        db.session.add(node_perf)
        db.session.commit()

        return node_perf

    @staticmethod
    def get_workflow_performance_summary(
        workflow_id: str,
        days: int = 7,
    ) -> dict[str, Any]:
        """
        Get performance summary for a workflow over a time period.

        Args:
            workflow_id: Workflow ID
            days: Number of days to analyze

        Returns:
            Dictionary containing performance summary
        """
        cutoff_date = naive_utc_now() - timedelta(days=days)

        # Query performance metrics
        stmt = select(
            func.count(WorkflowPerformanceMetrics.id).label("total_runs"),
            func.avg(WorkflowPerformanceMetrics.total_execution_time).label("avg_execution_time"),
            func.min(WorkflowPerformanceMetrics.total_execution_time).label("min_execution_time"),
            func.max(WorkflowPerformanceMetrics.total_execution_time).label("max_execution_time"),
            func.avg(WorkflowPerformanceMetrics.cache_hit_rate).label("avg_cache_hit_rate"),
            func.sum(WorkflowPerformanceMetrics.total_tokens_used).label("total_tokens"),
            func.sum(WorkflowPerformanceMetrics.total_tokens_cost).label("total_cost"),
            func.sum(case((WorkflowPerformanceMetrics.execution_status == "succeeded", 1), else_=0)).label(
                "successful_runs"
            ),
            func.sum(case((WorkflowPerformanceMetrics.execution_status == "failed", 1), else_=0)).label("failed_runs"),
        ).where(
            and_(
                WorkflowPerformanceMetrics.workflow_id == workflow_id,
                WorkflowPerformanceMetrics.created_at >= cutoff_date,
            )
        )

        result = db.session.execute(stmt).first()

        if not result or result.total_runs == 0:
            return {
                "total_runs": 0,
                "avg_execution_time": 0.0,
                "min_execution_time": 0.0,
                "max_execution_time": 0.0,
                "avg_cache_hit_rate": 0.0,
                "total_tokens": 0,
                "total_cost": 0.0,
                "success_rate": 0.0,
                "error_rate": 0.0,
            }

        success_rate = (result.successful_runs / result.total_runs * 100) if result.total_runs > 0 else 0.0
        error_rate = (result.failed_runs / result.total_runs * 100) if result.total_runs > 0 else 0.0

        return {
            "total_runs": result.total_runs,
            "avg_execution_time": float(result.avg_execution_time or 0.0),
            "min_execution_time": float(result.min_execution_time or 0.0),
            "max_execution_time": float(result.max_execution_time or 0.0),
            "avg_cache_hit_rate": float(result.avg_cache_hit_rate or 0.0),
            "total_tokens": int(result.total_tokens or 0),
            "total_cost": float(result.total_cost or 0.0),
            "success_rate": success_rate,
            "error_rate": error_rate,
        }

    @staticmethod
    def get_node_performance_breakdown(
        workflow_id: str,
        days: int = 7,
    ) -> list[dict[str, Any]]:
        """
        Get performance breakdown by node type for a workflow.

        Args:
            workflow_id: Workflow ID
            days: Number of days to analyze

        Returns:
            List of node performance summaries
        """
        cutoff_date = naive_utc_now() - timedelta(days=days)
<<<<<<< HEAD

        # Get workflow run IDs for the time period
        run_ids_stmt = select(WorkflowPerformanceMetrics.workflow_run_id).where(
            and_(
                WorkflowPerformanceMetrics.workflow_id == workflow_id,
                WorkflowPerformanceMetrics.created_at >= cutoff_date,
            )
        )

        run_ids = [row[0] for row in db.session.execute(run_ids_stmt).fetchall()]

        if not run_ids:
            return []

        # Query node performance grouped by type
=======
        
        # Use JOIN to filter nodes in a single query
>>>>>>> d912c243
        stmt = (
            select(
                WorkflowNodePerformance.node_type,
                func.count(WorkflowNodePerformance.id).label("execution_count"),
                func.avg(WorkflowNodePerformance.execution_time).label("avg_execution_time"),
                func.min(WorkflowNodePerformance.execution_time).label("min_execution_time"),
                func.max(WorkflowNodePerformance.execution_time).label("max_execution_time"),
                func.sum(WorkflowNodePerformance.tokens_used).label("total_tokens"),
                func.sum(WorkflowNodePerformance.tokens_cost).label("total_cost"),
                func.sum(case((WorkflowNodePerformance.is_cached == True, 1), else_=0)).label("cache_hits"),
                func.sum(case((WorkflowNodePerformance.status == "failed", 1), else_=0)).label("failures"),
            )
            .join(
                WorkflowPerformanceMetrics,
                WorkflowNodePerformance.workflow_run_id == WorkflowPerformanceMetrics.workflow_run_id
            )
            .where(
                and_(
                    WorkflowPerformanceMetrics.workflow_id == workflow_id,
                    WorkflowPerformanceMetrics.created_at >= cutoff_date,
                )
            )
            .group_by(WorkflowNodePerformance.node_type)
            .order_by(desc("avg_execution_time"))
        )

        results = db.session.execute(stmt).fetchall()

        breakdown = []
        for row in results:
            cache_hit_rate = (row.cache_hits / row.execution_count * 100) if row.execution_count > 0 else 0.0
            failure_rate = (row.failures / row.execution_count * 100) if row.execution_count > 0 else 0.0

            breakdown.append(
                {
                    "node_type": row.node_type,
                    "execution_count": row.execution_count,
                    "avg_execution_time": float(row.avg_execution_time or 0.0),
                    "min_execution_time": float(row.min_execution_time or 0.0),
                    "max_execution_time": float(row.max_execution_time or 0.0),
                    "total_tokens": int(row.total_tokens or 0),
                    "total_cost": float(row.total_cost or 0.0),
                    "cache_hit_rate": cache_hit_rate,
                    "failure_rate": failure_rate,
                }
            )

        return breakdown

    @staticmethod
    def identify_bottlenecks(
        workflow_id: str,
        days: int = 7,
        threshold_percentile: float = 90.0,
    ) -> list[dict[str, Any]]:
        """
        Identify performance bottlenecks in a workflow.

        Args:
            workflow_id: Workflow ID
            days: Number of days to analyze
            threshold_percentile: Percentile threshold for identifying slow nodes

        Returns:
            List of identified bottlenecks
        """
        cutoff_date = naive_utc_now() - timedelta(days=days)
<<<<<<< HEAD

        # Get workflow run IDs
        run_ids_stmt = select(WorkflowPerformanceMetrics.workflow_run_id).where(
            and_(
                WorkflowPerformanceMetrics.workflow_id == workflow_id,
                WorkflowPerformanceMetrics.created_at >= cutoff_date,
            )
        )

        run_ids = [row[0] for row in db.session.execute(run_ids_stmt).fetchall()]

        if not run_ids:
            return []

        # Find nodes with high execution times
=======
        
        # Use JOIN to filter nodes in a single query
>>>>>>> d912c243
        stmt = (
            select(
                WorkflowNodePerformance.node_id,
                WorkflowNodePerformance.node_type,
                WorkflowNodePerformance.node_title,
                func.count(WorkflowNodePerformance.id).label("execution_count"),
                func.avg(WorkflowNodePerformance.execution_time).label("avg_time"),
                func.max(WorkflowNodePerformance.execution_time).label("max_time"),
                func.stddev(WorkflowNodePerformance.execution_time).label("std_dev"),
            )
            .join(
                WorkflowPerformanceMetrics,
                WorkflowNodePerformance.workflow_run_id == WorkflowPerformanceMetrics.workflow_run_id
            )
            .where(
                and_(
                    WorkflowPerformanceMetrics.workflow_id == workflow_id,
                    WorkflowPerformanceMetrics.created_at >= cutoff_date,
                )
            )
            .group_by(
                WorkflowNodePerformance.node_id,
                WorkflowNodePerformance.node_type,
                WorkflowNodePerformance.node_title,
            )
            .having(func.count(WorkflowNodePerformance.id) >= 3)  # At least 3 executions
            .order_by(desc("avg_time"))
        )

        results = db.session.execute(stmt).fetchall()

        bottlenecks = []
        for row in results:
            # Calculate severity based on execution time and variability
            severity = "medium"
            if row.avg_time > 30.0:  # More than 30 seconds
                severity = "critical"
            elif row.avg_time > 10.0:  # More than 10 seconds
                severity = "high"

            bottlenecks.append(
                {
                    "node_id": row.node_id,
                    "node_type": row.node_type,
                    "node_title": row.node_title,
                    "execution_count": row.execution_count,
                    "avg_execution_time": float(row.avg_time or 0.0),
                    "max_execution_time": float(row.max_time or 0.0),
                    "std_deviation": float(row.std_dev or 0.0),
                    "severity": severity,
                }
            )

        return bottlenecks[:10]  # Return top 10 bottlenecks

    @staticmethod
    def create_optimization_recommendation(
        *,
        app_id: str,
        workflow_id: str,
        title: str,
        description: str,
        category: OptimizationCategory,
        severity: OptimizationSeverity,
        estimated_improvement: Optional[str] = None,
        affected_nodes: Optional[list[str]] = None,
        recommendation_steps: list[str],
        code_example: Optional[str] = None,
        documentation_link: Optional[str] = None,
        supporting_metrics: Optional[dict[str, Any]] = None,
        sample_workflow_runs: Optional[list[str]] = None,
        extra_info: Optional[dict[str, Any]] = None,
    ) -> WorkflowOptimizationRecommendation:
        """
        Create an optimization recommendation for a workflow.

        Args:
            app_id: Application ID
            workflow_id: Workflow ID
            title: Recommendation title
            description: Detailed description
            category: Recommendation category
            severity: Severity level
            estimated_improvement: Estimated improvement description
            affected_nodes: List of affected node IDs
            recommendation_steps: List of actionable steps
            code_example: Example code
            documentation_link: Link to documentation
            supporting_metrics: Supporting performance metrics
            sample_workflow_runs: Sample workflow run IDs
            extra_info: Additional metadata

        Returns:
            Created WorkflowOptimizationRecommendation instance
        """
        recommendation = WorkflowOptimizationRecommendation(
            app_id=app_id,
            workflow_id=workflow_id,
            title=title,
            description=description,
            category=category.value,
            severity=severity.value,
            estimated_improvement=estimated_improvement,
            affected_nodes=affected_nodes or [],
            recommendation_steps=recommendation_steps,
            code_example=code_example,
            documentation_link=documentation_link,
            supporting_metrics=supporting_metrics or {},
            sample_workflow_runs=sample_workflow_runs or [],
            status="active",
            extra_info=extra_info or {},
        )

        db.session.add(recommendation)
        db.session.commit()

        logger.info(
            "Created optimization recommendation for workflow %s: %s (severity: %s)",
            workflow_id,
            title,
            severity.value,
        )

        return recommendation

    @staticmethod
    def get_active_recommendations(
        workflow_id: str,
        severity: Optional[OptimizationSeverity] = None,
        category: Optional[OptimizationCategory] = None,
    ) -> list[WorkflowOptimizationRecommendation]:
        """
        Get active optimization recommendations for a workflow.

        Args:
            workflow_id: Workflow ID
            severity: Filter by severity level
            category: Filter by category

        Returns:
            List of active recommendations
        """
        filters = [
            WorkflowOptimizationRecommendation.workflow_id == workflow_id,
            WorkflowOptimizationRecommendation.status == "active",
        ]

        if severity:
            filters.append(WorkflowOptimizationRecommendation.severity == severity.value)

        if category:
            filters.append(WorkflowOptimizationRecommendation.category == category.value)

        stmt = (
            select(WorkflowOptimizationRecommendation)
            .where(and_(*filters))
            .order_by(
                # Order by severity: critical > high > medium > low > info
                case(
                    (WorkflowOptimizationRecommendation.severity == "critical", 1),
                    (WorkflowOptimizationRecommendation.severity == "high", 2),
                    (WorkflowOptimizationRecommendation.severity == "medium", 3),
                    (WorkflowOptimizationRecommendation.severity == "low", 4),
                    else_=5,
                ),
                desc(WorkflowOptimizationRecommendation.created_at),
            )
        )

        return list(db.session.execute(stmt).scalars().all())

    @staticmethod
    def dismiss_recommendation(
        recommendation_id: str,
        dismissed_by: str,
        reason: Optional[str] = None,
    ) -> WorkflowOptimizationRecommendation:
        """
        Dismiss an optimization recommendation.

        Args:
            recommendation_id: Recommendation ID
            dismissed_by: User ID who dismissed
            reason: Reason for dismissal

        Returns:
            Updated recommendation
        """
        recommendation = db.session.get(WorkflowOptimizationRecommendation, recommendation_id)

        if not recommendation:
            raise ValueError(f"Recommendation {recommendation_id} not found")

        recommendation.status = "dismissed"
        recommendation.dismissed_by = dismissed_by
        recommendation.dismissed_at = naive_utc_now()
        recommendation.dismissed_reason = reason

        db.session.commit()

        return recommendation<|MERGE_RESOLUTION|>--- conflicted
+++ resolved
@@ -1,3 +1,5 @@
+from __future__ import annotations
+
 """
 Workflow Performance Service
 
@@ -7,7 +9,7 @@
 """
 
 import logging
-from datetime import timedelta
+from datetime import datetime, timedelta
 from typing import Any, Optional
 
 from sqlalchemy import and_, case, desc, func, select
@@ -278,26 +280,8 @@
             List of node performance summaries
         """
         cutoff_date = naive_utc_now() - timedelta(days=days)
-<<<<<<< HEAD
-
-        # Get workflow run IDs for the time period
-        run_ids_stmt = select(WorkflowPerformanceMetrics.workflow_run_id).where(
-            and_(
-                WorkflowPerformanceMetrics.workflow_id == workflow_id,
-                WorkflowPerformanceMetrics.created_at >= cutoff_date,
-            )
-        )
-
-        run_ids = [row[0] for row in db.session.execute(run_ids_stmt).fetchall()]
-
-        if not run_ids:
-            return []
-
-        # Query node performance grouped by type
-=======
-        
+
         # Use JOIN to filter nodes in a single query
->>>>>>> d912c243
         stmt = (
             select(
                 WorkflowNodePerformance.node_type,
@@ -365,26 +349,8 @@
             List of identified bottlenecks
         """
         cutoff_date = naive_utc_now() - timedelta(days=days)
-<<<<<<< HEAD
-
-        # Get workflow run IDs
-        run_ids_stmt = select(WorkflowPerformanceMetrics.workflow_run_id).where(
-            and_(
-                WorkflowPerformanceMetrics.workflow_id == workflow_id,
-                WorkflowPerformanceMetrics.created_at >= cutoff_date,
-            )
-        )
-
-        run_ids = [row[0] for row in db.session.execute(run_ids_stmt).fetchall()]
-
-        if not run_ids:
-            return []
-
-        # Find nodes with high execution times
-=======
-        
+
         # Use JOIN to filter nodes in a single query
->>>>>>> d912c243
         stmt = (
             select(
                 WorkflowNodePerformance.node_id,
