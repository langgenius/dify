--- conflicted
+++ resolved
@@ -120,11 +120,7 @@
         features.billing.enabled = billing_info["enabled"]
         features.billing.subscription.plan = billing_info["subscription"]["plan"]
         features.billing.subscription.interval = billing_info["subscription"]["interval"]
-<<<<<<< HEAD
-        features.billing.subscription.education = billing_info["subscription"]["education"] if "education" in billing_info["subscription"] else False
-=======
         features.billing.subscription.education = billing_info["subscription"].get("education", False)
->>>>>>> df119861
 
         if "members" in billing_info:
             features.members.size = billing_info["members"]["size"]
