import hashlib
import os
import uuid
from typing import Any, Literal, Union

<<<<<<< HEAD
from flask_login import current_user
from sqlalchemy import Engine
from sqlalchemy.orm import sessionmaker
=======
>>>>>>> 299141ae
from werkzeug.exceptions import NotFound

from configs import dify_config
from constants import (
    AUDIO_EXTENSIONS,
    DOCUMENT_EXTENSIONS,
    IMAGE_EXTENSIONS,
    VIDEO_EXTENSIONS,
)
from core.file import helpers as file_helpers
from core.rag.extractor.extract_processor import ExtractProcessor
from extensions.ext_storage import storage
from libs.datetime_utils import naive_utc_now
from libs.helper import extract_tenant_id
from libs.login import current_user
from models.account import Account
from models.enums import CreatorUserRole
from models.model import EndUser, UploadFile

from .errors.file import FileTooLargeError, UnsupportedFileTypeError

PREVIEW_WORDS_LIMIT = 3000


class FileService:
    _session_maker: sessionmaker

    def __init__(self, session_factory: sessionmaker | Engine | None = None):
        if isinstance(session_factory, Engine):
            self._session_maker = sessionmaker(bind=session_factory)
        elif isinstance(session_factory, sessionmaker):
            self._session_maker = session_factory
        else:
            raise AssertionError("must be a sessionmaker or an Engine.")

    def upload_file(
        self,
        *,
        filename: str,
        content: bytes,
        mimetype: str,
        user: Union[Account, EndUser, Any],
        source: Literal["datasets"] | None = None,
        source_url: str = "",
    ) -> UploadFile:
        # get file extension
        extension = os.path.splitext(filename)[1].lstrip(".").lower()

        # check if filename contains invalid characters
        if any(c in filename for c in ["/", "\\", ":", "*", "?", '"', "<", ">", "|"]):
            raise ValueError("Filename contains invalid characters")

        if len(filename) > 200:
            filename = filename.split(".")[0][:200] + "." + extension

        if source == "datasets" and extension not in DOCUMENT_EXTENSIONS:
            raise UnsupportedFileTypeError()

        # get file size
        file_size = len(content)

        # check if the file size is exceeded
        if not FileService.is_file_size_within_limit(extension=extension, file_size=file_size):
            raise FileTooLargeError

        # generate file key
        file_uuid = str(uuid.uuid4())

        current_tenant_id = extract_tenant_id(user)

        file_key = "upload_files/" + (current_tenant_id or "") + "/" + file_uuid + "." + extension

        # save file to storage
        storage.save(file_key, content)

        # save file to db
        upload_file = UploadFile(
            tenant_id=current_tenant_id or "",
            storage_type=dify_config.STORAGE_TYPE,
            key=file_key,
            name=filename,
            size=file_size,
            extension=extension,
            mime_type=mimetype,
            created_by_role=(CreatorUserRole.ACCOUNT if isinstance(user, Account) else CreatorUserRole.END_USER),
            created_by=user.id,
            created_at=naive_utc_now(),
            used=False,
            hash=hashlib.sha3_256(content).hexdigest(),
            source_url=source_url,
        )
        # The `UploadFile` ID is generated within its constructor, so flushing to retrieve the ID is unnecessary.
        # We can directly generate the `source_url` here before committing.
        if not upload_file.source_url:
            upload_file.source_url = file_helpers.get_signed_file_url(upload_file_id=upload_file.id)

        with self._session_maker(expire_on_commit=False) as session:
            session.add(upload_file)
            session.commit()

        return upload_file

    @staticmethod
    def is_file_size_within_limit(*, extension: str, file_size: int) -> bool:
        if extension in IMAGE_EXTENSIONS:
            file_size_limit = dify_config.UPLOAD_IMAGE_FILE_SIZE_LIMIT * 1024 * 1024
        elif extension in VIDEO_EXTENSIONS:
            file_size_limit = dify_config.UPLOAD_VIDEO_FILE_SIZE_LIMIT * 1024 * 1024
        elif extension in AUDIO_EXTENSIONS:
            file_size_limit = dify_config.UPLOAD_AUDIO_FILE_SIZE_LIMIT * 1024 * 1024
        else:
            file_size_limit = dify_config.UPLOAD_FILE_SIZE_LIMIT * 1024 * 1024

        return file_size <= file_size_limit

<<<<<<< HEAD
    def upload_text(self, text: str, text_name: str) -> UploadFile:
=======
    @staticmethod
    def upload_text(text: str, text_name: str) -> UploadFile:
        assert isinstance(current_user, Account)
        assert current_user.current_tenant_id is not None

>>>>>>> 299141ae
        if len(text_name) > 200:
            text_name = text_name[:200]
        # user uuid as file name
        file_uuid = str(uuid.uuid4())
        file_key = "upload_files/" + current_user.current_tenant_id + "/" + file_uuid + ".txt"

        # save file to storage
        storage.save(file_key, text.encode("utf-8"))

        # save file to db
        upload_file = UploadFile(
            tenant_id=current_user.current_tenant_id,
            storage_type=dify_config.STORAGE_TYPE,
            key=file_key,
            name=text_name,
            size=len(text),
            extension="txt",
            mime_type="text/plain",
            created_by=current_user.id,
            created_by_role=CreatorUserRole.ACCOUNT,
            created_at=naive_utc_now(),
            used=True,
            used_by=current_user.id,
            used_at=naive_utc_now(),
        )

        with self._session_maker(expire_on_commit=False) as session:
            session.add(upload_file)
            session.commit()

        return upload_file

    def get_file_preview(self, file_id: str):
        with self._session_maker(expire_on_commit=False) as session:
            upload_file = session.query(UploadFile).where(UploadFile.id == file_id).first()

        if not upload_file:
            raise NotFound("File not found")

        # extract text from file
        extension = upload_file.extension
        if extension.lower() not in DOCUMENT_EXTENSIONS:
            raise UnsupportedFileTypeError()

        text = ExtractProcessor.load_from_upload_file(upload_file, return_text=True)
        text = text[0:PREVIEW_WORDS_LIMIT] if text else ""

        return text

    def get_image_preview(self, file_id: str, timestamp: str, nonce: str, sign: str):
        result = file_helpers.verify_image_signature(
            upload_file_id=file_id, timestamp=timestamp, nonce=nonce, sign=sign
        )
        if not result:
            raise NotFound("File not found or signature is invalid")
        with self._session_maker(expire_on_commit=False) as session:
            upload_file = session.query(UploadFile).where(UploadFile.id == file_id).first()

        if not upload_file:
            raise NotFound("File not found or signature is invalid")

        # extract text from file
        extension = upload_file.extension
        if extension.lower() not in IMAGE_EXTENSIONS:
            raise UnsupportedFileTypeError()

        generator = storage.load(upload_file.key, stream=True)

        return generator, upload_file.mime_type

    def get_file_generator_by_file_id(self, file_id: str, timestamp: str, nonce: str, sign: str):
        result = file_helpers.verify_file_signature(upload_file_id=file_id, timestamp=timestamp, nonce=nonce, sign=sign)
        if not result:
            raise NotFound("File not found or signature is invalid")

        with self._session_maker(expire_on_commit=False) as session:
            upload_file = session.query(UploadFile).where(UploadFile.id == file_id).first()

        if not upload_file:
            raise NotFound("File not found or signature is invalid")

        generator = storage.load(upload_file.key, stream=True)

        return generator, upload_file

    def get_public_image_preview(self, file_id: str):
        with self._session_maker(expire_on_commit=False) as session:
            upload_file = session.query(UploadFile).where(UploadFile.id == file_id).first()

        if not upload_file:
            raise NotFound("File not found or signature is invalid")

        # extract text from file
        extension = upload_file.extension
        if extension.lower() not in IMAGE_EXTENSIONS:
            raise UnsupportedFileTypeError()

        generator = storage.load(upload_file.key)

        return generator, upload_file.mime_type<|MERGE_RESOLUTION|>--- conflicted
+++ resolved
@@ -3,12 +3,9 @@
 import uuid
 from typing import Any, Literal, Union
 
-<<<<<<< HEAD
 from flask_login import current_user
 from sqlalchemy import Engine
 from sqlalchemy.orm import sessionmaker
-=======
->>>>>>> 299141ae
 from werkzeug.exceptions import NotFound
 
 from configs import dify_config
@@ -124,15 +121,11 @@
 
         return file_size <= file_size_limit
 
-<<<<<<< HEAD
-    def upload_text(self, text: str, text_name: str) -> UploadFile:
-=======
     @staticmethod
     def upload_text(text: str, text_name: str) -> UploadFile:
         assert isinstance(current_user, Account)
         assert current_user.current_tenant_id is not None
 
->>>>>>> 299141ae
         if len(text_name) > 200:
             text_name = text_name[:200]
         # user uuid as file name
