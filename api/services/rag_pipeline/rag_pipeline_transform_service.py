--- conflicted
+++ resolved
@@ -204,21 +204,12 @@
             tenant_id=current_user.current_tenant_id,
             name=pipeline_data.get("name", ""),
             description=pipeline_data.get("description", ""),
-<<<<<<< HEAD
-        )
-        pipeline.id = str(uuid4())
-        pipeline.created_by = current_user.id
-        pipeline.updated_by = current_user.id
-        pipeline.is_published = True
-        pipeline.is_public = True
-=======
             created_by=current_user.id,
             updated_by=current_user.id,
             is_published=True,
             is_public=True,
         )
         pipeline.id = str(uuid4())
->>>>>>> 71497954
 
         db.session.add(pipeline)
         db.session.flush()
