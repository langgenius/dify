import os
from typing import Literal

import httpx
from tenacity import retry, retry_if_exception_type, stop_before_delay, wait_fixed
from werkzeug.exceptions import InternalServerError

from enums.cloud_plan import CloudPlan
from extensions.ext_database import db
from extensions.ext_redis import redis_client
from libs.helper import RateLimiter
from models import Account, TenantAccountJoin, TenantAccountRole


class BillingService:
    base_url = os.environ.get("BILLING_API_URL", "BILLING_API_URL")
    secret_key = os.environ.get("BILLING_API_SECRET_KEY", "BILLING_API_SECRET_KEY")

    compliance_download_rate_limiter = RateLimiter("compliance_download_rate_limiter", 4, 60)

    @classmethod
    def get_info(cls, tenant_id: str):
        params = {"tenant_id": tenant_id}

        billing_info = cls._send_request("GET", "/subscription/info", params=params)
        return billing_info

    @classmethod
    def get_tenant_feature_plan_usage_info(cls, tenant_id: str):
        params = {"tenant_id": tenant_id}

        usage_info = cls._send_request("GET", "/tenant-feature-usage/info", params=params)
        return usage_info

    @classmethod
    def get_knowledge_rate_limit(cls, tenant_id: str):
        params = {"tenant_id": tenant_id}

        knowledge_rate_limit = cls._send_request("GET", "/subscription/knowledge-rate-limit", params=params)

        return {
            "limit": knowledge_rate_limit.get("limit", 10),
            "subscription_plan": knowledge_rate_limit.get("subscription_plan", CloudPlan.SANDBOX),
        }

    @classmethod
    def get_subscription(cls, plan: str, interval: str, prefilled_email: str = "", tenant_id: str = ""):
        params = {"plan": plan, "interval": interval, "prefilled_email": prefilled_email, "tenant_id": tenant_id}
        return cls._send_request("GET", "/subscription/payment-link", params=params)

    @classmethod
    def get_model_provider_payment_link(cls, provider_name: str, tenant_id: str, account_id: str, prefilled_email: str):
        params = {
            "provider_name": provider_name,
            "tenant_id": tenant_id,
            "account_id": account_id,
            "prefilled_email": prefilled_email,
        }
        return cls._send_request("GET", "/model-provider/payment-link", params=params)

    @classmethod
    def get_invoices(cls, prefilled_email: str = "", tenant_id: str = ""):
        params = {"prefilled_email": prefilled_email, "tenant_id": tenant_id}
        return cls._send_request("GET", "/invoices", params=params)

    @classmethod
    def update_tenant_feature_plan_usage(cls, tenant_id: str, feature_key: str, delta: int) -> dict:
        """
        Update tenant feature plan usage.

        Args:
            tenant_id: Tenant identifier
            feature_key: Feature key (e.g., 'trigger', 'workflow')
            delta: Usage delta (positive to add, negative to consume)

        Returns:
            Response dict with 'result' and 'history_id'
            Example: {"result": "success", "history_id": "uuid"}
        """
        return cls._send_request(
            "POST",
            "/tenant-feature-usage/usage",
            params={"tenant_id": tenant_id, "feature_key": feature_key, "delta": delta},
        )

    @classmethod
    def refund_tenant_feature_plan_usage(cls, history_id: str) -> dict:
        """
        Refund a previous usage charge.

        Args:
            history_id: The history_id returned from update_tenant_feature_plan_usage

        Returns:
            Response dict with 'result' and 'history_id'
        """
        return cls._send_request("POST", "/tenant-feature-usage/refund", params={"quota_usage_history_id": history_id})

    @classmethod
    def get_tenant_feature_plan_usage(cls, tenant_id: str, feature_key: str):
        params = {"tenant_id": tenant_id, "feature_key": feature_key}
        return cls._send_request("GET", "/billing/tenant_feature_plan/usage", params=params)

    @classmethod
    @retry(
        wait=wait_fixed(2),
        stop=stop_before_delay(10),
        retry=retry_if_exception_type(httpx.RequestError),
        reraise=True,
    )
    def _send_request(cls, method: Literal["GET", "POST", "DELETE", "PUT"], endpoint: str, json=None, params=None):
        headers = {"Content-Type": "application/json", "Billing-Api-Secret-Key": cls.secret_key}

        url = f"{cls.base_url}{endpoint}"
        response = httpx.request(method, url, json=json, params=params, headers=headers)
        if method == "GET" and response.status_code != httpx.codes.OK:
            raise ValueError("Unable to retrieve billing information. Please try again later or contact support.")
<<<<<<< HEAD
        if method == "PUT":
            if response.status_code == httpx.codes.INTERNAL_SERVER_ERROR:
                raise InternalServerError(
                    "Unable to process billing request. Please try again later or contact support."
                )
            if response.status_code != httpx.codes.OK:
                raise ValueError("Invalid arguments.")
=======
        if method == "POST" and response.status_code != httpx.codes.OK:
            raise ValueError(f"Unable to send request to {url}. Please try again later or contact support.")
>>>>>>> a1b735a4
        return response.json()

    @staticmethod
    def is_tenant_owner_or_admin(current_user: Account):
        tenant_id = current_user.current_tenant_id

        join: TenantAccountJoin | None = (
            db.session.query(TenantAccountJoin)
            .where(TenantAccountJoin.tenant_id == tenant_id, TenantAccountJoin.account_id == current_user.id)
            .first()
        )

        if not join:
            raise ValueError("Tenant account join not found")

        if not TenantAccountRole.is_privileged_role(TenantAccountRole(join.role)):
            raise ValueError("Only team owner or team admin can perform this action")

    @classmethod
    def delete_account(cls, account_id: str):
        """Delete account."""
        params = {"account_id": account_id}
        return cls._send_request("DELETE", "/account/", params=params)

    @classmethod
    def is_email_in_freeze(cls, email: str) -> bool:
        params = {"email": email}
        try:
            response = cls._send_request("GET", "/account/in-freeze", params=params)
            return bool(response.get("data", False))
        except Exception:
            return False

    @classmethod
    def update_account_deletion_feedback(cls, email: str, feedback: str):
        """Update account deletion feedback."""
        json = {"email": email, "feedback": feedback}
        return cls._send_request("POST", "/account/delete-feedback", json=json)

    class EducationIdentity:
        verification_rate_limit = RateLimiter(prefix="edu_verification_rate_limit", max_attempts=10, time_window=60)
        activation_rate_limit = RateLimiter(prefix="edu_activation_rate_limit", max_attempts=10, time_window=60)

        @classmethod
        def verify(cls, account_id: str, account_email: str):
            if cls.verification_rate_limit.is_rate_limited(account_email):
                from controllers.console.error import EducationVerifyLimitError

                raise EducationVerifyLimitError()

            cls.verification_rate_limit.increment_rate_limit(account_email)

            params = {"account_id": account_id}
            return BillingService._send_request("GET", "/education/verify", params=params)

        @classmethod
        def status(cls, account_id: str):
            params = {"account_id": account_id}
            return BillingService._send_request("GET", "/education/status", params=params)

        @classmethod
        def activate(cls, account: Account, token: str, institution: str, role: str):
            if cls.activation_rate_limit.is_rate_limited(account.email):
                from controllers.console.error import EducationActivateLimitError

                raise EducationActivateLimitError()

            cls.activation_rate_limit.increment_rate_limit(account.email)
            params = {"account_id": account.id, "curr_tenant_id": account.current_tenant_id}
            json = {
                "institution": institution,
                "token": token,
                "role": role,
            }
            return BillingService._send_request("POST", "/education/", json=json, params=params)

        @classmethod
        def autocomplete(cls, keywords: str, page: int = 0, limit: int = 20):
            params = {"keywords": keywords, "page": page, "limit": limit}
            return BillingService._send_request("GET", "/education/autocomplete", params=params)

    @classmethod
    def get_compliance_download_link(
        cls,
        doc_name: str,
        account_id: str,
        tenant_id: str,
        ip: str,
        device_info: str,
    ):
        limiter_key = f"{account_id}:{tenant_id}"
        if cls.compliance_download_rate_limiter.is_rate_limited(limiter_key):
            from controllers.console.error import ComplianceRateLimitError

            raise ComplianceRateLimitError()

        json = {
            "doc_name": doc_name,
            "account_id": account_id,
            "tenant_id": tenant_id,
            "ip_address": ip,
            "device_info": device_info,
        }
        res = cls._send_request("POST", "/compliance/download", json=json)
        cls.compliance_download_rate_limiter.increment_rate_limit(limiter_key)
        return res

    @classmethod
    def clean_billing_info_cache(cls, tenant_id: str):
        redis_client.delete(f"tenant:{tenant_id}:billing_info")

    @classmethod
    def sync_partner_tenants_bindings(cls, account_id: str, partner_key: str, click_id: str):
        payload = {"account_id": account_id, "click_id": click_id}
        return cls._send_request("PUT", f"/partners/{partner_key}/tenants", json=payload)<|MERGE_RESOLUTION|>--- conflicted
+++ resolved
@@ -115,7 +115,6 @@
         response = httpx.request(method, url, json=json, params=params, headers=headers)
         if method == "GET" and response.status_code != httpx.codes.OK:
             raise ValueError("Unable to retrieve billing information. Please try again later or contact support.")
-<<<<<<< HEAD
         if method == "PUT":
             if response.status_code == httpx.codes.INTERNAL_SERVER_ERROR:
                 raise InternalServerError(
@@ -123,10 +122,8 @@
                 )
             if response.status_code != httpx.codes.OK:
                 raise ValueError("Invalid arguments.")
-=======
         if method == "POST" and response.status_code != httpx.codes.OK:
             raise ValueError(f"Unable to send request to {url}. Please try again later or contact support.")
->>>>>>> a1b735a4
         return response.json()
 
     @staticmethod
