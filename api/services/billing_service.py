--- conflicted
+++ resolved
@@ -7,11 +7,7 @@
 
 from extensions.ext_database import db
 from libs.helper import RateLimiter
-<<<<<<< HEAD
-from models.account import TenantAccountJoin, TenantAccountRole
-=======
 from models.account import Account, TenantAccountJoin, TenantAccountRole
->>>>>>> 31fed12b
 
 
 class BillingService:
@@ -100,33 +96,6 @@
         json = {"email": email, "feedback": feedback}
         return cls._send_request("POST", "/account/delete-feedback", json=json)
 
-<<<<<<< HEAD
-    @classmethod
-    def get_compliance_download_link(
-        cls,
-        doc_name: str,
-        account_id: str,
-        tenant_id: str,
-        ip: str,
-        device_info: str,
-    ):
-        limiter_key = f"{account_id}:{tenant_id}"
-        if cls.compliance_download_rate_limiter.is_rate_limited(limiter_key):
-            from controllers.console.error import CompilanceRateLimitError
-
-            raise CompilanceRateLimitError()
-
-        json = {
-            "doc_name": doc_name,
-            "account_id": account_id,
-            "tenant_id": tenant_id,
-            "ip_address": ip,
-            "device_info": device_info,
-        }
-        res = cls._send_request("POST", "/compliance/download", json=json)
-        cls.compliance_download_rate_limiter.increment_rate_limit(limiter_key)
-        return res
-=======
     class EducationIdentity:
         verification_rate_limit = RateLimiter(prefix="edu_verification_rate_limit", limit=10, period=60)
         activation_rate_limit = RateLimiter(prefix="edu_activation_rate_limit", limit=10, period=60)
@@ -168,4 +137,29 @@
         def autocomplete(cls, keywords: str, page: int = 0, limit: int = 20):
             params = {"keywords": keywords, "page": page, "limit": limit}
             return BillingService._send_request("GET", "/education/autocomplete", params=params)
->>>>>>> 31fed12b
+
+    @classmethod
+    def get_compliance_download_link(
+        cls,
+        doc_name: str,
+        account_id: str,
+        tenant_id: str,
+        ip: str,
+        device_info: str,
+    ):
+        limiter_key = f"{account_id}:{tenant_id}"
+        if cls.compliance_download_rate_limiter.is_rate_limited(limiter_key):
+            from controllers.console.error import CompilanceRateLimitError
+
+            raise CompilanceRateLimitError()
+
+        json = {
+            "doc_name": doc_name,
+            "account_id": account_id,
+            "tenant_id": tenant_id,
+            "ip_address": ip,
+            "device_info": device_info,
+        }
+        res = cls._send_request("POST", "/compliance/download", json=json)
+        cls.compliance_download_rate_limiter.increment_rate_limit(limiter_key)
+        return res