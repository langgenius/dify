import datetime
import json
import logging
import random
import time
import uuid
from typing import Optional

from flask import current_app
from flask_login import current_user
from sqlalchemy import func

from core.errors.error import LLMBadRequestError, ProviderTokenNotInitError
from core.model_manager import ModelManager
from core.model_runtime.entities.model_entities import ModelType
from core.rag.datasource.keyword.keyword_factory import Keyword
from core.rag.models.document import Document as RAGDocument
from core.rag.retrieval.retrival_methods import RetrievalMethod
from events.dataset_event import dataset_was_deleted
from events.document_event import document_was_deleted
from extensions.ext_database import db
from extensions.ext_redis import redis_client
from libs import helper
from models.account import Account, TenantAccountRole
from models.dataset import (
    AppDatasetJoin,
    Dataset,
    DatasetCollectionBinding,
    DatasetPermission,
    DatasetProcessRule,
    DatasetQuery,
    Document,
    DocumentSegment,
)
from models.model import UploadFile
from models.source import DataSourceOauthBinding
from services.errors.account import NoPermissionError
from services.errors.dataset import DatasetInUseError, DatasetNameDuplicateError
from services.errors.document import DocumentIndexingError
from services.errors.file import FileNotExistsError
from services.feature_service import FeatureModel, FeatureService
from services.tag_service import TagService
from services.vector_service import VectorService
from tasks.clean_notion_document_task import clean_notion_document_task
from tasks.deal_dataset_vector_index_task import deal_dataset_vector_index_task
from tasks.delete_segment_from_index_task import delete_segment_from_index_task
from tasks.disable_segment_from_index_task import disable_segment_from_index_task
from tasks.document_indexing_task import document_indexing_task
from tasks.document_indexing_update_task import document_indexing_update_task
from tasks.duplicate_document_indexing_task import duplicate_document_indexing_task
from tasks.recover_document_indexing_task import recover_document_indexing_task
from tasks.retry_document_indexing_task import retry_document_indexing_task
from tasks.sync_website_document_indexing_task import sync_website_document_indexing_task


class DatasetService:

    @staticmethod
    def get_datasets(page, per_page, provider="vendor", tenant_id=None, user=None, search=None, tag_ids=None):
<<<<<<< HEAD
        # current user identity is the database manager, and the knowledge base permissions are all
        current_user_role = current_user._current_tenant.current_role
        if current_user_role == TenantAccountRole.DATASET_OPERATOR:
            # through the dataset_permission table to find the dataset_id that the current user has permission to
            dataset_permission = DatasetPermission.query.filter_by(account_id=current_user.id).all()
            dataset_ids = [dp.dataset_id for dp in dataset_permission]
            # query the dataset table to get the dataset information
            query = Dataset.query.filter(
                db.and_(Dataset.provider == provider, Dataset.tenant_id == tenant_id, Dataset.id.in_(dataset_ids))
            ) \
                .order_by(Dataset.created_at.desc())
            datasets = query.paginate(
                page=page,
                per_page=per_page,
                max_per_page=100,
                error_out=False
            )
            return datasets.items, datasets.total

        if user:
            permission_filter = db.or_(Dataset.created_by == user.id,
                                       Dataset.permission == 'all_team_members',
                                       Dataset.permission == 'partial_members'
                                       )
=======
        query = Dataset.query.filter(Dataset.provider == provider, Dataset.tenant_id == tenant_id)

        if user:
            if user.current_role == TenantAccountRole.DATASET_OPERATOR:
                dataset_permission = DatasetPermission.query.filter_by(account_id=user.id).all()
                if dataset_permission:
                    dataset_ids = [dp.dataset_id for dp in dataset_permission]
                    query = query.filter(Dataset.id.in_(dataset_ids))
                else:
                    query = query.filter(db.false())
            else:
                permission_filter = db.or_(
                    Dataset.created_by == user.id,
                    Dataset.permission == 'all_team_members',
                    Dataset.permission == 'partial_members',
                    Dataset.permission == 'only_me'
                )
                query = query.filter(permission_filter)
>>>>>>> 7c80d257
        else:
            permission_filter = Dataset.permission == 'all_team_members'
            query = query.filter(permission_filter)

        if search:
            query = query.filter(Dataset.name.ilike(f'%{search}%'))

        if tag_ids:
            target_ids = TagService.get_target_ids_by_tag_ids('knowledge', tenant_id, tag_ids)
            if target_ids:
                query = query.filter(Dataset.id.in_(target_ids))
            else:
                return [], 0

        datasets = query.paginate(
            page=page,
            per_page=per_page,
            max_per_page=100,
            error_out=False
        )

        # check datasets permission,
        if user and user.current_role != TenantAccountRole.DATASET_OPERATOR:
            datasets.items, datasets.total = DatasetService.filter_datasets_by_permission(
                user, datasets
            )

        return datasets.items, datasets.total

    @staticmethod
    def get_process_rules(dataset_id):
        # get the latest process rule
        dataset_process_rule = db.session.query(DatasetProcessRule). \
            filter(DatasetProcessRule.dataset_id == dataset_id). \
            order_by(DatasetProcessRule.created_at.desc()). \
            limit(1). \
            one_or_none()
        if dataset_process_rule:
            mode = dataset_process_rule.mode
            rules = dataset_process_rule.rules_dict
        else:
            mode = DocumentService.DEFAULT_RULES['mode']
            rules = DocumentService.DEFAULT_RULES['rules']
        return {
            'mode': mode,
            'rules': rules
        }

    @staticmethod
    def get_datasets_by_ids(ids, tenant_id):
        datasets = Dataset.query.filter(
            Dataset.id.in_(ids),
            Dataset.tenant_id == tenant_id
        ).paginate(
            page=1, per_page=len(ids), max_per_page=len(ids), error_out=False
        )
        return datasets.items, datasets.total

    @staticmethod
    def create_empty_dataset(tenant_id: str, name: str, indexing_technique: Optional[str], account: Account):
        # check if dataset name already exists
        if Dataset.query.filter_by(name=name, tenant_id=tenant_id).first():
            raise DatasetNameDuplicateError(
                f'Dataset with name {name} already exists.'
            )
        embedding_model = None
        if indexing_technique == 'high_quality':
            model_manager = ModelManager()
            embedding_model = model_manager.get_default_model_instance(
                tenant_id=tenant_id,
                model_type=ModelType.TEXT_EMBEDDING
            )
        dataset = Dataset(name=name, indexing_technique=indexing_technique)
        # dataset = Dataset(name=name, provider=provider, config=config)
        dataset.created_by = account.id
        dataset.updated_by = account.id
        dataset.tenant_id = tenant_id
        dataset.embedding_model_provider = embedding_model.provider if embedding_model else None
        dataset.embedding_model = embedding_model.model if embedding_model else None
        db.session.add(dataset)
        db.session.commit()
        return dataset

    @staticmethod
    def get_dataset(dataset_id):
        return Dataset.query.filter_by(
            id=dataset_id
        ).first()

    @staticmethod
    def check_dataset_model_setting(dataset):
        if dataset.indexing_technique == 'high_quality':
            try:
                model_manager = ModelManager()
                model_manager.get_model_instance(
                    tenant_id=dataset.tenant_id,
                    provider=dataset.embedding_model_provider,
                    model_type=ModelType.TEXT_EMBEDDING,
                    model=dataset.embedding_model
                )
            except LLMBadRequestError:
                raise ValueError(
                    "No Embedding Model available. Please configure a valid provider "
                    "in the Settings -> Model Provider."
                )
            except ProviderTokenNotInitError as ex:
                raise ValueError(
                    f"The dataset in unavailable, due to: "
                    f"{ex.description}"
                )

    @staticmethod
    def update_dataset(dataset_id, data, user):
        data.pop('partial_member_list', None)
        filtered_data = {k: v for k, v in data.items() if v is not None or k == 'description'}
        dataset = DatasetService.get_dataset(dataset_id)
        DatasetService.check_dataset_permission(dataset, user)
        action = None
        if dataset.indexing_technique != data['indexing_technique']:
            # if update indexing_technique
            if data['indexing_technique'] == 'economy':
                action = 'remove'
                filtered_data['embedding_model'] = None
                filtered_data['embedding_model_provider'] = None
                filtered_data['collection_binding_id'] = None
            elif data['indexing_technique'] == 'high_quality':
                action = 'add'
                # get embedding model setting
                try:
                    model_manager = ModelManager()
                    embedding_model = model_manager.get_model_instance(
                        tenant_id=current_user.current_tenant_id,
                        provider=data['embedding_model_provider'],
                        model_type=ModelType.TEXT_EMBEDDING,
                        model=data['embedding_model']
                    )
                    filtered_data['embedding_model'] = embedding_model.model
                    filtered_data['embedding_model_provider'] = embedding_model.provider
                    dataset_collection_binding = DatasetCollectionBindingService.get_dataset_collection_binding(
                        embedding_model.provider,
                        embedding_model.model
                    )
                    filtered_data['collection_binding_id'] = dataset_collection_binding.id
                except LLMBadRequestError:
                    raise ValueError(
                        "No Embedding Model available. Please configure a valid provider "
                        "in the Settings -> Model Provider."
                    )
                except ProviderTokenNotInitError as ex:
                    raise ValueError(ex.description)
        else:
            if data['embedding_model_provider'] != dataset.embedding_model_provider or \
                data['embedding_model'] != dataset.embedding_model:
                action = 'update'
                try:
                    model_manager = ModelManager()
                    embedding_model = model_manager.get_model_instance(
                        tenant_id=current_user.current_tenant_id,
                        provider=data['embedding_model_provider'],
                        model_type=ModelType.TEXT_EMBEDDING,
                        model=data['embedding_model']
                    )
                    filtered_data['embedding_model'] = embedding_model.model
                    filtered_data['embedding_model_provider'] = embedding_model.provider
                    dataset_collection_binding = DatasetCollectionBindingService.get_dataset_collection_binding(
                        embedding_model.provider,
                        embedding_model.model
                    )
                    filtered_data['collection_binding_id'] = dataset_collection_binding.id
                except LLMBadRequestError:
                    raise ValueError(
                        "No Embedding Model available. Please configure a valid provider "
                        "in the Settings -> Model Provider."
                    )
                except ProviderTokenNotInitError as ex:
                    raise ValueError(ex.description)

        filtered_data['updated_by'] = user.id
        filtered_data['updated_at'] = datetime.datetime.now()

        # update Retrieval model
        filtered_data['retrieval_model'] = data['retrieval_model']

        dataset.query.filter_by(id=dataset_id).update(filtered_data)

        db.session.commit()
        if action:
            deal_dataset_vector_index_task.delay(dataset_id, action)
        return dataset

    @staticmethod
    def delete_dataset(dataset_id, user):
        count = AppDatasetJoin.query.filter_by(dataset_id=dataset_id).count()
        if count > 0:
            raise DatasetInUseError()

        dataset = DatasetService.get_dataset(dataset_id)

        if dataset is None:
            return False

        DatasetService.check_dataset_permission(dataset, user)

        dataset_was_deleted.send(dataset)

        db.session.delete(dataset)
        db.session.commit()
        return True

    @staticmethod
    def check_dataset_permission(dataset, user):
        if dataset.tenant_id != user.current_tenant_id:
            logging.debug(
                f'User {user.id} does not have permission to access dataset {dataset.id}'
            )
            raise NoPermissionError(
                'You do not have permission to access this dataset.'
            )
        if dataset.permission == 'only_me' and dataset.created_by != user.id:
            logging.debug(
                f'User {user.id} does not have permission to access dataset {dataset.id}'
            )
            raise NoPermissionError(
<<<<<<< HEAD
                'You do not have permission to access this dataset.')
=======
                'You do not have permission to access this dataset.'
            )
>>>>>>> 7c80d257
        if dataset.permission == 'partial_members':
            user_permission = DatasetPermission.query.filter_by(
                dataset_id=dataset.id, account_id=user.id
            ).first()
            if not user_permission and dataset.tenant_id != user.current_tenant_id and dataset.created_by != user.id:
                logging.debug(
                    f'User {user.id} does not have permission to access dataset {dataset.id}'
                )
                raise NoPermissionError(
                    'You do not have permission to access this dataset.'
                )
<<<<<<< HEAD
=======

    @staticmethod
    def check_dataset_operator_permission(user: Account = None, dataset: Dataset = None):
        if dataset.permission == 'only_me' or dataset.permission == 'all_team_members':
            if dataset.created_by != user.id:
                raise NoPermissionError('You do not have permission to access this dataset.')

        elif dataset.permission == 'partial_members':
            if not any(
                dp.dataset_id == dataset.id for dp in DatasetPermission.query.filter_by(account_id=user.id).all()
            ):
                raise NoPermissionError('You do not have permission to access this dataset.')
>>>>>>> 7c80d257

    @staticmethod
    def get_dataset_queries(dataset_id: str, page: int, per_page: int):
        dataset_queries = DatasetQuery.query.filter_by(dataset_id=dataset_id) \
            .order_by(db.desc(DatasetQuery.created_at)) \
            .paginate(
            page=page, per_page=per_page, max_per_page=100, error_out=False
        )
        return dataset_queries.items, dataset_queries.total

    @staticmethod
    def get_related_apps(dataset_id: str):
        return AppDatasetJoin.query.filter(AppDatasetJoin.dataset_id == dataset_id) \
            .order_by(db.desc(AppDatasetJoin.created_at)).all()

    @staticmethod
    def filter_datasets_by_permission(user, datasets):
        dataset_permission = DatasetPermission.query.filter_by(account_id=user.id).all()
        permitted_dataset_ids = {dp.dataset_id for dp in dataset_permission} if dataset_permission else set()

        filtered_datasets = [
            dataset for dataset in datasets if
            (dataset.permission == 'all_team_members') or
            (dataset.permission == 'only_me' and dataset.created_by == user.id) or
            (dataset.id in permitted_dataset_ids)
        ]

        filtered_count = len(filtered_datasets)

        return filtered_datasets, filtered_count


class DocumentService:
    DEFAULT_RULES = {
        'mode': 'custom',
        'rules': {
            'pre_processing_rules': [
                {'id': 'remove_extra_spaces', 'enabled': True},
                {'id': 'remove_urls_emails', 'enabled': False}
            ],
            'segmentation': {
                'delimiter': '\n',
                'max_tokens': 500,
                'chunk_overlap': 50
            }
        }
    }

    DOCUMENT_METADATA_SCHEMA = {
        "book": {
            "title": str,
            "language": str,
            "author": str,
            "publisher": str,
            "publication_date": str,
            "isbn": str,
            "category": str,
        },
        "web_page": {
            "title": str,
            "url": str,
            "language": str,
            "publish_date": str,
            "author/publisher": str,
            "topic/keywords": str,
            "description": str,
        },
        "paper": {
            "title": str,
            "language": str,
            "author": str,
            "publish_date": str,
            "journal/conference_name": str,
            "volume/issue/page_numbers": str,
            "doi": str,
            "topic/keywords": str,
            "abstract": str,
        },
        "social_media_post": {
            "platform": str,
            "author/username": str,
            "publish_date": str,
            "post_url": str,
            "topic/tags": str,
        },
        "wikipedia_entry": {
            "title": str,
            "language": str,
            "web_page_url": str,
            "last_edit_date": str,
            "editor/contributor": str,
            "summary/introduction": str,
        },
        "personal_document": {
            "title": str,
            "author": str,
            "creation_date": str,
            "last_modified_date": str,
            "document_type": str,
            "tags/category": str,
        },
        "business_document": {
            "title": str,
            "author": str,
            "creation_date": str,
            "last_modified_date": str,
            "document_type": str,
            "department/team": str,
        },
        "im_chat_log": {
            "chat_platform": str,
            "chat_participants/group_name": str,
            "start_date": str,
            "end_date": str,
            "summary": str,
        },
        "synced_from_notion": {
            "title": str,
            "language": str,
            "author/creator": str,
            "creation_date": str,
            "last_modified_date": str,
            "notion_page_link": str,
            "category/tags": str,
            "description": str,
        },
        "synced_from_github": {
            "repository_name": str,
            "repository_description": str,
            "repository_owner/organization": str,
            "code_filename": str,
            "code_file_path": str,
            "programming_language": str,
            "github_link": str,
            "open_source_license": str,
            "commit_date": str,
            "commit_author": str,
        },
        "others": dict
    }

    @staticmethod
    def get_document(dataset_id: str, document_id: str) -> Optional[Document]:
        document = db.session.query(Document).filter(
            Document.id == document_id,
            Document.dataset_id == dataset_id
        ).first()

        return document

    @staticmethod
    def get_document_by_id(document_id: str) -> Optional[Document]:
        document = db.session.query(Document).filter(
            Document.id == document_id
        ).first()

        return document

    @staticmethod
    def get_document_by_dataset_id(dataset_id: str) -> list[Document]:
        documents = db.session.query(Document).filter(
            Document.dataset_id == dataset_id,
            Document.enabled == True
        ).all()

        return documents

    @staticmethod
    def get_error_documents_by_dataset_id(dataset_id: str) -> list[Document]:
        documents = db.session.query(Document).filter(
            Document.dataset_id == dataset_id,
            Document.indexing_status.in_(['error', 'paused'])
        ).all()
        return documents

    @staticmethod
    def get_batch_documents(dataset_id: str, batch: str) -> list[Document]:
        documents = db.session.query(Document).filter(
            Document.batch == batch,
            Document.dataset_id == dataset_id,
            Document.tenant_id == current_user.current_tenant_id
        ).all()

        return documents

    @staticmethod
    def get_document_file_detail(file_id: str):
        file_detail = db.session.query(UploadFile). \
            filter(UploadFile.id == file_id). \
            one_or_none()
        return file_detail

    @staticmethod
    def check_archived(document):
        if document.archived:
            return True
        else:
            return False

    @staticmethod
    def delete_document(document):
        # trigger document_was_deleted signal
        document_was_deleted.send(document.id, dataset_id=document.dataset_id, doc_form=document.doc_form)

        db.session.delete(document)
        db.session.commit()

    @staticmethod
    def rename_document(dataset_id: str, document_id: str, name: str) -> Document:
        dataset = DatasetService.get_dataset(dataset_id)
        if not dataset:
            raise ValueError('Dataset not found.')

        document = DocumentService.get_document(dataset_id, document_id)

        if not document:
            raise ValueError('Document not found.')

        if document.tenant_id != current_user.current_tenant_id:
            raise ValueError('No permission.')

        document.name = name

        db.session.add(document)
        db.session.commit()

        return document

    @staticmethod
    def pause_document(document):
        if document.indexing_status not in ["waiting", "parsing", "cleaning", "splitting", "indexing"]:
            raise DocumentIndexingError()
        # update document to be paused
        document.is_paused = True
        document.paused_by = current_user.id
        document.paused_at = datetime.datetime.now(datetime.timezone.utc).replace(tzinfo=None)

        db.session.add(document)
        db.session.commit()
        # set document paused flag
        indexing_cache_key = 'document_{}_is_paused'.format(document.id)
        redis_client.setnx(indexing_cache_key, "True")

    @staticmethod
    def recover_document(document):
        if not document.is_paused:
            raise DocumentIndexingError()
        # update document to be recover
        document.is_paused = False
        document.paused_by = None
        document.paused_at = None

        db.session.add(document)
        db.session.commit()
        # delete paused flag
        indexing_cache_key = 'document_{}_is_paused'.format(document.id)
        redis_client.delete(indexing_cache_key)
        # trigger async task
        recover_document_indexing_task.delay(document.dataset_id, document.id)

    @staticmethod
    def retry_document(dataset_id: str, documents: list[Document]):
        for document in documents:
            # add retry flag
            retry_indexing_cache_key = 'document_{}_is_retried'.format(document.id)
            cache_result = redis_client.get(retry_indexing_cache_key)
            if cache_result is not None:
                raise ValueError("Document is being retried, please try again later")
            # retry document indexing
            document.indexing_status = 'waiting'
            db.session.add(document)
            db.session.commit()

            redis_client.setex(retry_indexing_cache_key, 600, 1)
        # trigger async task
        document_ids = [document.id for document in documents]
        retry_document_indexing_task.delay(dataset_id, document_ids)

    @staticmethod
    def sync_website_document(dataset_id: str, document: Document):
        # add sync flag
        sync_indexing_cache_key = 'document_{}_is_sync'.format(document.id)
        cache_result = redis_client.get(sync_indexing_cache_key)
        if cache_result is not None:
            raise ValueError("Document is being synced, please try again later")
        # sync document indexing
        document.indexing_status = 'waiting'
        data_source_info = document.data_source_info_dict
        data_source_info['mode'] = 'scrape'
        document.data_source_info = json.dumps(data_source_info, ensure_ascii=False)
        db.session.add(document)
        db.session.commit()

        redis_client.setex(sync_indexing_cache_key, 600, 1)

        sync_website_document_indexing_task.delay(dataset_id, document.id)

    @staticmethod
    def get_documents_position(dataset_id):
        document = Document.query.filter_by(dataset_id=dataset_id).order_by(Document.position.desc()).first()
        if document:
            return document.position + 1
        else:
            return 1

    @staticmethod
    def save_document_with_dataset_id(
        dataset: Dataset, document_data: dict,
        account: Account, dataset_process_rule: Optional[DatasetProcessRule] = None,
        created_from: str = 'web'
    ):

        # check document limit
        features = FeatureService.get_features(current_user.current_tenant_id)

        if features.billing.enabled:
            if 'original_document_id' not in document_data or not document_data['original_document_id']:
                count = 0
                if document_data["data_source"]["type"] == "upload_file":
                    upload_file_list = document_data["data_source"]["info_list"]['file_info_list']['file_ids']
                    count = len(upload_file_list)
                elif document_data["data_source"]["type"] == "notion_import":
                    notion_info_list = document_data["data_source"]['info_list']['notion_info_list']
                    for notion_info in notion_info_list:
                        count = count + len(notion_info['pages'])
                elif document_data["data_source"]["type"] == "website_crawl":
                    website_info = document_data["data_source"]['info_list']['website_info_list']
                    count = len(website_info['urls'])
                batch_upload_limit = int(current_app.config['BATCH_UPLOAD_LIMIT'])
                if count > batch_upload_limit:
                    raise ValueError(f"You have reached the batch upload limit of {batch_upload_limit}.")

                DocumentService.check_documents_upload_quota(count, features)

        # if dataset is empty, update dataset data_source_type
        if not dataset.data_source_type:
            dataset.data_source_type = document_data["data_source"]["type"]

        if not dataset.indexing_technique:
            if 'indexing_technique' not in document_data \
                or document_data['indexing_technique'] not in Dataset.INDEXING_TECHNIQUE_LIST:
                raise ValueError("Indexing technique is required")

            dataset.indexing_technique = document_data["indexing_technique"]
            if document_data["indexing_technique"] == 'high_quality':
                model_manager = ModelManager()
                embedding_model = model_manager.get_default_model_instance(
                    tenant_id=current_user.current_tenant_id,
                    model_type=ModelType.TEXT_EMBEDDING
                )
                dataset.embedding_model = embedding_model.model
                dataset.embedding_model_provider = embedding_model.provider
                dataset_collection_binding = DatasetCollectionBindingService.get_dataset_collection_binding(
                    embedding_model.provider,
                    embedding_model.model
                )
                dataset.collection_binding_id = dataset_collection_binding.id
                if not dataset.retrieval_model:
                    default_retrieval_model = {
                        'search_method': RetrievalMethod.SEMANTIC_SEARCH,
                        'reranking_enable': False,
                        'reranking_model': {
                            'reranking_provider_name': '',
                            'reranking_model_name': ''
                        },
                        'top_k': 2,
                        'score_threshold_enabled': False
                    }

                    dataset.retrieval_model = document_data.get('retrieval_model') if document_data.get(
                        'retrieval_model'
                    ) else default_retrieval_model

        documents = []
        batch = time.strftime('%Y%m%d%H%M%S') + str(random.randint(100000, 999999))
        if document_data.get("original_document_id"):
            document = DocumentService.update_document_with_dataset_id(dataset, document_data, account)
            documents.append(document)
        else:
            # save process rule
            if not dataset_process_rule:
                process_rule = document_data["process_rule"]
                if process_rule["mode"] == "custom":
                    dataset_process_rule = DatasetProcessRule(
                        dataset_id=dataset.id,
                        mode=process_rule["mode"],
                        rules=json.dumps(process_rule["rules"]),
                        created_by=account.id
                    )
                elif process_rule["mode"] == "automatic":
                    dataset_process_rule = DatasetProcessRule(
                        dataset_id=dataset.id,
                        mode=process_rule["mode"],
                        rules=json.dumps(DatasetProcessRule.AUTOMATIC_RULES),
                        created_by=account.id
                    )
                db.session.add(dataset_process_rule)
                db.session.commit()
            position = DocumentService.get_documents_position(dataset.id)
            document_ids = []
            duplicate_document_ids = []
            if document_data["data_source"]["type"] == "upload_file":
                upload_file_list = document_data["data_source"]["info_list"]['file_info_list']['file_ids']
                for file_id in upload_file_list:
                    file = db.session.query(UploadFile).filter(
                        UploadFile.tenant_id == dataset.tenant_id,
                        UploadFile.id == file_id
                    ).first()

                    # raise error if file not found
                    if not file:
                        raise FileNotExistsError()

                    file_name = file.name
                    data_source_info = {
                        "upload_file_id": file_id,
                    }
                    # check duplicate
                    if document_data.get('duplicate', False):
                        document = Document.query.filter_by(
                            dataset_id=dataset.id,
                            tenant_id=current_user.current_tenant_id,
                            data_source_type='upload_file',
                            enabled=True,
                            name=file_name
                        ).first()
                        if document:
                            document.dataset_process_rule_id = dataset_process_rule.id
                            document.updated_at = datetime.datetime.utcnow()
                            document.created_from = created_from
                            document.doc_form = document_data['doc_form']
                            document.doc_language = document_data['doc_language']
                            document.data_source_info = json.dumps(data_source_info)
                            document.batch = batch
                            document.indexing_status = 'waiting'
                            db.session.add(document)
                            documents.append(document)
                            duplicate_document_ids.append(document.id)
                            continue
                    document = DocumentService.build_document(
                        dataset, dataset_process_rule.id,
                        document_data["data_source"]["type"],
                        document_data["doc_form"],
                        document_data["doc_language"],
                        data_source_info, created_from, position,
                        account, file_name, batch
                    )
                    db.session.add(document)
                    db.session.flush()
                    document_ids.append(document.id)
                    documents.append(document)
                    position += 1
            elif document_data["data_source"]["type"] == "notion_import":
                notion_info_list = document_data["data_source"]['info_list']['notion_info_list']
                exist_page_ids = []
                exist_document = {}
                documents = Document.query.filter_by(
                    dataset_id=dataset.id,
                    tenant_id=current_user.current_tenant_id,
                    data_source_type='notion_import',
                    enabled=True
                ).all()
                if documents:
                    for document in documents:
                        data_source_info = json.loads(document.data_source_info)
                        exist_page_ids.append(data_source_info['notion_page_id'])
                        exist_document[data_source_info['notion_page_id']] = document.id
                for notion_info in notion_info_list:
                    workspace_id = notion_info['workspace_id']
                    data_source_binding = DataSourceOauthBinding.query.filter(
                        db.and_(
                            DataSourceOauthBinding.tenant_id == current_user.current_tenant_id,
                            DataSourceOauthBinding.provider == 'notion',
                            DataSourceOauthBinding.disabled == False,
                            DataSourceOauthBinding.source_info['workspace_id'] == f'"{workspace_id}"'
                        )
                    ).first()
                    if not data_source_binding:
                        raise ValueError('Data source binding not found.')
                    for page in notion_info['pages']:
                        if page['page_id'] not in exist_page_ids:
                            data_source_info = {
                                "notion_workspace_id": workspace_id,
                                "notion_page_id": page['page_id'],
                                "notion_page_icon": page['page_icon'],
                                "type": page['type']
                            }
                            document = DocumentService.build_document(
                                dataset, dataset_process_rule.id,
                                document_data["data_source"]["type"],
                                document_data["doc_form"],
                                document_data["doc_language"],
                                data_source_info, created_from, position,
                                account, page['page_name'], batch
                            )
                            db.session.add(document)
                            db.session.flush()
                            document_ids.append(document.id)
                            documents.append(document)
                            position += 1
                        else:
                            exist_document.pop(page['page_id'])
                # delete not selected documents
                if len(exist_document) > 0:
                    clean_notion_document_task.delay(list(exist_document.values()), dataset.id)
            elif document_data["data_source"]["type"] == "website_crawl":
                website_info = document_data["data_source"]['info_list']['website_info_list']
                urls = website_info['urls']
                for url in urls:
                    data_source_info = {
                        'url': url,
                        'provider': website_info['provider'],
                        'job_id': website_info['job_id'],
                        'only_main_content': website_info.get('only_main_content', False),
                        'mode': 'crawl',
                    }
                    document = DocumentService.build_document(
                        dataset, dataset_process_rule.id,
                        document_data["data_source"]["type"],
                        document_data["doc_form"],
                        document_data["doc_language"],
                        data_source_info, created_from, position,
                        account, url, batch
                    )
                    db.session.add(document)
                    db.session.flush()
                    document_ids.append(document.id)
                    documents.append(document)
                    position += 1
            db.session.commit()

            # trigger async task
            if document_ids:
                document_indexing_task.delay(dataset.id, document_ids)
            if duplicate_document_ids:
                duplicate_document_indexing_task.delay(dataset.id, duplicate_document_ids)

        return documents, batch

    @staticmethod
    def check_documents_upload_quota(count: int, features: FeatureModel):
        can_upload_size = features.documents_upload_quota.limit - features.documents_upload_quota.size
        if count > can_upload_size:
            raise ValueError(
                f'You have reached the limit of your subscription. Only {can_upload_size} documents can be uploaded.'
            )

    @staticmethod
    def build_document(
        dataset: Dataset, process_rule_id: str, data_source_type: str, document_form: str,
        document_language: str, data_source_info: dict, created_from: str, position: int,
        account: Account,
        name: str, batch: str
    ):
        document = Document(
            tenant_id=dataset.tenant_id,
            dataset_id=dataset.id,
            position=position,
            data_source_type=data_source_type,
            data_source_info=json.dumps(data_source_info),
            dataset_process_rule_id=process_rule_id,
            batch=batch,
            name=name,
            created_from=created_from,
            created_by=account.id,
            doc_form=document_form,
            doc_language=document_language
        )
        return document

    @staticmethod
    def get_tenant_documents_count():
        documents_count = Document.query.filter(
            Document.completed_at.isnot(None),
            Document.enabled == True,
            Document.archived == False,
            Document.tenant_id == current_user.current_tenant_id
        ).count()
        return documents_count

    @staticmethod
    def update_document_with_dataset_id(
        dataset: Dataset, document_data: dict,
        account: Account, dataset_process_rule: Optional[DatasetProcessRule] = None,
        created_from: str = 'web'
    ):
        DatasetService.check_dataset_model_setting(dataset)
        document = DocumentService.get_document(dataset.id, document_data["original_document_id"])
        if document.display_status != 'available':
            raise ValueError("Document is not available")
        # update document name
        if document_data.get('name'):
            document.name = document_data['name']
        # save process rule
        if document_data.get('process_rule'):
            process_rule = document_data["process_rule"]
            if process_rule["mode"] == "custom":
                dataset_process_rule = DatasetProcessRule(
                    dataset_id=dataset.id,
                    mode=process_rule["mode"],
                    rules=json.dumps(process_rule["rules"]),
                    created_by=account.id
                )
            elif process_rule["mode"] == "automatic":
                dataset_process_rule = DatasetProcessRule(
                    dataset_id=dataset.id,
                    mode=process_rule["mode"],
                    rules=json.dumps(DatasetProcessRule.AUTOMATIC_RULES),
                    created_by=account.id
                )
            db.session.add(dataset_process_rule)
            db.session.commit()
            document.dataset_process_rule_id = dataset_process_rule.id
        # update document data source
        if document_data.get('data_source'):
            file_name = ''
            data_source_info = {}
            if document_data["data_source"]["type"] == "upload_file":
                upload_file_list = document_data["data_source"]["info_list"]['file_info_list']['file_ids']
                for file_id in upload_file_list:
                    file = db.session.query(UploadFile).filter(
                        UploadFile.tenant_id == dataset.tenant_id,
                        UploadFile.id == file_id
                    ).first()

                    # raise error if file not found
                    if not file:
                        raise FileNotExistsError()

                    file_name = file.name
                    data_source_info = {
                        "upload_file_id": file_id,
                    }
            elif document_data["data_source"]["type"] == "notion_import":
                notion_info_list = document_data["data_source"]['info_list']['notion_info_list']
                for notion_info in notion_info_list:
                    workspace_id = notion_info['workspace_id']
                    data_source_binding = DataSourceOauthBinding.query.filter(
                        db.and_(
                            DataSourceOauthBinding.tenant_id == current_user.current_tenant_id,
                            DataSourceOauthBinding.provider == 'notion',
                            DataSourceOauthBinding.disabled == False,
                            DataSourceOauthBinding.source_info['workspace_id'] == f'"{workspace_id}"'
                        )
                    ).first()
                    if not data_source_binding:
                        raise ValueError('Data source binding not found.')
                    for page in notion_info['pages']:
                        data_source_info = {
                            "notion_workspace_id": workspace_id,
                            "notion_page_id": page['page_id'],
                            "notion_page_icon": page['page_icon'],
                            "type": page['type']
                        }
            elif document_data["data_source"]["type"] == "website_crawl":
                website_info = document_data["data_source"]['info_list']['website_info_list']
                urls = website_info['urls']
                for url in urls:
                    data_source_info = {
                        'url': url,
                        'provider': website_info['provider'],
                        'job_id': website_info['job_id'],
                        'only_main_content': website_info.get('only_main_content', False),
                        'mode': 'crawl',
                    }
            document.data_source_type = document_data["data_source"]["type"]
            document.data_source_info = json.dumps(data_source_info)
            document.name = file_name
        # update document to be waiting
        document.indexing_status = 'waiting'
        document.completed_at = None
        document.processing_started_at = None
        document.parsing_completed_at = None
        document.cleaning_completed_at = None
        document.splitting_completed_at = None
        document.updated_at = datetime.datetime.now(datetime.timezone.utc).replace(tzinfo=None)
        document.created_from = created_from
        document.doc_form = document_data['doc_form']
        db.session.add(document)
        db.session.commit()
        # update document segment
        update_params = {
            DocumentSegment.status: 're_segment'
        }
        DocumentSegment.query.filter_by(document_id=document.id).update(update_params)
        db.session.commit()
        # trigger async task
        document_indexing_update_task.delay(document.dataset_id, document.id)
        return document

    @staticmethod
    def save_document_without_dataset_id(tenant_id: str, document_data: dict, account: Account):
        features = FeatureService.get_features(current_user.current_tenant_id)

        if features.billing.enabled:
            count = 0
            if document_data["data_source"]["type"] == "upload_file":
                upload_file_list = document_data["data_source"]["info_list"]['file_info_list']['file_ids']
                count = len(upload_file_list)
            elif document_data["data_source"]["type"] == "notion_import":
                notion_info_list = document_data["data_source"]['info_list']['notion_info_list']
                for notion_info in notion_info_list:
                    count = count + len(notion_info['pages'])
            elif document_data["data_source"]["type"] == "website_crawl":
                website_info = document_data["data_source"]['info_list']['website_info_list']
                count = len(website_info['urls'])
            batch_upload_limit = int(current_app.config['BATCH_UPLOAD_LIMIT'])
            if count > batch_upload_limit:
                raise ValueError(f"You have reached the batch upload limit of {batch_upload_limit}.")

            DocumentService.check_documents_upload_quota(count, features)

        embedding_model = None
        dataset_collection_binding_id = None
        retrieval_model = None
        if document_data['indexing_technique'] == 'high_quality':
            model_manager = ModelManager()
            embedding_model = model_manager.get_default_model_instance(
                tenant_id=current_user.current_tenant_id,
                model_type=ModelType.TEXT_EMBEDDING
            )
            dataset_collection_binding = DatasetCollectionBindingService.get_dataset_collection_binding(
                embedding_model.provider,
                embedding_model.model
            )
            dataset_collection_binding_id = dataset_collection_binding.id
            if document_data.get('retrieval_model'):
                retrieval_model = document_data['retrieval_model']
            else:
                default_retrieval_model = {
                    'search_method': RetrievalMethod.SEMANTIC_SEARCH,
                    'reranking_enable': False,
                    'reranking_model': {
                        'reranking_provider_name': '',
                        'reranking_model_name': ''
                    },
                    'top_k': 2,
                    'score_threshold_enabled': False
                }
                retrieval_model = default_retrieval_model
        # save dataset
        dataset = Dataset(
            tenant_id=tenant_id,
            name='',
            data_source_type=document_data["data_source"]["type"],
            indexing_technique=document_data["indexing_technique"],
            created_by=account.id,
            embedding_model=embedding_model.model if embedding_model else None,
            embedding_model_provider=embedding_model.provider if embedding_model else None,
            collection_binding_id=dataset_collection_binding_id,
            retrieval_model=retrieval_model
        )

        db.session.add(dataset)
        db.session.flush()

        documents, batch = DocumentService.save_document_with_dataset_id(dataset, document_data, account)

        cut_length = 18
        cut_name = documents[0].name[:cut_length]
        dataset.name = cut_name + '...'
        dataset.description = 'useful for when you want to answer queries about the ' + documents[0].name
        db.session.commit()

        return dataset, documents, batch

    @classmethod
    def document_create_args_validate(cls, args: dict):
        if 'original_document_id' not in args or not args['original_document_id']:
            DocumentService.data_source_args_validate(args)
            DocumentService.process_rule_args_validate(args)
        else:
            if ('data_source' not in args and not args['data_source']) \
                and ('process_rule' not in args and not args['process_rule']):
                raise ValueError("Data source or Process rule is required")
            else:
                if args.get('data_source'):
                    DocumentService.data_source_args_validate(args)
                if args.get('process_rule'):
                    DocumentService.process_rule_args_validate(args)

    @classmethod
    def data_source_args_validate(cls, args: dict):
        if 'data_source' not in args or not args['data_source']:
            raise ValueError("Data source is required")

        if not isinstance(args['data_source'], dict):
            raise ValueError("Data source is invalid")

        if 'type' not in args['data_source'] or not args['data_source']['type']:
            raise ValueError("Data source type is required")

        if args['data_source']['type'] not in Document.DATA_SOURCES:
            raise ValueError("Data source type is invalid")

        if 'info_list' not in args['data_source'] or not args['data_source']['info_list']:
            raise ValueError("Data source info is required")

        if args['data_source']['type'] == 'upload_file':
            if 'file_info_list' not in args['data_source']['info_list'] or not args['data_source']['info_list'][
                'file_info_list']:
                raise ValueError("File source info is required")
        if args['data_source']['type'] == 'notion_import':
            if 'notion_info_list' not in args['data_source']['info_list'] or not args['data_source']['info_list'][
                'notion_info_list']:
                raise ValueError("Notion source info is required")
        if args['data_source']['type'] == 'website_crawl':
            if 'website_info_list' not in args['data_source']['info_list'] or not args['data_source']['info_list'][
                'website_info_list']:
                raise ValueError("Website source info is required")

    @classmethod
    def process_rule_args_validate(cls, args: dict):
        if 'process_rule' not in args or not args['process_rule']:
            raise ValueError("Process rule is required")

        if not isinstance(args['process_rule'], dict):
            raise ValueError("Process rule is invalid")

        if 'mode' not in args['process_rule'] or not args['process_rule']['mode']:
            raise ValueError("Process rule mode is required")

        if args['process_rule']['mode'] not in DatasetProcessRule.MODES:
            raise ValueError("Process rule mode is invalid")

        if args['process_rule']['mode'] == 'automatic':
            args['process_rule']['rules'] = {}
        else:
            if 'rules' not in args['process_rule'] or not args['process_rule']['rules']:
                raise ValueError("Process rule rules is required")

            if not isinstance(args['process_rule']['rules'], dict):
                raise ValueError("Process rule rules is invalid")

            if 'pre_processing_rules' not in args['process_rule']['rules'] \
                or args['process_rule']['rules']['pre_processing_rules'] is None:
                raise ValueError("Process rule pre_processing_rules is required")

            if not isinstance(args['process_rule']['rules']['pre_processing_rules'], list):
                raise ValueError("Process rule pre_processing_rules is invalid")

            unique_pre_processing_rule_dicts = {}
            for pre_processing_rule in args['process_rule']['rules']['pre_processing_rules']:
                if 'id' not in pre_processing_rule or not pre_processing_rule['id']:
                    raise ValueError("Process rule pre_processing_rules id is required")

                if pre_processing_rule['id'] not in DatasetProcessRule.PRE_PROCESSING_RULES:
                    raise ValueError("Process rule pre_processing_rules id is invalid")

                if 'enabled' not in pre_processing_rule or pre_processing_rule['enabled'] is None:
                    raise ValueError("Process rule pre_processing_rules enabled is required")

                if not isinstance(pre_processing_rule['enabled'], bool):
                    raise ValueError("Process rule pre_processing_rules enabled is invalid")

                unique_pre_processing_rule_dicts[pre_processing_rule['id']] = pre_processing_rule

            args['process_rule']['rules']['pre_processing_rules'] = list(unique_pre_processing_rule_dicts.values())

            if 'segmentation' not in args['process_rule']['rules'] \
                or args['process_rule']['rules']['segmentation'] is None:
                raise ValueError("Process rule segmentation is required")

            if not isinstance(args['process_rule']['rules']['segmentation'], dict):
                raise ValueError("Process rule segmentation is invalid")

            if 'separator' not in args['process_rule']['rules']['segmentation'] \
                or not args['process_rule']['rules']['segmentation']['separator']:
                raise ValueError("Process rule segmentation separator is required")

            if not isinstance(args['process_rule']['rules']['segmentation']['separator'], str):
                raise ValueError("Process rule segmentation separator is invalid")

            if 'max_tokens' not in args['process_rule']['rules']['segmentation'] \
                or not args['process_rule']['rules']['segmentation']['max_tokens']:
                raise ValueError("Process rule segmentation max_tokens is required")

            if not isinstance(args['process_rule']['rules']['segmentation']['max_tokens'], int):
                raise ValueError("Process rule segmentation max_tokens is invalid")

    @classmethod
    def estimate_args_validate(cls, args: dict):
        if 'info_list' not in args or not args['info_list']:
            raise ValueError("Data source info is required")

        if not isinstance(args['info_list'], dict):
            raise ValueError("Data info is invalid")

        if 'process_rule' not in args or not args['process_rule']:
            raise ValueError("Process rule is required")

        if not isinstance(args['process_rule'], dict):
            raise ValueError("Process rule is invalid")

        if 'mode' not in args['process_rule'] or not args['process_rule']['mode']:
            raise ValueError("Process rule mode is required")

        if args['process_rule']['mode'] not in DatasetProcessRule.MODES:
            raise ValueError("Process rule mode is invalid")

        if args['process_rule']['mode'] == 'automatic':
            args['process_rule']['rules'] = {}
        else:
            if 'rules' not in args['process_rule'] or not args['process_rule']['rules']:
                raise ValueError("Process rule rules is required")

            if not isinstance(args['process_rule']['rules'], dict):
                raise ValueError("Process rule rules is invalid")

            if 'pre_processing_rules' not in args['process_rule']['rules'] \
                or args['process_rule']['rules']['pre_processing_rules'] is None:
                raise ValueError("Process rule pre_processing_rules is required")

            if not isinstance(args['process_rule']['rules']['pre_processing_rules'], list):
                raise ValueError("Process rule pre_processing_rules is invalid")

            unique_pre_processing_rule_dicts = {}
            for pre_processing_rule in args['process_rule']['rules']['pre_processing_rules']:
                if 'id' not in pre_processing_rule or not pre_processing_rule['id']:
                    raise ValueError("Process rule pre_processing_rules id is required")

                if pre_processing_rule['id'] not in DatasetProcessRule.PRE_PROCESSING_RULES:
                    raise ValueError("Process rule pre_processing_rules id is invalid")

                if 'enabled' not in pre_processing_rule or pre_processing_rule['enabled'] is None:
                    raise ValueError("Process rule pre_processing_rules enabled is required")

                if not isinstance(pre_processing_rule['enabled'], bool):
                    raise ValueError("Process rule pre_processing_rules enabled is invalid")

                unique_pre_processing_rule_dicts[pre_processing_rule['id']] = pre_processing_rule

            args['process_rule']['rules']['pre_processing_rules'] = list(unique_pre_processing_rule_dicts.values())

            if 'segmentation' not in args['process_rule']['rules'] \
                or args['process_rule']['rules']['segmentation'] is None:
                raise ValueError("Process rule segmentation is required")

            if not isinstance(args['process_rule']['rules']['segmentation'], dict):
                raise ValueError("Process rule segmentation is invalid")

            if 'separator' not in args['process_rule']['rules']['segmentation'] \
                or not args['process_rule']['rules']['segmentation']['separator']:
                raise ValueError("Process rule segmentation separator is required")

            if not isinstance(args['process_rule']['rules']['segmentation']['separator'], str):
                raise ValueError("Process rule segmentation separator is invalid")

            if 'max_tokens' not in args['process_rule']['rules']['segmentation'] \
                or not args['process_rule']['rules']['segmentation']['max_tokens']:
                raise ValueError("Process rule segmentation max_tokens is required")

            if not isinstance(args['process_rule']['rules']['segmentation']['max_tokens'], int):
                raise ValueError("Process rule segmentation max_tokens is invalid")


class SegmentService:
    @classmethod
    def segment_create_args_validate(cls, args: dict, document: Document):
        if document.doc_form == 'qa_model':
            if 'answer' not in args or not args['answer']:
                raise ValueError("Answer is required")
            if not args['answer'].strip():
                raise ValueError("Answer is empty")
        if 'content' not in args or not args['content'] or not args['content'].strip():
            raise ValueError("Content is empty")

    @classmethod
    def create_segment(cls, args: dict, document: Document, dataset: Dataset):
        content = args['content']
        doc_id = str(uuid.uuid4())
        segment_hash = helper.generate_text_hash(content)
        tokens = 0
        if dataset.indexing_technique == 'high_quality':
            model_manager = ModelManager()
            embedding_model = model_manager.get_model_instance(
                tenant_id=current_user.current_tenant_id,
                provider=dataset.embedding_model_provider,
                model_type=ModelType.TEXT_EMBEDDING,
                model=dataset.embedding_model
            )
            # calc embedding use tokens
            tokens = embedding_model.get_text_embedding_num_tokens(
                texts=[content]
            )
        lock_name = 'add_segment_lock_document_id_{}'.format(document.id)
        with redis_client.lock(lock_name, timeout=600):
            max_position = db.session.query(func.max(DocumentSegment.position)).filter(
                DocumentSegment.document_id == document.id
            ).scalar()
            segment_document = DocumentSegment(
                tenant_id=current_user.current_tenant_id,
                dataset_id=document.dataset_id,
                document_id=document.id,
                index_node_id=doc_id,
                index_node_hash=segment_hash,
                position=max_position + 1 if max_position else 1,
                content=content,
                word_count=len(content),
                tokens=tokens,
                status='completed',
                indexing_at=datetime.datetime.now(datetime.timezone.utc).replace(tzinfo=None),
                completed_at=datetime.datetime.now(datetime.timezone.utc).replace(tzinfo=None),
                created_by=current_user.id
            )
            if document.doc_form == 'qa_model':
                segment_document.answer = args['answer']

            db.session.add(segment_document)
            db.session.commit()

            # save vector index
            try:
                VectorService.create_segments_vector([args['keywords']], [segment_document], dataset)
            except Exception as e:
                logging.exception("create segment index failed")
                segment_document.enabled = False
                segment_document.disabled_at = datetime.datetime.now(datetime.timezone.utc).replace(tzinfo=None)
                segment_document.status = 'error'
                segment_document.error = str(e)
                db.session.commit()
            segment = db.session.query(DocumentSegment).filter(DocumentSegment.id == segment_document.id).first()
            return segment

    @classmethod
    def multi_create_segment(cls, segments: list, document: Document, dataset: Dataset):
        lock_name = 'multi_add_segment_lock_document_id_{}'.format(document.id)
        with redis_client.lock(lock_name, timeout=600):
            embedding_model = None
            if dataset.indexing_technique == 'high_quality':
                model_manager = ModelManager()
                embedding_model = model_manager.get_model_instance(
                    tenant_id=current_user.current_tenant_id,
                    provider=dataset.embedding_model_provider,
                    model_type=ModelType.TEXT_EMBEDDING,
                    model=dataset.embedding_model
                )
            max_position = db.session.query(func.max(DocumentSegment.position)).filter(
                DocumentSegment.document_id == document.id
            ).scalar()
            pre_segment_data_list = []
            segment_data_list = []
            keywords_list = []
            for segment_item in segments:
                content = segment_item['content']
                doc_id = str(uuid.uuid4())
                segment_hash = helper.generate_text_hash(content)
                tokens = 0
                if dataset.indexing_technique == 'high_quality' and embedding_model:
                    # calc embedding use tokens
                    tokens = embedding_model.get_text_embedding_num_tokens(
                        texts=[content]
                    )
                segment_document = DocumentSegment(
                    tenant_id=current_user.current_tenant_id,
                    dataset_id=document.dataset_id,
                    document_id=document.id,
                    index_node_id=doc_id,
                    index_node_hash=segment_hash,
                    position=max_position + 1 if max_position else 1,
                    content=content,
                    word_count=len(content),
                    tokens=tokens,
                    status='completed',
                    indexing_at=datetime.datetime.now(datetime.timezone.utc).replace(tzinfo=None),
                    completed_at=datetime.datetime.now(datetime.timezone.utc).replace(tzinfo=None),
                    created_by=current_user.id
                )
                if document.doc_form == 'qa_model':
                    segment_document.answer = segment_item['answer']
                db.session.add(segment_document)
                segment_data_list.append(segment_document)

                pre_segment_data_list.append(segment_document)
                keywords_list.append(segment_item['keywords'])

            try:
                # save vector index
                VectorService.create_segments_vector(keywords_list, pre_segment_data_list, dataset)
            except Exception as e:
                logging.exception("create segment index failed")
                for segment_document in segment_data_list:
                    segment_document.enabled = False
                    segment_document.disabled_at = datetime.datetime.now(datetime.timezone.utc).replace(tzinfo=None)
                    segment_document.status = 'error'
                    segment_document.error = str(e)
            db.session.commit()
            return segment_data_list

    @classmethod
    def update_segment(cls, args: dict, segment: DocumentSegment, document: Document, dataset: Dataset):
        indexing_cache_key = 'segment_{}_indexing'.format(segment.id)
        cache_result = redis_client.get(indexing_cache_key)
        if cache_result is not None:
            raise ValueError("Segment is indexing, please try again later")
        if 'enabled' in args and args['enabled'] is not None:
            action = args['enabled']
            if segment.enabled != action:
                if not action:
                    segment.enabled = action
                    segment.disabled_at = datetime.datetime.now(datetime.timezone.utc).replace(tzinfo=None)
                    segment.disabled_by = current_user.id
                    db.session.add(segment)
                    db.session.commit()
                    # Set cache to prevent indexing the same segment multiple times
                    redis_client.setex(indexing_cache_key, 600, 1)
                    disable_segment_from_index_task.delay(segment.id)
                    return segment
        if not segment.enabled:
            if 'enabled' in args and args['enabled'] is not None:
                if not args['enabled']:
                    raise ValueError("Can't update disabled segment")
            else:
                raise ValueError("Can't update disabled segment")
        try:
            content = args['content']
            if segment.content == content:
                if document.doc_form == 'qa_model':
                    segment.answer = args['answer']
                if args.get('keywords'):
                    segment.keywords = args['keywords']
                segment.enabled = True
                segment.disabled_at = None
                segment.disabled_by = None
                db.session.add(segment)
                db.session.commit()
                # update segment index task
                if args['keywords']:
                    keyword = Keyword(dataset)
                    keyword.delete_by_ids([segment.index_node_id])
                    document = RAGDocument(
                        page_content=segment.content,
                        metadata={
                            "doc_id": segment.index_node_id,
                            "doc_hash": segment.index_node_hash,
                            "document_id": segment.document_id,
                            "dataset_id": segment.dataset_id,
                        }
                    )
                    keyword.add_texts([document], keywords_list=[args['keywords']])
            else:
                segment_hash = helper.generate_text_hash(content)
                tokens = 0
                if dataset.indexing_technique == 'high_quality':
                    model_manager = ModelManager()
                    embedding_model = model_manager.get_model_instance(
                        tenant_id=current_user.current_tenant_id,
                        provider=dataset.embedding_model_provider,
                        model_type=ModelType.TEXT_EMBEDDING,
                        model=dataset.embedding_model
                    )

                    # calc embedding use tokens
                    tokens = embedding_model.get_text_embedding_num_tokens(
                        texts=[content]
                    )
                segment.content = content
                segment.index_node_hash = segment_hash
                segment.word_count = len(content)
                segment.tokens = tokens
                segment.status = 'completed'
                segment.indexing_at = datetime.datetime.now(datetime.timezone.utc).replace(tzinfo=None)
                segment.completed_at = datetime.datetime.now(datetime.timezone.utc).replace(tzinfo=None)
                segment.updated_by = current_user.id
                segment.updated_at = datetime.datetime.now(datetime.timezone.utc).replace(tzinfo=None)
                segment.enabled = True
                segment.disabled_at = None
                segment.disabled_by = None
                if document.doc_form == 'qa_model':
                    segment.answer = args['answer']
                db.session.add(segment)
                db.session.commit()
                # update segment vector index
                VectorService.update_segment_vector(args['keywords'], segment, dataset)

        except Exception as e:
            logging.exception("update segment index failed")
            segment.enabled = False
            segment.disabled_at = datetime.datetime.now(datetime.timezone.utc).replace(tzinfo=None)
            segment.status = 'error'
            segment.error = str(e)
            db.session.commit()
        segment = db.session.query(DocumentSegment).filter(DocumentSegment.id == segment.id).first()
        return segment

    @classmethod
    def delete_segment(cls, segment: DocumentSegment, document: Document, dataset: Dataset):
        indexing_cache_key = 'segment_{}_delete_indexing'.format(segment.id)
        cache_result = redis_client.get(indexing_cache_key)
        if cache_result is not None:
            raise ValueError("Segment is deleting.")

        # enabled segment need to delete index
        if segment.enabled:
            # send delete segment index task
            redis_client.setex(indexing_cache_key, 600, 1)
            delete_segment_from_index_task.delay(segment.id, segment.index_node_id, dataset.id, document.id)
        db.session.delete(segment)
        db.session.commit()


class DatasetCollectionBindingService:
    @classmethod
    def get_dataset_collection_binding(
        cls, provider_name: str, model_name: str,
        collection_type: str = 'dataset'
    ) -> DatasetCollectionBinding:
        dataset_collection_binding = db.session.query(DatasetCollectionBinding). \
            filter(
            DatasetCollectionBinding.provider_name == provider_name,
            DatasetCollectionBinding.model_name == model_name,
            DatasetCollectionBinding.type == collection_type
        ). \
            order_by(DatasetCollectionBinding.created_at). \
            first()

        if not dataset_collection_binding:
            dataset_collection_binding = DatasetCollectionBinding(
                provider_name=provider_name,
                model_name=model_name,
                collection_name=Dataset.gen_collection_name_by_id(str(uuid.uuid4())),
                type=collection_type
            )
            db.session.add(dataset_collection_binding)
            db.session.commit()
        return dataset_collection_binding

    @classmethod
    def get_dataset_collection_binding_by_id_and_type(
        cls, collection_binding_id: str,
        collection_type: str = 'dataset'
    ) -> DatasetCollectionBinding:
        dataset_collection_binding = db.session.query(DatasetCollectionBinding). \
            filter(
            DatasetCollectionBinding.id == collection_binding_id,
            DatasetCollectionBinding.type == collection_type
        ). \
            order_by(DatasetCollectionBinding.created_at). \
            first()

        return dataset_collection_binding


class DatasetPermissionService:
    @classmethod
    def get_dataset_partial_member_list(cls, dataset_id):
        user_list_query = db.session.query(
            DatasetPermission.account_id,
        ).filter(
            DatasetPermission.dataset_id == dataset_id
        ).all()

        user_list = []
        for user in user_list_query:
            user_list.append(user.account_id)

        return user_list

    @classmethod
    def update_partial_member_list(cls, dataset_id, user_list):
        try:
            db.session.query(DatasetPermission).filter(DatasetPermission.dataset_id == dataset_id).delete()
            permissions = []
            for user in user_list:
                permission = DatasetPermission(
                    dataset_id=dataset_id,
                    account_id=user['user_id'],
                )
                permissions.append(permission)

            db.session.add_all(permissions)
            db.session.commit()
        except Exception as e:
            db.session.rollback()
            raise e<|MERGE_RESOLUTION|>--- conflicted
+++ resolved
@@ -57,32 +57,6 @@
 
     @staticmethod
     def get_datasets(page, per_page, provider="vendor", tenant_id=None, user=None, search=None, tag_ids=None):
-<<<<<<< HEAD
-        # current user identity is the database manager, and the knowledge base permissions are all
-        current_user_role = current_user._current_tenant.current_role
-        if current_user_role == TenantAccountRole.DATASET_OPERATOR:
-            # through the dataset_permission table to find the dataset_id that the current user has permission to
-            dataset_permission = DatasetPermission.query.filter_by(account_id=current_user.id).all()
-            dataset_ids = [dp.dataset_id for dp in dataset_permission]
-            # query the dataset table to get the dataset information
-            query = Dataset.query.filter(
-                db.and_(Dataset.provider == provider, Dataset.tenant_id == tenant_id, Dataset.id.in_(dataset_ids))
-            ) \
-                .order_by(Dataset.created_at.desc())
-            datasets = query.paginate(
-                page=page,
-                per_page=per_page,
-                max_per_page=100,
-                error_out=False
-            )
-            return datasets.items, datasets.total
-
-        if user:
-            permission_filter = db.or_(Dataset.created_by == user.id,
-                                       Dataset.permission == 'all_team_members',
-                                       Dataset.permission == 'partial_members'
-                                       )
-=======
         query = Dataset.query.filter(Dataset.provider == provider, Dataset.tenant_id == tenant_id)
 
         if user:
@@ -101,7 +75,6 @@
                     Dataset.permission == 'only_me'
                 )
                 query = query.filter(permission_filter)
->>>>>>> 7c80d257
         else:
             permission_filter = Dataset.permission == 'all_team_members'
             query = query.filter(permission_filter)
@@ -325,12 +298,8 @@
                 f'User {user.id} does not have permission to access dataset {dataset.id}'
             )
             raise NoPermissionError(
-<<<<<<< HEAD
-                'You do not have permission to access this dataset.')
-=======
                 'You do not have permission to access this dataset.'
             )
->>>>>>> 7c80d257
         if dataset.permission == 'partial_members':
             user_permission = DatasetPermission.query.filter_by(
                 dataset_id=dataset.id, account_id=user.id
@@ -342,8 +311,6 @@
                 raise NoPermissionError(
                     'You do not have permission to access this dataset.'
                 )
-<<<<<<< HEAD
-=======
 
     @staticmethod
     def check_dataset_operator_permission(user: Account = None, dataset: Dataset = None):
@@ -356,7 +323,6 @@
                 dp.dataset_id == dataset.id for dp in DatasetPermission.query.filter_by(account_id=user.id).all()
             ):
                 raise NoPermissionError('You do not have permission to access this dataset.')
->>>>>>> 7c80d257
 
     @staticmethod
     def get_dataset_queries(dataset_id: str, page: int, per_page: int):
