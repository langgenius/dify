import datetime
import json
import logging
import random
import time
import uuid
from typing import Optional

from flask_login import current_user
from sqlalchemy import func
from werkzeug.exceptions import NotFound

from configs import dify_config
from core.errors.error import LLMBadRequestError, ProviderTokenNotInitError
from core.model_manager import ModelManager
from core.model_runtime.entities.model_entities import ModelType
from core.rag.datasource.keyword.keyword_factory import Keyword
from core.rag.models.document import Document as RAGDocument
from core.rag.retrieval.retrieval_methods import RetrievalMethod
from events.dataset_event import dataset_was_deleted
from events.document_event import document_was_deleted
from extensions.ext_database import db
from extensions.ext_redis import redis_client
from libs import helper
from models.account import Account, TenantAccountRole
from models.dataset import (
    AppDatasetJoin,
    Dataset,
    DatasetCollectionBinding,
    DatasetPermission,
    DatasetPermissionEnum,
    DatasetProcessRule,
    DatasetQuery,
    Document,
    DocumentSegment,
    ExternalKnowledgeBindings,
)
from models.model import UploadFile
from models.source import DataSourceOauthBinding
from services.errors.account import NoPermissionError
from services.errors.dataset import DatasetNameDuplicateError
from services.errors.document import DocumentIndexingError
from services.errors.file import FileNotExistsError
from services.external_knowledge_service import ExternalDatasetService
from services.feature_service import FeatureModel, FeatureService
from services.tag_service import TagService
from services.vector_service import VectorService
from tasks.clean_notion_document_task import clean_notion_or_feishuwiki_document_task
from tasks.deal_dataset_vector_index_task import deal_dataset_vector_index_task
from tasks.delete_segment_from_index_task import delete_segment_from_index_task
from tasks.disable_segment_from_index_task import disable_segment_from_index_task
from tasks.document_indexing_task import document_indexing_task
from tasks.document_indexing_update_task import document_indexing_update_task
from tasks.duplicate_document_indexing_task import duplicate_document_indexing_task
from tasks.recover_document_indexing_task import recover_document_indexing_task
from tasks.retry_document_indexing_task import retry_document_indexing_task
from tasks.sync_website_document_indexing_task import sync_website_document_indexing_task


class DatasetService:
    @staticmethod
    def get_datasets(page, per_page, tenant_id=None, user=None, search=None, tag_ids=None):
        query = Dataset.query.filter(Dataset.tenant_id == tenant_id).order_by(Dataset.created_at.desc())

        if user:
            # get permitted dataset ids
            dataset_permission = DatasetPermission.query.filter_by(account_id=user.id, tenant_id=tenant_id).all()
            permitted_dataset_ids = {dp.dataset_id for dp in dataset_permission} if dataset_permission else None

            if user.current_role == TenantAccountRole.DATASET_OPERATOR:
                # only show datasets that the user has permission to access
                if permitted_dataset_ids:
                    query = query.filter(Dataset.id.in_(permitted_dataset_ids))
                else:
                    return [], 0
            else:
                # show all datasets that the user has permission to access
                if permitted_dataset_ids:
                    query = query.filter(
                        db.or_(
                            Dataset.permission == DatasetPermissionEnum.ALL_TEAM,
                            db.and_(Dataset.permission == DatasetPermissionEnum.ONLY_ME, Dataset.created_by == user.id),
                            db.and_(
                                Dataset.permission == DatasetPermissionEnum.PARTIAL_TEAM,
                                Dataset.id.in_(permitted_dataset_ids),
                            ),
                        )
                    )
                else:
                    query = query.filter(
                        db.or_(
                            Dataset.permission == DatasetPermissionEnum.ALL_TEAM,
                            db.and_(Dataset.permission == DatasetPermissionEnum.ONLY_ME, Dataset.created_by == user.id),
                        )
                    )
        else:
            # if no user, only show datasets that are shared with all team members
            query = query.filter(Dataset.permission == DatasetPermissionEnum.ALL_TEAM)

        if search:
            query = query.filter(Dataset.name.ilike(f"%{search}%"))

        if tag_ids:
            target_ids = TagService.get_target_ids_by_tag_ids("knowledge", tenant_id, tag_ids)
            if target_ids:
                query = query.filter(Dataset.id.in_(target_ids))
            else:
                return [], 0

        datasets = query.paginate(page=page, per_page=per_page, max_per_page=100, error_out=False)

        return datasets.items, datasets.total

    @staticmethod
    def get_process_rules(dataset_id):
        # get the latest process rule
        dataset_process_rule = (
            db.session.query(DatasetProcessRule)
            .filter(DatasetProcessRule.dataset_id == dataset_id)
            .order_by(DatasetProcessRule.created_at.desc())
            .limit(1)
            .one_or_none()
        )
        if dataset_process_rule:
            mode = dataset_process_rule.mode
            rules = dataset_process_rule.rules_dict
        else:
            mode = DocumentService.DEFAULT_RULES["mode"]
            rules = DocumentService.DEFAULT_RULES["rules"]
        return {"mode": mode, "rules": rules}

    @staticmethod
    def get_datasets_by_ids(ids, tenant_id):
        datasets = Dataset.query.filter(Dataset.id.in_(ids), Dataset.tenant_id == tenant_id).paginate(
            page=1, per_page=len(ids), max_per_page=len(ids), error_out=False
        )
        return datasets.items, datasets.total

    @staticmethod
    def create_empty_dataset(
        tenant_id: str,
        name: str,
        indexing_technique: Optional[str],
        account: Account,
        permission: Optional[str] = None,
        provider: str = "vendor",
        external_knowledge_api_id: Optional[str] = None,
        external_knowledge_id: Optional[str] = None,
    ):
        # check if dataset name already exists
        if Dataset.query.filter_by(name=name, tenant_id=tenant_id).first():
            raise DatasetNameDuplicateError(f"Dataset with name {name} already exists.")
        embedding_model = None
        if indexing_technique == "high_quality":
            model_manager = ModelManager()
            embedding_model = model_manager.get_default_model_instance(
                tenant_id=tenant_id, model_type=ModelType.TEXT_EMBEDDING
            )
        dataset = Dataset(name=name, indexing_technique=indexing_technique)
        # dataset = Dataset(name=name, provider=provider, config=config)
        dataset.created_by = account.id
        dataset.updated_by = account.id
        dataset.tenant_id = tenant_id
        dataset.embedding_model_provider = embedding_model.provider if embedding_model else None
        dataset.embedding_model = embedding_model.model if embedding_model else None
        dataset.permission = permission or DatasetPermissionEnum.ONLY_ME
        dataset.provider = provider
        db.session.add(dataset)
        db.session.flush()

        if provider == "external" and external_knowledge_api_id:
            external_knowledge_api = ExternalDatasetService.get_external_knowledge_api(external_knowledge_api_id)
            if not external_knowledge_api:
                raise ValueError("External API template not found.")
            external_knowledge_binding = ExternalKnowledgeBindings(
                tenant_id=tenant_id,
                dataset_id=dataset.id,
                external_knowledge_api_id=external_knowledge_api_id,
                external_knowledge_id=external_knowledge_id,
                created_by=account.id,
            )
            db.session.add(external_knowledge_binding)

        db.session.commit()
        return dataset

    @staticmethod
    def get_dataset(dataset_id) -> Dataset:
        return Dataset.query.filter_by(id=dataset_id).first()

    @staticmethod
    def check_dataset_model_setting(dataset):
        if dataset.indexing_technique == "high_quality":
            try:
                model_manager = ModelManager()
                model_manager.get_model_instance(
                    tenant_id=dataset.tenant_id,
                    provider=dataset.embedding_model_provider,
                    model_type=ModelType.TEXT_EMBEDDING,
                    model=dataset.embedding_model,
                )
            except LLMBadRequestError:
                raise ValueError(
                    "No Embedding Model available. Please configure a valid provider "
                    "in the Settings -> Model Provider."
                )
            except ProviderTokenNotInitError as ex:
                raise ValueError(f"The dataset in unavailable, due to: {ex.description}")

    @staticmethod
    def check_embedding_model_setting(tenant_id: str, embedding_model_provider: str, embedding_model: str):
        try:
            model_manager = ModelManager()
            model_manager.get_model_instance(
                tenant_id=tenant_id,
                provider=embedding_model_provider,
                model_type=ModelType.TEXT_EMBEDDING,
                model=embedding_model,
            )
        except LLMBadRequestError:
            raise ValueError(
                "No Embedding Model available. Please configure a valid provider in the Settings -> Model Provider."
            )
        except ProviderTokenNotInitError as ex:
            raise ValueError(f"The dataset in unavailable, due to: {ex.description}")

    @staticmethod
    def update_dataset(dataset_id, data, user):
        dataset = DatasetService.get_dataset(dataset_id)

        DatasetService.check_dataset_permission(dataset, user)
        if dataset.provider == "external":
            dataset.retrieval_model = data.get("external_retrieval_model", None)
            dataset.name = data.get("name", dataset.name)
            dataset.description = data.get("description", "")
            external_knowledge_id = data.get("external_knowledge_id", None)
            dataset.permission = data.get("permission")
            db.session.add(dataset)
            if not external_knowledge_id:
                raise ValueError("External knowledge id is required.")
            external_knowledge_api_id = data.get("external_knowledge_api_id", None)
            if not external_knowledge_api_id:
                raise ValueError("External knowledge api id is required.")
            external_knowledge_binding = ExternalKnowledgeBindings.query.filter_by(dataset_id=dataset_id).first()
            if (
                external_knowledge_binding.external_knowledge_id != external_knowledge_id
                or external_knowledge_binding.external_knowledge_api_id != external_knowledge_api_id
            ):
                external_knowledge_binding.external_knowledge_id = external_knowledge_id
                external_knowledge_binding.external_knowledge_api_id = external_knowledge_api_id
                db.session.add(external_knowledge_binding)
            db.session.commit()
        else:
            data.pop("partial_member_list", None)
            data.pop("external_knowledge_api_id", None)
            data.pop("external_knowledge_id", None)
            data.pop("external_retrieval_model", None)
            filtered_data = {k: v for k, v in data.items() if v is not None or k == "description"}
            action = None
            if dataset.indexing_technique != data["indexing_technique"]:
                # if update indexing_technique
                if data["indexing_technique"] == "economy":
                    action = "remove"
                    filtered_data["embedding_model"] = None
                    filtered_data["embedding_model_provider"] = None
                    filtered_data["collection_binding_id"] = None
                elif data["indexing_technique"] == "high_quality":
                    action = "add"
                    # get embedding model setting
                    try:
                        model_manager = ModelManager()
                        embedding_model = model_manager.get_model_instance(
                            tenant_id=current_user.current_tenant_id,
                            provider=data["embedding_model_provider"],
                            model_type=ModelType.TEXT_EMBEDDING,
                            model=data["embedding_model"],
                        )
                        filtered_data["embedding_model"] = embedding_model.model
                        filtered_data["embedding_model_provider"] = embedding_model.provider
                        dataset_collection_binding = DatasetCollectionBindingService.get_dataset_collection_binding(
                            embedding_model.provider, embedding_model.model
                        )
                        filtered_data["collection_binding_id"] = dataset_collection_binding.id
                    except LLMBadRequestError:
                        raise ValueError(
                            "No Embedding Model available. Please configure a valid provider "
                            "in the Settings -> Model Provider."
                        )
                    except ProviderTokenNotInitError as ex:
                        raise ValueError(ex.description)
            else:
                if (
                    data["embedding_model_provider"] != dataset.embedding_model_provider
                    or data["embedding_model"] != dataset.embedding_model
                ):
                    action = "update"
                    try:
                        model_manager = ModelManager()
                        embedding_model = model_manager.get_model_instance(
                            tenant_id=current_user.current_tenant_id,
                            provider=data["embedding_model_provider"],
                            model_type=ModelType.TEXT_EMBEDDING,
                            model=data["embedding_model"],
                        )
                        filtered_data["embedding_model"] = embedding_model.model
                        filtered_data["embedding_model_provider"] = embedding_model.provider
                        dataset_collection_binding = DatasetCollectionBindingService.get_dataset_collection_binding(
                            embedding_model.provider, embedding_model.model
                        )
                        filtered_data["collection_binding_id"] = dataset_collection_binding.id
                    except LLMBadRequestError:
                        raise ValueError(
                            "No Embedding Model available. Please configure a valid provider "
                            "in the Settings -> Model Provider."
                        )
                    except ProviderTokenNotInitError as ex:
                        raise ValueError(ex.description)

            filtered_data["updated_by"] = user.id
            filtered_data["updated_at"] = datetime.datetime.now()

            # update Retrieval model
            filtered_data["retrieval_model"] = data["retrieval_model"]

            dataset.query.filter_by(id=dataset_id).update(filtered_data)

            db.session.commit()
            if action:
                deal_dataset_vector_index_task.delay(dataset_id, action)
        return dataset

    @staticmethod
    def delete_dataset(dataset_id, user):
        dataset = DatasetService.get_dataset(dataset_id)

        if dataset is None:
            return False

        DatasetService.check_dataset_permission(dataset, user)

        dataset_was_deleted.send(dataset)

        db.session.delete(dataset)
        db.session.commit()
        return True

    @staticmethod
    def dataset_use_check(dataset_id) -> bool:
        count = AppDatasetJoin.query.filter_by(dataset_id=dataset_id).count()
        if count > 0:
            return True
        return False

    @staticmethod
    def check_dataset_permission(dataset, user):
        if dataset.tenant_id != user.current_tenant_id:
            logging.debug(f"User {user.id} does not have permission to access dataset {dataset.id}")
            raise NoPermissionError("You do not have permission to access this dataset.")
        if dataset.permission == DatasetPermissionEnum.ONLY_ME and dataset.created_by != user.id:
            logging.debug(f"User {user.id} does not have permission to access dataset {dataset.id}")
            raise NoPermissionError("You do not have permission to access this dataset.")
        if dataset.permission == "partial_members":
            user_permission = DatasetPermission.query.filter_by(dataset_id=dataset.id, account_id=user.id).first()
            if not user_permission and dataset.tenant_id != user.current_tenant_id and dataset.created_by != user.id:
                logging.debug(f"User {user.id} does not have permission to access dataset {dataset.id}")
                raise NoPermissionError("You do not have permission to access this dataset.")

    @staticmethod
    def check_dataset_operator_permission(user: Account = None, dataset: Dataset = None):
        if dataset.permission == DatasetPermissionEnum.ONLY_ME:
            if dataset.created_by != user.id:
                raise NoPermissionError("You do not have permission to access this dataset.")

        elif dataset.permission == DatasetPermissionEnum.PARTIAL_TEAM:
            if not any(
                dp.dataset_id == dataset.id for dp in DatasetPermission.query.filter_by(account_id=user.id).all()
            ):
                raise NoPermissionError("You do not have permission to access this dataset.")

    @staticmethod
    def get_dataset_queries(dataset_id: str, page: int, per_page: int):
        dataset_queries = (
            DatasetQuery.query.filter_by(dataset_id=dataset_id)
            .order_by(db.desc(DatasetQuery.created_at))
            .paginate(page=page, per_page=per_page, max_per_page=100, error_out=False)
        )
        return dataset_queries.items, dataset_queries.total

    @staticmethod
    def get_related_apps(dataset_id: str):
        return (
            AppDatasetJoin.query.filter(AppDatasetJoin.dataset_id == dataset_id)
            .order_by(db.desc(AppDatasetJoin.created_at))
            .all()
        )


class DocumentService:
    DEFAULT_RULES = {
        "mode": "custom",
        "rules": {
            "pre_processing_rules": [
                {"id": "remove_extra_spaces", "enabled": True},
                {"id": "remove_urls_emails", "enabled": False},
            ],
            "segmentation": {"delimiter": "\n", "max_tokens": 500, "chunk_overlap": 50},
        },
    }

    DOCUMENT_METADATA_SCHEMA = {
        "book": {
            "title": str,
            "language": str,
            "author": str,
            "publisher": str,
            "publication_date": str,
            "isbn": str,
            "category": str,
        },
        "web_page": {
            "title": str,
            "url": str,
            "language": str,
            "publish_date": str,
            "author/publisher": str,
            "topic/keywords": str,
            "description": str,
        },
        "paper": {
            "title": str,
            "language": str,
            "author": str,
            "publish_date": str,
            "journal/conference_name": str,
            "volume/issue/page_numbers": str,
            "doi": str,
            "topic/keywords": str,
            "abstract": str,
        },
        "social_media_post": {
            "platform": str,
            "author/username": str,
            "publish_date": str,
            "post_url": str,
            "topic/tags": str,
        },
        "wikipedia_entry": {
            "title": str,
            "language": str,
            "web_page_url": str,
            "last_edit_date": str,
            "editor/contributor": str,
            "summary/introduction": str,
        },
        "personal_document": {
            "title": str,
            "author": str,
            "creation_date": str,
            "last_modified_date": str,
            "document_type": str,
            "tags/category": str,
        },
        "business_document": {
            "title": str,
            "author": str,
            "creation_date": str,
            "last_modified_date": str,
            "document_type": str,
            "department/team": str,
        },
        "im_chat_log": {
            "chat_platform": str,
            "chat_participants/group_name": str,
            "start_date": str,
            "end_date": str,
            "summary": str,
        },
        "synced_from_notion": {
            "title": str,
            "language": str,
            "author/creator": str,
            "creation_date": str,
            "last_modified_date": str,
            "notion_page_link": str,
            "category/tags": str,
            "description": str,
        },
        "synced_from_github": {
            "repository_name": str,
            "repository_description": str,
            "repository_owner/organization": str,
            "code_filename": str,
            "code_file_path": str,
            "programming_language": str,
            "github_link": str,
            "open_source_license": str,
            "commit_date": str,
            "commit_author": str,
        },
        "others": dict,
    }

    @staticmethod
    def get_document(dataset_id: str, document_id: str) -> Optional[Document]:
        document = (
            db.session.query(Document).filter(Document.id == document_id, Document.dataset_id == dataset_id).first()
        )

        return document

    @staticmethod
    def get_document_by_id(document_id: str) -> Optional[Document]:
        document = db.session.query(Document).filter(Document.id == document_id).first()

        return document

    @staticmethod
    def get_document_by_dataset_id(dataset_id: str) -> list[Document]:
        documents = db.session.query(Document).filter(Document.dataset_id == dataset_id, Document.enabled == True).all()

        return documents

    @staticmethod
    def get_error_documents_by_dataset_id(dataset_id: str) -> list[Document]:
        documents = (
            db.session.query(Document)
            .filter(Document.dataset_id == dataset_id, Document.indexing_status.in_(["error", "paused"]))
            .all()
        )
        return documents

    @staticmethod
    def get_batch_documents(dataset_id: str, batch: str) -> list[Document]:
        documents = (
            db.session.query(Document)
            .filter(
                Document.batch == batch,
                Document.dataset_id == dataset_id,
                Document.tenant_id == current_user.current_tenant_id,
            )
            .all()
        )

        return documents

    @staticmethod
    def get_document_file_detail(file_id: str):
        file_detail = db.session.query(UploadFile).filter(UploadFile.id == file_id).one_or_none()
        return file_detail

    @staticmethod
    def check_archived(document):
        if document.archived:
            return True
        else:
            return False

    @staticmethod
    def delete_document(document):
        # trigger document_was_deleted signal
        file_id = None
        if document.data_source_type == "upload_file":
            if document.data_source_info:
                data_source_info = document.data_source_info_dict
                if data_source_info and "upload_file_id" in data_source_info:
                    file_id = data_source_info["upload_file_id"]
        document_was_deleted.send(
            document.id, dataset_id=document.dataset_id, doc_form=document.doc_form, file_id=file_id
        )

        db.session.delete(document)
        db.session.commit()

    @staticmethod
    def rename_document(dataset_id: str, document_id: str, name: str) -> Document:
        dataset = DatasetService.get_dataset(dataset_id)
        if not dataset:
            raise ValueError("Dataset not found.")

        document = DocumentService.get_document(dataset_id, document_id)

        if not document:
            raise ValueError("Document not found.")

        if document.tenant_id != current_user.current_tenant_id:
            raise ValueError("No permission.")

        document.name = name

        db.session.add(document)
        db.session.commit()

        return document

    @staticmethod
    def pause_document(document):
        if document.indexing_status not in {"waiting", "parsing", "cleaning", "splitting", "indexing"}:
            raise DocumentIndexingError()
        # update document to be paused
        document.is_paused = True
        document.paused_by = current_user.id
        document.paused_at = datetime.datetime.now(datetime.timezone.utc).replace(tzinfo=None)

        db.session.add(document)
        db.session.commit()
        # set document paused flag
        indexing_cache_key = "document_{}_is_paused".format(document.id)
        redis_client.setnx(indexing_cache_key, "True")

    @staticmethod
    def recover_document(document):
        if not document.is_paused:
            raise DocumentIndexingError()
        # update document to be recover
        document.is_paused = False
        document.paused_by = None
        document.paused_at = None

        db.session.add(document)
        db.session.commit()
        # delete paused flag
        indexing_cache_key = "document_{}_is_paused".format(document.id)
        redis_client.delete(indexing_cache_key)
        # trigger async task
        recover_document_indexing_task.delay(document.dataset_id, document.id)

    @staticmethod
    def retry_document(dataset_id: str, documents: list[Document]):
        for document in documents:
            # add retry flag
            retry_indexing_cache_key = "document_{}_is_retried".format(document.id)
            cache_result = redis_client.get(retry_indexing_cache_key)
            if cache_result is not None:
                raise ValueError("Document is being retried, please try again later")
            # retry document indexing
            document.indexing_status = "waiting"
            db.session.add(document)
            db.session.commit()

            redis_client.setex(retry_indexing_cache_key, 600, 1)
        # trigger async task
        document_ids = [document.id for document in documents]
        retry_document_indexing_task.delay(dataset_id, document_ids)

    @staticmethod
    def sync_website_document(dataset_id: str, document: Document):
        # add sync flag
        sync_indexing_cache_key = "document_{}_is_sync".format(document.id)
        cache_result = redis_client.get(sync_indexing_cache_key)
        if cache_result is not None:
            raise ValueError("Document is being synced, please try again later")
        # sync document indexing
        document.indexing_status = "waiting"
        data_source_info = document.data_source_info_dict
        data_source_info["mode"] = "scrape"
        document.data_source_info = json.dumps(data_source_info, ensure_ascii=False)
        db.session.add(document)
        db.session.commit()

        redis_client.setex(sync_indexing_cache_key, 600, 1)

        sync_website_document_indexing_task.delay(dataset_id, document.id)

    @staticmethod
    def get_documents_position(dataset_id):
        document = Document.query.filter_by(dataset_id=dataset_id).order_by(Document.position.desc()).first()
        if document:
            return document.position + 1
        else:
            return 1

    @staticmethod
    def save_document_with_dataset_id(
        dataset: Dataset,
        document_data: dict,
        account: Account,
        dataset_process_rule: Optional[DatasetProcessRule] = None,
        created_from: str = "web",
    ):
        # check document limit
        features = FeatureService.get_features(current_user.current_tenant_id)

        if features.billing.enabled:
            if "original_document_id" not in document_data or not document_data["original_document_id"]:
                count = 0
                if document_data["data_source"]["type"] == "upload_file":
                    upload_file_list = document_data["data_source"]["info_list"]["file_info_list"]["file_ids"]
                    count = len(upload_file_list)
                elif document_data["data_source"]["type"] == "notion_import":
                    notion_info_list = document_data["data_source"]["info_list"]["notion_info_list"]
                    for notion_info in notion_info_list:
<<<<<<< HEAD
                        count = count + len(notion_info['pages'])
                elif document_data["data_source"]["type"] == "feishuwiki_import":
                    feishuwiki_info_list = document_data["data_source"]['info_list']['feishuwiki_info_list']
                    for feishuwiki_info in feishuwiki_info_list:
                        count = count + len(feishuwiki_info['pages'])
=======
                        count = count + len(notion_info["pages"])
>>>>>>> 86594851
                elif document_data["data_source"]["type"] == "website_crawl":
                    website_info = document_data["data_source"]["info_list"]["website_info_list"]
                    count = len(website_info["urls"])
                batch_upload_limit = int(dify_config.BATCH_UPLOAD_LIMIT)
                if count > batch_upload_limit:
                    raise ValueError(f"You have reached the batch upload limit of {batch_upload_limit}.")

                DocumentService.check_documents_upload_quota(count, features)

        # if dataset is empty, update dataset data_source_type
        if not dataset.data_source_type:
            dataset.data_source_type = document_data["data_source"]["type"]

        if not dataset.indexing_technique:
            if (
                "indexing_technique" not in document_data
                or document_data["indexing_technique"] not in Dataset.INDEXING_TECHNIQUE_LIST
            ):
                raise ValueError("Indexing technique is required")

            dataset.indexing_technique = document_data["indexing_technique"]
            if document_data["indexing_technique"] == "high_quality":
                model_manager = ModelManager()
                embedding_model = model_manager.get_default_model_instance(
                    tenant_id=current_user.current_tenant_id, model_type=ModelType.TEXT_EMBEDDING
                )
                dataset.embedding_model = embedding_model.model
                dataset.embedding_model_provider = embedding_model.provider
                dataset_collection_binding = DatasetCollectionBindingService.get_dataset_collection_binding(
                    embedding_model.provider, embedding_model.model
                )
                dataset.collection_binding_id = dataset_collection_binding.id
                if not dataset.retrieval_model:
                    default_retrieval_model = {
                        "search_method": RetrievalMethod.SEMANTIC_SEARCH.value,
                        "reranking_enable": False,
                        "reranking_model": {"reranking_provider_name": "", "reranking_model_name": ""},
                        "top_k": 2,
                        "score_threshold_enabled": False,
                    }

                    dataset.retrieval_model = document_data.get("retrieval_model") or default_retrieval_model

        documents = []
        batch = time.strftime("%Y%m%d%H%M%S") + str(random.randint(100000, 999999))
        if document_data.get("original_document_id"):
            document = DocumentService.update_document_with_dataset_id(dataset, document_data, account)
            documents.append(document)
        else:
            # save process rule
            if not dataset_process_rule:
                process_rule = document_data["process_rule"]
                if process_rule["mode"] == "custom":
                    dataset_process_rule = DatasetProcessRule(
                        dataset_id=dataset.id,
                        mode=process_rule["mode"],
                        rules=json.dumps(process_rule["rules"]),
                        created_by=account.id,
                    )
                elif process_rule["mode"] == "automatic":
                    dataset_process_rule = DatasetProcessRule(
                        dataset_id=dataset.id,
                        mode=process_rule["mode"],
                        rules=json.dumps(DatasetProcessRule.AUTOMATIC_RULES),
                        created_by=account.id,
                    )
                db.session.add(dataset_process_rule)
                db.session.commit()
            position = DocumentService.get_documents_position(dataset.id)
            document_ids = []
            duplicate_document_ids = []
            if document_data["data_source"]["type"] == "upload_file":
                upload_file_list = document_data["data_source"]["info_list"]["file_info_list"]["file_ids"]
                for file_id in upload_file_list:
                    file = (
                        db.session.query(UploadFile)
                        .filter(UploadFile.tenant_id == dataset.tenant_id, UploadFile.id == file_id)
                        .first()
                    )

                    # raise error if file not found
                    if not file:
                        raise FileNotExistsError()

                    file_name = file.name
                    data_source_info = {
                        "upload_file_id": file_id,
                    }
                    # check duplicate
                    if document_data.get("duplicate", False):
                        document = Document.query.filter_by(
                            dataset_id=dataset.id,
                            tenant_id=current_user.current_tenant_id,
                            data_source_type="upload_file",
                            enabled=True,
                            name=file_name,
                        ).first()
                        if document:
                            document.dataset_process_rule_id = dataset_process_rule.id
                            document.updated_at = datetime.datetime.utcnow()
                            document.created_from = created_from
                            document.doc_form = document_data["doc_form"]
                            document.doc_language = document_data["doc_language"]
                            document.data_source_info = json.dumps(data_source_info)
                            document.batch = batch
                            document.indexing_status = "waiting"
                            db.session.add(document)
                            documents.append(document)
                            duplicate_document_ids.append(document.id)
                            continue
                    document = DocumentService.build_document(
                        dataset,
                        dataset_process_rule.id,
                        document_data["data_source"]["type"],
                        document_data["doc_form"],
                        document_data["doc_language"],
                        data_source_info,
                        created_from,
                        position,
                        account,
                        file_name,
                        batch,
                    )
                    db.session.add(document)
                    db.session.flush()
                    document_ids.append(document.id)
                    documents.append(document)
                    position += 1
            elif document_data["data_source"]["type"] == "notion_import":
                notion_info_list = document_data["data_source"]["info_list"]["notion_info_list"]
                exist_page_ids = []
                exist_document = {}
                documents = Document.query.filter_by(
                    dataset_id=dataset.id,
                    tenant_id=current_user.current_tenant_id,
                    data_source_type="notion_import",
                    enabled=True,
                ).all()
                if documents:
                    for document in documents:
                        data_source_info = json.loads(document.data_source_info)
                        exist_page_ids.append(data_source_info["notion_page_id"])
                        exist_document[data_source_info["notion_page_id"]] = document.id
                for notion_info in notion_info_list:
                    workspace_id = notion_info["workspace_id"]
                    data_source_binding = DataSourceOauthBinding.query.filter(
                        db.and_(
                            DataSourceOauthBinding.tenant_id == current_user.current_tenant_id,
                            DataSourceOauthBinding.provider == "notion",
                            DataSourceOauthBinding.disabled == False,
                            DataSourceOauthBinding.source_info["workspace_id"] == f'"{workspace_id}"',
                        )
                    ).first()
                    if not data_source_binding:
                        raise ValueError("Data source binding not found.")
                    for page in notion_info["pages"]:
                        if page["page_id"] not in exist_page_ids:
                            data_source_info = {
                                "notion_workspace_id": workspace_id,
                                "notion_page_id": page["page_id"],
                                "notion_page_icon": page["page_icon"],
                                "type": page["type"],
                            }
                            document = DocumentService.build_document(
                                dataset,
                                dataset_process_rule.id,
                                document_data["data_source"]["type"],
                                document_data["doc_form"],
                                document_data["doc_language"],
                                data_source_info,
                                created_from,
                                position,
                                account,
                                page["page_name"],
                                batch,
                            )
                            db.session.add(document)
                            db.session.flush()
                            document_ids.append(document.id)
                            documents.append(document)
                            position += 1
                        else:
                            exist_document.pop(page["page_id"])
                # delete not selected documents
                if len(exist_document) > 0:
                    clean_notion_or_feishuwiki_document_task.delay(list(exist_document.values()), dataset.id)
            elif document_data["data_source"]["type"] == "feishuwiki_import":
                feishuwiki_info_list = document_data["data_source"]['info_list']['feishuwiki_info_list']
                exist_obj_token_list = []
                exist_document = {}
                documents = Document.query.filter_by(
                    dataset_id=dataset.id,
                    tenant_id=current_user.current_tenant_id,
                    data_source_type='feishuwiki_import',
                    enabled=True
                ).all()
                if documents:
                    for document in documents:
                        data_source_info = json.loads(document.data_source_info)
                        exist_obj_token_list.append(data_source_info['obj_token'])
                        exist_document[data_source_info['obj_token']] = document.id
                for feishuwiki_info in feishuwiki_info_list:
                    workspace_id = feishuwiki_info['workspace_id']
                    data_source_binding = DataSourceOauthBinding.query.filter(
                        db.and_(
                            DataSourceOauthBinding.tenant_id == current_user.current_tenant_id,
                            DataSourceOauthBinding.provider == 'feishuwiki',
                            DataSourceOauthBinding.disabled == False,
                            DataSourceOauthBinding.source_info['workspace_id'] == f'"{workspace_id}"'
                        )
                    ).first()
                    if not data_source_binding:
                        raise ValueError('Data source binding not found.')
                    for page in feishuwiki_info['pages']:
                        if page['obj_token'] not in exist_obj_token_list:
                            data_source_info = {
                                "feishu_workspace_id": workspace_id,
                                "obj_token": page['obj_token'],
                                "obj_type": page['obj_type'],
                            }
                            document = DocumentService.build_document(dataset, dataset_process_rule.id,
                                                                      document_data["data_source"]["type"],
                                                                      document_data["doc_form"],
                                                                      document_data["doc_language"],
                                                                      data_source_info, created_from, position,
                                                                      account, page['page_name'], batch)
                            db.session.add(document)
                            db.session.flush()
                            document_ids.append(document.id)
                            documents.append(document)
                            position += 1
                        else:
                            exist_document.pop(page['obj_token'])
                # delete not selected documents
                if len(exist_document) > 0:
                    clean_notion_or_feishuwiki_document_task.delay(list(exist_document.values()), dataset.id)
            elif document_data["data_source"]["type"] == "website_crawl":
                website_info = document_data["data_source"]["info_list"]["website_info_list"]
                urls = website_info["urls"]
                for url in urls:
                    data_source_info = {
                        "url": url,
                        "provider": website_info["provider"],
                        "job_id": website_info["job_id"],
                        "only_main_content": website_info.get("only_main_content", False),
                        "mode": "crawl",
                    }
                    if len(url) > 255:
                        document_name = url[:200] + "..."
                    else:
                        document_name = url
                    document = DocumentService.build_document(
                        dataset,
                        dataset_process_rule.id,
                        document_data["data_source"]["type"],
                        document_data["doc_form"],
                        document_data["doc_language"],
                        data_source_info,
                        created_from,
                        position,
                        account,
                        document_name,
                        batch,
                    )
                    db.session.add(document)
                    db.session.flush()
                    document_ids.append(document.id)
                    documents.append(document)
                    position += 1
            db.session.commit()

            # trigger async task
            if document_ids:
                document_indexing_task.delay(dataset.id, document_ids)
            if duplicate_document_ids:
                duplicate_document_indexing_task.delay(dataset.id, duplicate_document_ids)

        return documents, batch

    @staticmethod
    def check_documents_upload_quota(count: int, features: FeatureModel):
        can_upload_size = features.documents_upload_quota.limit - features.documents_upload_quota.size
        if count > can_upload_size:
            raise ValueError(
                f"You have reached the limit of your subscription. Only {can_upload_size} documents can be uploaded."
            )

    @staticmethod
    def build_document(
        dataset: Dataset,
        process_rule_id: str,
        data_source_type: str,
        document_form: str,
        document_language: str,
        data_source_info: dict,
        created_from: str,
        position: int,
        account: Account,
        name: str,
        batch: str,
    ):
        document = Document(
            tenant_id=dataset.tenant_id,
            dataset_id=dataset.id,
            position=position,
            data_source_type=data_source_type,
            data_source_info=json.dumps(data_source_info),
            dataset_process_rule_id=process_rule_id,
            batch=batch,
            name=name,
            created_from=created_from,
            created_by=account.id,
            doc_form=document_form,
            doc_language=document_language,
        )
        return document

    @staticmethod
    def get_tenant_documents_count():
        documents_count = Document.query.filter(
            Document.completed_at.isnot(None),
            Document.enabled == True,
            Document.archived == False,
            Document.tenant_id == current_user.current_tenant_id,
        ).count()
        return documents_count

    @staticmethod
    def update_document_with_dataset_id(
        dataset: Dataset,
        document_data: dict,
        account: Account,
        dataset_process_rule: Optional[DatasetProcessRule] = None,
        created_from: str = "web",
    ):
        DatasetService.check_dataset_model_setting(dataset)
        document = DocumentService.get_document(dataset.id, document_data["original_document_id"])
        if document is None:
            raise NotFound("Document not found")
        if document.display_status != "available":
            raise ValueError("Document is not available")
        # update document name
        if document_data.get("name"):
            document.name = document_data["name"]
        # save process rule
        if document_data.get("process_rule"):
            process_rule = document_data["process_rule"]
            if process_rule["mode"] == "custom":
                dataset_process_rule = DatasetProcessRule(
                    dataset_id=dataset.id,
                    mode=process_rule["mode"],
                    rules=json.dumps(process_rule["rules"]),
                    created_by=account.id,
                )
            elif process_rule["mode"] == "automatic":
                dataset_process_rule = DatasetProcessRule(
                    dataset_id=dataset.id,
                    mode=process_rule["mode"],
                    rules=json.dumps(DatasetProcessRule.AUTOMATIC_RULES),
                    created_by=account.id,
                )
            db.session.add(dataset_process_rule)
            db.session.commit()
            document.dataset_process_rule_id = dataset_process_rule.id
        # update document data source
        if document_data.get("data_source"):
            file_name = ""
            data_source_info = {}
            if document_data["data_source"]["type"] == "upload_file":
                upload_file_list = document_data["data_source"]["info_list"]["file_info_list"]["file_ids"]
                for file_id in upload_file_list:
                    file = (
                        db.session.query(UploadFile)
                        .filter(UploadFile.tenant_id == dataset.tenant_id, UploadFile.id == file_id)
                        .first()
                    )

                    # raise error if file not found
                    if not file:
                        raise FileNotExistsError()

                    file_name = file.name
                    data_source_info = {
                        "upload_file_id": file_id,
                    }
            elif document_data["data_source"]["type"] == "notion_import":
                notion_info_list = document_data["data_source"]["info_list"]["notion_info_list"]
                for notion_info in notion_info_list:
                    workspace_id = notion_info["workspace_id"]
                    data_source_binding = DataSourceOauthBinding.query.filter(
                        db.and_(
                            DataSourceOauthBinding.tenant_id == current_user.current_tenant_id,
                            DataSourceOauthBinding.provider == "notion",
                            DataSourceOauthBinding.disabled == False,
                            DataSourceOauthBinding.source_info["workspace_id"] == f'"{workspace_id}"',
                        )
                    ).first()
                    if not data_source_binding:
                        raise ValueError("Data source binding not found.")
                    for page in notion_info["pages"]:
                        data_source_info = {
                            "notion_workspace_id": workspace_id,
                            "notion_page_id": page["page_id"],
                            "notion_page_icon": page["page_icon"],
                            "type": page["type"],
                        }
            elif document_data["data_source"]["type"] == "feishuwiki_import":
                feishuwiki_info_list = document_data["data_source"]['info_list']['feishuwiki_info_list']
                for feishuwiki_info in feishuwiki_info_list:
                    workspace_id = feishuwiki_info['workspace_id']
                    data_source_binding = DataSourceOauthBinding.query.filter(
                        db.and_(
                            DataSourceOauthBinding.tenant_id == current_user.current_tenant_id,
                            DataSourceOauthBinding.provider == 'feishuwiki',
                            DataSourceOauthBinding.disabled == False,
                            DataSourceOauthBinding.source_info['workspace_id'] == f'"{workspace_id}"'
                        )
                    ).first()
                    if not data_source_binding:
                        raise ValueError('Data source binding not found.')
                    for page in feishuwiki_info['pages']:
                        data_source_info = {
                            "feishu_workspace_id": workspace_id,
                            "obj_token": page['obj_token'],
                            "obj_type": page['obj_type']
                        }
            elif document_data["data_source"]["type"] == "website_crawl":
                website_info = document_data["data_source"]["info_list"]["website_info_list"]
                urls = website_info["urls"]
                for url in urls:
                    data_source_info = {
                        "url": url,
                        "provider": website_info["provider"],
                        "job_id": website_info["job_id"],
                        "only_main_content": website_info.get("only_main_content", False),
                        "mode": "crawl",
                    }
            document.data_source_type = document_data["data_source"]["type"]
            document.data_source_info = json.dumps(data_source_info)
            document.name = file_name
        # update document to be waiting
        document.indexing_status = "waiting"
        document.completed_at = None
        document.processing_started_at = None
        document.parsing_completed_at = None
        document.cleaning_completed_at = None
        document.splitting_completed_at = None
        document.updated_at = datetime.datetime.now(datetime.timezone.utc).replace(tzinfo=None)
        document.created_from = created_from
        document.doc_form = document_data["doc_form"]
        db.session.add(document)
        db.session.commit()
        # update document segment
        update_params = {DocumentSegment.status: "re_segment"}
        DocumentSegment.query.filter_by(document_id=document.id).update(update_params)
        db.session.commit()
        # trigger async task
        document_indexing_update_task.delay(document.dataset_id, document.id)
        return document

    @staticmethod
    def save_document_without_dataset_id(tenant_id: str, document_data: dict, account: Account):
        features = FeatureService.get_features(current_user.current_tenant_id)

        if features.billing.enabled:
            count = 0
            if document_data["data_source"]["type"] == "upload_file":
                upload_file_list = document_data["data_source"]["info_list"]["file_info_list"]["file_ids"]
                count = len(upload_file_list)
            elif document_data["data_source"]["type"] == "notion_import":
                notion_info_list = document_data["data_source"]["info_list"]["notion_info_list"]
                for notion_info in notion_info_list:
<<<<<<< HEAD
                    count = count + len(notion_info['pages'])
            elif document_data["data_source"]["type"] == "feishuwiki_import":
                feishu_info_list = document_data["data_source"]['info_list']['feishuwiki_info_list']
                for feishuwiki_info in feishu_info_list:
                    count = count + len(feishuwiki_info['pages'])
=======
                    count = count + len(notion_info["pages"])
>>>>>>> 86594851
            elif document_data["data_source"]["type"] == "website_crawl":
                website_info = document_data["data_source"]["info_list"]["website_info_list"]
                count = len(website_info["urls"])
            batch_upload_limit = int(dify_config.BATCH_UPLOAD_LIMIT)
            if count > batch_upload_limit:
                raise ValueError(f"You have reached the batch upload limit of {batch_upload_limit}.")

            DocumentService.check_documents_upload_quota(count, features)

        dataset_collection_binding_id = None
        retrieval_model = None
        if document_data["indexing_technique"] == "high_quality":
            dataset_collection_binding = DatasetCollectionBindingService.get_dataset_collection_binding(
                document_data["embedding_model_provider"], document_data["embedding_model"]
            )
            dataset_collection_binding_id = dataset_collection_binding.id
            if document_data.get("retrieval_model"):
                retrieval_model = document_data["retrieval_model"]
            else:
                default_retrieval_model = {
                    "search_method": RetrievalMethod.SEMANTIC_SEARCH.value,
                    "reranking_enable": False,
                    "reranking_model": {"reranking_provider_name": "", "reranking_model_name": ""},
                    "top_k": 2,
                    "score_threshold_enabled": False,
                }
                retrieval_model = default_retrieval_model
        # save dataset
        dataset = Dataset(
            tenant_id=tenant_id,
            name="",
            data_source_type=document_data["data_source"]["type"],
            indexing_technique=document_data.get("indexing_technique", "high_quality"),
            created_by=account.id,
            embedding_model=document_data.get("embedding_model"),
            embedding_model_provider=document_data.get("embedding_model_provider"),
            collection_binding_id=dataset_collection_binding_id,
            retrieval_model=retrieval_model,
        )

        db.session.add(dataset)
        db.session.flush()

        documents, batch = DocumentService.save_document_with_dataset_id(dataset, document_data, account)

        cut_length = 18
        cut_name = documents[0].name[:cut_length]
        dataset.name = cut_name + "..."
        dataset.description = "useful for when you want to answer queries about the " + documents[0].name
        db.session.commit()

        return dataset, documents, batch

    @classmethod
    def document_create_args_validate(cls, args: dict):
        if "original_document_id" not in args or not args["original_document_id"]:
            DocumentService.data_source_args_validate(args)
            DocumentService.process_rule_args_validate(args)
        else:
            if ("data_source" not in args or not args["data_source"]) and (
                "process_rule" not in args or not args["process_rule"]
            ):
                raise ValueError("Data source or Process rule is required")
            else:
                if args.get("data_source"):
                    DocumentService.data_source_args_validate(args)
                if args.get("process_rule"):
                    DocumentService.process_rule_args_validate(args)

    @classmethod
    def data_source_args_validate(cls, args: dict):
        if "data_source" not in args or not args["data_source"]:
            raise ValueError("Data source is required")

        if not isinstance(args["data_source"], dict):
            raise ValueError("Data source is invalid")

        if "type" not in args["data_source"] or not args["data_source"]["type"]:
            raise ValueError("Data source type is required")

        if args["data_source"]["type"] not in Document.DATA_SOURCES:
            raise ValueError("Data source type is invalid")

        if "info_list" not in args["data_source"] or not args["data_source"]["info_list"]:
            raise ValueError("Data source info is required")

        if args["data_source"]["type"] == "upload_file":
            if (
                "file_info_list" not in args["data_source"]["info_list"]
                or not args["data_source"]["info_list"]["file_info_list"]
            ):
                raise ValueError("File source info is required")
        if args["data_source"]["type"] == "notion_import":
            if (
                "notion_info_list" not in args["data_source"]["info_list"]
                or not args["data_source"]["info_list"]["notion_info_list"]
            ):
                raise ValueError("Notion source info is required")
<<<<<<< HEAD
        if args['data_source']['type'] == 'feishuwiki_import':
            if 'feishuwiki_info_list' not in args['data_source']['info_list'] or not args['data_source']['info_list'][
                'feishuwiki_info_list']:
                raise ValueError("FeishuWiki source info is required")
        if args['data_source']['type'] == 'website_crawl':
            if 'website_info_list' not in args['data_source']['info_list'] or not args['data_source']['info_list'][
                'website_info_list']:
=======
        if args["data_source"]["type"] == "website_crawl":
            if (
                "website_info_list" not in args["data_source"]["info_list"]
                or not args["data_source"]["info_list"]["website_info_list"]
            ):
>>>>>>> 86594851
                raise ValueError("Website source info is required")

    @classmethod
    def process_rule_args_validate(cls, args: dict):
        if "process_rule" not in args or not args["process_rule"]:
            raise ValueError("Process rule is required")

        if not isinstance(args["process_rule"], dict):
            raise ValueError("Process rule is invalid")

        if "mode" not in args["process_rule"] or not args["process_rule"]["mode"]:
            raise ValueError("Process rule mode is required")

        if args["process_rule"]["mode"] not in DatasetProcessRule.MODES:
            raise ValueError("Process rule mode is invalid")

        if args["process_rule"]["mode"] == "automatic":
            args["process_rule"]["rules"] = {}
        else:
            if "rules" not in args["process_rule"] or not args["process_rule"]["rules"]:
                raise ValueError("Process rule rules is required")

            if not isinstance(args["process_rule"]["rules"], dict):
                raise ValueError("Process rule rules is invalid")

            if (
                "pre_processing_rules" not in args["process_rule"]["rules"]
                or args["process_rule"]["rules"]["pre_processing_rules"] is None
            ):
                raise ValueError("Process rule pre_processing_rules is required")

            if not isinstance(args["process_rule"]["rules"]["pre_processing_rules"], list):
                raise ValueError("Process rule pre_processing_rules is invalid")

            unique_pre_processing_rule_dicts = {}
            for pre_processing_rule in args["process_rule"]["rules"]["pre_processing_rules"]:
                if "id" not in pre_processing_rule or not pre_processing_rule["id"]:
                    raise ValueError("Process rule pre_processing_rules id is required")

                if pre_processing_rule["id"] not in DatasetProcessRule.PRE_PROCESSING_RULES:
                    raise ValueError("Process rule pre_processing_rules id is invalid")

                if "enabled" not in pre_processing_rule or pre_processing_rule["enabled"] is None:
                    raise ValueError("Process rule pre_processing_rules enabled is required")

                if not isinstance(pre_processing_rule["enabled"], bool):
                    raise ValueError("Process rule pre_processing_rules enabled is invalid")

                unique_pre_processing_rule_dicts[pre_processing_rule["id"]] = pre_processing_rule

            args["process_rule"]["rules"]["pre_processing_rules"] = list(unique_pre_processing_rule_dicts.values())

            if (
                "segmentation" not in args["process_rule"]["rules"]
                or args["process_rule"]["rules"]["segmentation"] is None
            ):
                raise ValueError("Process rule segmentation is required")

            if not isinstance(args["process_rule"]["rules"]["segmentation"], dict):
                raise ValueError("Process rule segmentation is invalid")

            if (
                "separator" not in args["process_rule"]["rules"]["segmentation"]
                or not args["process_rule"]["rules"]["segmentation"]["separator"]
            ):
                raise ValueError("Process rule segmentation separator is required")

            if not isinstance(args["process_rule"]["rules"]["segmentation"]["separator"], str):
                raise ValueError("Process rule segmentation separator is invalid")

            if (
                "max_tokens" not in args["process_rule"]["rules"]["segmentation"]
                or not args["process_rule"]["rules"]["segmentation"]["max_tokens"]
            ):
                raise ValueError("Process rule segmentation max_tokens is required")

            if not isinstance(args["process_rule"]["rules"]["segmentation"]["max_tokens"], int):
                raise ValueError("Process rule segmentation max_tokens is invalid")

    @classmethod
    def estimate_args_validate(cls, args: dict):
        if "info_list" not in args or not args["info_list"]:
            raise ValueError("Data source info is required")

        if not isinstance(args["info_list"], dict):
            raise ValueError("Data info is invalid")

        if "process_rule" not in args or not args["process_rule"]:
            raise ValueError("Process rule is required")

        if not isinstance(args["process_rule"], dict):
            raise ValueError("Process rule is invalid")

        if "mode" not in args["process_rule"] or not args["process_rule"]["mode"]:
            raise ValueError("Process rule mode is required")

        if args["process_rule"]["mode"] not in DatasetProcessRule.MODES:
            raise ValueError("Process rule mode is invalid")

        if args["process_rule"]["mode"] == "automatic":
            args["process_rule"]["rules"] = {}
        else:
            if "rules" not in args["process_rule"] or not args["process_rule"]["rules"]:
                raise ValueError("Process rule rules is required")

            if not isinstance(args["process_rule"]["rules"], dict):
                raise ValueError("Process rule rules is invalid")

            if (
                "pre_processing_rules" not in args["process_rule"]["rules"]
                or args["process_rule"]["rules"]["pre_processing_rules"] is None
            ):
                raise ValueError("Process rule pre_processing_rules is required")

            if not isinstance(args["process_rule"]["rules"]["pre_processing_rules"], list):
                raise ValueError("Process rule pre_processing_rules is invalid")

            unique_pre_processing_rule_dicts = {}
            for pre_processing_rule in args["process_rule"]["rules"]["pre_processing_rules"]:
                if "id" not in pre_processing_rule or not pre_processing_rule["id"]:
                    raise ValueError("Process rule pre_processing_rules id is required")

                if pre_processing_rule["id"] not in DatasetProcessRule.PRE_PROCESSING_RULES:
                    raise ValueError("Process rule pre_processing_rules id is invalid")

                if "enabled" not in pre_processing_rule or pre_processing_rule["enabled"] is None:
                    raise ValueError("Process rule pre_processing_rules enabled is required")

                if not isinstance(pre_processing_rule["enabled"], bool):
                    raise ValueError("Process rule pre_processing_rules enabled is invalid")

                unique_pre_processing_rule_dicts[pre_processing_rule["id"]] = pre_processing_rule

            args["process_rule"]["rules"]["pre_processing_rules"] = list(unique_pre_processing_rule_dicts.values())

            if (
                "segmentation" not in args["process_rule"]["rules"]
                or args["process_rule"]["rules"]["segmentation"] is None
            ):
                raise ValueError("Process rule segmentation is required")

            if not isinstance(args["process_rule"]["rules"]["segmentation"], dict):
                raise ValueError("Process rule segmentation is invalid")

            if (
                "separator" not in args["process_rule"]["rules"]["segmentation"]
                or not args["process_rule"]["rules"]["segmentation"]["separator"]
            ):
                raise ValueError("Process rule segmentation separator is required")

            if not isinstance(args["process_rule"]["rules"]["segmentation"]["separator"], str):
                raise ValueError("Process rule segmentation separator is invalid")

            if (
                "max_tokens" not in args["process_rule"]["rules"]["segmentation"]
                or not args["process_rule"]["rules"]["segmentation"]["max_tokens"]
            ):
                raise ValueError("Process rule segmentation max_tokens is required")

            if not isinstance(args["process_rule"]["rules"]["segmentation"]["max_tokens"], int):
                raise ValueError("Process rule segmentation max_tokens is invalid")


class SegmentService:
    @classmethod
    def segment_create_args_validate(cls, args: dict, document: Document):
        if document.doc_form == "qa_model":
            if "answer" not in args or not args["answer"]:
                raise ValueError("Answer is required")
            if not args["answer"].strip():
                raise ValueError("Answer is empty")
        if "content" not in args or not args["content"] or not args["content"].strip():
            raise ValueError("Content is empty")

    @classmethod
    def create_segment(cls, args: dict, document: Document, dataset: Dataset):
        content = args["content"]
        doc_id = str(uuid.uuid4())
        segment_hash = helper.generate_text_hash(content)
        tokens = 0
        if dataset.indexing_technique == "high_quality":
            model_manager = ModelManager()
            embedding_model = model_manager.get_model_instance(
                tenant_id=current_user.current_tenant_id,
                provider=dataset.embedding_model_provider,
                model_type=ModelType.TEXT_EMBEDDING,
                model=dataset.embedding_model,
            )
            # calc embedding use tokens
            tokens = embedding_model.get_text_embedding_num_tokens(texts=[content])
        lock_name = "add_segment_lock_document_id_{}".format(document.id)
        with redis_client.lock(lock_name, timeout=600):
            max_position = (
                db.session.query(func.max(DocumentSegment.position))
                .filter(DocumentSegment.document_id == document.id)
                .scalar()
            )
            segment_document = DocumentSegment(
                tenant_id=current_user.current_tenant_id,
                dataset_id=document.dataset_id,
                document_id=document.id,
                index_node_id=doc_id,
                index_node_hash=segment_hash,
                position=max_position + 1 if max_position else 1,
                content=content,
                word_count=len(content),
                tokens=tokens,
                status="completed",
                indexing_at=datetime.datetime.now(datetime.timezone.utc).replace(tzinfo=None),
                completed_at=datetime.datetime.now(datetime.timezone.utc).replace(tzinfo=None),
                created_by=current_user.id,
            )
            if document.doc_form == "qa_model":
                segment_document.answer = args["answer"]

            db.session.add(segment_document)
            db.session.commit()

            # save vector index
            try:
                VectorService.create_segments_vector([args["keywords"]], [segment_document], dataset)
            except Exception as e:
                logging.exception("create segment index failed")
                segment_document.enabled = False
                segment_document.disabled_at = datetime.datetime.now(datetime.timezone.utc).replace(tzinfo=None)
                segment_document.status = "error"
                segment_document.error = str(e)
                db.session.commit()
            segment = db.session.query(DocumentSegment).filter(DocumentSegment.id == segment_document.id).first()
            return segment

    @classmethod
    def multi_create_segment(cls, segments: list, document: Document, dataset: Dataset):
        lock_name = "multi_add_segment_lock_document_id_{}".format(document.id)
        with redis_client.lock(lock_name, timeout=600):
            embedding_model = None
            if dataset.indexing_technique == "high_quality":
                model_manager = ModelManager()
                embedding_model = model_manager.get_model_instance(
                    tenant_id=current_user.current_tenant_id,
                    provider=dataset.embedding_model_provider,
                    model_type=ModelType.TEXT_EMBEDDING,
                    model=dataset.embedding_model,
                )
            max_position = (
                db.session.query(func.max(DocumentSegment.position))
                .filter(DocumentSegment.document_id == document.id)
                .scalar()
            )
            pre_segment_data_list = []
            segment_data_list = []
            keywords_list = []
            for segment_item in segments:
                content = segment_item["content"]
                doc_id = str(uuid.uuid4())
                segment_hash = helper.generate_text_hash(content)
                tokens = 0
                if dataset.indexing_technique == "high_quality" and embedding_model:
                    # calc embedding use tokens
                    tokens = embedding_model.get_text_embedding_num_tokens(texts=[content])
                segment_document = DocumentSegment(
                    tenant_id=current_user.current_tenant_id,
                    dataset_id=document.dataset_id,
                    document_id=document.id,
                    index_node_id=doc_id,
                    index_node_hash=segment_hash,
                    position=max_position + 1 if max_position else 1,
                    content=content,
                    word_count=len(content),
                    tokens=tokens,
                    status="completed",
                    indexing_at=datetime.datetime.now(datetime.timezone.utc).replace(tzinfo=None),
                    completed_at=datetime.datetime.now(datetime.timezone.utc).replace(tzinfo=None),
                    created_by=current_user.id,
                )
                if document.doc_form == "qa_model":
                    segment_document.answer = segment_item["answer"]
                db.session.add(segment_document)
                segment_data_list.append(segment_document)

                pre_segment_data_list.append(segment_document)
                if "keywords" in segment_item:
                    keywords_list.append(segment_item["keywords"])
                else:
                    keywords_list.append(None)

            try:
                # save vector index
                VectorService.create_segments_vector(keywords_list, pre_segment_data_list, dataset)
            except Exception as e:
                logging.exception("create segment index failed")
                for segment_document in segment_data_list:
                    segment_document.enabled = False
                    segment_document.disabled_at = datetime.datetime.now(datetime.timezone.utc).replace(tzinfo=None)
                    segment_document.status = "error"
                    segment_document.error = str(e)
            db.session.commit()
            return segment_data_list

    @classmethod
    def update_segment(cls, args: dict, segment: DocumentSegment, document: Document, dataset: Dataset):
        indexing_cache_key = "segment_{}_indexing".format(segment.id)
        cache_result = redis_client.get(indexing_cache_key)
        if cache_result is not None:
            raise ValueError("Segment is indexing, please try again later")
        if "enabled" in args and args["enabled"] is not None:
            action = args["enabled"]
            if segment.enabled != action:
                if not action:
                    segment.enabled = action
                    segment.disabled_at = datetime.datetime.now(datetime.timezone.utc).replace(tzinfo=None)
                    segment.disabled_by = current_user.id
                    db.session.add(segment)
                    db.session.commit()
                    # Set cache to prevent indexing the same segment multiple times
                    redis_client.setex(indexing_cache_key, 600, 1)
                    disable_segment_from_index_task.delay(segment.id)
                    return segment
        if not segment.enabled:
            if "enabled" in args and args["enabled"] is not None:
                if not args["enabled"]:
                    raise ValueError("Can't update disabled segment")
            else:
                raise ValueError("Can't update disabled segment")
        try:
            content = args["content"]
            if segment.content == content:
                if document.doc_form == "qa_model":
                    segment.answer = args["answer"]
                if args.get("keywords"):
                    segment.keywords = args["keywords"]
                segment.enabled = True
                segment.disabled_at = None
                segment.disabled_by = None
                db.session.add(segment)
                db.session.commit()
                # update segment index task
                if "keywords" in args:
                    keyword = Keyword(dataset)
                    keyword.delete_by_ids([segment.index_node_id])
                    document = RAGDocument(
                        page_content=segment.content,
                        metadata={
                            "doc_id": segment.index_node_id,
                            "doc_hash": segment.index_node_hash,
                            "document_id": segment.document_id,
                            "dataset_id": segment.dataset_id,
                        },
                    )
                    keyword.add_texts([document], keywords_list=[args["keywords"]])
            else:
                segment_hash = helper.generate_text_hash(content)
                tokens = 0
                if dataset.indexing_technique == "high_quality":
                    model_manager = ModelManager()
                    embedding_model = model_manager.get_model_instance(
                        tenant_id=current_user.current_tenant_id,
                        provider=dataset.embedding_model_provider,
                        model_type=ModelType.TEXT_EMBEDDING,
                        model=dataset.embedding_model,
                    )

                    # calc embedding use tokens
                    tokens = embedding_model.get_text_embedding_num_tokens(texts=[content])
                segment.content = content
                segment.index_node_hash = segment_hash
                segment.word_count = len(content)
                segment.tokens = tokens
                segment.status = "completed"
                segment.indexing_at = datetime.datetime.now(datetime.timezone.utc).replace(tzinfo=None)
                segment.completed_at = datetime.datetime.now(datetime.timezone.utc).replace(tzinfo=None)
                segment.updated_by = current_user.id
                segment.updated_at = datetime.datetime.now(datetime.timezone.utc).replace(tzinfo=None)
                segment.enabled = True
                segment.disabled_at = None
                segment.disabled_by = None
                if document.doc_form == "qa_model":
                    segment.answer = args["answer"]
                db.session.add(segment)
                db.session.commit()
                # update segment vector index
                VectorService.update_segment_vector(args["keywords"], segment, dataset)

        except Exception as e:
            logging.exception("update segment index failed")
            segment.enabled = False
            segment.disabled_at = datetime.datetime.now(datetime.timezone.utc).replace(tzinfo=None)
            segment.status = "error"
            segment.error = str(e)
            db.session.commit()
        segment = db.session.query(DocumentSegment).filter(DocumentSegment.id == segment.id).first()
        return segment

    @classmethod
    def delete_segment(cls, segment: DocumentSegment, document: Document, dataset: Dataset):
        indexing_cache_key = "segment_{}_delete_indexing".format(segment.id)
        cache_result = redis_client.get(indexing_cache_key)
        if cache_result is not None:
            raise ValueError("Segment is deleting.")

        # enabled segment need to delete index
        if segment.enabled:
            # send delete segment index task
            redis_client.setex(indexing_cache_key, 600, 1)
            delete_segment_from_index_task.delay(segment.id, segment.index_node_id, dataset.id, document.id)
        db.session.delete(segment)
        db.session.commit()


class DatasetCollectionBindingService:
    @classmethod
    def get_dataset_collection_binding(
        cls, provider_name: str, model_name: str, collection_type: str = "dataset"
    ) -> DatasetCollectionBinding:
        dataset_collection_binding = (
            db.session.query(DatasetCollectionBinding)
            .filter(
                DatasetCollectionBinding.provider_name == provider_name,
                DatasetCollectionBinding.model_name == model_name,
                DatasetCollectionBinding.type == collection_type,
            )
            .order_by(DatasetCollectionBinding.created_at)
            .first()
        )

        if not dataset_collection_binding:
            dataset_collection_binding = DatasetCollectionBinding(
                provider_name=provider_name,
                model_name=model_name,
                collection_name=Dataset.gen_collection_name_by_id(str(uuid.uuid4())),
                type=collection_type,
            )
            db.session.add(dataset_collection_binding)
            db.session.commit()
        return dataset_collection_binding

    @classmethod
    def get_dataset_collection_binding_by_id_and_type(
        cls, collection_binding_id: str, collection_type: str = "dataset"
    ) -> DatasetCollectionBinding:
        dataset_collection_binding = (
            db.session.query(DatasetCollectionBinding)
            .filter(
                DatasetCollectionBinding.id == collection_binding_id, DatasetCollectionBinding.type == collection_type
            )
            .order_by(DatasetCollectionBinding.created_at)
            .first()
        )

        return dataset_collection_binding


class DatasetPermissionService:
    @classmethod
    def get_dataset_partial_member_list(cls, dataset_id):
        user_list_query = (
            db.session.query(
                DatasetPermission.account_id,
            )
            .filter(DatasetPermission.dataset_id == dataset_id)
            .all()
        )

        user_list = []
        for user in user_list_query:
            user_list.append(user.account_id)

        return user_list

    @classmethod
    def update_partial_member_list(cls, tenant_id, dataset_id, user_list):
        try:
            db.session.query(DatasetPermission).filter(DatasetPermission.dataset_id == dataset_id).delete()
            permissions = []
            for user in user_list:
                permission = DatasetPermission(
                    tenant_id=tenant_id,
                    dataset_id=dataset_id,
                    account_id=user["user_id"],
                )
                permissions.append(permission)

            db.session.add_all(permissions)
            db.session.commit()
        except Exception as e:
            db.session.rollback()
            raise e

    @classmethod
    def check_permission(cls, user, dataset, requested_permission, requested_partial_member_list):
        if not user.is_dataset_editor:
            raise NoPermissionError("User does not have permission to edit this dataset.")

        if user.is_dataset_operator and dataset.permission != requested_permission:
            raise NoPermissionError("Dataset operators cannot change the dataset permissions.")

        if user.is_dataset_operator and requested_permission == "partial_members":
            if not requested_partial_member_list:
                raise ValueError("Partial member list is required when setting to partial members.")

            local_member_list = cls.get_dataset_partial_member_list(dataset.id)
            request_member_list = [user["user_id"] for user in requested_partial_member_list]
            if set(local_member_list) != set(request_member_list):
                raise ValueError("Dataset operators cannot change the dataset permissions.")

    @classmethod
    def clear_partial_member_list(cls, dataset_id):
        try:
            db.session.query(DatasetPermission).filter(DatasetPermission.dataset_id == dataset_id).delete()
            db.session.commit()
        except Exception as e:
            db.session.rollback()
            raise e<|MERGE_RESOLUTION|>--- conflicted
+++ resolved
@@ -45,7 +45,7 @@
 from services.feature_service import FeatureModel, FeatureService
 from services.tag_service import TagService
 from services.vector_service import VectorService
-from tasks.clean_notion_document_task import clean_notion_or_feishuwiki_document_task
+from tasks.clean_notion_document_task import clean_notion_document_task
 from tasks.deal_dataset_vector_index_task import deal_dataset_vector_index_task
 from tasks.delete_segment_from_index_task import delete_segment_from_index_task
 from tasks.disable_segment_from_index_task import disable_segment_from_index_task
@@ -689,15 +689,7 @@
                 elif document_data["data_source"]["type"] == "notion_import":
                     notion_info_list = document_data["data_source"]["info_list"]["notion_info_list"]
                     for notion_info in notion_info_list:
-<<<<<<< HEAD
-                        count = count + len(notion_info['pages'])
-                elif document_data["data_source"]["type"] == "feishuwiki_import":
-                    feishuwiki_info_list = document_data["data_source"]['info_list']['feishuwiki_info_list']
-                    for feishuwiki_info in feishuwiki_info_list:
-                        count = count + len(feishuwiki_info['pages'])
-=======
                         count = count + len(notion_info["pages"])
->>>>>>> 86594851
                 elif document_data["data_source"]["type"] == "website_crawl":
                     website_info = document_data["data_source"]["info_list"]["website_info_list"]
                     count = len(website_info["urls"])
@@ -883,57 +875,7 @@
                             exist_document.pop(page["page_id"])
                 # delete not selected documents
                 if len(exist_document) > 0:
-                    clean_notion_or_feishuwiki_document_task.delay(list(exist_document.values()), dataset.id)
-            elif document_data["data_source"]["type"] == "feishuwiki_import":
-                feishuwiki_info_list = document_data["data_source"]['info_list']['feishuwiki_info_list']
-                exist_obj_token_list = []
-                exist_document = {}
-                documents = Document.query.filter_by(
-                    dataset_id=dataset.id,
-                    tenant_id=current_user.current_tenant_id,
-                    data_source_type='feishuwiki_import',
-                    enabled=True
-                ).all()
-                if documents:
-                    for document in documents:
-                        data_source_info = json.loads(document.data_source_info)
-                        exist_obj_token_list.append(data_source_info['obj_token'])
-                        exist_document[data_source_info['obj_token']] = document.id
-                for feishuwiki_info in feishuwiki_info_list:
-                    workspace_id = feishuwiki_info['workspace_id']
-                    data_source_binding = DataSourceOauthBinding.query.filter(
-                        db.and_(
-                            DataSourceOauthBinding.tenant_id == current_user.current_tenant_id,
-                            DataSourceOauthBinding.provider == 'feishuwiki',
-                            DataSourceOauthBinding.disabled == False,
-                            DataSourceOauthBinding.source_info['workspace_id'] == f'"{workspace_id}"'
-                        )
-                    ).first()
-                    if not data_source_binding:
-                        raise ValueError('Data source binding not found.')
-                    for page in feishuwiki_info['pages']:
-                        if page['obj_token'] not in exist_obj_token_list:
-                            data_source_info = {
-                                "feishu_workspace_id": workspace_id,
-                                "obj_token": page['obj_token'],
-                                "obj_type": page['obj_type'],
-                            }
-                            document = DocumentService.build_document(dataset, dataset_process_rule.id,
-                                                                      document_data["data_source"]["type"],
-                                                                      document_data["doc_form"],
-                                                                      document_data["doc_language"],
-                                                                      data_source_info, created_from, position,
-                                                                      account, page['page_name'], batch)
-                            db.session.add(document)
-                            db.session.flush()
-                            document_ids.append(document.id)
-                            documents.append(document)
-                            position += 1
-                        else:
-                            exist_document.pop(page['obj_token'])
-                # delete not selected documents
-                if len(exist_document) > 0:
-                    clean_notion_or_feishuwiki_document_task.delay(list(exist_document.values()), dataset.id)
+                    clean_notion_document_task.delay(list(exist_document.values()), dataset.id)
             elif document_data["data_source"]["type"] == "website_crawl":
                 website_info = document_data["data_source"]["info_list"]["website_info_list"]
                 urls = website_info["urls"]
@@ -1104,26 +1046,6 @@
                             "notion_page_icon": page["page_icon"],
                             "type": page["type"],
                         }
-            elif document_data["data_source"]["type"] == "feishuwiki_import":
-                feishuwiki_info_list = document_data["data_source"]['info_list']['feishuwiki_info_list']
-                for feishuwiki_info in feishuwiki_info_list:
-                    workspace_id = feishuwiki_info['workspace_id']
-                    data_source_binding = DataSourceOauthBinding.query.filter(
-                        db.and_(
-                            DataSourceOauthBinding.tenant_id == current_user.current_tenant_id,
-                            DataSourceOauthBinding.provider == 'feishuwiki',
-                            DataSourceOauthBinding.disabled == False,
-                            DataSourceOauthBinding.source_info['workspace_id'] == f'"{workspace_id}"'
-                        )
-                    ).first()
-                    if not data_source_binding:
-                        raise ValueError('Data source binding not found.')
-                    for page in feishuwiki_info['pages']:
-                        data_source_info = {
-                            "feishu_workspace_id": workspace_id,
-                            "obj_token": page['obj_token'],
-                            "obj_type": page['obj_type']
-                        }
             elif document_data["data_source"]["type"] == "website_crawl":
                 website_info = document_data["data_source"]["info_list"]["website_info_list"]
                 urls = website_info["urls"]
@@ -1170,15 +1092,7 @@
             elif document_data["data_source"]["type"] == "notion_import":
                 notion_info_list = document_data["data_source"]["info_list"]["notion_info_list"]
                 for notion_info in notion_info_list:
-<<<<<<< HEAD
-                    count = count + len(notion_info['pages'])
-            elif document_data["data_source"]["type"] == "feishuwiki_import":
-                feishu_info_list = document_data["data_source"]['info_list']['feishuwiki_info_list']
-                for feishuwiki_info in feishu_info_list:
-                    count = count + len(feishuwiki_info['pages'])
-=======
                     count = count + len(notion_info["pages"])
->>>>>>> 86594851
             elif document_data["data_source"]["type"] == "website_crawl":
                 website_info = document_data["data_source"]["info_list"]["website_info_list"]
                 count = len(website_info["urls"])
@@ -1277,21 +1191,11 @@
                 or not args["data_source"]["info_list"]["notion_info_list"]
             ):
                 raise ValueError("Notion source info is required")
-<<<<<<< HEAD
-        if args['data_source']['type'] == 'feishuwiki_import':
-            if 'feishuwiki_info_list' not in args['data_source']['info_list'] or not args['data_source']['info_list'][
-                'feishuwiki_info_list']:
-                raise ValueError("FeishuWiki source info is required")
-        if args['data_source']['type'] == 'website_crawl':
-            if 'website_info_list' not in args['data_source']['info_list'] or not args['data_source']['info_list'][
-                'website_info_list']:
-=======
         if args["data_source"]["type"] == "website_crawl":
             if (
                 "website_info_list" not in args["data_source"]["info_list"]
                 or not args["data_source"]["info_list"]["website_info_list"]
             ):
->>>>>>> 86594851
                 raise ValueError("Website source info is required")
 
     @classmethod
