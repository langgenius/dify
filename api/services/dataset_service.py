--- conflicted
+++ resolved
@@ -264,7 +264,6 @@
         return dataset
 
     @staticmethod
-<<<<<<< HEAD
     def create_empty_rag_pipeline_dataset(
         tenant_id: str,
         rag_pipeline_dataset_create_entity: RagPipelineDatasetCreateEntity,
@@ -315,10 +314,6 @@
     @staticmethod
     def get_dataset(dataset_id) -> Optional[Dataset]:
         dataset: Optional[Dataset] = db.session.query(Dataset).filter_by(id=dataset_id).first()
-=======
-    def get_dataset(dataset_id) -> Dataset | None:
-        dataset: Dataset | None = db.session.query(Dataset).filter_by(id=dataset_id).first()
->>>>>>> bdd85b36
         return dataset
 
     @staticmethod
