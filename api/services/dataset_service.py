--- conflicted
+++ resolved
@@ -48,11 +48,8 @@
 )
 from models.model import UploadFile
 from models.provider_ids import ModelProviderID
-<<<<<<< HEAD
+from models.source import DataSourceOauthBinding
 from models.workflow import Workflow
-=======
-from models.source import DataSourceOauthBinding
->>>>>>> 7d8164ab
 from services.entities.knowledge_entities.knowledge_entities import (
     ChildChunkUpdateArgs,
     KnowledgeConfig,
