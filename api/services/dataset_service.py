import copy
import datetime
import json
import logging
import secrets
import time
import uuid
from collections import Counter
from typing import Any, Literal, Optional

import sqlalchemy as sa
from sqlalchemy import exists, func, select
from sqlalchemy.orm import Session
from werkzeug.exceptions import NotFound

from configs import dify_config
from core.errors.error import LLMBadRequestError, ProviderTokenNotInitError
from core.model_manager import ModelManager
from core.model_runtime.entities.model_entities import ModelType
from core.plugin.entities.plugin import ModelProviderID
from core.rag.index_processor.constant.built_in_field import BuiltInField
from core.rag.index_processor.constant.index_type import IndexType
from core.rag.retrieval.retrieval_methods import RetrievalMethod
from events.dataset_event import dataset_was_deleted
from events.document_event import document_was_deleted
from extensions.ext_database import db
from extensions.ext_redis import redis_client
from libs import helper
from libs.datetime_utils import naive_utc_now
from libs.login import current_user
from models.account import Account, TenantAccountRole
from models.dataset import (
    AppDatasetJoin,
    ChildChunk,
    Dataset,
    DatasetAutoDisableLog,
    DatasetCollectionBinding,
    DatasetPermission,
    DatasetPermissionEnum,
    DatasetProcessRule,
    DatasetQuery,
    Document,
    DocumentSegment,
    ExternalKnowledgeBindings,
)
from models.model import UploadFile
from models.source import DataSourceOauthBinding
from services.entities.knowledge_entities.knowledge_entities import (
    ChildChunkUpdateArgs,
    KnowledgeConfig,
    RerankingModel,
    RetrievalModel,
    SegmentUpdateArgs,
)
from services.errors.account import NoPermissionError
from services.errors.chunk import ChildChunkDeleteIndexError, ChildChunkIndexingError
from services.errors.dataset import DatasetNameDuplicateError
from services.errors.document import DocumentIndexingError
from services.errors.file import FileNotExistsError
from services.external_knowledge_service import ExternalDatasetService
from services.feature_service import FeatureModel, FeatureService
from services.tag_service import TagService
from services.vector_service import VectorService
from tasks.add_document_to_index_task import add_document_to_index_task
from tasks.batch_clean_document_task import batch_clean_document_task
from tasks.clean_notion_document_task import clean_notion_document_task
from tasks.deal_dataset_vector_index_task import deal_dataset_vector_index_task
from tasks.delete_segment_from_index_task import delete_segment_from_index_task
from tasks.disable_segment_from_index_task import disable_segment_from_index_task
from tasks.disable_segments_from_index_task import disable_segments_from_index_task
from tasks.document_indexing_task import document_indexing_task
from tasks.document_indexing_update_task import document_indexing_update_task
from tasks.duplicate_document_indexing_task import duplicate_document_indexing_task
from tasks.enable_segments_to_index_task import enable_segments_to_index_task
from tasks.recover_document_indexing_task import recover_document_indexing_task
from tasks.remove_document_from_index_task import remove_document_from_index_task
from tasks.retry_document_indexing_task import retry_document_indexing_task
from tasks.sync_website_document_indexing_task import sync_website_document_indexing_task

logger = logging.getLogger(__name__)


class DatasetService:
    @staticmethod
    def get_datasets(page, per_page, tenant_id=None, user=None, search=None, tag_ids=None, include_all=False):
        query = select(Dataset).where(Dataset.tenant_id == tenant_id).order_by(Dataset.created_at.desc())

        if user:
            # get permitted dataset ids
            dataset_permission = (
                db.session.query(DatasetPermission).filter_by(account_id=user.id, tenant_id=tenant_id).all()
            )
            permitted_dataset_ids = {dp.dataset_id for dp in dataset_permission} if dataset_permission else None

            if user.current_role == TenantAccountRole.DATASET_OPERATOR:
                # only show datasets that the user has permission to access
                # Check if permitted_dataset_ids is not empty to avoid WHERE false condition
                if permitted_dataset_ids and len(permitted_dataset_ids) > 0:
                    query = query.where(Dataset.id.in_(permitted_dataset_ids))
                else:
                    return [], 0
            else:
                if user.current_role != TenantAccountRole.OWNER or not include_all:
                    # show all datasets that the user has permission to access
                    # Check if permitted_dataset_ids is not empty to avoid WHERE false condition
                    if permitted_dataset_ids and len(permitted_dataset_ids) > 0:
                        query = query.where(
                            db.or_(
                                Dataset.permission == DatasetPermissionEnum.ALL_TEAM,
                                db.and_(
                                    Dataset.permission == DatasetPermissionEnum.ONLY_ME, Dataset.created_by == user.id
                                ),
                                db.and_(
                                    Dataset.permission == DatasetPermissionEnum.PARTIAL_TEAM,
                                    Dataset.id.in_(permitted_dataset_ids),
                                ),
                            )
                        )
                    else:
                        query = query.where(
                            db.or_(
                                Dataset.permission == DatasetPermissionEnum.ALL_TEAM,
                                db.and_(
                                    Dataset.permission == DatasetPermissionEnum.ONLY_ME, Dataset.created_by == user.id
                                ),
                            )
                        )
        else:
            # if no user, only show datasets that are shared with all team members
            query = query.where(Dataset.permission == DatasetPermissionEnum.ALL_TEAM)

        if search:
            query = query.where(Dataset.name.ilike(f"%{search}%"))

        # Check if tag_ids is not empty to avoid WHERE false condition
        if tag_ids and len(tag_ids) > 0:
            target_ids = TagService.get_target_ids_by_tag_ids(
                "knowledge",
                tenant_id,  # ty: ignore [invalid-argument-type]
                tag_ids,
            )
            if target_ids and len(target_ids) > 0:
                query = query.where(Dataset.id.in_(target_ids))
            else:
                return [], 0

        datasets = db.paginate(select=query, page=page, per_page=per_page, max_per_page=100, error_out=False)

        return datasets.items, datasets.total

    @staticmethod
    def get_process_rules(dataset_id):
        # get the latest process rule
        dataset_process_rule = (
            db.session.query(DatasetProcessRule)
            .where(DatasetProcessRule.dataset_id == dataset_id)
            .order_by(DatasetProcessRule.created_at.desc())
            .limit(1)
            .one_or_none()
        )
        if dataset_process_rule:
            mode = dataset_process_rule.mode
            rules = dataset_process_rule.rules_dict
        else:
            mode = DocumentService.DEFAULT_RULES["mode"]
            rules = DocumentService.DEFAULT_RULES["rules"]
        return {"mode": mode, "rules": rules}

    @staticmethod
    def get_datasets_by_ids(ids, tenant_id):
        # Check if ids is not empty to avoid WHERE false condition
        if not ids or len(ids) == 0:
            return [], 0
        stmt = select(Dataset).where(Dataset.id.in_(ids), Dataset.tenant_id == tenant_id)

        datasets = db.paginate(select=stmt, page=1, per_page=len(ids), max_per_page=len(ids), error_out=False)

        return datasets.items, datasets.total

    @staticmethod
    def create_empty_dataset(
        tenant_id: str,
        name: str,
        description: Optional[str],
        indexing_technique: Optional[str],
        account: Account,
        permission: Optional[str] = None,
        provider: str = "vendor",
        external_knowledge_api_id: Optional[str] = None,
        external_knowledge_id: Optional[str] = None,
        embedding_model_provider: Optional[str] = None,
        embedding_model_name: Optional[str] = None,
        retrieval_model: Optional[RetrievalModel] = None,
    ):
        # check if dataset name already exists
        if db.session.query(Dataset).filter_by(name=name, tenant_id=tenant_id).first():
            raise DatasetNameDuplicateError(f"Dataset with name {name} already exists.")
        embedding_model = None
        if indexing_technique == "high_quality":
            model_manager = ModelManager()
            if embedding_model_provider and embedding_model_name:
                # check if embedding model setting is valid
                DatasetService.check_embedding_model_setting(tenant_id, embedding_model_provider, embedding_model_name)
                embedding_model = model_manager.get_model_instance(
                    tenant_id=tenant_id,
                    provider=embedding_model_provider,
                    model_type=ModelType.TEXT_EMBEDDING,
                    model=embedding_model_name,
                )
            else:
                embedding_model = model_manager.get_default_model_instance(
                    tenant_id=tenant_id, model_type=ModelType.TEXT_EMBEDDING
                )
            if retrieval_model and retrieval_model.reranking_model:
                if (
                    retrieval_model.reranking_model.reranking_provider_name
                    and retrieval_model.reranking_model.reranking_model_name
                ):
                    # check if reranking model setting is valid
                    DatasetService.check_embedding_model_setting(
                        tenant_id,
                        retrieval_model.reranking_model.reranking_provider_name,
                        retrieval_model.reranking_model.reranking_model_name,
                    )
        dataset = Dataset(name=name, indexing_technique=indexing_technique)
        # dataset = Dataset(name=name, provider=provider, config=config)
        dataset.description = description
        dataset.created_by = account.id
        dataset.updated_by = account.id
        dataset.tenant_id = tenant_id
        dataset.embedding_model_provider = embedding_model.provider if embedding_model else None  # type: ignore
        dataset.embedding_model = embedding_model.model if embedding_model else None  # type: ignore
        dataset.retrieval_model = retrieval_model.model_dump() if retrieval_model else None  # type: ignore
        dataset.permission = permission or DatasetPermissionEnum.ONLY_ME
        dataset.provider = provider
        db.session.add(dataset)
        db.session.flush()

        if provider == "external" and external_knowledge_api_id:
            external_knowledge_api = ExternalDatasetService.get_external_knowledge_api(external_knowledge_api_id)
            if not external_knowledge_api:
                raise ValueError("External API template not found.")
            external_knowledge_binding = ExternalKnowledgeBindings(
                tenant_id=tenant_id,
                dataset_id=dataset.id,
                external_knowledge_api_id=external_knowledge_api_id,
                external_knowledge_id=external_knowledge_id,
                created_by=account.id,
            )
            db.session.add(external_knowledge_binding)

        db.session.commit()
        return dataset

    @staticmethod
    def get_dataset(dataset_id) -> Optional[Dataset]:
        dataset: Optional[Dataset] = db.session.query(Dataset).filter_by(id=dataset_id).first()
        return dataset

    @staticmethod
    def check_doc_form(dataset: Dataset, doc_form: str):
        if dataset.doc_form and doc_form != dataset.doc_form:
            raise ValueError("doc_form is different from the dataset doc_form.")

    @staticmethod
    def check_dataset_model_setting(dataset):
        if dataset.indexing_technique == "high_quality":
            try:
                model_manager = ModelManager()
                model_manager.get_model_instance(
                    tenant_id=dataset.tenant_id,
                    provider=dataset.embedding_model_provider,
                    model_type=ModelType.TEXT_EMBEDDING,
                    model=dataset.embedding_model,
                )
            except LLMBadRequestError:
                raise ValueError(
                    "No Embedding Model available. Please configure a valid provider in the Settings -> Model Provider."
                )
            except ProviderTokenNotInitError as ex:
                raise ValueError(f"The dataset is unavailable, due to: {ex.description}")

    @staticmethod
    def check_embedding_model_setting(tenant_id: str, embedding_model_provider: str, embedding_model: str):
        try:
            model_manager = ModelManager()
            model_manager.get_model_instance(
                tenant_id=tenant_id,
                provider=embedding_model_provider,
                model_type=ModelType.TEXT_EMBEDDING,
                model=embedding_model,
            )
        except LLMBadRequestError:
            raise ValueError(
                "No Embedding Model available. Please configure a valid provider in the Settings -> Model Provider."
            )
        except ProviderTokenNotInitError as ex:
            raise ValueError(ex.description)

    @staticmethod
    def check_reranking_model_setting(tenant_id: str, reranking_model_provider: str, reranking_model: str):
        try:
            model_manager = ModelManager()
            model_manager.get_model_instance(
                tenant_id=tenant_id,
                provider=reranking_model_provider,
                model_type=ModelType.RERANK,
                model=reranking_model,
            )
        except LLMBadRequestError:
            raise ValueError(
                "No Rerank Model available. Please configure a valid provider in the Settings -> Model Provider."
            )
        except ProviderTokenNotInitError as ex:
            raise ValueError(ex.description)

    @staticmethod
    def update_dataset(dataset_id, data, user):
        """
        Update dataset configuration and settings.

        Args:
            dataset_id: The unique identifier of the dataset to update
            data: Dictionary containing the update data
            user: The user performing the update operation

        Returns:
            Dataset: The updated dataset object

        Raises:
            ValueError: If dataset not found or validation fails
            NoPermissionError: If user lacks permission to update the dataset
        """
        # Retrieve and validate dataset existence
        dataset = DatasetService.get_dataset(dataset_id)
        if not dataset:
            raise ValueError("Dataset not found")

        # Verify user has permission to update this dataset
        DatasetService.check_dataset_permission(dataset, user)

        # Handle external dataset updates
        if dataset.provider == "external":
            return DatasetService._update_external_dataset(dataset, data, user)
        else:
            return DatasetService._update_internal_dataset(dataset, data, user)

    @staticmethod
    def _update_external_dataset(dataset, data, user):
        """
        Update external dataset configuration.

        Args:
            dataset: The dataset object to update
            data: Update data dictionary
            user: User performing the update

        Returns:
            Dataset: Updated dataset object
        """
        # Update retrieval model if provided
        external_retrieval_model = data.get("external_retrieval_model", None)
        if external_retrieval_model:
            dataset.retrieval_model = external_retrieval_model

        # Update basic dataset properties
        dataset.name = data.get("name", dataset.name)
        dataset.description = data.get("description", dataset.description)

        # Update permission if provided
        permission = data.get("permission")
        if permission:
            dataset.permission = permission

        # Validate and update external knowledge configuration
        external_knowledge_id = data.get("external_knowledge_id", None)
        external_knowledge_api_id = data.get("external_knowledge_api_id", None)

        if not external_knowledge_id:
            raise ValueError("External knowledge id is required.")
        if not external_knowledge_api_id:
            raise ValueError("External knowledge api id is required.")
        # Update metadata fields
        dataset.updated_by = user.id if user else None
        dataset.updated_at = naive_utc_now()
        db.session.add(dataset)

        # Update external knowledge binding
        DatasetService._update_external_knowledge_binding(dataset.id, external_knowledge_id, external_knowledge_api_id)

        # Commit changes to database
        db.session.commit()

        return dataset

    @staticmethod
    def _update_external_knowledge_binding(dataset_id, external_knowledge_id, external_knowledge_api_id):
        """
        Update external knowledge binding configuration.

        Args:
            dataset_id: Dataset identifier
            external_knowledge_id: External knowledge identifier
            external_knowledge_api_id: External knowledge API identifier
        """
        with Session(db.engine) as session:
            external_knowledge_binding = (
                session.query(ExternalKnowledgeBindings).filter_by(dataset_id=dataset_id).first()
            )

            if not external_knowledge_binding:
                raise ValueError("External knowledge binding not found.")

        # Update binding if values have changed
        if (
            external_knowledge_binding.external_knowledge_id != external_knowledge_id
            or external_knowledge_binding.external_knowledge_api_id != external_knowledge_api_id
        ):
            external_knowledge_binding.external_knowledge_id = external_knowledge_id
            external_knowledge_binding.external_knowledge_api_id = external_knowledge_api_id
            db.session.add(external_knowledge_binding)

    @staticmethod
    def _update_internal_dataset(dataset, data, user):
        """
        Update internal dataset configuration.

        Args:
            dataset: The dataset object to update
            data: Update data dictionary
            user: User performing the update

        Returns:
            Dataset: Updated dataset object
        """
        # Remove external-specific fields from update data
        data.pop("partial_member_list", None)
        data.pop("external_knowledge_api_id", None)
        data.pop("external_knowledge_id", None)
        data.pop("external_retrieval_model", None)

        # Filter out None values except for description field
        filtered_data = {k: v for k, v in data.items() if v is not None or k == "description"}

        # Handle indexing technique changes and embedding model updates
        action = DatasetService._handle_indexing_technique_change(dataset, data, filtered_data)

        # Add metadata fields
        filtered_data["updated_by"] = user.id
        filtered_data["updated_at"] = naive_utc_now()
        # update Retrieval model
        filtered_data["retrieval_model"] = data["retrieval_model"]

        # Update dataset in database
        db.session.query(Dataset).filter_by(id=dataset.id).update(filtered_data)
        db.session.commit()

        # Trigger vector index task if indexing technique changed
        if action:
            deal_dataset_vector_index_task.delay(dataset.id, action)

        return dataset

    @staticmethod
    def _handle_indexing_technique_change(dataset, data, filtered_data):
        """
        Handle changes in indexing technique and configure embedding models accordingly.

        Args:
            dataset: Current dataset object
            data: Update data dictionary
            filtered_data: Filtered update data

        Returns:
            str: Action to perform ('add', 'remove', 'update', or None)
        """
        if dataset.indexing_technique != data["indexing_technique"]:
            if data["indexing_technique"] == "economy":
                # Remove embedding model configuration for economy mode
                filtered_data["embedding_model"] = None
                filtered_data["embedding_model_provider"] = None
                filtered_data["collection_binding_id"] = None
                return "remove"
            elif data["indexing_technique"] == "high_quality":
                # Configure embedding model for high quality mode
                DatasetService._configure_embedding_model_for_high_quality(data, filtered_data)
                return "add"
        else:
            # Handle embedding model updates when indexing technique remains the same
            return DatasetService._handle_embedding_model_update_when_technique_unchanged(dataset, data, filtered_data)
        return None

    @staticmethod
    def _configure_embedding_model_for_high_quality(data, filtered_data):
        """
        Configure embedding model settings for high quality indexing.

        Args:
            data: Update data dictionary
            filtered_data: Filtered update data to modify
        """
        # assert isinstance(current_user, Account) and current_user.current_tenant_id is not None
        try:
            model_manager = ModelManager()
            assert isinstance(current_user, Account)
            assert current_user.current_tenant_id is not None
            embedding_model = model_manager.get_model_instance(
                tenant_id=current_user.current_tenant_id,
                provider=data["embedding_model_provider"],
                model_type=ModelType.TEXT_EMBEDDING,
                model=data["embedding_model"],
            )
            filtered_data["embedding_model"] = embedding_model.model
            filtered_data["embedding_model_provider"] = embedding_model.provider
            dataset_collection_binding = DatasetCollectionBindingService.get_dataset_collection_binding(
                embedding_model.provider, embedding_model.model
            )
            filtered_data["collection_binding_id"] = dataset_collection_binding.id
        except LLMBadRequestError:
            raise ValueError(
                "No Embedding Model available. Please configure a valid provider in the Settings -> Model Provider."
            )
        except ProviderTokenNotInitError as ex:
            raise ValueError(ex.description)

    @staticmethod
    def _handle_embedding_model_update_when_technique_unchanged(dataset, data, filtered_data):
        """
        Handle embedding model updates when indexing technique remains the same.

        Args:
            dataset: Current dataset object
            data: Update data dictionary
            filtered_data: Filtered update data to modify

        Returns:
            str: Action to perform ('update' or None)
        """
        # Skip embedding model checks if not provided in the update request
        if (
            "embedding_model_provider" not in data
            or "embedding_model" not in data
            or not data.get("embedding_model_provider")
            or not data.get("embedding_model")
        ):
            DatasetService._preserve_existing_embedding_settings(dataset, filtered_data)
            return None
        else:
            return DatasetService._update_embedding_model_settings(dataset, data, filtered_data)

    @staticmethod
    def _preserve_existing_embedding_settings(dataset, filtered_data):
        """
        Preserve existing embedding model settings when not provided in update.

        Args:
            dataset: Current dataset object
            filtered_data: Filtered update data to modify
        """
        # If the dataset already has embedding model settings, use those
        if dataset.embedding_model_provider and dataset.embedding_model:
            filtered_data["embedding_model_provider"] = dataset.embedding_model_provider
            filtered_data["embedding_model"] = dataset.embedding_model
            # If collection_binding_id exists, keep it too
            if dataset.collection_binding_id:
                filtered_data["collection_binding_id"] = dataset.collection_binding_id
        # Otherwise, don't try to update embedding model settings at all
        # Remove these fields from filtered_data if they exist but are None/empty
        if "embedding_model_provider" in filtered_data and not filtered_data["embedding_model_provider"]:
            del filtered_data["embedding_model_provider"]
        if "embedding_model" in filtered_data and not filtered_data["embedding_model"]:
            del filtered_data["embedding_model"]

    @staticmethod
    def _update_embedding_model_settings(dataset, data, filtered_data):
        """
        Update embedding model settings with new values.

        Args:
            dataset: Current dataset object
            data: Update data dictionary
            filtered_data: Filtered update data to modify

        Returns:
            str: Action to perform ('update' or None)
        """
        try:
            # Compare current and new model provider settings
            current_provider_str = (
                str(ModelProviderID(dataset.embedding_model_provider)) if dataset.embedding_model_provider else None
            )
            new_provider_str = (
                str(ModelProviderID(data["embedding_model_provider"])) if data["embedding_model_provider"] else None
            )

            # Only update if values are different
            if current_provider_str != new_provider_str or data["embedding_model"] != dataset.embedding_model:
                DatasetService._apply_new_embedding_settings(dataset, data, filtered_data)
                return "update"
        except LLMBadRequestError:
            raise ValueError(
                "No Embedding Model available. Please configure a valid provider in the Settings -> Model Provider."
            )
        except ProviderTokenNotInitError as ex:
            raise ValueError(ex.description)
        return None

    @staticmethod
    def _apply_new_embedding_settings(dataset, data, filtered_data):
        """
        Apply new embedding model settings to the dataset.

        Args:
            dataset: Current dataset object
            data: Update data dictionary
            filtered_data: Filtered update data to modify
        """
        # assert isinstance(current_user, Account) and current_user.current_tenant_id is not None

        model_manager = ModelManager()
        try:
            assert isinstance(current_user, Account)
            assert current_user.current_tenant_id is not None
            embedding_model = model_manager.get_model_instance(
                tenant_id=current_user.current_tenant_id,
                provider=data["embedding_model_provider"],
                model_type=ModelType.TEXT_EMBEDDING,
                model=data["embedding_model"],
            )
        except ProviderTokenNotInitError:
            # If we can't get the embedding model, preserve existing settings
            logger.warning(
                "Failed to initialize embedding model %s/%s, preserving existing settings",
                data["embedding_model_provider"],
                data["embedding_model"],
            )
            if dataset.embedding_model_provider and dataset.embedding_model:
                filtered_data["embedding_model_provider"] = dataset.embedding_model_provider
                filtered_data["embedding_model"] = dataset.embedding_model
                if dataset.collection_binding_id:
                    filtered_data["collection_binding_id"] = dataset.collection_binding_id
            # Skip the rest of the embedding model update
            return

        # Apply new embedding model settings
        filtered_data["embedding_model"] = embedding_model.model
        filtered_data["embedding_model_provider"] = embedding_model.provider
        dataset_collection_binding = DatasetCollectionBindingService.get_dataset_collection_binding(
            embedding_model.provider, embedding_model.model
        )
        filtered_data["collection_binding_id"] = dataset_collection_binding.id

    @staticmethod
    def delete_dataset(dataset_id, user):
        dataset = DatasetService.get_dataset(dataset_id)

        if dataset is None:
            return False

        DatasetService.check_dataset_permission(dataset, user)

        dataset_was_deleted.send(dataset)

        db.session.delete(dataset)
        db.session.commit()
        return True

    @staticmethod
    def dataset_use_check(dataset_id) -> bool:
        stmt = select(exists().where(AppDatasetJoin.dataset_id == dataset_id))
        return db.session.execute(stmt).scalar_one()

    @staticmethod
    def check_dataset_permission(dataset, user):
        if dataset.tenant_id != user.current_tenant_id:
            logger.debug("User %s does not have permission to access dataset %s", user.id, dataset.id)
            raise NoPermissionError("You do not have permission to access this dataset.")
        if user.current_role != TenantAccountRole.OWNER:
            if dataset.permission == DatasetPermissionEnum.ONLY_ME and dataset.created_by != user.id:
                logger.debug("User %s does not have permission to access dataset %s", user.id, dataset.id)
                raise NoPermissionError("You do not have permission to access this dataset.")
            if dataset.permission == DatasetPermissionEnum.PARTIAL_TEAM:
                # For partial team permission, user needs explicit permission or be the creator
                if dataset.created_by != user.id:
                    user_permission = (
                        db.session.query(DatasetPermission).filter_by(dataset_id=dataset.id, account_id=user.id).first()
                    )
                    if not user_permission:
                        logger.debug("User %s does not have permission to access dataset %s", user.id, dataset.id)
                        raise NoPermissionError("You do not have permission to access this dataset.")

    @staticmethod
    def check_dataset_operator_permission(user: Optional[Account] = None, dataset: Optional[Dataset] = None):
        if not dataset:
            raise ValueError("Dataset not found")

        if not user:
            raise ValueError("User not found")

        if user.current_role != TenantAccountRole.OWNER:
            if dataset.permission == DatasetPermissionEnum.ONLY_ME:
                if dataset.created_by != user.id:
                    raise NoPermissionError("You do not have permission to access this dataset.")

            elif dataset.permission == DatasetPermissionEnum.PARTIAL_TEAM:
                if not any(
                    dp.dataset_id == dataset.id
                    for dp in db.session.query(DatasetPermission).filter_by(account_id=user.id).all()
                ):
                    raise NoPermissionError("You do not have permission to access this dataset.")

    @staticmethod
    def get_dataset_queries(dataset_id: str, page: int, per_page: int):
        stmt = select(DatasetQuery).filter_by(dataset_id=dataset_id).order_by(db.desc(DatasetQuery.created_at))

        dataset_queries = db.paginate(select=stmt, page=page, per_page=per_page, max_per_page=100, error_out=False)

        return dataset_queries.items, dataset_queries.total

    @staticmethod
    def get_related_apps(dataset_id: str):
        return (
            db.session.query(AppDatasetJoin)
            .where(AppDatasetJoin.dataset_id == dataset_id)
            .order_by(db.desc(AppDatasetJoin.created_at))
            .all()
        )

    @staticmethod
<<<<<<< HEAD
    def get_dataset_auto_disable_logs(dataset_id: str) -> dict:
        assert isinstance(current_user, Account)
        assert current_user.current_tenant_id is not None

=======
    def get_dataset_auto_disable_logs(dataset_id: str):
>>>>>>> a78339a0
        features = FeatureService.get_features(current_user.current_tenant_id)
        if not features.billing.enabled or features.billing.subscription.plan == "sandbox":
            return {
                "document_ids": [],
                "count": 0,
            }
        # get recent 30 days auto disable logs
        start_date = datetime.datetime.now() - datetime.timedelta(days=30)
        dataset_auto_disable_logs = (
            db.session.query(DatasetAutoDisableLog)
            .where(
                DatasetAutoDisableLog.dataset_id == dataset_id,
                DatasetAutoDisableLog.created_at >= start_date,
            )
            .all()
        )
        if dataset_auto_disable_logs:
            return {
                "document_ids": [log.document_id for log in dataset_auto_disable_logs],
                "count": len(dataset_auto_disable_logs),
            }
        return {
            "document_ids": [],
            "count": 0,
        }


class DocumentService:
    DEFAULT_RULES: dict[str, Any] = {
        "mode": "custom",
        "rules": {
            "pre_processing_rules": [
                {"id": "remove_extra_spaces", "enabled": True},
                {"id": "remove_urls_emails", "enabled": False},
            ],
            "segmentation": {"delimiter": "\n", "max_tokens": 1024, "chunk_overlap": 50},
        },
        "limits": {
            "indexing_max_segmentation_tokens_length": dify_config.INDEXING_MAX_SEGMENTATION_TOKENS_LENGTH,
        },
    }

    DOCUMENT_METADATA_SCHEMA: dict[str, Any] = {
        "book": {
            "title": str,
            "language": str,
            "author": str,
            "publisher": str,
            "publication_date": str,
            "isbn": str,
            "category": str,
        },
        "web_page": {
            "title": str,
            "url": str,
            "language": str,
            "publish_date": str,
            "author/publisher": str,
            "topic/keywords": str,
            "description": str,
        },
        "paper": {
            "title": str,
            "language": str,
            "author": str,
            "publish_date": str,
            "journal/conference_name": str,
            "volume/issue/page_numbers": str,
            "doi": str,
            "topic/keywords": str,
            "abstract": str,
        },
        "social_media_post": {
            "platform": str,
            "author/username": str,
            "publish_date": str,
            "post_url": str,
            "topic/tags": str,
        },
        "wikipedia_entry": {
            "title": str,
            "language": str,
            "web_page_url": str,
            "last_edit_date": str,
            "editor/contributor": str,
            "summary/introduction": str,
        },
        "personal_document": {
            "title": str,
            "author": str,
            "creation_date": str,
            "last_modified_date": str,
            "document_type": str,
            "tags/category": str,
        },
        "business_document": {
            "title": str,
            "author": str,
            "creation_date": str,
            "last_modified_date": str,
            "document_type": str,
            "department/team": str,
        },
        "im_chat_log": {
            "chat_platform": str,
            "chat_participants/group_name": str,
            "start_date": str,
            "end_date": str,
            "summary": str,
        },
        "synced_from_notion": {
            "title": str,
            "language": str,
            "author/creator": str,
            "creation_date": str,
            "last_modified_date": str,
            "notion_page_link": str,
            "category/tags": str,
            "description": str,
        },
        "synced_from_github": {
            "repository_name": str,
            "repository_description": str,
            "repository_owner/organization": str,
            "code_filename": str,
            "code_file_path": str,
            "programming_language": str,
            "github_link": str,
            "open_source_license": str,
            "commit_date": str,
            "commit_author": str,
        },
        "others": dict,
    }

    @staticmethod
    def get_document(dataset_id: str, document_id: Optional[str] = None) -> Optional[Document]:
        if document_id:
            document = (
                db.session.query(Document).where(Document.id == document_id, Document.dataset_id == dataset_id).first()
            )
            return document
        else:
            return None

    @staticmethod
    def get_document_by_id(document_id: str) -> Optional[Document]:
        document = db.session.query(Document).where(Document.id == document_id).first()

        return document

    @staticmethod
    def get_document_by_ids(document_ids: list[str]) -> list[Document]:
        documents = (
            db.session.query(Document)
            .where(
                Document.id.in_(document_ids),
                Document.enabled == True,
                Document.indexing_status == "completed",
                Document.archived == False,
            )
            .all()
        )
        return documents

    @staticmethod
    def get_document_by_dataset_id(dataset_id: str) -> list[Document]:
        documents = (
            db.session.query(Document)
            .where(
                Document.dataset_id == dataset_id,
                Document.enabled == True,
            )
            .all()
        )

        return documents

    @staticmethod
    def get_working_documents_by_dataset_id(dataset_id: str) -> list[Document]:
        documents = (
            db.session.query(Document)
            .where(
                Document.dataset_id == dataset_id,
                Document.enabled == True,
                Document.indexing_status == "completed",
                Document.archived == False,
            )
            .all()
        )

        return documents

    @staticmethod
    def get_error_documents_by_dataset_id(dataset_id: str) -> list[Document]:
        documents = (
            db.session.query(Document)
            .where(Document.dataset_id == dataset_id, Document.indexing_status.in_(["error", "paused"]))
            .all()
        )
        return documents

    @staticmethod
    def get_batch_documents(dataset_id: str, batch: str) -> list[Document]:
        assert isinstance(current_user, Account)

        documents = (
            db.session.query(Document)
            .where(
                Document.batch == batch,
                Document.dataset_id == dataset_id,
                Document.tenant_id == current_user.current_tenant_id,
            )
            .all()
        )

        return documents

    @staticmethod
    def get_document_file_detail(file_id: str):
        file_detail = db.session.query(UploadFile).where(UploadFile.id == file_id).one_or_none()
        return file_detail

    @staticmethod
    def check_archived(document):
        if document.archived:
            return True
        else:
            return False

    @staticmethod
    def delete_document(document):
        # trigger document_was_deleted signal
        file_id = None
        if document.data_source_type == "upload_file":
            if document.data_source_info:
                data_source_info = document.data_source_info_dict
                if data_source_info and "upload_file_id" in data_source_info:
                    file_id = data_source_info["upload_file_id"]
        document_was_deleted.send(
            document.id, dataset_id=document.dataset_id, doc_form=document.doc_form, file_id=file_id
        )

        db.session.delete(document)
        db.session.commit()

    @staticmethod
    def delete_documents(dataset: Dataset, document_ids: list[str]):
        # Check if document_ids is not empty to avoid WHERE false condition
        if not document_ids or len(document_ids) == 0:
            return
        documents = db.session.query(Document).where(Document.id.in_(document_ids)).all()
        file_ids = [
            document.data_source_info_dict["upload_file_id"]
            for document in documents
            if document.data_source_type == "upload_file"
        ]
        batch_clean_document_task.delay(document_ids, dataset.id, dataset.doc_form, file_ids)

        for document in documents:
            db.session.delete(document)
        db.session.commit()

    @staticmethod
    def rename_document(dataset_id: str, document_id: str, name: str) -> Document:
        assert isinstance(current_user, Account)

        dataset = DatasetService.get_dataset(dataset_id)
        if not dataset:
            raise ValueError("Dataset not found.")

        document = DocumentService.get_document(dataset_id, document_id)

        if not document:
            raise ValueError("Document not found.")

        if document.tenant_id != current_user.current_tenant_id:
            raise ValueError("No permission.")

        if dataset.built_in_field_enabled:
            if document.doc_metadata:
                doc_metadata = copy.deepcopy(document.doc_metadata)
                doc_metadata[BuiltInField.document_name.value] = name
                document.doc_metadata = doc_metadata

        document.name = name
        db.session.add(document)
        db.session.commit()

        return document

    @staticmethod
    def pause_document(document):
        if document.indexing_status not in {"waiting", "parsing", "cleaning", "splitting", "indexing"}:
            raise DocumentIndexingError()
        # update document to be paused
        assert current_user is not None
        document.is_paused = True
        document.paused_by = current_user.id
        document.paused_at = naive_utc_now()

        db.session.add(document)
        db.session.commit()
        # set document paused flag
        indexing_cache_key = f"document_{document.id}_is_paused"
        redis_client.setnx(indexing_cache_key, "True")

    @staticmethod
    def recover_document(document):
        if not document.is_paused:
            raise DocumentIndexingError()
        # update document to be recover
        document.is_paused = False
        document.paused_by = None
        document.paused_at = None

        db.session.add(document)
        db.session.commit()
        # delete paused flag
        indexing_cache_key = f"document_{document.id}_is_paused"
        redis_client.delete(indexing_cache_key)
        # trigger async task
        recover_document_indexing_task.delay(document.dataset_id, document.id)

    @staticmethod
    def retry_document(dataset_id: str, documents: list[Document]):
        for document in documents:
            # add retry flag
            retry_indexing_cache_key = f"document_{document.id}_is_retried"
            cache_result = redis_client.get(retry_indexing_cache_key)
            if cache_result is not None:
                raise ValueError("Document is being retried, please try again later")
            # retry document indexing
            document.indexing_status = "waiting"
            db.session.add(document)
            db.session.commit()

            redis_client.setex(retry_indexing_cache_key, 600, 1)
        # trigger async task
        document_ids = [document.id for document in documents]
        retry_document_indexing_task.delay(dataset_id, document_ids)

    @staticmethod
    def sync_website_document(dataset_id: str, document: Document):
        # add sync flag
        sync_indexing_cache_key = f"document_{document.id}_is_sync"
        cache_result = redis_client.get(sync_indexing_cache_key)
        if cache_result is not None:
            raise ValueError("Document is being synced, please try again later")
        # sync document indexing
        document.indexing_status = "waiting"
        data_source_info = document.data_source_info_dict
        data_source_info["mode"] = "scrape"
        document.data_source_info = json.dumps(data_source_info, ensure_ascii=False)
        db.session.add(document)
        db.session.commit()

        redis_client.setex(sync_indexing_cache_key, 600, 1)

        sync_website_document_indexing_task.delay(dataset_id, document.id)

    @staticmethod
    def get_documents_position(dataset_id):
        document = (
            db.session.query(Document).filter_by(dataset_id=dataset_id).order_by(Document.position.desc()).first()
        )
        if document:
            return document.position + 1
        else:
            return 1

    @staticmethod
    def save_document_with_dataset_id(
        dataset: Dataset,
        knowledge_config: KnowledgeConfig,
        account: Account | Any,
        dataset_process_rule: Optional[DatasetProcessRule] = None,
        created_from: str = "web",
    ) -> tuple[list[Document], str]:
        # check doc_form
        DatasetService.check_doc_form(dataset, knowledge_config.doc_form)
        # check document limit
        assert isinstance(current_user, Account)
        assert current_user.current_tenant_id is not None

        features = FeatureService.get_features(current_user.current_tenant_id)

        if features.billing.enabled:
            if not knowledge_config.original_document_id:
                count = 0
                if knowledge_config.data_source:
                    if knowledge_config.data_source.info_list.data_source_type == "upload_file":
                        upload_file_list = knowledge_config.data_source.info_list.file_info_list.file_ids  # type: ignore
                        count = len(upload_file_list)
                    elif knowledge_config.data_source.info_list.data_source_type == "notion_import":
                        notion_info_list = knowledge_config.data_source.info_list.notion_info_list
                        for notion_info in notion_info_list:  # type: ignore
                            count = count + len(notion_info.pages)
                    elif knowledge_config.data_source.info_list.data_source_type == "website_crawl":
                        website_info = knowledge_config.data_source.info_list.website_info_list
                        count = len(website_info.urls)  # type: ignore
                    batch_upload_limit = int(dify_config.BATCH_UPLOAD_LIMIT)

                    if features.billing.subscription.plan == "sandbox" and count > 1:
                        raise ValueError("Your current plan does not support batch upload, please upgrade your plan.")
                    if count > batch_upload_limit:
                        raise ValueError(f"You have reached the batch upload limit of {batch_upload_limit}.")

                    DocumentService.check_documents_upload_quota(count, features)

        # if dataset is empty, update dataset data_source_type
        if not dataset.data_source_type:
            dataset.data_source_type = knowledge_config.data_source.info_list.data_source_type  # type: ignore

        if not dataset.indexing_technique:
            if knowledge_config.indexing_technique not in Dataset.INDEXING_TECHNIQUE_LIST:
                raise ValueError("Indexing technique is invalid")

            dataset.indexing_technique = knowledge_config.indexing_technique
            if knowledge_config.indexing_technique == "high_quality":
                model_manager = ModelManager()
                if knowledge_config.embedding_model and knowledge_config.embedding_model_provider:
                    dataset_embedding_model = knowledge_config.embedding_model
                    dataset_embedding_model_provider = knowledge_config.embedding_model_provider
                else:
                    embedding_model = model_manager.get_default_model_instance(
                        tenant_id=current_user.current_tenant_id, model_type=ModelType.TEXT_EMBEDDING
                    )
                    dataset_embedding_model = embedding_model.model
                    dataset_embedding_model_provider = embedding_model.provider
                dataset.embedding_model = dataset_embedding_model
                dataset.embedding_model_provider = dataset_embedding_model_provider
                dataset_collection_binding = DatasetCollectionBindingService.get_dataset_collection_binding(
                    dataset_embedding_model_provider, dataset_embedding_model
                )
                dataset.collection_binding_id = dataset_collection_binding.id
                if not dataset.retrieval_model:
                    default_retrieval_model = {
                        "search_method": RetrievalMethod.SEMANTIC_SEARCH.value,
                        "reranking_enable": False,
                        "reranking_model": {"reranking_provider_name": "", "reranking_model_name": ""},
                        "top_k": 4,
                        "score_threshold_enabled": False,
                    }

                    dataset.retrieval_model = (
                        knowledge_config.retrieval_model.model_dump()
                        if knowledge_config.retrieval_model
                        else default_retrieval_model
                    )  # type: ignore

        documents = []
        if knowledge_config.original_document_id:
            document = DocumentService.update_document_with_dataset_id(dataset, knowledge_config, account)
            documents.append(document)
            batch = document.batch
        else:
            batch = time.strftime("%Y%m%d%H%M%S") + str(100000 + secrets.randbelow(exclusive_upper_bound=900000))
            # save process rule
            if not dataset_process_rule:
                process_rule = knowledge_config.process_rule
                if process_rule:
                    if process_rule.mode in ("custom", "hierarchical"):
                        if process_rule.rules:
                            dataset_process_rule = DatasetProcessRule(
                                dataset_id=dataset.id,
                                mode=process_rule.mode,
                                rules=process_rule.rules.model_dump_json() if process_rule.rules else None,
                                created_by=account.id,
                            )
                        else:
                            dataset_process_rule = dataset.latest_process_rule
                            if not dataset_process_rule:
                                raise ValueError("No process rule found.")
                    elif process_rule.mode == "automatic":
                        dataset_process_rule = DatasetProcessRule(
                            dataset_id=dataset.id,
                            mode=process_rule.mode,
                            rules=json.dumps(DatasetProcessRule.AUTOMATIC_RULES),
                            created_by=account.id,
                        )
                    else:
                        logger.warning(
                            "Invalid process rule mode: %s, can not find dataset process rule",
                            process_rule.mode,
                        )
                        return [], ""
                    db.session.add(dataset_process_rule)
                    db.session.commit()
            lock_name = f"add_document_lock_dataset_id_{dataset.id}"
            with redis_client.lock(lock_name, timeout=600):
                position = DocumentService.get_documents_position(dataset.id)
                document_ids = []
                duplicate_document_ids = []
                if knowledge_config.data_source.info_list.data_source_type == "upload_file":  # type: ignore
                    upload_file_list = knowledge_config.data_source.info_list.file_info_list.file_ids  # type: ignore
                    for file_id in upload_file_list:
                        file = (
                            db.session.query(UploadFile)
                            .where(UploadFile.tenant_id == dataset.tenant_id, UploadFile.id == file_id)
                            .first()
                        )

                        # raise error if file not found
                        if not file:
                            raise FileNotExistsError()

                        file_name = file.name
                        data_source_info = {
                            "upload_file_id": file_id,
                        }
                        # check duplicate
                        if knowledge_config.duplicate:
                            document = (
                                db.session.query(Document)
                                .filter_by(
                                    dataset_id=dataset.id,
                                    tenant_id=current_user.current_tenant_id,
                                    data_source_type="upload_file",
                                    enabled=True,
                                    name=file_name,
                                )
                                .first()
                            )
                            if document:
                                document.dataset_process_rule_id = dataset_process_rule.id  # type: ignore
                                document.updated_at = naive_utc_now()
                                document.created_from = created_from
                                document.doc_form = knowledge_config.doc_form
                                document.doc_language = knowledge_config.doc_language
                                document.data_source_info = json.dumps(data_source_info)
                                document.batch = batch
                                document.indexing_status = "waiting"
                                db.session.add(document)
                                documents.append(document)
                                duplicate_document_ids.append(document.id)
                                continue
                        document = DocumentService.build_document(
                            dataset,
                            dataset_process_rule.id,  # type: ignore
                            knowledge_config.data_source.info_list.data_source_type,  # type: ignore
                            knowledge_config.doc_form,
                            knowledge_config.doc_language,
                            data_source_info,
                            created_from,
                            position,
                            account,
                            file_name,
                            batch,
                        )
                        db.session.add(document)
                        db.session.flush()
                        document_ids.append(document.id)
                        documents.append(document)
                        position += 1
                elif knowledge_config.data_source.info_list.data_source_type == "notion_import":  # type: ignore
                    notion_info_list = knowledge_config.data_source.info_list.notion_info_list  # type: ignore
                    if not notion_info_list:
                        raise ValueError("No notion info list found.")
                    exist_page_ids = []
                    exist_document = {}
                    documents = (
                        db.session.query(Document)
                        .filter_by(
                            dataset_id=dataset.id,
                            tenant_id=current_user.current_tenant_id,
                            data_source_type="notion_import",
                            enabled=True,
                        )
                        .all()
                    )
                    if documents:
                        for document in documents:
                            data_source_info = json.loads(document.data_source_info)
                            exist_page_ids.append(data_source_info["notion_page_id"])
                            exist_document[data_source_info["notion_page_id"]] = document.id
                    for notion_info in notion_info_list:
                        workspace_id = notion_info.workspace_id
                        data_source_binding = (
                            db.session.query(DataSourceOauthBinding)
                            .where(
                                db.and_(
                                    DataSourceOauthBinding.tenant_id == current_user.current_tenant_id,
                                    DataSourceOauthBinding.provider == "notion",
                                    DataSourceOauthBinding.disabled == False,
                                    DataSourceOauthBinding.source_info["workspace_id"] == f'"{workspace_id}"',
                                )
                            )
                            .first()
                        )
                        if not data_source_binding:
                            raise ValueError("Data source binding not found.")
                        for page in notion_info.pages:
                            if page.page_id not in exist_page_ids:
                                data_source_info = {
                                    "notion_workspace_id": workspace_id,
                                    "notion_page_id": page.page_id,
                                    "notion_page_icon": page.page_icon.model_dump() if page.page_icon else None,
                                    "type": page.type,
                                }
                                # Truncate page name to 255 characters to prevent DB field length errors
                                truncated_page_name = page.page_name[:255] if page.page_name else "nopagename"
                                document = DocumentService.build_document(
                                    dataset,
                                    dataset_process_rule.id,  # type: ignore
                                    knowledge_config.data_source.info_list.data_source_type,  # type: ignore
                                    knowledge_config.doc_form,
                                    knowledge_config.doc_language,
                                    data_source_info,
                                    created_from,
                                    position,
                                    account,
                                    truncated_page_name,
                                    batch,
                                )
                                db.session.add(document)
                                db.session.flush()
                                document_ids.append(document.id)
                                documents.append(document)
                                position += 1
                            else:
                                exist_document.pop(page.page_id)
                    # delete not selected documents
                    if len(exist_document) > 0:
                        clean_notion_document_task.delay(list(exist_document.values()), dataset.id)
                elif knowledge_config.data_source.info_list.data_source_type == "website_crawl":  # type: ignore
                    website_info = knowledge_config.data_source.info_list.website_info_list  # type: ignore
                    if not website_info:
                        raise ValueError("No website info list found.")
                    urls = website_info.urls
                    for url in urls:
                        data_source_info = {
                            "url": url,
                            "provider": website_info.provider,
                            "job_id": website_info.job_id,
                            "only_main_content": website_info.only_main_content,
                            "mode": "crawl",
                        }
                        if len(url) > 255:
                            document_name = url[:200] + "..."
                        else:
                            document_name = url
                        document = DocumentService.build_document(
                            dataset,
                            dataset_process_rule.id,  # type: ignore
                            knowledge_config.data_source.info_list.data_source_type,  # type: ignore
                            knowledge_config.doc_form,
                            knowledge_config.doc_language,
                            data_source_info,
                            created_from,
                            position,
                            account,
                            document_name,
                            batch,
                        )
                        db.session.add(document)
                        db.session.flush()
                        document_ids.append(document.id)
                        documents.append(document)
                        position += 1
                db.session.commit()

                # trigger async task
                if document_ids:
                    document_indexing_task.delay(dataset.id, document_ids)
                if duplicate_document_ids:
                    duplicate_document_indexing_task.delay(dataset.id, duplicate_document_ids)

        return documents, batch

    @staticmethod
    def check_documents_upload_quota(count: int, features: FeatureModel):
        can_upload_size = features.documents_upload_quota.limit - features.documents_upload_quota.size
        if count > can_upload_size:
            raise ValueError(
                f"You have reached the limit of your subscription. Only {can_upload_size} documents can be uploaded."
            )

    @staticmethod
    def build_document(
        dataset: Dataset,
        process_rule_id: str,
        data_source_type: str,
        document_form: str,
        document_language: str,
        data_source_info: dict,
        created_from: str,
        position: int,
        account: Account,
        name: str,
        batch: str,
    ):
        document = Document(
            tenant_id=dataset.tenant_id,
            dataset_id=dataset.id,
            position=position,
            data_source_type=data_source_type,
            data_source_info=json.dumps(data_source_info),
            dataset_process_rule_id=process_rule_id,
            batch=batch,
            name=name,
            created_from=created_from,
            created_by=account.id,
            doc_form=document_form,
            doc_language=document_language,
        )
        doc_metadata = {}
        if dataset.built_in_field_enabled:
            doc_metadata = {
                BuiltInField.document_name: name,
                BuiltInField.uploader: account.name,
                BuiltInField.upload_date: datetime.datetime.now(datetime.UTC).strftime("%Y-%m-%d %H:%M:%S"),
                BuiltInField.last_update_date: datetime.datetime.now(datetime.UTC).strftime("%Y-%m-%d %H:%M:%S"),
                BuiltInField.source: data_source_type,
            }
        if doc_metadata:
            document.doc_metadata = doc_metadata
        return document

    @staticmethod
    def get_tenant_documents_count():
        assert isinstance(current_user, Account)

        documents_count = (
            db.session.query(Document)
            .where(
                Document.completed_at.isnot(None),
                Document.enabled == True,
                Document.archived == False,
                Document.tenant_id == current_user.current_tenant_id,
            )
            .count()
        )
        return documents_count

    @staticmethod
    def update_document_with_dataset_id(
        dataset: Dataset,
        document_data: KnowledgeConfig,
        account: Account,
        dataset_process_rule: Optional[DatasetProcessRule] = None,
        created_from: str = "web",
    ):
        assert isinstance(current_user, Account)

        DatasetService.check_dataset_model_setting(dataset)
        document = DocumentService.get_document(dataset.id, document_data.original_document_id)
        if document is None:
            raise NotFound("Document not found")
        if document.display_status != "available":
            raise ValueError("Document is not available")
        # save process rule
        if document_data.process_rule:
            process_rule = document_data.process_rule
            if process_rule.mode in {"custom", "hierarchical"}:
                dataset_process_rule = DatasetProcessRule(
                    dataset_id=dataset.id,
                    mode=process_rule.mode,
                    rules=process_rule.rules.model_dump_json() if process_rule.rules else None,
                    created_by=account.id,
                )
            elif process_rule.mode == "automatic":
                dataset_process_rule = DatasetProcessRule(
                    dataset_id=dataset.id,
                    mode=process_rule.mode,
                    rules=json.dumps(DatasetProcessRule.AUTOMATIC_RULES),
                    created_by=account.id,
                )
            if dataset_process_rule is not None:
                db.session.add(dataset_process_rule)
                db.session.commit()
                document.dataset_process_rule_id = dataset_process_rule.id
        # update document data source
        if document_data.data_source:
            file_name = ""
            data_source_info = {}
            if document_data.data_source.info_list.data_source_type == "upload_file":
                if not document_data.data_source.info_list.file_info_list:
                    raise ValueError("No file info list found.")
                upload_file_list = document_data.data_source.info_list.file_info_list.file_ids
                for file_id in upload_file_list:
                    file = (
                        db.session.query(UploadFile)
                        .where(UploadFile.tenant_id == dataset.tenant_id, UploadFile.id == file_id)
                        .first()
                    )

                    # raise error if file not found
                    if not file:
                        raise FileNotExistsError()

                    file_name = file.name
                    data_source_info = {
                        "upload_file_id": file_id,
                    }
            elif document_data.data_source.info_list.data_source_type == "notion_import":
                if not document_data.data_source.info_list.notion_info_list:
                    raise ValueError("No notion info list found.")
                notion_info_list = document_data.data_source.info_list.notion_info_list
                for notion_info in notion_info_list:
                    workspace_id = notion_info.workspace_id
                    data_source_binding = (
                        db.session.query(DataSourceOauthBinding)
                        .where(
                            sa.and_(
                                DataSourceOauthBinding.tenant_id == current_user.current_tenant_id,
                                DataSourceOauthBinding.provider == "notion",
                                DataSourceOauthBinding.disabled == False,
                                DataSourceOauthBinding.source_info["workspace_id"] == f'"{workspace_id}"',
                            )
                        )
                        .first()
                    )
                    if not data_source_binding:
                        raise ValueError("Data source binding not found.")
                    for page in notion_info.pages:
                        data_source_info = {
                            "notion_workspace_id": workspace_id,
                            "notion_page_id": page.page_id,
                            "notion_page_icon": page.page_icon.model_dump() if page.page_icon else None,  # type: ignore
                            "type": page.type,
                        }
            elif document_data.data_source.info_list.data_source_type == "website_crawl":
                website_info = document_data.data_source.info_list.website_info_list
                if website_info:
                    urls = website_info.urls
                    for url in urls:
                        data_source_info = {
                            "url": url,
                            "provider": website_info.provider,
                            "job_id": website_info.job_id,
                            "only_main_content": website_info.only_main_content,  # type: ignore
                            "mode": "crawl",
                        }
            document.data_source_type = document_data.data_source.info_list.data_source_type
            document.data_source_info = json.dumps(data_source_info)
            document.name = file_name

        # update document name
        if document_data.name:
            document.name = document_data.name
        # update document to be waiting
        document.indexing_status = "waiting"
        document.completed_at = None
        document.processing_started_at = None
        document.parsing_completed_at = None
        document.cleaning_completed_at = None
        document.splitting_completed_at = None
        document.updated_at = naive_utc_now()
        document.created_from = created_from
        document.doc_form = document_data.doc_form
        db.session.add(document)
        db.session.commit()
        # update document segment

        db.session.query(DocumentSegment).filter_by(document_id=document.id).update(
            {DocumentSegment.status: "re_segment"}
        )  # type: ignore
        db.session.commit()
        # trigger async task
        document_indexing_update_task.delay(document.dataset_id, document.id)
        return document

    @staticmethod
    def save_document_without_dataset_id(tenant_id: str, knowledge_config: KnowledgeConfig, account: Account):
        assert isinstance(current_user, Account)
        assert current_user.current_tenant_id is not None

        features = FeatureService.get_features(current_user.current_tenant_id)

        if features.billing.enabled:
            count = 0
            if knowledge_config.data_source.info_list.data_source_type == "upload_file":  # type: ignore
                upload_file_list = (
                    knowledge_config.data_source.info_list.file_info_list.file_ids  # type: ignore
                    if knowledge_config.data_source.info_list.file_info_list  # type: ignore
                    else []
                )
                count = len(upload_file_list)
            elif knowledge_config.data_source.info_list.data_source_type == "notion_import":  # type: ignore
                notion_info_list = knowledge_config.data_source.info_list.notion_info_list  # type: ignore
                if notion_info_list:
                    for notion_info in notion_info_list:
                        count = count + len(notion_info.pages)
            elif knowledge_config.data_source.info_list.data_source_type == "website_crawl":  # type: ignore
                website_info = knowledge_config.data_source.info_list.website_info_list  # type: ignore
                if website_info:
                    count = len(website_info.urls)
            if features.billing.subscription.plan == "sandbox" and count > 1:
                raise ValueError("Your current plan does not support batch upload, please upgrade your plan.")
            batch_upload_limit = int(dify_config.BATCH_UPLOAD_LIMIT)
            if count > batch_upload_limit:
                raise ValueError(f"You have reached the batch upload limit of {batch_upload_limit}.")

            DocumentService.check_documents_upload_quota(count, features)

        dataset_collection_binding_id = None
        retrieval_model = None
        if knowledge_config.indexing_technique == "high_quality":
            dataset_collection_binding = DatasetCollectionBindingService.get_dataset_collection_binding(
                knowledge_config.embedding_model_provider,  # type: ignore
                knowledge_config.embedding_model,  # type: ignore
            )
            dataset_collection_binding_id = dataset_collection_binding.id
        if knowledge_config.retrieval_model:
            retrieval_model = knowledge_config.retrieval_model
        else:
            retrieval_model = RetrievalModel(
                search_method=RetrievalMethod.SEMANTIC_SEARCH.value,
                reranking_enable=False,
                reranking_model=RerankingModel(reranking_provider_name="", reranking_model_name=""),
                top_k=4,
                score_threshold_enabled=False,
            )
        # save dataset
        dataset = Dataset(
            tenant_id=tenant_id,
            name="",
            data_source_type=knowledge_config.data_source.info_list.data_source_type,  # type: ignore
            indexing_technique=knowledge_config.indexing_technique,
            created_by=account.id,
            embedding_model=knowledge_config.embedding_model,
            embedding_model_provider=knowledge_config.embedding_model_provider,
            collection_binding_id=dataset_collection_binding_id,
            retrieval_model=retrieval_model.model_dump() if retrieval_model else None,
        )

        db.session.add(dataset)  # type: ignore
        db.session.flush()

        documents, batch = DocumentService.save_document_with_dataset_id(dataset, knowledge_config, account)

        cut_length = 18
        cut_name = documents[0].name[:cut_length]
        dataset.name = cut_name + "..."
        dataset.description = "useful for when you want to answer queries about the " + documents[0].name
        db.session.commit()

        return dataset, documents, batch

    @classmethod
    def document_create_args_validate(cls, knowledge_config: KnowledgeConfig):
        if not knowledge_config.data_source and not knowledge_config.process_rule:
            raise ValueError("Data source or Process rule is required")
        else:
            if knowledge_config.data_source:
                DocumentService.data_source_args_validate(knowledge_config)
            if knowledge_config.process_rule:
                DocumentService.process_rule_args_validate(knowledge_config)

    @classmethod
    def data_source_args_validate(cls, knowledge_config: KnowledgeConfig):
        if not knowledge_config.data_source:
            raise ValueError("Data source is required")

        if knowledge_config.data_source.info_list.data_source_type not in Document.DATA_SOURCES:
            raise ValueError("Data source type is invalid")

        if not knowledge_config.data_source.info_list:
            raise ValueError("Data source info is required")

        if knowledge_config.data_source.info_list.data_source_type == "upload_file":
            if not knowledge_config.data_source.info_list.file_info_list:
                raise ValueError("File source info is required")
        if knowledge_config.data_source.info_list.data_source_type == "notion_import":
            if not knowledge_config.data_source.info_list.notion_info_list:
                raise ValueError("Notion source info is required")
        if knowledge_config.data_source.info_list.data_source_type == "website_crawl":
            if not knowledge_config.data_source.info_list.website_info_list:
                raise ValueError("Website source info is required")

    @classmethod
    def process_rule_args_validate(cls, knowledge_config: KnowledgeConfig):
        if not knowledge_config.process_rule:
            raise ValueError("Process rule is required")

        if not knowledge_config.process_rule.mode:
            raise ValueError("Process rule mode is required")

        if knowledge_config.process_rule.mode not in DatasetProcessRule.MODES:
            raise ValueError("Process rule mode is invalid")

        if knowledge_config.process_rule.mode == "automatic":
            knowledge_config.process_rule.rules = None
        else:
            if not knowledge_config.process_rule.rules:
                raise ValueError("Process rule rules is required")

            if knowledge_config.process_rule.rules.pre_processing_rules is None:
                raise ValueError("Process rule pre_processing_rules is required")

            unique_pre_processing_rule_dicts = {}
            for pre_processing_rule in knowledge_config.process_rule.rules.pre_processing_rules:
                if not pre_processing_rule.id:
                    raise ValueError("Process rule pre_processing_rules id is required")

                if not isinstance(pre_processing_rule.enabled, bool):
                    raise ValueError("Process rule pre_processing_rules enabled is invalid")

                unique_pre_processing_rule_dicts[pre_processing_rule.id] = pre_processing_rule

            knowledge_config.process_rule.rules.pre_processing_rules = list(unique_pre_processing_rule_dicts.values())

            if not knowledge_config.process_rule.rules.segmentation:
                raise ValueError("Process rule segmentation is required")

            if not knowledge_config.process_rule.rules.segmentation.separator:
                raise ValueError("Process rule segmentation separator is required")

            if not isinstance(knowledge_config.process_rule.rules.segmentation.separator, str):
                raise ValueError("Process rule segmentation separator is invalid")

            if not (
                knowledge_config.process_rule.mode == "hierarchical"
                and knowledge_config.process_rule.rules.parent_mode == "full-doc"
            ):
                if not knowledge_config.process_rule.rules.segmentation.max_tokens:
                    raise ValueError("Process rule segmentation max_tokens is required")

                if not isinstance(knowledge_config.process_rule.rules.segmentation.max_tokens, int):
                    raise ValueError("Process rule segmentation max_tokens is invalid")

    @classmethod
    def estimate_args_validate(cls, args: dict):
        if "info_list" not in args or not args["info_list"]:
            raise ValueError("Data source info is required")

        if not isinstance(args["info_list"], dict):
            raise ValueError("Data info is invalid")

        if "process_rule" not in args or not args["process_rule"]:
            raise ValueError("Process rule is required")

        if not isinstance(args["process_rule"], dict):
            raise ValueError("Process rule is invalid")

        if "mode" not in args["process_rule"] or not args["process_rule"]["mode"]:
            raise ValueError("Process rule mode is required")

        if args["process_rule"]["mode"] not in DatasetProcessRule.MODES:
            raise ValueError("Process rule mode is invalid")

        if args["process_rule"]["mode"] == "automatic":
            args["process_rule"]["rules"] = {}
        else:
            if "rules" not in args["process_rule"] or not args["process_rule"]["rules"]:
                raise ValueError("Process rule rules is required")

            if not isinstance(args["process_rule"]["rules"], dict):
                raise ValueError("Process rule rules is invalid")

            if (
                "pre_processing_rules" not in args["process_rule"]["rules"]
                or args["process_rule"]["rules"]["pre_processing_rules"] is None
            ):
                raise ValueError("Process rule pre_processing_rules is required")

            if not isinstance(args["process_rule"]["rules"]["pre_processing_rules"], list):
                raise ValueError("Process rule pre_processing_rules is invalid")

            unique_pre_processing_rule_dicts = {}
            for pre_processing_rule in args["process_rule"]["rules"]["pre_processing_rules"]:
                if "id" not in pre_processing_rule or not pre_processing_rule["id"]:
                    raise ValueError("Process rule pre_processing_rules id is required")

                if pre_processing_rule["id"] not in DatasetProcessRule.PRE_PROCESSING_RULES:
                    raise ValueError("Process rule pre_processing_rules id is invalid")

                if "enabled" not in pre_processing_rule or pre_processing_rule["enabled"] is None:
                    raise ValueError("Process rule pre_processing_rules enabled is required")

                if not isinstance(pre_processing_rule["enabled"], bool):
                    raise ValueError("Process rule pre_processing_rules enabled is invalid")

                unique_pre_processing_rule_dicts[pre_processing_rule["id"]] = pre_processing_rule

            args["process_rule"]["rules"]["pre_processing_rules"] = list(unique_pre_processing_rule_dicts.values())

            if (
                "segmentation" not in args["process_rule"]["rules"]
                or args["process_rule"]["rules"]["segmentation"] is None
            ):
                raise ValueError("Process rule segmentation is required")

            if not isinstance(args["process_rule"]["rules"]["segmentation"], dict):
                raise ValueError("Process rule segmentation is invalid")

            if (
                "separator" not in args["process_rule"]["rules"]["segmentation"]
                or not args["process_rule"]["rules"]["segmentation"]["separator"]
            ):
                raise ValueError("Process rule segmentation separator is required")

            if not isinstance(args["process_rule"]["rules"]["segmentation"]["separator"], str):
                raise ValueError("Process rule segmentation separator is invalid")

            if (
                "max_tokens" not in args["process_rule"]["rules"]["segmentation"]
                or not args["process_rule"]["rules"]["segmentation"]["max_tokens"]
            ):
                raise ValueError("Process rule segmentation max_tokens is required")

            if not isinstance(args["process_rule"]["rules"]["segmentation"]["max_tokens"], int):
                raise ValueError("Process rule segmentation max_tokens is invalid")

    @staticmethod
    def batch_update_document_status(
        dataset: Dataset, document_ids: list[str], action: Literal["enable", "disable", "archive", "un_archive"], user
    ):
        """
        Batch update document status.

        Args:
            dataset (Dataset): The dataset object
            document_ids (list[str]): List of document IDs to update
            action (Literal["enable", "disable", "archive", "un_archive"]): Action to perform
            user: Current user performing the action

        Raises:
            DocumentIndexingError: If document is being indexed or not in correct state
            ValueError: If action is invalid
        """
        if not document_ids:
            return

        # Early validation of action parameter
        valid_actions = ["enable", "disable", "archive", "un_archive"]
        if action not in valid_actions:
            raise ValueError(f"Invalid action: {action}. Must be one of {valid_actions}")

        documents_to_update = []

        # First pass: validate all documents and prepare updates
        for document_id in document_ids:
            document = DocumentService.get_document(dataset.id, document_id)
            if not document:
                continue

            # Check if document is being indexed
            indexing_cache_key = f"document_{document.id}_indexing"
            cache_result = redis_client.get(indexing_cache_key)
            if cache_result is not None:
                raise DocumentIndexingError(f"Document:{document.name} is being indexed, please try again later")

            # Prepare update based on action
            update_info = DocumentService._prepare_document_status_update(document, action, user)
            if update_info:
                documents_to_update.append(update_info)

        # Second pass: apply all updates in a single transaction
        if documents_to_update:
            try:
                for update_info in documents_to_update:
                    document = update_info["document"]
                    updates = update_info["updates"]

                    # Apply updates to the document
                    for field, value in updates.items():
                        setattr(document, field, value)

                    db.session.add(document)

                # Batch commit all changes
                db.session.commit()
            except Exception as e:
                # Rollback on any error
                db.session.rollback()
                raise e
            # Execute async tasks and set Redis cache after successful commit
            # propagation_error is used to capture any errors for submitting async task execution
            propagation_error = None
            for update_info in documents_to_update:
                try:
                    # Execute async tasks after successful commit
                    if update_info["async_task"]:
                        task_info = update_info["async_task"]
                        task_func = task_info["function"]
                        task_args = task_info["args"]
                        task_func.delay(*task_args)
                except Exception as e:
                    # Log the error but do not rollback the transaction
                    logger.exception("Error executing async task for document %s", update_info["document"].id)
                    # don't raise the error immediately, but capture it for later
                    propagation_error = e
                try:
                    # Set Redis cache if needed after successful commit
                    if update_info["set_cache"]:
                        document = update_info["document"]
                        indexing_cache_key = f"document_{document.id}_indexing"
                        redis_client.setex(indexing_cache_key, 600, 1)
                except Exception as e:
                    # Log the error but do not rollback the transaction
                    logger.exception("Error setting cache for document %s", update_info["document"].id)
            # Raise any propagation error after all updates
            if propagation_error:
                raise propagation_error

    @staticmethod
    def _prepare_document_status_update(
        document: Document, action: Literal["enable", "disable", "archive", "un_archive"], user
    ):
        """Prepare document status update information.

        Args:
            document: Document object to update
            action: Action to perform
            user: Current user

        Returns:
            dict: Update information or None if no update needed
        """
        now = naive_utc_now()

        if action == "enable":
            return DocumentService._prepare_enable_update(document, now)
        elif action == "disable":
            return DocumentService._prepare_disable_update(document, user, now)
        elif action == "archive":
            return DocumentService._prepare_archive_update(document, user, now)
        elif action == "un_archive":
            return DocumentService._prepare_unarchive_update(document, now)

        return None

    @staticmethod
    def _prepare_enable_update(document, now):
        """Prepare updates for enabling a document."""
        if document.enabled:
            return None

        return {
            "document": document,
            "updates": {"enabled": True, "disabled_at": None, "disabled_by": None, "updated_at": now},
            "async_task": {"function": add_document_to_index_task, "args": [document.id]},
            "set_cache": True,
        }

    @staticmethod
    def _prepare_disable_update(document, user, now):
        """Prepare updates for disabling a document."""
        if not document.completed_at or document.indexing_status != "completed":
            raise DocumentIndexingError(f"Document: {document.name} is not completed.")

        if not document.enabled:
            return None

        return {
            "document": document,
            "updates": {"enabled": False, "disabled_at": now, "disabled_by": user.id, "updated_at": now},
            "async_task": {"function": remove_document_from_index_task, "args": [document.id]},
            "set_cache": True,
        }

    @staticmethod
    def _prepare_archive_update(document, user, now):
        """Prepare updates for archiving a document."""
        if document.archived:
            return None

        update_info = {
            "document": document,
            "updates": {"archived": True, "archived_at": now, "archived_by": user.id, "updated_at": now},
            "async_task": None,
            "set_cache": False,
        }

        # Only set async task and cache if document is currently enabled
        if document.enabled:
            update_info["async_task"] = {"function": remove_document_from_index_task, "args": [document.id]}
            update_info["set_cache"] = True

        return update_info

    @staticmethod
    def _prepare_unarchive_update(document, now):
        """Prepare updates for unarchiving a document."""
        if not document.archived:
            return None

        update_info = {
            "document": document,
            "updates": {"archived": False, "archived_at": None, "archived_by": None, "updated_at": now},
            "async_task": None,
            "set_cache": False,
        }

        # Only re-index if the document is currently enabled
        if document.enabled:
            update_info["async_task"] = {"function": add_document_to_index_task, "args": [document.id]}
            update_info["set_cache"] = True

        return update_info


class SegmentService:
    @classmethod
    def segment_create_args_validate(cls, args: dict, document: Document):
        if document.doc_form == "qa_model":
            if "answer" not in args or not args["answer"]:
                raise ValueError("Answer is required")
            if not args["answer"].strip():
                raise ValueError("Answer is empty")
        if "content" not in args or not args["content"] or not args["content"].strip():
            raise ValueError("Content is empty")

    @classmethod
    def create_segment(cls, args: dict, document: Document, dataset: Dataset):
        assert isinstance(current_user, Account)
        assert current_user.current_tenant_id is not None

        content = args["content"]
        doc_id = str(uuid.uuid4())
        segment_hash = helper.generate_text_hash(content)
        tokens = 0
        if dataset.indexing_technique == "high_quality":
            model_manager = ModelManager()
            embedding_model = model_manager.get_model_instance(
                tenant_id=current_user.current_tenant_id,
                provider=dataset.embedding_model_provider,
                model_type=ModelType.TEXT_EMBEDDING,
                model=dataset.embedding_model,
            )
            # calc embedding use tokens
            tokens = embedding_model.get_text_embedding_num_tokens(texts=[content])[0]
        lock_name = f"add_segment_lock_document_id_{document.id}"
        with redis_client.lock(lock_name, timeout=600):
            max_position = (
                db.session.query(func.max(DocumentSegment.position))
                .where(DocumentSegment.document_id == document.id)
                .scalar()
            )
            segment_document = DocumentSegment(
                tenant_id=current_user.current_tenant_id,
                dataset_id=document.dataset_id,
                document_id=document.id,
                index_node_id=doc_id,
                index_node_hash=segment_hash,
                position=max_position + 1 if max_position else 1,
                content=content,
                word_count=len(content),
                tokens=tokens,
                status="completed",
                indexing_at=naive_utc_now(),
                completed_at=naive_utc_now(),
                created_by=current_user.id,
            )
            if document.doc_form == "qa_model":
                segment_document.word_count += len(args["answer"])
                segment_document.answer = args["answer"]

            db.session.add(segment_document)
            # update document word count
            assert document.word_count is not None
            document.word_count += segment_document.word_count
            db.session.add(document)
            db.session.commit()

            # save vector index
            try:
                VectorService.create_segments_vector([args["keywords"]], [segment_document], dataset, document.doc_form)
            except Exception as e:
                logger.exception("create segment index failed")
                segment_document.enabled = False
                segment_document.disabled_at = naive_utc_now()
                segment_document.status = "error"
                segment_document.error = str(e)
                db.session.commit()
            segment = db.session.query(DocumentSegment).where(DocumentSegment.id == segment_document.id).first()
            return segment

    @classmethod
    def multi_create_segment(cls, segments: list, document: Document, dataset: Dataset):
        assert isinstance(current_user, Account)
        assert current_user.current_tenant_id is not None

        lock_name = f"multi_add_segment_lock_document_id_{document.id}"
        increment_word_count = 0
        with redis_client.lock(lock_name, timeout=600):
            embedding_model = None
            if dataset.indexing_technique == "high_quality":
                model_manager = ModelManager()
                embedding_model = model_manager.get_model_instance(
                    tenant_id=current_user.current_tenant_id,
                    provider=dataset.embedding_model_provider,
                    model_type=ModelType.TEXT_EMBEDDING,
                    model=dataset.embedding_model,
                )
            max_position = (
                db.session.query(func.max(DocumentSegment.position))
                .where(DocumentSegment.document_id == document.id)
                .scalar()
            )
            pre_segment_data_list = []
            segment_data_list = []
            keywords_list = []
            position = max_position + 1 if max_position else 1
            for segment_item in segments:
                content = segment_item["content"]
                doc_id = str(uuid.uuid4())
                segment_hash = helper.generate_text_hash(content)
                tokens = 0
                if dataset.indexing_technique == "high_quality" and embedding_model:
                    # calc embedding use tokens
                    if document.doc_form == "qa_model":
                        tokens = embedding_model.get_text_embedding_num_tokens(
                            texts=[content + segment_item["answer"]]
                        )[0]
                    else:
                        tokens = embedding_model.get_text_embedding_num_tokens(texts=[content])[0]

                segment_document = DocumentSegment(
                    tenant_id=current_user.current_tenant_id,
                    dataset_id=document.dataset_id,
                    document_id=document.id,
                    index_node_id=doc_id,
                    index_node_hash=segment_hash,
                    position=position,
                    content=content,
                    word_count=len(content),
                    tokens=tokens,
                    keywords=segment_item.get("keywords", []),
                    status="completed",
                    indexing_at=naive_utc_now(),
                    completed_at=naive_utc_now(),
                    created_by=current_user.id,
                )
                if document.doc_form == "qa_model":
                    segment_document.answer = segment_item["answer"]
                    segment_document.word_count += len(segment_item["answer"])
                increment_word_count += segment_document.word_count
                db.session.add(segment_document)
                segment_data_list.append(segment_document)
                position += 1

                pre_segment_data_list.append(segment_document)
                if "keywords" in segment_item:
                    keywords_list.append(segment_item["keywords"])
                else:
                    keywords_list.append(None)
            # update document word count
            assert document.word_count is not None
            document.word_count += increment_word_count
            db.session.add(document)
            try:
                # save vector index
                VectorService.create_segments_vector(keywords_list, pre_segment_data_list, dataset, document.doc_form)
            except Exception as e:
                logger.exception("create segment index failed")
                for segment_document in segment_data_list:
                    segment_document.enabled = False
                    segment_document.disabled_at = naive_utc_now()
                    segment_document.status = "error"
                    segment_document.error = str(e)
            db.session.commit()
            return segment_data_list

    @classmethod
    def update_segment(cls, args: SegmentUpdateArgs, segment: DocumentSegment, document: Document, dataset: Dataset):
        assert isinstance(current_user, Account)
        assert current_user.current_tenant_id is not None

        indexing_cache_key = f"segment_{segment.id}_indexing"
        cache_result = redis_client.get(indexing_cache_key)
        if cache_result is not None:
            raise ValueError("Segment is indexing, please try again later")
        if args.enabled is not None:
            action = args.enabled
            if segment.enabled != action:
                if not action:
                    segment.enabled = action
                    segment.disabled_at = naive_utc_now()
                    segment.disabled_by = current_user.id
                    db.session.add(segment)
                    db.session.commit()
                    # Set cache to prevent indexing the same segment multiple times
                    redis_client.setex(indexing_cache_key, 600, 1)
                    disable_segment_from_index_task.delay(segment.id)
                    return segment
        if not segment.enabled:
            if args.enabled is not None:
                if not args.enabled:
                    raise ValueError("Can't update disabled segment")
            else:
                raise ValueError("Can't update disabled segment")
        try:
            word_count_change = segment.word_count
            content = args.content or segment.content
            if segment.content == content:
                segment.word_count = len(content)
                if document.doc_form == "qa_model":
                    segment.answer = args.answer
                    segment.word_count += len(args.answer) if args.answer else 0
                word_count_change = segment.word_count - word_count_change
                keyword_changed = False
                if args.keywords:
                    if Counter(segment.keywords) != Counter(args.keywords):
                        segment.keywords = args.keywords
                        keyword_changed = True
                segment.enabled = True
                segment.disabled_at = None
                segment.disabled_by = None
                db.session.add(segment)
                db.session.commit()
                # update document word count
                if word_count_change != 0:
                    assert document.word_count is not None
                    document.word_count = max(0, document.word_count + word_count_change)
                    db.session.add(document)
                # update segment index task
                if document.doc_form == IndexType.PARENT_CHILD_INDEX and args.regenerate_child_chunks:
                    # regenerate child chunks
                    # get embedding model instance
                    if dataset.indexing_technique == "high_quality":
                        # check embedding model setting
                        model_manager = ModelManager()

                        if dataset.embedding_model_provider:
                            embedding_model_instance = model_manager.get_model_instance(
                                tenant_id=dataset.tenant_id,
                                provider=dataset.embedding_model_provider,
                                model_type=ModelType.TEXT_EMBEDDING,
                                model=dataset.embedding_model,
                            )
                        else:
                            embedding_model_instance = model_manager.get_default_model_instance(
                                tenant_id=dataset.tenant_id,
                                model_type=ModelType.TEXT_EMBEDDING,
                            )
                    else:
                        raise ValueError("The knowledge base index technique is not high quality!")
                    # get the process rule
                    processing_rule = (
                        db.session.query(DatasetProcessRule)
                        .where(DatasetProcessRule.id == document.dataset_process_rule_id)
                        .first()
                    )
                    if not processing_rule:
                        raise ValueError("No processing rule found.")
                    VectorService.generate_child_chunks(
                        segment, document, dataset, embedding_model_instance, processing_rule, True
                    )
                elif document.doc_form in (IndexType.PARAGRAPH_INDEX, IndexType.QA_INDEX):
                    if args.enabled or keyword_changed:
                        # update segment vector index
                        VectorService.update_segment_vector(args.keywords, segment, dataset)
            else:
                segment_hash = helper.generate_text_hash(content)
                tokens = 0
                if dataset.indexing_technique == "high_quality":
                    model_manager = ModelManager()
                    embedding_model = model_manager.get_model_instance(
                        tenant_id=current_user.current_tenant_id,
                        provider=dataset.embedding_model_provider,
                        model_type=ModelType.TEXT_EMBEDDING,
                        model=dataset.embedding_model,
                    )

                    # calc embedding use tokens
                    if document.doc_form == "qa_model":
                        segment.answer = args.answer
                        tokens = embedding_model.get_text_embedding_num_tokens(texts=[content + segment.answer])[0]  # type: ignore
                    else:
                        tokens = embedding_model.get_text_embedding_num_tokens(texts=[content])[0]
                segment.content = content
                segment.index_node_hash = segment_hash
                segment.word_count = len(content)
                segment.tokens = tokens
                segment.status = "completed"
                segment.indexing_at = naive_utc_now()
                segment.completed_at = naive_utc_now()
                segment.updated_by = current_user.id
                segment.updated_at = naive_utc_now()
                segment.enabled = True
                segment.disabled_at = None
                segment.disabled_by = None
                if document.doc_form == "qa_model":
                    segment.answer = args.answer
                    segment.word_count += len(args.answer) if args.answer else 0
                word_count_change = segment.word_count - word_count_change
                # update document word count
                if word_count_change != 0:
                    assert document.word_count is not None
                    document.word_count = max(0, document.word_count + word_count_change)
                    db.session.add(document)
                db.session.add(segment)
                db.session.commit()
                if document.doc_form == IndexType.PARENT_CHILD_INDEX and args.regenerate_child_chunks:
                    # get embedding model instance
                    if dataset.indexing_technique == "high_quality":
                        # check embedding model setting
                        model_manager = ModelManager()

                        if dataset.embedding_model_provider:
                            embedding_model_instance = model_manager.get_model_instance(
                                tenant_id=dataset.tenant_id,
                                provider=dataset.embedding_model_provider,
                                model_type=ModelType.TEXT_EMBEDDING,
                                model=dataset.embedding_model,
                            )
                        else:
                            embedding_model_instance = model_manager.get_default_model_instance(
                                tenant_id=dataset.tenant_id,
                                model_type=ModelType.TEXT_EMBEDDING,
                            )
                    else:
                        raise ValueError("The knowledge base index technique is not high quality!")
                    # get the process rule
                    processing_rule = (
                        db.session.query(DatasetProcessRule)
                        .where(DatasetProcessRule.id == document.dataset_process_rule_id)
                        .first()
                    )
                    if not processing_rule:
                        raise ValueError("No processing rule found.")
                    VectorService.generate_child_chunks(
                        segment, document, dataset, embedding_model_instance, processing_rule, True
                    )
                elif document.doc_form in (IndexType.PARAGRAPH_INDEX, IndexType.QA_INDEX):
                    # update segment vector index
                    VectorService.update_segment_vector(args.keywords, segment, dataset)

        except Exception as e:
            logger.exception("update segment index failed")
            segment.enabled = False
            segment.disabled_at = naive_utc_now()
            segment.status = "error"
            segment.error = str(e)
            db.session.commit()
        new_segment = db.session.query(DocumentSegment).where(DocumentSegment.id == segment.id).first()
        return new_segment

    @classmethod
    def delete_segment(cls, segment: DocumentSegment, document: Document, dataset: Dataset):
        indexing_cache_key = f"segment_{segment.id}_delete_indexing"
        cache_result = redis_client.get(indexing_cache_key)
        if cache_result is not None:
            raise ValueError("Segment is deleting.")

        # enabled segment need to delete index
        if segment.enabled:
            # send delete segment index task
            redis_client.setex(indexing_cache_key, 600, 1)
            delete_segment_from_index_task.delay([segment.index_node_id], dataset.id, document.id)
        db.session.delete(segment)
        # update document word count
        assert document.word_count is not None
        document.word_count -= segment.word_count
        db.session.add(document)
        db.session.commit()

    @classmethod
    def delete_segments(cls, segment_ids: list, document: Document, dataset: Dataset):
        assert isinstance(current_user, Account)
        segments = (
            db.session.query(DocumentSegment.index_node_id, DocumentSegment.word_count)
            .where(
                DocumentSegment.id.in_(segment_ids),
                DocumentSegment.dataset_id == dataset.id,
                DocumentSegment.document_id == document.id,
                DocumentSegment.tenant_id == current_user.current_tenant_id,
            )
            .all()
        )

        if not segments:
            return

        index_node_ids = [seg.index_node_id for seg in segments]
        total_words = sum(seg.word_count for seg in segments)

        document.word_count = (
            document.word_count - total_words if document.word_count and document.word_count > total_words else 0
        )
        db.session.add(document)

        delete_segment_from_index_task.delay(index_node_ids, dataset.id, document.id)
        db.session.query(DocumentSegment).where(DocumentSegment.id.in_(segment_ids)).delete()
        db.session.commit()

    @classmethod
    def update_segments_status(
        cls, segment_ids: list, action: Literal["enable", "disable"], dataset: Dataset, document: Document
    ):
        assert current_user is not None

        # Check if segment_ids is not empty to avoid WHERE false condition
        if not segment_ids or len(segment_ids) == 0:
            return
        if action == "enable":
            segments = (
                db.session.query(DocumentSegment)
                .where(
                    DocumentSegment.id.in_(segment_ids),
                    DocumentSegment.dataset_id == dataset.id,
                    DocumentSegment.document_id == document.id,
                    DocumentSegment.enabled == False,
                )
                .all()
            )
            if not segments:
                return
            real_deal_segment_ids = []
            for segment in segments:
                indexing_cache_key = f"segment_{segment.id}_indexing"
                cache_result = redis_client.get(indexing_cache_key)
                if cache_result is not None:
                    continue
                segment.enabled = True
                segment.disabled_at = None
                segment.disabled_by = None
                db.session.add(segment)
                real_deal_segment_ids.append(segment.id)
            db.session.commit()

            enable_segments_to_index_task.delay(real_deal_segment_ids, dataset.id, document.id)
        elif action == "disable":
            segments = (
                db.session.query(DocumentSegment)
                .where(
                    DocumentSegment.id.in_(segment_ids),
                    DocumentSegment.dataset_id == dataset.id,
                    DocumentSegment.document_id == document.id,
                    DocumentSegment.enabled == True,
                )
                .all()
            )
            if not segments:
                return
            real_deal_segment_ids = []
            for segment in segments:
                indexing_cache_key = f"segment_{segment.id}_indexing"
                cache_result = redis_client.get(indexing_cache_key)
                if cache_result is not None:
                    continue
                segment.enabled = False
                segment.disabled_at = naive_utc_now()
                segment.disabled_by = current_user.id
                db.session.add(segment)
                real_deal_segment_ids.append(segment.id)
            db.session.commit()

            disable_segments_from_index_task.delay(real_deal_segment_ids, dataset.id, document.id)

    @classmethod
    def create_child_chunk(
        cls, content: str, segment: DocumentSegment, document: Document, dataset: Dataset
    ) -> ChildChunk:
        assert isinstance(current_user, Account)

        lock_name = f"add_child_lock_{segment.id}"
        with redis_client.lock(lock_name, timeout=20):
            index_node_id = str(uuid.uuid4())
            index_node_hash = helper.generate_text_hash(content)
            max_position = (
                db.session.query(func.max(ChildChunk.position))
                .where(
                    ChildChunk.tenant_id == current_user.current_tenant_id,
                    ChildChunk.dataset_id == dataset.id,
                    ChildChunk.document_id == document.id,
                    ChildChunk.segment_id == segment.id,
                )
                .scalar()
            )
            child_chunk = ChildChunk(
                tenant_id=current_user.current_tenant_id,
                dataset_id=dataset.id,
                document_id=document.id,
                segment_id=segment.id,
                position=max_position + 1 if max_position else 1,
                index_node_id=index_node_id,
                index_node_hash=index_node_hash,
                content=content,
                word_count=len(content),
                type="customized",
                created_by=current_user.id,
            )
            db.session.add(child_chunk)
            # save vector index
            try:
                VectorService.create_child_chunk_vector(child_chunk, dataset)
            except Exception as e:
                logger.exception("create child chunk index failed")
                db.session.rollback()
                raise ChildChunkIndexingError(str(e))
            db.session.commit()

            return child_chunk

    @classmethod
    def update_child_chunks(
        cls,
        child_chunks_update_args: list[ChildChunkUpdateArgs],
        segment: DocumentSegment,
        document: Document,
        dataset: Dataset,
    ) -> list[ChildChunk]:
        assert isinstance(current_user, Account)

        child_chunks = (
            db.session.query(ChildChunk)
            .where(
                ChildChunk.dataset_id == dataset.id,
                ChildChunk.document_id == document.id,
                ChildChunk.segment_id == segment.id,
            )
            .all()
        )
        child_chunks_map = {chunk.id: chunk for chunk in child_chunks}

        new_child_chunks, update_child_chunks, delete_child_chunks, new_child_chunks_args = [], [], [], []

        for child_chunk_update_args in child_chunks_update_args:
            if child_chunk_update_args.id:
                child_chunk = child_chunks_map.pop(child_chunk_update_args.id, None)
                if child_chunk:
                    if child_chunk.content != child_chunk_update_args.content:
                        child_chunk.content = child_chunk_update_args.content
                        child_chunk.word_count = len(child_chunk.content)
                        child_chunk.updated_by = current_user.id
                        child_chunk.updated_at = naive_utc_now()
                        child_chunk.type = "customized"
                        update_child_chunks.append(child_chunk)
            else:
                new_child_chunks_args.append(child_chunk_update_args)
        if child_chunks_map:
            delete_child_chunks = list(child_chunks_map.values())
        try:
            if update_child_chunks:
                db.session.bulk_save_objects(update_child_chunks)

            if delete_child_chunks:
                for child_chunk in delete_child_chunks:
                    db.session.delete(child_chunk)
            if new_child_chunks_args:
                child_chunk_count = len(child_chunks)
                for position, args in enumerate(new_child_chunks_args, start=child_chunk_count + 1):
                    index_node_id = str(uuid.uuid4())
                    index_node_hash = helper.generate_text_hash(args.content)
                    child_chunk = ChildChunk(
                        tenant_id=current_user.current_tenant_id,
                        dataset_id=dataset.id,
                        document_id=document.id,
                        segment_id=segment.id,
                        position=position,
                        index_node_id=index_node_id,
                        index_node_hash=index_node_hash,
                        content=args.content,
                        word_count=len(args.content),
                        type="customized",
                        created_by=current_user.id,
                    )

                    db.session.add(child_chunk)
                    db.session.flush()
                    new_child_chunks.append(child_chunk)
            VectorService.update_child_chunk_vector(new_child_chunks, update_child_chunks, delete_child_chunks, dataset)
            db.session.commit()
        except Exception as e:
            logger.exception("update child chunk index failed")
            db.session.rollback()
            raise ChildChunkIndexingError(str(e))
        return sorted(new_child_chunks + update_child_chunks, key=lambda x: x.position)

    @classmethod
    def update_child_chunk(
        cls,
        content: str,
        child_chunk: ChildChunk,
        segment: DocumentSegment,
        document: Document,
        dataset: Dataset,
    ) -> ChildChunk:
        assert current_user is not None

        try:
            child_chunk.content = content
            child_chunk.word_count = len(content)
            child_chunk.updated_by = current_user.id
            child_chunk.updated_at = naive_utc_now()
            child_chunk.type = "customized"
            db.session.add(child_chunk)
            VectorService.update_child_chunk_vector([], [child_chunk], [], dataset)
            db.session.commit()
        except Exception as e:
            logger.exception("update child chunk index failed")
            db.session.rollback()
            raise ChildChunkIndexingError(str(e))
        return child_chunk

    @classmethod
    def delete_child_chunk(cls, child_chunk: ChildChunk, dataset: Dataset):
        db.session.delete(child_chunk)
        try:
            VectorService.delete_child_chunk_vector(child_chunk, dataset)
        except Exception as e:
            logger.exception("delete child chunk index failed")
            db.session.rollback()
            raise ChildChunkDeleteIndexError(str(e))
        db.session.commit()

    @classmethod
    def get_child_chunks(
        cls, segment_id: str, document_id: str, dataset_id: str, page: int, limit: int, keyword: Optional[str] = None
    ):
        assert isinstance(current_user, Account)

        query = (
            select(ChildChunk)
            .filter_by(
                tenant_id=current_user.current_tenant_id,
                dataset_id=dataset_id,
                document_id=document_id,
                segment_id=segment_id,
            )
            .order_by(ChildChunk.position.asc())
        )
        if keyword:
            query = query.where(ChildChunk.content.ilike(f"%{keyword}%"))
        return db.paginate(select=query, page=page, per_page=limit, max_per_page=100, error_out=False)

    @classmethod
    def get_child_chunk_by_id(cls, child_chunk_id: str, tenant_id: str) -> Optional[ChildChunk]:
        """Get a child chunk by its ID."""
        result = (
            db.session.query(ChildChunk)
            .where(ChildChunk.id == child_chunk_id, ChildChunk.tenant_id == tenant_id)
            .first()
        )
        return result if isinstance(result, ChildChunk) else None

    @classmethod
    def get_segments(
        cls,
        document_id: str,
        tenant_id: str,
        status_list: list[str] | None = None,
        keyword: str | None = None,
        page: int = 1,
        limit: int = 20,
    ):
        """Get segments for a document with optional filtering."""
        query = select(DocumentSegment).where(
            DocumentSegment.document_id == document_id, DocumentSegment.tenant_id == tenant_id
        )

        # Check if status_list is not empty to avoid WHERE false condition
        if status_list and len(status_list) > 0:
            query = query.where(DocumentSegment.status.in_(status_list))

        if keyword:
            query = query.where(DocumentSegment.content.ilike(f"%{keyword}%"))

        query = query.order_by(DocumentSegment.position.asc())
        paginated_segments = db.paginate(select=query, page=page, per_page=limit, max_per_page=100, error_out=False)

        return paginated_segments.items, paginated_segments.total

    @classmethod
    def update_segment_by_id(
        cls, tenant_id: str, dataset_id: str, document_id: str, segment_id: str, segment_data: dict, user_id: str
    ) -> tuple[DocumentSegment, Document]:
        """Update a segment by its ID with validation and checks."""
        # check dataset
        dataset = db.session.query(Dataset).where(Dataset.tenant_id == tenant_id, Dataset.id == dataset_id).first()
        if not dataset:
            raise NotFound("Dataset not found.")

        # check user's model setting
        DatasetService.check_dataset_model_setting(dataset)

        # check document
        document = DocumentService.get_document(dataset_id, document_id)
        if not document:
            raise NotFound("Document not found.")

        # check embedding model setting if high quality
        if dataset.indexing_technique == "high_quality":
            try:
                model_manager = ModelManager()
                model_manager.get_model_instance(
                    tenant_id=user_id,
                    provider=dataset.embedding_model_provider,
                    model_type=ModelType.TEXT_EMBEDDING,
                    model=dataset.embedding_model,
                )
            except LLMBadRequestError:
                raise ValueError(
                    "No Embedding Model available. Please configure a valid provider in the Settings -> Model Provider."
                )
            except ProviderTokenNotInitError as ex:
                raise ValueError(ex.description)

        # check segment
        segment = (
            db.session.query(DocumentSegment)
            .where(DocumentSegment.id == segment_id, DocumentSegment.tenant_id == tenant_id)
            .first()
        )
        if not segment:
            raise NotFound("Segment not found.")

        # validate and update segment
        cls.segment_create_args_validate(segment_data, document)
        updated_segment = cls.update_segment(SegmentUpdateArgs(**segment_data), segment, document, dataset)

        return updated_segment, document

    @classmethod
    def get_segment_by_id(cls, segment_id: str, tenant_id: str) -> Optional[DocumentSegment]:
        """Get a segment by its ID."""
        result = (
            db.session.query(DocumentSegment)
            .where(DocumentSegment.id == segment_id, DocumentSegment.tenant_id == tenant_id)
            .first()
        )
        return result if isinstance(result, DocumentSegment) else None


class DatasetCollectionBindingService:
    @classmethod
    def get_dataset_collection_binding(
        cls, provider_name: str, model_name: str, collection_type: str = "dataset"
    ) -> DatasetCollectionBinding:
        dataset_collection_binding = (
            db.session.query(DatasetCollectionBinding)
            .where(
                DatasetCollectionBinding.provider_name == provider_name,
                DatasetCollectionBinding.model_name == model_name,
                DatasetCollectionBinding.type == collection_type,
            )
            .order_by(DatasetCollectionBinding.created_at)
            .first()
        )

        if not dataset_collection_binding:
            dataset_collection_binding = DatasetCollectionBinding(
                provider_name=provider_name,
                model_name=model_name,
                collection_name=Dataset.gen_collection_name_by_id(str(uuid.uuid4())),
                type=collection_type,
            )
            db.session.add(dataset_collection_binding)
            db.session.commit()
        return dataset_collection_binding

    @classmethod
    def get_dataset_collection_binding_by_id_and_type(
        cls, collection_binding_id: str, collection_type: str = "dataset"
    ) -> DatasetCollectionBinding:
        dataset_collection_binding = (
            db.session.query(DatasetCollectionBinding)
            .where(
                DatasetCollectionBinding.id == collection_binding_id, DatasetCollectionBinding.type == collection_type
            )
            .order_by(DatasetCollectionBinding.created_at)
            .first()
        )
        if not dataset_collection_binding:
            raise ValueError("Dataset collection binding not found")

        return dataset_collection_binding


class DatasetPermissionService:
    @classmethod
    def get_dataset_partial_member_list(cls, dataset_id):
        user_list_query = (
            db.session.query(
                DatasetPermission.account_id,
            )
            .where(DatasetPermission.dataset_id == dataset_id)
            .all()
        )

        user_list = []
        for user in user_list_query:
            user_list.append(user.account_id)

        return user_list

    @classmethod
    def update_partial_member_list(cls, tenant_id, dataset_id, user_list):
        try:
            db.session.query(DatasetPermission).where(DatasetPermission.dataset_id == dataset_id).delete()
            permissions = []
            for user in user_list:
                permission = DatasetPermission(
                    tenant_id=tenant_id,
                    dataset_id=dataset_id,
                    account_id=user["user_id"],
                )
                permissions.append(permission)

            db.session.add_all(permissions)
            db.session.commit()
        except Exception as e:
            db.session.rollback()
            raise e

    @classmethod
    def check_permission(cls, user, dataset, requested_permission, requested_partial_member_list):
        if not user.is_dataset_editor:
            raise NoPermissionError("User does not have permission to edit this dataset.")

        if user.is_dataset_operator and dataset.permission != requested_permission:
            raise NoPermissionError("Dataset operators cannot change the dataset permissions.")

        if user.is_dataset_operator and requested_permission == "partial_members":
            if not requested_partial_member_list:
                raise ValueError("Partial member list is required when setting to partial members.")

            local_member_list = cls.get_dataset_partial_member_list(dataset.id)
            request_member_list = [user["user_id"] for user in requested_partial_member_list]
            if set(local_member_list) != set(request_member_list):
                raise ValueError("Dataset operators cannot change the dataset permissions.")

    @classmethod
    def clear_partial_member_list(cls, dataset_id):
        try:
            db.session.query(DatasetPermission).where(DatasetPermission.dataset_id == dataset_id).delete()
            db.session.commit()
        except Exception as e:
            db.session.rollback()
            raise e<|MERGE_RESOLUTION|>--- conflicted
+++ resolved
@@ -727,14 +727,9 @@
         )
 
     @staticmethod
-<<<<<<< HEAD
-    def get_dataset_auto_disable_logs(dataset_id: str) -> dict:
+    def get_dataset_auto_disable_logs(dataset_id: str):
         assert isinstance(current_user, Account)
         assert current_user.current_tenant_id is not None
-
-=======
-    def get_dataset_auto_disable_logs(dataset_id: str):
->>>>>>> a78339a0
         features = FeatureService.get_features(current_user.current_tenant_id)
         if not features.billing.enabled or features.billing.subscription.plan == "sandbox":
             return {
