import copy
import datetime
import json
import logging
import secrets
import time
import uuid
from collections import Counter
from collections.abc import Sequence
from typing import Any, Literal

import sqlalchemy as sa
from sqlalchemy import exists, func, select
from sqlalchemy.orm import Session
from werkzeug.exceptions import NotFound

from configs import dify_config
from core.errors.error import LLMBadRequestError, ProviderTokenNotInitError
from core.helper.name_generator import generate_incremental_name
from core.model_manager import ModelManager
from core.model_runtime.entities.model_entities import ModelType
from core.rag.index_processor.constant.built_in_field import BuiltInField
from core.rag.index_processor.constant.index_type import IndexType
from core.rag.retrieval.retrieval_methods import RetrievalMethod
from enums.cloud_plan import CloudPlan
from events.dataset_event import dataset_was_deleted
from events.document_event import document_was_deleted
from extensions.ext_database import db
from extensions.ext_redis import redis_client
from libs import helper
from libs.datetime_utils import naive_utc_now
from libs.login import current_account_with_tenant, current_user
from models import Account, TenantAccountRole
from models.dataset import (
    AppDatasetJoin,
    ChildChunk,
    Dataset,
    DatasetAutoDisableLog,
    DatasetCollectionBinding,
    DatasetPermission,
    DatasetPermissionEnum,
    DatasetProcessRule,
    DatasetQuery,
    Document,
    DocumentSegment,
    ExternalKnowledgeBindings,
    Pipeline,
)
from models.model import UploadFile
from models.provider_ids import ModelProviderID
from models.source import DataSourceOauthBinding
from models.workflow import Workflow
from services.entities.knowledge_entities.knowledge_entities import (
    ChildChunkUpdateArgs,
    KnowledgeConfig,
    RerankingModel,
    RetrievalModel,
    SegmentUpdateArgs,
)
from services.entities.knowledge_entities.rag_pipeline_entities import (
    KnowledgeConfiguration,
    RagPipelineDatasetCreateEntity,
)
from services.errors.account import NoPermissionError
from services.errors.chunk import ChildChunkDeleteIndexError, ChildChunkIndexingError
from services.errors.dataset import DatasetNameDuplicateError
from services.errors.document import DocumentIndexingError
from services.errors.file import FileNotExistsError
from services.external_knowledge_service import ExternalDatasetService
from services.feature_service import FeatureModel, FeatureService
from services.rag_pipeline.rag_pipeline import RagPipelineService
from services.tag_service import TagService
from services.vector_service import VectorService
from tasks.add_document_to_index_task import add_document_to_index_task
from tasks.batch_clean_document_task import batch_clean_document_task
from tasks.clean_notion_document_task import clean_notion_document_task
from tasks.deal_dataset_index_update_task import deal_dataset_index_update_task
from tasks.deal_dataset_vector_index_task import deal_dataset_vector_index_task
from tasks.delete_segment_from_index_task import delete_segment_from_index_task
from tasks.disable_segment_from_index_task import disable_segment_from_index_task
from tasks.disable_segments_from_index_task import disable_segments_from_index_task
from tasks.document_indexing_task import document_indexing_task
from tasks.document_indexing_update_task import document_indexing_update_task
from tasks.duplicate_document_indexing_task import duplicate_document_indexing_task
from tasks.enable_segments_to_index_task import enable_segments_to_index_task
from tasks.recover_document_indexing_task import recover_document_indexing_task
from tasks.remove_document_from_index_task import remove_document_from_index_task
from tasks.retry_document_indexing_task import retry_document_indexing_task
from tasks.sync_website_document_indexing_task import sync_website_document_indexing_task

logger = logging.getLogger(__name__)


class DatasetService:
    @staticmethod
    def get_datasets(page, per_page, tenant_id=None, user=None, search=None, tag_ids=None, include_all=False):
        query = select(Dataset).where(Dataset.tenant_id == tenant_id).order_by(Dataset.created_at.desc(), Dataset.id)

        if user:
            # get permitted dataset ids
            dataset_permission = (
                db.session.query(DatasetPermission).filter_by(account_id=user.id, tenant_id=tenant_id).all()
            )
            permitted_dataset_ids = {dp.dataset_id for dp in dataset_permission} if dataset_permission else None

            if user.current_role == TenantAccountRole.DATASET_OPERATOR:
                # only show datasets that the user has permission to access
                # Check if permitted_dataset_ids is not empty to avoid WHERE false condition
                if permitted_dataset_ids and len(permitted_dataset_ids) > 0:
                    query = query.where(Dataset.id.in_(permitted_dataset_ids))
                else:
                    return [], 0
            else:
                if user.current_role != TenantAccountRole.OWNER or not include_all:
                    # show all datasets that the user has permission to access
                    # Check if permitted_dataset_ids is not empty to avoid WHERE false condition
                    if permitted_dataset_ids and len(permitted_dataset_ids) > 0:
                        query = query.where(
                            sa.or_(
                                Dataset.permission == DatasetPermissionEnum.ALL_TEAM,
                                sa.and_(
                                    Dataset.permission == DatasetPermissionEnum.ONLY_ME, Dataset.created_by == user.id
                                ),
                                sa.and_(
                                    Dataset.permission == DatasetPermissionEnum.PARTIAL_TEAM,
                                    Dataset.id.in_(permitted_dataset_ids),
                                ),
                            )
                        )
                    else:
                        query = query.where(
                            sa.or_(
                                Dataset.permission == DatasetPermissionEnum.ALL_TEAM,
                                sa.and_(
                                    Dataset.permission == DatasetPermissionEnum.ONLY_ME, Dataset.created_by == user.id
                                ),
                            )
                        )
        else:
            # if no user, only show datasets that are shared with all team members
            query = query.where(Dataset.permission == DatasetPermissionEnum.ALL_TEAM)

        if search:
            query = query.where(Dataset.name.ilike(f"%{search}%"))

        # Check if tag_ids is not empty to avoid WHERE false condition
        if tag_ids and len(tag_ids) > 0:
            if tenant_id is not None:
                target_ids = TagService.get_target_ids_by_tag_ids(
                    "knowledge",
                    tenant_id,
                    tag_ids,
                )
            else:
                target_ids = []
            if target_ids and len(target_ids) > 0:
                query = query.where(Dataset.id.in_(target_ids))
            else:
                return [], 0

        datasets = db.paginate(select=query, page=page, per_page=per_page, max_per_page=100, error_out=False)

        return datasets.items, datasets.total

    @staticmethod
    def get_process_rules(dataset_id):
        # get the latest process rule
        dataset_process_rule = (
            db.session.query(DatasetProcessRule)
            .where(DatasetProcessRule.dataset_id == dataset_id)
            .order_by(DatasetProcessRule.created_at.desc())
            .limit(1)
            .one_or_none()
        )
        if dataset_process_rule:
            mode = dataset_process_rule.mode
            rules = dataset_process_rule.rules_dict
        else:
            mode = DocumentService.DEFAULT_RULES["mode"]
            rules = DocumentService.DEFAULT_RULES["rules"]
        return {"mode": mode, "rules": rules}

    @staticmethod
    def get_datasets_by_ids(ids, tenant_id):
        # Check if ids is not empty to avoid WHERE false condition
        if not ids or len(ids) == 0:
            return [], 0
        stmt = select(Dataset).where(Dataset.id.in_(ids), Dataset.tenant_id == tenant_id)

        datasets = db.paginate(select=stmt, page=1, per_page=len(ids), max_per_page=len(ids), error_out=False)

        return datasets.items, datasets.total

    @staticmethod
    def create_empty_dataset(
        tenant_id: str,
        name: str,
        description: str | None,
        indexing_technique: str | None,
        account: Account,
        permission: str | None = None,
        provider: str = "vendor",
        external_knowledge_api_id: str | None = None,
        external_knowledge_id: str | None = None,
        embedding_model_provider: str | None = None,
        embedding_model_name: str | None = None,
        retrieval_model: RetrievalModel | None = None,
    ):
        # check if dataset name already exists
        if db.session.scalars(select(Dataset).filter_by(name=name, tenant_id=tenant_id).limit(1)).first():
            raise DatasetNameDuplicateError(f"Dataset with name {name} already exists.")
        embedding_model = None
        if indexing_technique == "high_quality":
            model_manager = ModelManager()
            if embedding_model_provider and embedding_model_name:
                # check if embedding model setting is valid
                DatasetService.check_embedding_model_setting(tenant_id, embedding_model_provider, embedding_model_name)
                embedding_model = model_manager.get_model_instance(
                    tenant_id=tenant_id,
                    provider=embedding_model_provider,
                    model_type=ModelType.TEXT_EMBEDDING,
                    model=embedding_model_name,
                )
            else:
                embedding_model = model_manager.get_default_model_instance(
                    tenant_id=tenant_id, model_type=ModelType.TEXT_EMBEDDING
                )
            if retrieval_model and retrieval_model.reranking_model:
                if (
                    retrieval_model.reranking_model.reranking_provider_name
                    and retrieval_model.reranking_model.reranking_model_name
                ):
                    # check if reranking model setting is valid
                    DatasetService.check_reranking_model_setting(
                        tenant_id,
                        retrieval_model.reranking_model.reranking_provider_name,
                        retrieval_model.reranking_model.reranking_model_name,
                    )
        dataset = Dataset(name=name, indexing_technique=indexing_technique)
        # dataset = Dataset(name=name, provider=provider, config=config)
        dataset.description = description
        dataset.created_by = account.id
        dataset.updated_by = account.id
        dataset.tenant_id = tenant_id
        dataset.embedding_model_provider = embedding_model.provider if embedding_model else None
        dataset.embedding_model = embedding_model.model if embedding_model else None
        dataset.retrieval_model = retrieval_model.model_dump() if retrieval_model else None
        dataset.permission = permission or DatasetPermissionEnum.ONLY_ME
        dataset.provider = provider
        db.session.add(dataset)
        db.session.flush()

        if provider == "external" and external_knowledge_api_id:
            external_knowledge_api = ExternalDatasetService.get_external_knowledge_api(external_knowledge_api_id)
            if not external_knowledge_api:
                raise ValueError("External API template not found.")
            external_knowledge_binding = ExternalKnowledgeBindings(
                tenant_id=tenant_id,
                dataset_id=dataset.id,
                external_knowledge_api_id=external_knowledge_api_id,
                external_knowledge_id=external_knowledge_id,
                created_by=account.id,
            )
            db.session.add(external_knowledge_binding)

        db.session.commit()
        return dataset

    @staticmethod
    def create_empty_rag_pipeline_dataset(
        tenant_id: str,
        rag_pipeline_dataset_create_entity: RagPipelineDatasetCreateEntity,
    ):
        if rag_pipeline_dataset_create_entity.name:
            # check if dataset name already exists
            if (
                db.session.query(Dataset)
                .filter_by(name=rag_pipeline_dataset_create_entity.name, tenant_id=tenant_id)
                .first()
            ):
                raise DatasetNameDuplicateError(
                    f"Dataset with name {rag_pipeline_dataset_create_entity.name} already exists."
                )
        else:
            # generate a random name as Untitled 1 2 3 ...
            datasets = db.session.query(Dataset).filter_by(tenant_id=tenant_id).all()
            names = [dataset.name for dataset in datasets]
            rag_pipeline_dataset_create_entity.name = generate_incremental_name(
                names,
                "Untitled",
            )
        if not current_user or not current_user.id:
            raise ValueError("Current user or current user id not found")
        pipeline = Pipeline(
            tenant_id=tenant_id,
            name=rag_pipeline_dataset_create_entity.name,
            description=rag_pipeline_dataset_create_entity.description,
            created_by=current_user.id,
        )
        db.session.add(pipeline)
        db.session.flush()

        dataset = Dataset(
            tenant_id=tenant_id,
            name=rag_pipeline_dataset_create_entity.name,
            description=rag_pipeline_dataset_create_entity.description,
            permission=rag_pipeline_dataset_create_entity.permission,
            provider="vendor",
            runtime_mode="rag_pipeline",
            icon_info=rag_pipeline_dataset_create_entity.icon_info.model_dump(),
            created_by=current_user.id,
            pipeline_id=pipeline.id,
        )
        db.session.add(dataset)
        db.session.commit()
        return dataset

    @staticmethod
    def get_dataset(dataset_id) -> Dataset | None:
        dataset: Dataset | None = db.session.scalars(select(Dataset).filter_by(id=dataset_id).limit(1)).first()
        return dataset

    @staticmethod
    def check_doc_form(dataset: Dataset, doc_form: str):
        if dataset.doc_form and doc_form != dataset.doc_form:
            raise ValueError("doc_form is different from the dataset doc_form.")

    @staticmethod
    def check_dataset_model_setting(dataset):
        if dataset.indexing_technique == "high_quality":
            try:
                model_manager = ModelManager()
                model_manager.get_model_instance(
                    tenant_id=dataset.tenant_id,
                    provider=dataset.embedding_model_provider,
                    model_type=ModelType.TEXT_EMBEDDING,
                    model=dataset.embedding_model,
                )
            except LLMBadRequestError:
                raise ValueError(
                    "No Embedding Model available. Please configure a valid provider in the Settings -> Model Provider."
                )
            except ProviderTokenNotInitError as ex:
                raise ValueError(f"The dataset is unavailable, due to: {ex.description}")

    @staticmethod
    def check_embedding_model_setting(tenant_id: str, embedding_model_provider: str, embedding_model: str):
        try:
            model_manager = ModelManager()
            model_manager.get_model_instance(
                tenant_id=tenant_id,
                provider=embedding_model_provider,
                model_type=ModelType.TEXT_EMBEDDING,
                model=embedding_model,
            )
        except LLMBadRequestError:
            raise ValueError(
                "No Embedding Model available. Please configure a valid provider in the Settings -> Model Provider."
            )
        except ProviderTokenNotInitError as ex:
            raise ValueError(ex.description)

    @staticmethod
    def check_reranking_model_setting(tenant_id: str, reranking_model_provider: str, reranking_model: str):
        try:
            model_manager = ModelManager()
            model_manager.get_model_instance(
                tenant_id=tenant_id,
                provider=reranking_model_provider,
                model_type=ModelType.RERANK,
                model=reranking_model,
            )
        except LLMBadRequestError:
            raise ValueError(
                "No Rerank Model available. Please configure a valid provider in the Settings -> Model Provider."
            )
        except ProviderTokenNotInitError as ex:
            raise ValueError(ex.description)

    @staticmethod
    def update_dataset(dataset_id, data, user):
        """
        Update dataset configuration and settings.

        Args:
            dataset_id: The unique identifier of the dataset to update
            data: Dictionary containing the update data
            user: The user performing the update operation

        Returns:
            Dataset: The updated dataset object

        Raises:
            ValueError: If dataset not found or validation fails
            NoPermissionError: If user lacks permission to update the dataset
        """
        # Retrieve and validate dataset existence
        dataset = DatasetService.get_dataset(dataset_id)
        if not dataset:
            raise ValueError("Dataset not found")
            #  check if dataset name is exists

        if DatasetService._has_dataset_same_name(
            tenant_id=dataset.tenant_id,
            dataset_id=dataset_id,
            name=data.get("name", dataset.name),
        ):
            raise ValueError("Dataset name already exists")

        # Verify user has permission to update this dataset
        DatasetService.check_dataset_permission(dataset, user)

        # Handle external dataset updates
        if dataset.provider == "external":
            return DatasetService._update_external_dataset(dataset, data, user)
        else:
            return DatasetService._update_internal_dataset(dataset, data, user)

    @staticmethod
    def _has_dataset_same_name(tenant_id: str, dataset_id: str, name: str):
        dataset = (
            db.session.query(Dataset)
            .where(
                Dataset.id != dataset_id,
                Dataset.name == name,
                Dataset.tenant_id == tenant_id,
            )
            .first()
        )
        return dataset is not None

    @staticmethod
    def _update_external_dataset(dataset, data, user):
        """
        Update external dataset configuration.

        Args:
            dataset: The dataset object to update
            data: Update data dictionary
            user: User performing the update

        Returns:
            Dataset: Updated dataset object
        """
        # Update retrieval model if provided
        external_retrieval_model = data.get("external_retrieval_model", None)
        if external_retrieval_model:
            dataset.retrieval_model = external_retrieval_model

        # Update basic dataset properties
        dataset.name = data.get("name", dataset.name)
        dataset.description = data.get("description", dataset.description)

        # Update permission if provided
        permission = data.get("permission")
        if permission:
            dataset.permission = permission

        # Validate and update external knowledge configuration
        external_knowledge_id = data.get("external_knowledge_id", None)
        external_knowledge_api_id = data.get("external_knowledge_api_id", None)

        if not external_knowledge_id:
            raise ValueError("External knowledge id is required.")
        if not external_knowledge_api_id:
            raise ValueError("External knowledge api id is required.")
        # Update metadata fields
        dataset.updated_by = user.id if user else None
        dataset.updated_at = naive_utc_now()
        db.session.add(dataset)

        # Update external knowledge binding
        DatasetService._update_external_knowledge_binding(dataset.id, external_knowledge_id, external_knowledge_api_id)

        # Commit changes to database
        db.session.commit()

        return dataset

    @staticmethod
    def _update_external_knowledge_binding(dataset_id, external_knowledge_id, external_knowledge_api_id):
        """
        Update external knowledge binding configuration.

        Args:
            dataset_id: Dataset identifier
            external_knowledge_id: External knowledge identifier
            external_knowledge_api_id: External knowledge API identifier
        """
        with Session(db.engine) as session:
            external_knowledge_binding = (
                session.query(ExternalKnowledgeBindings).filter_by(dataset_id=dataset_id).first()
            )

            if not external_knowledge_binding:
                raise ValueError("External knowledge binding not found.")

        # Update binding if values have changed
        if (
            external_knowledge_binding.external_knowledge_id != external_knowledge_id
            or external_knowledge_binding.external_knowledge_api_id != external_knowledge_api_id
        ):
            external_knowledge_binding.external_knowledge_id = external_knowledge_id
            external_knowledge_binding.external_knowledge_api_id = external_knowledge_api_id
            db.session.add(external_knowledge_binding)

    @staticmethod
    def _update_internal_dataset(dataset, data, user):
        """
        Update internal dataset configuration.

        Args:
            dataset: The dataset object to update
            data: Update data dictionary
            user: User performing the update

        Returns:
            Dataset: Updated dataset object
        """
        # Remove external-specific fields from update data
        data.pop("partial_member_list", None)
        data.pop("external_knowledge_api_id", None)
        data.pop("external_knowledge_id", None)
        data.pop("external_retrieval_model", None)

        # Filter out None values except for description field
        filtered_data = {k: v for k, v in data.items() if v is not None or k == "description"}

        # Handle indexing technique changes and embedding model updates
        action = DatasetService._handle_indexing_technique_change(dataset, data, filtered_data)

        # Add metadata fields
        filtered_data["updated_by"] = user.id
        filtered_data["updated_at"] = naive_utc_now()
        # update Retrieval model
        if data.get("retrieval_model"):
            filtered_data["retrieval_model"] = data["retrieval_model"]
        # update icon info
        if data.get("icon_info"):
            filtered_data["icon_info"] = data.get("icon_info")

        # Update dataset in database
        db.session.query(Dataset).filter_by(id=dataset.id).update(filtered_data)
        db.session.commit()

        # update pipeline knowledge base node data
        DatasetService._update_pipeline_knowledge_base_node_data(dataset, user.id)

        # Trigger vector index task if indexing technique changed
        if action:
            deal_dataset_vector_index_task.delay(dataset.id, action)

        return dataset

    @staticmethod
    def _update_pipeline_knowledge_base_node_data(dataset: Dataset, updata_user_id: str):
        """
        Update pipeline knowledge base node data.
        """
        if dataset.runtime_mode != "rag_pipeline":
            return

        pipeline = db.session.query(Pipeline).filter_by(id=dataset.pipeline_id).first()
        if not pipeline:
            return

        try:
            rag_pipeline_service = RagPipelineService()
            published_workflow = rag_pipeline_service.get_published_workflow(pipeline)
            draft_workflow = rag_pipeline_service.get_draft_workflow(pipeline)

            # update knowledge nodes
            def update_knowledge_nodes(workflow_graph: str) -> str:
                """Update knowledge-index nodes in workflow graph."""
                data: dict[str, Any] = json.loads(workflow_graph)

                nodes = data.get("nodes", [])
                updated = False

                for node in nodes:
                    if node.get("data", {}).get("type") == "knowledge-index":
                        try:
                            knowledge_index_node_data = node.get("data", {})
                            knowledge_index_node_data["embedding_model"] = dataset.embedding_model
                            knowledge_index_node_data["embedding_model_provider"] = dataset.embedding_model_provider
                            knowledge_index_node_data["retrieval_model"] = dataset.retrieval_model
                            knowledge_index_node_data["chunk_structure"] = dataset.chunk_structure
                            knowledge_index_node_data["indexing_technique"] = dataset.indexing_technique  # pyright: ignore[reportAttributeAccessIssue]
                            knowledge_index_node_data["keyword_number"] = dataset.keyword_number
                            node["data"] = knowledge_index_node_data
                            updated = True
                        except Exception:
                            logging.exception("Failed to update knowledge node")
                            continue

                if updated:
                    data["nodes"] = nodes
                    return json.dumps(data)
                return workflow_graph

            # Update published workflow
            if published_workflow:
                updated_graph = update_knowledge_nodes(published_workflow.graph)
                if updated_graph != published_workflow.graph:
                    # Create new workflow version
                    workflow = Workflow.new(
                        tenant_id=pipeline.tenant_id,
                        app_id=pipeline.id,
                        type=published_workflow.type,
                        version=str(datetime.datetime.now(datetime.UTC).replace(tzinfo=None)),
                        graph=updated_graph,
                        features=published_workflow.features,
                        created_by=updata_user_id,
                        environment_variables=published_workflow.environment_variables,
                        conversation_variables=published_workflow.conversation_variables,
                        rag_pipeline_variables=published_workflow.rag_pipeline_variables,
                        marked_name="",
                        marked_comment="",
                    )
                    db.session.add(workflow)

            # Update draft workflow
            if draft_workflow:
                updated_graph = update_knowledge_nodes(draft_workflow.graph)
                if updated_graph != draft_workflow.graph:
                    draft_workflow.graph = updated_graph
                    db.session.add(draft_workflow)

            # Commit all changes in one transaction
            db.session.commit()

        except Exception:
            logging.exception("Failed to update pipeline knowledge base node data")
            db.session.rollback()
            raise

    @staticmethod
    def _handle_indexing_technique_change(dataset, data, filtered_data):
        """
        Handle changes in indexing technique and configure embedding models accordingly.

        Args:
            dataset: Current dataset object
            data: Update data dictionary
            filtered_data: Filtered update data

        Returns:
            str: Action to perform ('add', 'remove', 'update', or None)
        """
        if dataset.indexing_technique != data["indexing_technique"]:
            if data["indexing_technique"] == "economy":
                # Remove embedding model configuration for economy mode
                filtered_data["embedding_model"] = None
                filtered_data["embedding_model_provider"] = None
                filtered_data["collection_binding_id"] = None
                return "remove"
            elif data["indexing_technique"] == "high_quality":
                # Configure embedding model for high quality mode
                DatasetService._configure_embedding_model_for_high_quality(data, filtered_data)
                return "add"
        else:
            # Handle embedding model updates when indexing technique remains the same
            return DatasetService._handle_embedding_model_update_when_technique_unchanged(dataset, data, filtered_data)
        return None

    @staticmethod
    def _configure_embedding_model_for_high_quality(data, filtered_data):
        """
        Configure embedding model settings for high quality indexing.

        Args:
            data: Update data dictionary
            filtered_data: Filtered update data to modify
        """
        # assert isinstance(current_user, Account) and current_tenant_id is not None
        try:
            model_manager = ModelManager()
            assert isinstance(current_user, Account)
            assert current_tenant_id is not None
            embedding_model = model_manager.get_model_instance(
                tenant_id=current_tenant_id,
                provider=data["embedding_model_provider"],
                model_type=ModelType.TEXT_EMBEDDING,
                model=data["embedding_model"],
            )
            filtered_data["embedding_model"] = embedding_model.model
            filtered_data["embedding_model_provider"] = embedding_model.provider
            dataset_collection_binding = DatasetCollectionBindingService.get_dataset_collection_binding(
                embedding_model.provider, embedding_model.model
            )
            filtered_data["collection_binding_id"] = dataset_collection_binding.id
        except LLMBadRequestError:
            raise ValueError(
                "No Embedding Model available. Please configure a valid provider in the Settings -> Model Provider."
            )
        except ProviderTokenNotInitError as ex:
            raise ValueError(ex.description)

    @staticmethod
    def _handle_embedding_model_update_when_technique_unchanged(dataset, data, filtered_data):
        """
        Handle embedding model updates when indexing technique remains the same.

        Args:
            dataset: Current dataset object
            data: Update data dictionary
            filtered_data: Filtered update data to modify

        Returns:
            str: Action to perform ('update' or None)
        """
        # Skip embedding model checks if not provided in the update request
        if (
            "embedding_model_provider" not in data
            or "embedding_model" not in data
            or not data.get("embedding_model_provider")
            or not data.get("embedding_model")
        ):
            DatasetService._preserve_existing_embedding_settings(dataset, filtered_data)
            return None
        else:
            return DatasetService._update_embedding_model_settings(dataset, data, filtered_data)

    @staticmethod
    def _preserve_existing_embedding_settings(dataset, filtered_data):
        """
        Preserve existing embedding model settings when not provided in update.

        Args:
            dataset: Current dataset object
            filtered_data: Filtered update data to modify
        """
        # If the dataset already has embedding model settings, use those
        if dataset.embedding_model_provider and dataset.embedding_model:
            filtered_data["embedding_model_provider"] = dataset.embedding_model_provider
            filtered_data["embedding_model"] = dataset.embedding_model
            # If collection_binding_id exists, keep it too
            if dataset.collection_binding_id:
                filtered_data["collection_binding_id"] = dataset.collection_binding_id
        # Otherwise, don't try to update embedding model settings at all
        # Remove these fields from filtered_data if they exist but are None/empty
        if "embedding_model_provider" in filtered_data and not filtered_data["embedding_model_provider"]:
            del filtered_data["embedding_model_provider"]
        if "embedding_model" in filtered_data and not filtered_data["embedding_model"]:
            del filtered_data["embedding_model"]

    @staticmethod
    def _update_embedding_model_settings(dataset, data, filtered_data):
        """
        Update embedding model settings with new values.

        Args:
            dataset: Current dataset object
            data: Update data dictionary
            filtered_data: Filtered update data to modify

        Returns:
            str: Action to perform ('update' or None)
        """
        try:
            # Compare current and new model provider settings
            current_provider_str = (
                str(ModelProviderID(dataset.embedding_model_provider)) if dataset.embedding_model_provider else None
            )
            new_provider_str = (
                str(ModelProviderID(data["embedding_model_provider"])) if data["embedding_model_provider"] else None
            )

            # Only update if values are different
            if current_provider_str != new_provider_str or data["embedding_model"] != dataset.embedding_model:
                DatasetService._apply_new_embedding_settings(dataset, data, filtered_data)
                return "update"
        except LLMBadRequestError:
            raise ValueError(
                "No Embedding Model available. Please configure a valid provider in the Settings -> Model Provider."
            )
        except ProviderTokenNotInitError as ex:
            raise ValueError(ex.description)
        return None

    @staticmethod
    def _apply_new_embedding_settings(dataset, data, filtered_data):
        """
        Apply new embedding model settings to the dataset.

        Args:
            dataset: Current dataset object
            data: Update data dictionary
            filtered_data: Filtered update data to modify
        """
        # assert isinstance(current_user, Account) and current_tenant_id is not None

        model_manager = ModelManager()
        try:
            assert isinstance(current_user, Account)
            assert current_tenant_id is not None
            embedding_model = model_manager.get_model_instance(
                tenant_id=current_tenant_id,
                provider=data["embedding_model_provider"],
                model_type=ModelType.TEXT_EMBEDDING,
                model=data["embedding_model"],
            )
        except ProviderTokenNotInitError:
            # If we can't get the embedding model, preserve existing settings
            logger.warning(
                "Failed to initialize embedding model %s/%s, preserving existing settings",
                data["embedding_model_provider"],
                data["embedding_model"],
            )
            if dataset.embedding_model_provider and dataset.embedding_model:
                filtered_data["embedding_model_provider"] = dataset.embedding_model_provider
                filtered_data["embedding_model"] = dataset.embedding_model
                if dataset.collection_binding_id:
                    filtered_data["collection_binding_id"] = dataset.collection_binding_id
            # Skip the rest of the embedding model update
            return

        # Apply new embedding model settings
        filtered_data["embedding_model"] = embedding_model.model
        filtered_data["embedding_model_provider"] = embedding_model.provider
        dataset_collection_binding = DatasetCollectionBindingService.get_dataset_collection_binding(
            embedding_model.provider, embedding_model.model
        )
        filtered_data["collection_binding_id"] = dataset_collection_binding.id

    @staticmethod
    def update_rag_pipeline_dataset_settings(
        session: Session, dataset: Dataset, knowledge_configuration: KnowledgeConfiguration, has_published: bool = False
    ):
        current_user, current_tenant_id = current_account_with_tenant()
        dataset = session.merge(dataset)
        if not has_published:
            dataset.chunk_structure = knowledge_configuration.chunk_structure
            dataset.indexing_technique = knowledge_configuration.indexing_technique
            if knowledge_configuration.indexing_technique == "high_quality":
                model_manager = ModelManager()
                embedding_model = model_manager.get_model_instance(
                    tenant_id=current_tenant_id,  # ignore type error
                    provider=knowledge_configuration.embedding_model_provider or "",
                    model_type=ModelType.TEXT_EMBEDDING,
                    model=knowledge_configuration.embedding_model or "",
                )
                dataset.embedding_model = embedding_model.model
                dataset.embedding_model_provider = embedding_model.provider
                dataset_collection_binding = DatasetCollectionBindingService.get_dataset_collection_binding(
                    embedding_model.provider, embedding_model.model
                )
                dataset.collection_binding_id = dataset_collection_binding.id
            elif knowledge_configuration.indexing_technique == "economy":
                dataset.keyword_number = knowledge_configuration.keyword_number
            else:
                raise ValueError("Invalid index method")
            dataset.retrieval_model = knowledge_configuration.retrieval_model.model_dump()
            session.add(dataset)
        else:
            if dataset.chunk_structure and dataset.chunk_structure != knowledge_configuration.chunk_structure:
                raise ValueError("Chunk structure is not allowed to be updated.")
            action = None
            if dataset.indexing_technique != knowledge_configuration.indexing_technique:
                # if update indexing_technique
                if knowledge_configuration.indexing_technique == "economy":
                    raise ValueError("Knowledge base indexing technique is not allowed to be updated to economy.")
                elif knowledge_configuration.indexing_technique == "high_quality":
                    action = "add"
                    # get embedding model setting
                    try:
                        model_manager = ModelManager()
                        embedding_model = model_manager.get_model_instance(
                            tenant_id=current_tenant_id,
                            provider=knowledge_configuration.embedding_model_provider,
                            model_type=ModelType.TEXT_EMBEDDING,
                            model=knowledge_configuration.embedding_model,
                        )
                        dataset.embedding_model = embedding_model.model
                        dataset.embedding_model_provider = embedding_model.provider
                        dataset_collection_binding = DatasetCollectionBindingService.get_dataset_collection_binding(
                            embedding_model.provider, embedding_model.model
                        )
                        dataset.collection_binding_id = dataset_collection_binding.id
                        dataset.indexing_technique = knowledge_configuration.indexing_technique
                    except LLMBadRequestError:
                        raise ValueError(
                            "No Embedding Model available. Please configure a valid provider "
                            "in the Settings -> Model Provider."
                        )
                    except ProviderTokenNotInitError as ex:
                        raise ValueError(ex.description)
            else:
                # add default plugin id to both setting sets, to make sure the plugin model provider is consistent
                # Skip embedding model checks if not provided in the update request
                if dataset.indexing_technique == "high_quality":
                    skip_embedding_update = False
                    try:
                        # Handle existing model provider
                        plugin_model_provider = dataset.embedding_model_provider
                        plugin_model_provider_str = None
                        if plugin_model_provider:
                            plugin_model_provider_str = str(ModelProviderID(plugin_model_provider))

                        # Handle new model provider from request
                        new_plugin_model_provider = knowledge_configuration.embedding_model_provider
                        new_plugin_model_provider_str = None
                        if new_plugin_model_provider:
                            new_plugin_model_provider_str = str(ModelProviderID(new_plugin_model_provider))

                        # Only update embedding model if both values are provided and different from current
                        if (
                            plugin_model_provider_str != new_plugin_model_provider_str
                            or knowledge_configuration.embedding_model != dataset.embedding_model
                        ):
                            action = "update"
                            model_manager = ModelManager()
                            embedding_model = None
                            try:
                                embedding_model = model_manager.get_model_instance(
                                    tenant_id=current_tenant_id,
                                    provider=knowledge_configuration.embedding_model_provider,
                                    model_type=ModelType.TEXT_EMBEDDING,
                                    model=knowledge_configuration.embedding_model,
                                )
                            except ProviderTokenNotInitError:
                                # If we can't get the embedding model, skip updating it
                                # and keep the existing settings if available
                                # Skip the rest of the embedding model update
                                skip_embedding_update = True
                            if not skip_embedding_update:
                                if embedding_model:
                                    dataset.embedding_model = embedding_model.model
                                    dataset.embedding_model_provider = embedding_model.provider
                                    dataset_collection_binding = (
                                        DatasetCollectionBindingService.get_dataset_collection_binding(
                                            embedding_model.provider, embedding_model.model
                                        )
                                    )
                                    dataset.collection_binding_id = dataset_collection_binding.id
                    except LLMBadRequestError:
                        raise ValueError(
                            "No Embedding Model available. Please configure a valid provider "
                            "in the Settings -> Model Provider."
                        )
                    except ProviderTokenNotInitError as ex:
                        raise ValueError(ex.description)
                elif dataset.indexing_technique == "economy":
                    if dataset.keyword_number != knowledge_configuration.keyword_number:
                        dataset.keyword_number = knowledge_configuration.keyword_number
            dataset.retrieval_model = knowledge_configuration.retrieval_model.model_dump()
            session.add(dataset)
            session.commit()
            if action:
                deal_dataset_index_update_task.delay(dataset.id, action)

    @staticmethod
    def delete_dataset(dataset_id, user):
        dataset = DatasetService.get_dataset(dataset_id)

        if dataset is None:
            return False

        DatasetService.check_dataset_permission(dataset, user)

        dataset_was_deleted.send(dataset)

        db.session.delete(dataset)
        db.session.commit()
        return True

    @staticmethod
    def dataset_use_check(dataset_id) -> bool:
        stmt = select(exists().where(AppDatasetJoin.dataset_id == dataset_id))
        return db.session.execute(stmt).scalar_one()

    @staticmethod
    def check_dataset_permission(dataset, user):
        if dataset.tenant_id != user.current_tenant_id:
            logger.debug("User %s does not have permission to access dataset %s", user.id, dataset.id)
            raise NoPermissionError("You do not have permission to access this dataset.")
        if user.current_role != TenantAccountRole.OWNER:
            if dataset.permission == DatasetPermissionEnum.ONLY_ME and dataset.created_by != user.id:
                logger.debug("User %s does not have permission to access dataset %s", user.id, dataset.id)
                raise NoPermissionError("You do not have permission to access this dataset.")
            if dataset.permission == DatasetPermissionEnum.PARTIAL_TEAM:
                # For partial team permission, user needs explicit permission or be the creator
                if dataset.created_by != user.id:
                    user_permission = db.session.scalars(
                        select(DatasetPermission).filter_by(dataset_id=dataset.id, account_id=user.id).limit(1)
                    ).first()
                    if not user_permission:
                        logger.debug("User %s does not have permission to access dataset %s", user.id, dataset.id)
                        raise NoPermissionError("You do not have permission to access this dataset.")

    @staticmethod
    def check_dataset_operator_permission(user: Account | None = None, dataset: Dataset | None = None):
        if not dataset:
            raise ValueError("Dataset not found")

        if not user:
            raise ValueError("User not found")

        if user.current_role != TenantAccountRole.OWNER:
            if dataset.permission == DatasetPermissionEnum.ONLY_ME:
                if dataset.created_by != user.id:
                    raise NoPermissionError("You do not have permission to access this dataset.")

            elif dataset.permission == DatasetPermissionEnum.PARTIAL_TEAM:
                if not any(
                    dp.dataset_id == dataset.id
                    for dp in db.session.query(DatasetPermission).filter_by(account_id=user.id).all()
                ):
                    raise NoPermissionError("You do not have permission to access this dataset.")

    @staticmethod
    def get_dataset_queries(dataset_id: str, page: int, per_page: int):
        stmt = select(DatasetQuery).filter_by(dataset_id=dataset_id).order_by(db.desc(DatasetQuery.created_at))

        dataset_queries = db.paginate(select=stmt, page=page, per_page=per_page, max_per_page=100, error_out=False)

        return dataset_queries.items, dataset_queries.total

    @staticmethod
    def get_related_apps(dataset_id: str):
        return (
            db.session.query(AppDatasetJoin)
            .where(AppDatasetJoin.dataset_id == dataset_id)
            .order_by(db.desc(AppDatasetJoin.created_at))
            .all()
        )

    @staticmethod
    def update_dataset_api_status(dataset_id: str, status: bool):
        dataset = DatasetService.get_dataset(dataset_id)
        if dataset is None:
            raise NotFound("Dataset not found.")
        dataset.enable_api = status
        if not current_user or not current_user.id:
            raise ValueError("Current user or current user id not found")
        dataset.updated_by = current_user.id
        dataset.updated_at = naive_utc_now()
        db.session.commit()

    @staticmethod
    def get_dataset_auto_disable_logs(dataset_id: str):
<<<<<<< HEAD
        _, current_tenant_id = current_account_with_tenant()
        features = FeatureService.get_features(current_tenant_id)
        if not features.billing.enabled or features.billing.subscription.plan == "sandbox":
=======
        assert isinstance(current_user, Account)
        assert current_user.current_tenant_id is not None
        features = FeatureService.get_features(current_user.current_tenant_id)
        if not features.billing.enabled or features.billing.subscription.plan == CloudPlan.SANDBOX:
>>>>>>> 11f2f951
            return {
                "document_ids": [],
                "count": 0,
            }
        # get recent 30 days auto disable logs
        start_date = datetime.datetime.now() - datetime.timedelta(days=30)
        dataset_auto_disable_logs = db.session.scalars(
            select(DatasetAutoDisableLog).where(
                DatasetAutoDisableLog.dataset_id == dataset_id,
                DatasetAutoDisableLog.created_at >= start_date,
            )
        ).all()
        if dataset_auto_disable_logs:
            return {
                "document_ids": [log.document_id for log in dataset_auto_disable_logs],
                "count": len(dataset_auto_disable_logs),
            }
        return {
            "document_ids": [],
            "count": 0,
        }


class DocumentService:
    DEFAULT_RULES: dict[str, Any] = {
        "mode": "custom",
        "rules": {
            "pre_processing_rules": [
                {"id": "remove_extra_spaces", "enabled": True},
                {"id": "remove_urls_emails", "enabled": False},
            ],
            "segmentation": {"delimiter": "\n", "max_tokens": 1024, "chunk_overlap": 50},
        },
        "limits": {
            "indexing_max_segmentation_tokens_length": dify_config.INDEXING_MAX_SEGMENTATION_TOKENS_LENGTH,
        },
    }

    DOCUMENT_METADATA_SCHEMA: dict[str, Any] = {
        "book": {
            "title": str,
            "language": str,
            "author": str,
            "publisher": str,
            "publication_date": str,
            "isbn": str,
            "category": str,
        },
        "web_page": {
            "title": str,
            "url": str,
            "language": str,
            "publish_date": str,
            "author/publisher": str,
            "topic/keywords": str,
            "description": str,
        },
        "paper": {
            "title": str,
            "language": str,
            "author": str,
            "publish_date": str,
            "journal/conference_name": str,
            "volume/issue/page_numbers": str,
            "doi": str,
            "topic/keywords": str,
            "abstract": str,
        },
        "social_media_post": {
            "platform": str,
            "author/username": str,
            "publish_date": str,
            "post_url": str,
            "topic/tags": str,
        },
        "wikipedia_entry": {
            "title": str,
            "language": str,
            "web_page_url": str,
            "last_edit_date": str,
            "editor/contributor": str,
            "summary/introduction": str,
        },
        "personal_document": {
            "title": str,
            "author": str,
            "creation_date": str,
            "last_modified_date": str,
            "document_type": str,
            "tags/category": str,
        },
        "business_document": {
            "title": str,
            "author": str,
            "creation_date": str,
            "last_modified_date": str,
            "document_type": str,
            "department/team": str,
        },
        "im_chat_log": {
            "chat_platform": str,
            "chat_participants/group_name": str,
            "start_date": str,
            "end_date": str,
            "summary": str,
        },
        "synced_from_notion": {
            "title": str,
            "language": str,
            "author/creator": str,
            "creation_date": str,
            "last_modified_date": str,
            "notion_page_link": str,
            "category/tags": str,
            "description": str,
        },
        "synced_from_github": {
            "repository_name": str,
            "repository_description": str,
            "repository_owner/organization": str,
            "code_filename": str,
            "code_file_path": str,
            "programming_language": str,
            "github_link": str,
            "open_source_license": str,
            "commit_date": str,
            "commit_author": str,
        },
        "others": dict,
    }

    @staticmethod
    def get_document(dataset_id: str, document_id: str | None = None) -> Document | None:
        if document_id:
            document = db.session.scalars(
                select(Document).where(Document.id == document_id, Document.dataset_id == dataset_id).limit(1)
            ).first()
            return document
        else:
            return None

    @staticmethod
    def get_document_by_id(document_id: str) -> Document | None:
        document = db.session.scalars(select(Document).where(Document.id == document_id).limit(1)).first()

        return document

    @staticmethod
    def get_document_by_ids(document_ids: list[str]) -> Sequence[Document]:
        documents = db.session.scalars(
            select(Document).where(
                Document.id.in_(document_ids),
                Document.enabled == True,
                Document.indexing_status == "completed",
                Document.archived == False,
            )
        ).all()
        return documents

    @staticmethod
    def get_document_by_dataset_id(dataset_id: str) -> Sequence[Document]:
        documents = db.session.scalars(
            select(Document).where(
                Document.dataset_id == dataset_id,
                Document.enabled == True,
            )
        ).all()

        return documents

    @staticmethod
    def get_working_documents_by_dataset_id(dataset_id: str) -> Sequence[Document]:
        documents = db.session.scalars(
            select(Document).where(
                Document.dataset_id == dataset_id,
                Document.enabled == True,
                Document.indexing_status == "completed",
                Document.archived == False,
            )
        ).all()

        return documents

    @staticmethod
    def get_error_documents_by_dataset_id(dataset_id: str) -> Sequence[Document]:
        documents = db.session.scalars(
            select(Document).where(Document.dataset_id == dataset_id, Document.indexing_status.in_(["error", "paused"]))
        ).all()
        return documents

    @staticmethod
    def get_batch_documents(dataset_id: str, batch: str) -> Sequence[Document]:
        assert isinstance(current_user, Account)
        documents = db.session.scalars(
            select(Document).where(
                Document.batch == batch,
                Document.dataset_id == dataset_id,
                Document.tenant_id == current_tenant_id,
            )
        ).all()

        return documents

    @staticmethod
    def get_document_file_detail(file_id: str):
        file_detail = db.session.query(UploadFile).where(UploadFile.id == file_id).one_or_none()
        return file_detail

    @staticmethod
    def check_archived(document):
        if document.archived:
            return True
        else:
            return False

    @staticmethod
    def delete_document(document):
        # trigger document_was_deleted signal
        file_id = None
        if document.data_source_type == "upload_file":
            if document.data_source_info:
                data_source_info = document.data_source_info_dict
                if data_source_info and "upload_file_id" in data_source_info:
                    file_id = data_source_info["upload_file_id"]
        document_was_deleted.send(
            document.id, dataset_id=document.dataset_id, doc_form=document.doc_form, file_id=file_id
        )

        db.session.delete(document)
        db.session.commit()

    @staticmethod
    def delete_documents(dataset: Dataset, document_ids: list[str]):
        # Check if document_ids is not empty to avoid WHERE false condition
        if not document_ids or len(document_ids) == 0:
            return
        documents = db.session.scalars(select(Document).where(Document.id.in_(document_ids))).all()
        file_ids = [
            document.data_source_info_dict.get("upload_file_id", "")
            for document in documents
            if document.data_source_type == "upload_file" and document.data_source_info_dict
        ]
        if dataset.doc_form is not None:
            batch_clean_document_task.delay(document_ids, dataset.id, dataset.doc_form, file_ids)

        for document in documents:
            db.session.delete(document)
        db.session.commit()

    @staticmethod
    def rename_document(dataset_id: str, document_id: str, name: str) -> Document:
        assert isinstance(current_user, Account)

        dataset = DatasetService.get_dataset(dataset_id)
        if not dataset:
            raise ValueError("Dataset not found.")

        document = DocumentService.get_document(dataset_id, document_id)

        if not document:
            raise ValueError("Document not found.")

        if document.tenant_id != current_tenant_id:
            raise ValueError("No permission.")

        if dataset.built_in_field_enabled:
            if document.doc_metadata:
                doc_metadata = copy.deepcopy(document.doc_metadata)
                doc_metadata[BuiltInField.document_name] = name
                document.doc_metadata = doc_metadata

        document.name = name
        db.session.add(document)
        db.session.commit()

        return document

    @staticmethod
    def pause_document(document):
        if document.indexing_status not in {"waiting", "parsing", "cleaning", "splitting", "indexing"}:
            raise DocumentIndexingError()
        # update document to be paused
        assert current_user is not None
        document.is_paused = True
        document.paused_by = current_user.id
        document.paused_at = naive_utc_now()

        db.session.add(document)
        db.session.commit()
        # set document paused flag
        indexing_cache_key = f"document_{document.id}_is_paused"
        redis_client.setnx(indexing_cache_key, "True")

    @staticmethod
    def recover_document(document):
        if not document.is_paused:
            raise DocumentIndexingError()
        # update document to be recover
        document.is_paused = False
        document.paused_by = None
        document.paused_at = None

        db.session.add(document)
        db.session.commit()
        # delete paused flag
        indexing_cache_key = f"document_{document.id}_is_paused"
        redis_client.delete(indexing_cache_key)
        # trigger async task
        recover_document_indexing_task.delay(document.dataset_id, document.id)

    @staticmethod
    def retry_document(dataset_id: str, documents: list[Document]):
        for document in documents:
            # add retry flag
            retry_indexing_cache_key = f"document_{document.id}_is_retried"
            cache_result = redis_client.get(retry_indexing_cache_key)
            if cache_result is not None:
                raise ValueError("Document is being retried, please try again later")
            # retry document indexing
            document.indexing_status = "waiting"
            db.session.add(document)
            db.session.commit()

            redis_client.setex(retry_indexing_cache_key, 600, 1)
        # trigger async task
        document_ids = [document.id for document in documents]
        if not current_user or not current_user.id:
            raise ValueError("Current user or current user id not found")
        retry_document_indexing_task.delay(dataset_id, document_ids, current_user.id)

    @staticmethod
    def sync_website_document(dataset_id: str, document: Document):
        # add sync flag
        sync_indexing_cache_key = f"document_{document.id}_is_sync"
        cache_result = redis_client.get(sync_indexing_cache_key)
        if cache_result is not None:
            raise ValueError("Document is being synced, please try again later")
        # sync document indexing
        document.indexing_status = "waiting"
        data_source_info = document.data_source_info_dict
        if data_source_info:
            data_source_info["mode"] = "scrape"
            document.data_source_info = json.dumps(data_source_info, ensure_ascii=False)
        db.session.add(document)
        db.session.commit()

        redis_client.setex(sync_indexing_cache_key, 600, 1)

        sync_website_document_indexing_task.delay(dataset_id, document.id)

    @staticmethod
    def get_documents_position(dataset_id):
        document = (
            db.session.query(Document).filter_by(dataset_id=dataset_id).order_by(Document.position.desc()).first()
        )
        if document:
            return document.position + 1
        else:
            return 1

    @staticmethod
    def save_document_with_dataset_id(
        dataset: Dataset,
        knowledge_config: KnowledgeConfig,
        account: Account | Any,
        dataset_process_rule: DatasetProcessRule | None = None,
        created_from: str = "web",
    ) -> tuple[list[Document], str]:
        # check doc_form
        DatasetService.check_doc_form(dataset, knowledge_config.doc_form)
        # check document limit
        current_user, current_tenant_id = current_account_with_tenant()

        features = FeatureService.get_features(current_tenant_id)

        if features.billing.enabled:
            if not knowledge_config.original_document_id:
                count = 0
                if knowledge_config.data_source:
                    if knowledge_config.data_source.info_list.data_source_type == "upload_file":
                        if not knowledge_config.data_source.info_list.file_info_list:
                            raise ValueError("File source info is required")
                        upload_file_list = knowledge_config.data_source.info_list.file_info_list.file_ids
                        count = len(upload_file_list)
                    elif knowledge_config.data_source.info_list.data_source_type == "notion_import":
                        notion_info_list = knowledge_config.data_source.info_list.notion_info_list or []
                        for notion_info in notion_info_list:
                            count = count + len(notion_info.pages)
                    elif knowledge_config.data_source.info_list.data_source_type == "website_crawl":
                        website_info = knowledge_config.data_source.info_list.website_info_list
                        assert website_info
                        count = len(website_info.urls)
                    batch_upload_limit = int(dify_config.BATCH_UPLOAD_LIMIT)

                    if features.billing.subscription.plan == CloudPlan.SANDBOX and count > 1:
                        raise ValueError("Your current plan does not support batch upload, please upgrade your plan.")
                    if count > batch_upload_limit:
                        raise ValueError(f"You have reached the batch upload limit of {batch_upload_limit}.")

                    DocumentService.check_documents_upload_quota(count, features)

        # if dataset is empty, update dataset data_source_type
        if not dataset.data_source_type and knowledge_config.data_source:
            dataset.data_source_type = knowledge_config.data_source.info_list.data_source_type

        if not dataset.indexing_technique:
            if knowledge_config.indexing_technique not in Dataset.INDEXING_TECHNIQUE_LIST:
                raise ValueError("Indexing technique is invalid")

            dataset.indexing_technique = knowledge_config.indexing_technique
            if knowledge_config.indexing_technique == "high_quality":
                model_manager = ModelManager()
                if knowledge_config.embedding_model and knowledge_config.embedding_model_provider:
                    dataset_embedding_model = knowledge_config.embedding_model
                    dataset_embedding_model_provider = knowledge_config.embedding_model_provider
                else:
                    embedding_model = model_manager.get_default_model_instance(
                        tenant_id=current_tenant_id, model_type=ModelType.TEXT_EMBEDDING
                    )
                    dataset_embedding_model = embedding_model.model
                    dataset_embedding_model_provider = embedding_model.provider
                dataset.embedding_model = dataset_embedding_model
                dataset.embedding_model_provider = dataset_embedding_model_provider
                dataset_collection_binding = DatasetCollectionBindingService.get_dataset_collection_binding(
                    dataset_embedding_model_provider, dataset_embedding_model
                )
                dataset.collection_binding_id = dataset_collection_binding.id
                if not dataset.retrieval_model:
                    default_retrieval_model = {
                        "search_method": RetrievalMethod.SEMANTIC_SEARCH,
                        "reranking_enable": False,
                        "reranking_model": {"reranking_provider_name": "", "reranking_model_name": ""},
                        "top_k": 4,
                        "score_threshold_enabled": False,
                    }

                    dataset.retrieval_model = (
                        knowledge_config.retrieval_model.model_dump()
                        if knowledge_config.retrieval_model
                        else default_retrieval_model
                    )

        documents = []
        if knowledge_config.original_document_id:
            document = DocumentService.update_document_with_dataset_id(dataset, knowledge_config, account)
            documents.append(document)
            batch = document.batch
        else:
            # When creating new documents, data_source must be provided
            if not knowledge_config.data_source:
                raise ValueError("Data source is required when creating new documents")

            batch = time.strftime("%Y%m%d%H%M%S") + str(100000 + secrets.randbelow(exclusive_upper_bound=900000))
            # save process rule
            if not dataset_process_rule:
                process_rule = knowledge_config.process_rule
                if process_rule:
                    if process_rule.mode in ("custom", "hierarchical"):
                        if process_rule.rules:
                            dataset_process_rule = DatasetProcessRule(
                                dataset_id=dataset.id,
                                mode=process_rule.mode,
                                rules=process_rule.rules.model_dump_json() if process_rule.rules else None,
                                created_by=account.id,
                            )
                        else:
                            dataset_process_rule = dataset.latest_process_rule
                            if not dataset_process_rule:
                                raise ValueError("No process rule found.")
                    elif process_rule.mode == "automatic":
                        dataset_process_rule = DatasetProcessRule(
                            dataset_id=dataset.id,
                            mode=process_rule.mode,
                            rules=json.dumps(DatasetProcessRule.AUTOMATIC_RULES),
                            created_by=account.id,
                        )
                    else:
                        logger.warning(
                            "Invalid process rule mode: %s, can not find dataset process rule",
                            process_rule.mode,
                        )
                        return [], ""
                    db.session.add(dataset_process_rule)
                    db.session.flush()
            lock_name = f"add_document_lock_dataset_id_{dataset.id}"
            with redis_client.lock(lock_name, timeout=600):
                assert dataset_process_rule
                position = DocumentService.get_documents_position(dataset.id)
                document_ids = []
                duplicate_document_ids = []
                if knowledge_config.data_source.info_list.data_source_type == "upload_file":
                    if not knowledge_config.data_source.info_list.file_info_list:
                        raise ValueError("File source info is required")
                    upload_file_list = knowledge_config.data_source.info_list.file_info_list.file_ids
                    for file_id in upload_file_list:
                        file = db.session.scalars(
                            select(UploadFile)
                            .where(UploadFile.tenant_id == dataset.tenant_id, UploadFile.id == file_id)
                            .limit(1)
                        ).first()

                        # raise error if file not found
                        if not file:
                            raise FileNotExistsError()

                        file_name = file.name
                        data_source_info: dict[str, str | bool] = {
                            "upload_file_id": file_id,
                        }
                        # check duplicate
                        if knowledge_config.duplicate:
                            document = (
                                db.session.query(Document)
                                .filter_by(
                                    dataset_id=dataset.id,
                                    tenant_id=current_tenant_id,
                                    data_source_type="upload_file",
                                    enabled=True,
                                    name=file_name,
                                )
                                .first()
                            )
                            if document:
                                document.dataset_process_rule_id = dataset_process_rule.id
                                document.updated_at = naive_utc_now()
                                document.created_from = created_from
                                document.doc_form = knowledge_config.doc_form
                                document.doc_language = knowledge_config.doc_language
                                document.data_source_info = json.dumps(data_source_info)
                                document.batch = batch
                                document.indexing_status = "waiting"
                                db.session.add(document)
                                documents.append(document)
                                duplicate_document_ids.append(document.id)
                                continue
                        document = DocumentService.build_document(
                            dataset,
                            dataset_process_rule.id,
                            knowledge_config.data_source.info_list.data_source_type,
                            knowledge_config.doc_form,
                            knowledge_config.doc_language,
                            data_source_info,
                            created_from,
                            position,
                            account,
                            file_name,
                            batch,
                        )
                        db.session.add(document)
                        db.session.flush()
                        document_ids.append(document.id)
                        documents.append(document)
                        position += 1
                elif knowledge_config.data_source.info_list.data_source_type == "notion_import":
                    notion_info_list = knowledge_config.data_source.info_list.notion_info_list  # type: ignore
                    if not notion_info_list:
                        raise ValueError("No notion info list found.")
                    exist_page_ids = []
                    exist_document = {}
                    documents = (
                        db.session.query(Document)
                        .filter_by(
                            dataset_id=dataset.id,
                            tenant_id=current_tenant_id,
                            data_source_type="notion_import",
                            enabled=True,
                        )
                        .all()
                    )
                    if documents:
                        for document in documents:
                            data_source_info = json.loads(document.data_source_info)
                            exist_page_ids.append(data_source_info["notion_page_id"])
                            exist_document[data_source_info["notion_page_id"]] = document.id
                    for notion_info in notion_info_list:
                        workspace_id = notion_info.workspace_id
                        for page in notion_info.pages:
                            if page.page_id not in exist_page_ids:
                                data_source_info = {
                                    "credential_id": notion_info.credential_id,
                                    "notion_workspace_id": workspace_id,
                                    "notion_page_id": page.page_id,
                                    "notion_page_icon": page.page_icon.model_dump() if page.page_icon else None,  # type: ignore
                                    "type": page.type,
                                }
                                # Truncate page name to 255 characters to prevent DB field length errors
                                truncated_page_name = page.page_name[:255] if page.page_name else "nopagename"
                                document = DocumentService.build_document(
                                    dataset,
                                    dataset_process_rule.id,
                                    knowledge_config.data_source.info_list.data_source_type,
                                    knowledge_config.doc_form,
                                    knowledge_config.doc_language,
                                    data_source_info,
                                    created_from,
                                    position,
                                    account,
                                    truncated_page_name,
                                    batch,
                                )
                                db.session.add(document)
                                db.session.flush()
                                document_ids.append(document.id)
                                documents.append(document)
                                position += 1
                            else:
                                exist_document.pop(page.page_id)
                    # delete not selected documents
                    if len(exist_document) > 0:
                        clean_notion_document_task.delay(list(exist_document.values()), dataset.id)
                elif knowledge_config.data_source.info_list.data_source_type == "website_crawl":
                    website_info = knowledge_config.data_source.info_list.website_info_list
                    if not website_info:
                        raise ValueError("No website info list found.")
                    urls = website_info.urls
                    for url in urls:
                        data_source_info = {
                            "url": url,
                            "provider": website_info.provider,
                            "job_id": website_info.job_id,
                            "only_main_content": website_info.only_main_content,
                            "mode": "crawl",
                        }
                        if len(url) > 255:
                            document_name = url[:200] + "..."
                        else:
                            document_name = url
                        document = DocumentService.build_document(
                            dataset,
                            dataset_process_rule.id,
                            knowledge_config.data_source.info_list.data_source_type,
                            knowledge_config.doc_form,
                            knowledge_config.doc_language,
                            data_source_info,
                            created_from,
                            position,
                            account,
                            document_name,
                            batch,
                        )
                        db.session.add(document)
                        db.session.flush()
                        document_ids.append(document.id)
                        documents.append(document)
                        position += 1
                db.session.commit()

                # trigger async task
                if document_ids:
                    document_indexing_task.delay(dataset.id, document_ids)
                if duplicate_document_ids:
                    duplicate_document_indexing_task.delay(dataset.id, duplicate_document_ids)

        return documents, batch

    # @staticmethod
    # def save_document_with_dataset_id(
    #     dataset: Dataset,
    #     knowledge_config: KnowledgeConfig,
    #     account: Account | Any,
    #     dataset_process_rule: Optional[DatasetProcessRule] = None,
    #     created_from: str = "web",
    # ):
    #     # check document limit
    #     features = FeatureService.get_features(current_tenant_id)

    #     if features.billing.enabled:
    #         if not knowledge_config.original_document_id:
    #             count = 0
    #             if knowledge_config.data_source:
    #                 if knowledge_config.data_source.info_list.data_source_type == "upload_file":
    #                     upload_file_list = knowledge_config.data_source.info_list.file_info_list.file_ids
    # # type: ignore
    #                     count = len(upload_file_list)
    #                 elif knowledge_config.data_source.info_list.data_source_type == "notion_import":
    #                     notion_info_list = knowledge_config.data_source.info_list.notion_info_list
    #                     for notion_info in notion_info_list:  # type: ignore
    #                         count = count + len(notion_info.pages)
    #                 elif knowledge_config.data_source.info_list.data_source_type == "website_crawl":
    #                     website_info = knowledge_config.data_source.info_list.website_info_list
    #                     count = len(website_info.urls)  # type: ignore
    #                 batch_upload_limit = int(dify_config.BATCH_UPLOAD_LIMIT)

    #                 if features.billing.subscription.plan == CloudPlan.SANDBOX and count > 1:
    #                     raise ValueError("Your current plan does not support batch upload, please upgrade your plan.")
    #                 if count > batch_upload_limit:
    #                     raise ValueError(f"You have reached the batch upload limit of {batch_upload_limit}.")

    #                 DocumentService.check_documents_upload_quota(count, features)

    #     # if dataset is empty, update dataset data_source_type
    #     if not dataset.data_source_type:
    #         dataset.data_source_type = knowledge_config.data_source.info_list.data_source_type  # type: ignore

    #     if not dataset.indexing_technique:
    #         if knowledge_config.indexing_technique not in Dataset.INDEXING_TECHNIQUE_LIST:
    #             raise ValueError("Indexing technique is invalid")

    #         dataset.indexing_technique = knowledge_config.indexing_technique
    #         if knowledge_config.indexing_technique == "high_quality":
    #             model_manager = ModelManager()
    #             if knowledge_config.embedding_model and knowledge_config.embedding_model_provider:
    #                 dataset_embedding_model = knowledge_config.embedding_model
    #                 dataset_embedding_model_provider = knowledge_config.embedding_model_provider
    #             else:
    #                 embedding_model = model_manager.get_default_model_instance(
    #                     tenant_id=current_tenant_id, model_type=ModelType.TEXT_EMBEDDING
    #                 )
    #                 dataset_embedding_model = embedding_model.model
    #                 dataset_embedding_model_provider = embedding_model.provider
    #             dataset.embedding_model = dataset_embedding_model
    #             dataset.embedding_model_provider = dataset_embedding_model_provider
    #             dataset_collection_binding = DatasetCollectionBindingService.get_dataset_collection_binding(
    #                 dataset_embedding_model_provider, dataset_embedding_model
    #             )
    #             dataset.collection_binding_id = dataset_collection_binding.id
    #             if not dataset.retrieval_model:
    #                 default_retrieval_model = {
    #                     "search_method": RetrievalMethod.SEMANTIC_SEARCH,
    #                     "reranking_enable": False,
    #                     "reranking_model": {"reranking_provider_name": "", "reranking_model_name": ""},
    #                     "top_k": 2,
    #                     "score_threshold_enabled": False,
    #                 }

    #                 dataset.retrieval_model = (
    #                     knowledge_config.retrieval_model.model_dump()
    #                     if knowledge_config.retrieval_model
    #                     else default_retrieval_model
    #                 )  # type: ignore

    #     documents = []
    #     if knowledge_config.original_document_id:
    #         document = DocumentService.update_document_with_dataset_id(dataset, knowledge_config, account)
    #         documents.append(document)
    #         batch = document.batch
    #     else:
    #         batch = time.strftime("%Y%m%d%H%M%S") + str(random.randint(100000, 999999))
    #         # save process rule
    #         if not dataset_process_rule:
    #             process_rule = knowledge_config.process_rule
    #             if process_rule:
    #                 if process_rule.mode in ("custom", "hierarchical"):
    #                     dataset_process_rule = DatasetProcessRule(
    #                         dataset_id=dataset.id,
    #                         mode=process_rule.mode,
    #                         rules=process_rule.rules.model_dump_json() if process_rule.rules else None,
    #                         created_by=account.id,
    #                     )
    #                 elif process_rule.mode == "automatic":
    #                     dataset_process_rule = DatasetProcessRule(
    #                         dataset_id=dataset.id,
    #                         mode=process_rule.mode,
    #                         rules=json.dumps(DatasetProcessRule.AUTOMATIC_RULES),
    #                         created_by=account.id,
    #                     )
    #                 else:
    #                     logging.warn(
    #                         f"Invalid process rule mode: {process_rule.mode}, can not find dataset process rule"
    #                     )
    #                     return
    #                 db.session.add(dataset_process_rule)
    #                 db.session.commit()
    #         lock_name = "add_document_lock_dataset_id_{}".format(dataset.id)
    #         with redis_client.lock(lock_name, timeout=600):
    #             position = DocumentService.get_documents_position(dataset.id)
    #             document_ids = []
    #             duplicate_document_ids = []
    #             if knowledge_config.data_source.info_list.data_source_type == "upload_file":  # type: ignore
    #                 upload_file_list = knowledge_config.data_source.info_list.file_info_list.file_ids  # type: ignore
    #                 for file_id in upload_file_list:
    #                     file = (
    #                         db.session.query(UploadFile)
    #                         .filter(UploadFile.tenant_id == dataset.tenant_id, UploadFile.id == file_id)
    #                         .first()
    #                     )

    #                     # raise error if file not found
    #                     if not file:
    #                         raise FileNotExistsError()

    #                     file_name = file.name
    #                     data_source_info = {
    #                         "upload_file_id": file_id,
    #                     }
    #                     # check duplicate
    #                     if knowledge_config.duplicate:
    #                         document = Document.query.filter_by(
    #                             dataset_id=dataset.id,
    #                             tenant_id=current_tenant_id,
    #                             data_source_type="upload_file",
    #                             enabled=True,
    #                             name=file_name,
    #                         ).first()
    #                         if document:
    #                             document.dataset_process_rule_id = dataset_process_rule.id  # type: ignore
    #                             document.updated_at = datetime.datetime.now(datetime.UTC).replace(tzinfo=None)
    #                             document.created_from = created_from
    #                             document.doc_form = knowledge_config.doc_form
    #                             document.doc_language = knowledge_config.doc_language
    #                             document.data_source_info = json.dumps(data_source_info)
    #                             document.batch = batch
    #                             document.indexing_status = "waiting"
    #                             db.session.add(document)
    #                             documents.append(document)
    #                             duplicate_document_ids.append(document.id)
    #                             continue
    #                     document = DocumentService.build_document(
    #                         dataset,
    #                         dataset_process_rule.id,  # type: ignore
    #                         knowledge_config.data_source.info_list.data_source_type,  # type: ignore
    #                         knowledge_config.doc_form,
    #                         knowledge_config.doc_language,
    #                         data_source_info,
    #                         created_from,
    #                         position,
    #                         account,
    #                         file_name,
    #                         batch,
    #                     )
    #                     db.session.add(document)
    #                     db.session.flush()
    #                     document_ids.append(document.id)
    #                     documents.append(document)
    #                     position += 1
    #             elif knowledge_config.data_source.info_list.data_source_type == "notion_import":  # type: ignore
    #                 notion_info_list = knowledge_config.data_source.info_list.notion_info_list  # type: ignore
    #                 if not notion_info_list:
    #                     raise ValueError("No notion info list found.")
    #                 exist_page_ids = []
    #                 exist_document = {}
    #                 documents = Document.query.filter_by(
    #                     dataset_id=dataset.id,
    #                     tenant_id=current_tenant_id,
    #                     data_source_type="notion_import",
    #                     enabled=True,
    #                 ).all()
    #                 if documents:
    #                     for document in documents:
    #                         data_source_info = json.loads(document.data_source_info)
    #                         exist_page_ids.append(data_source_info["notion_page_id"])
    #                         exist_document[data_source_info["notion_page_id"]] = document.id
    #                 for notion_info in notion_info_list:
    #                     workspace_id = notion_info.workspace_id
    #                     data_source_binding = DataSourceOauthBinding.query.filter(
    #                         sa.and_(
    #                             DataSourceOauthBinding.tenant_id == current_tenant_id,
    #                             DataSourceOauthBinding.provider == "notion",
    #                             DataSourceOauthBinding.disabled == False,
    #                             DataSourceOauthBinding.source_info["workspace_id"] == f'"{workspace_id}"',
    #                         )
    #                     ).first()
    #                     if not data_source_binding:
    #                         raise ValueError("Data source binding not found.")
    #                     for page in notion_info.pages:
    #                         if page.page_id not in exist_page_ids:
    #                             data_source_info = {
    #                                 "notion_workspace_id": workspace_id,
    #                                 "notion_page_id": page.page_id,
    #                                 "notion_page_icon": page.page_icon.model_dump() if page.page_icon else None,
    #                                 "type": page.type,
    #                             }
    #                             # Truncate page name to 255 characters to prevent DB field length errors
    #                             truncated_page_name = page.page_name[:255] if page.page_name else "nopagename"
    #                             document = DocumentService.build_document(
    #                                 dataset,
    #                                 dataset_process_rule.id,  # type: ignore
    #                                 knowledge_config.data_source.info_list.data_source_type,  # type: ignore
    #                                 knowledge_config.doc_form,
    #                                 knowledge_config.doc_language,
    #                                 data_source_info,
    #                                 created_from,
    #                                 position,
    #                                 account,
    #                                 truncated_page_name,
    #                                 batch,
    #                             )
    #                             db.session.add(document)
    #                             db.session.flush()
    #                             document_ids.append(document.id)
    #                             documents.append(document)
    #                             position += 1
    #                         else:
    #                             exist_document.pop(page.page_id)
    #                 # delete not selected documents
    #                 if len(exist_document) > 0:
    #                     clean_notion_document_task.delay(list(exist_document.values()), dataset.id)
    #             elif knowledge_config.data_source.info_list.data_source_type == "website_crawl":  # type: ignore
    #                 website_info = knowledge_config.data_source.info_list.website_info_list  # type: ignore
    #                 if not website_info:
    #                     raise ValueError("No website info list found.")
    #                 urls = website_info.urls
    #                 for url in urls:
    #                     data_source_info = {
    #                         "url": url,
    #                         "provider": website_info.provider,
    #                         "job_id": website_info.job_id,
    #                         "only_main_content": website_info.only_main_content,
    #                         "mode": "crawl",
    #                     }
    #                     if len(url) > 255:
    #                         document_name = url[:200] + "..."
    #                     else:
    #                         document_name = url
    #                     document = DocumentService.build_document(
    #                         dataset,
    #                         dataset_process_rule.id,  # type: ignore
    #                         knowledge_config.data_source.info_list.data_source_type,  # type: ignore
    #                         knowledge_config.doc_form,
    #                         knowledge_config.doc_language,
    #                         data_source_info,
    #                         created_from,
    #                         position,
    #                         account,
    #                         document_name,
    #                         batch,
    #                     )
    #                     db.session.add(document)
    #                     db.session.flush()
    #                     document_ids.append(document.id)
    #                     documents.append(document)
    #                     position += 1
    #             db.session.commit()

    #             # trigger async task
    #             if document_ids:
    #                 document_indexing_task.delay(dataset.id, document_ids)
    #             if duplicate_document_ids:
    #                 duplicate_document_indexing_task.delay(dataset.id, duplicate_document_ids)

    #     return documents, batch

    @staticmethod
    def check_documents_upload_quota(count: int, features: FeatureModel):
        can_upload_size = features.documents_upload_quota.limit - features.documents_upload_quota.size
        if count > can_upload_size:
            raise ValueError(
                f"You have reached the limit of your subscription. Only {can_upload_size} documents can be uploaded."
            )

    @staticmethod
    def build_document(
        dataset: Dataset,
        process_rule_id: str | None,
        data_source_type: str,
        document_form: str,
        document_language: str,
        data_source_info: dict,
        created_from: str,
        position: int,
        account: Account,
        name: str,
        batch: str,
    ):
        document = Document(
            tenant_id=dataset.tenant_id,
            dataset_id=dataset.id,
            position=position,
            data_source_type=data_source_type,
            data_source_info=json.dumps(data_source_info),
            dataset_process_rule_id=process_rule_id,
            batch=batch,
            name=name,
            created_from=created_from,
            created_by=account.id,
            doc_form=document_form,
            doc_language=document_language,
        )
        doc_metadata = {}
        if dataset.built_in_field_enabled:
            doc_metadata = {
                BuiltInField.document_name: name,
                BuiltInField.uploader: account.name,
                BuiltInField.upload_date: datetime.datetime.now(datetime.UTC).strftime("%Y-%m-%d %H:%M:%S"),
                BuiltInField.last_update_date: datetime.datetime.now(datetime.UTC).strftime("%Y-%m-%d %H:%M:%S"),
                BuiltInField.source: data_source_type,
            }
        if doc_metadata:
            document.doc_metadata = doc_metadata
        return document

    @staticmethod
    def get_tenant_documents_count():
        assert isinstance(current_user, Account)

        documents_count = (
            db.session.query(Document)
            .where(
                Document.completed_at.isnot(None),
                Document.enabled == True,
                Document.archived == False,
                Document.tenant_id == current_tenant_id,
            )
            .count()
        )
        return documents_count

    @staticmethod
    def update_document_with_dataset_id(
        dataset: Dataset,
        document_data: KnowledgeConfig,
        account: Account,
        dataset_process_rule: DatasetProcessRule | None = None,
        created_from: str = "web",
    ):
        assert isinstance(current_user, Account)

        DatasetService.check_dataset_model_setting(dataset)
        document = DocumentService.get_document(dataset.id, document_data.original_document_id)
        if document is None:
            raise NotFound("Document not found")
        if document.display_status != "available":
            raise ValueError("Document is not available")
        # save process rule
        if document_data.process_rule:
            process_rule = document_data.process_rule
            if process_rule.mode in {"custom", "hierarchical"}:
                dataset_process_rule = DatasetProcessRule(
                    dataset_id=dataset.id,
                    mode=process_rule.mode,
                    rules=process_rule.rules.model_dump_json() if process_rule.rules else None,
                    created_by=account.id,
                )
            elif process_rule.mode == "automatic":
                dataset_process_rule = DatasetProcessRule(
                    dataset_id=dataset.id,
                    mode=process_rule.mode,
                    rules=json.dumps(DatasetProcessRule.AUTOMATIC_RULES),
                    created_by=account.id,
                )
            if dataset_process_rule is not None:
                db.session.add(dataset_process_rule)
                db.session.commit()
                document.dataset_process_rule_id = dataset_process_rule.id
        # update document data source
        if document_data.data_source:
            file_name = ""
            data_source_info: dict[str, str | bool] = {}
            if document_data.data_source.info_list.data_source_type == "upload_file":
                if not document_data.data_source.info_list.file_info_list:
                    raise ValueError("No file info list found.")
                upload_file_list = document_data.data_source.info_list.file_info_list.file_ids
                for file_id in upload_file_list:
                    file = db.session.scalars(
                        select(UploadFile)
                        .where(UploadFile.tenant_id == dataset.tenant_id, UploadFile.id == file_id)
                        .limit(1)
                    ).first()

                    # raise error if file not found
                    if not file:
                        raise FileNotExistsError()

                    file_name = file.name
                    data_source_info = {
                        "upload_file_id": file_id,
                    }
            elif document_data.data_source.info_list.data_source_type == "notion_import":
                if not document_data.data_source.info_list.notion_info_list:
                    raise ValueError("No notion info list found.")
                notion_info_list = document_data.data_source.info_list.notion_info_list
                for notion_info in notion_info_list:
                    workspace_id = notion_info.workspace_id
                    data_source_binding = db.session.scalars(
                        select(DataSourceOauthBinding)
                        .where(
                            sa.and_(
                                DataSourceOauthBinding.tenant_id == current_tenant_id,
                                DataSourceOauthBinding.provider == "notion",
                                DataSourceOauthBinding.disabled == False,
                                DataSourceOauthBinding.source_info["workspace_id"] == f'"{workspace_id}"',
                            )
                        )
                        .limit(1)
                    ).first()
                    if not data_source_binding:
                        raise ValueError("Data source binding not found.")
                    for page in notion_info.pages:
                        data_source_info = {
                            "credential_id": notion_info.credential_id,
                            "notion_workspace_id": workspace_id,
                            "notion_page_id": page.page_id,
                            "notion_page_icon": page.page_icon.model_dump() if page.page_icon else None,  # type: ignore
                            "type": page.type,
                        }
            elif document_data.data_source.info_list.data_source_type == "website_crawl":
                website_info = document_data.data_source.info_list.website_info_list
                if website_info:
                    urls = website_info.urls
                    for url in urls:
                        data_source_info = {
                            "url": url,
                            "provider": website_info.provider,
                            "job_id": website_info.job_id,
                            "only_main_content": website_info.only_main_content,
                            "mode": "crawl",
                        }
            document.data_source_type = document_data.data_source.info_list.data_source_type
            document.data_source_info = json.dumps(data_source_info)
            document.name = file_name

        # update document name
        if document_data.name:
            document.name = document_data.name
        # update document to be waiting
        document.indexing_status = "waiting"
        document.completed_at = None
        document.processing_started_at = None
        document.parsing_completed_at = None
        document.cleaning_completed_at = None
        document.splitting_completed_at = None
        document.updated_at = naive_utc_now()
        document.created_from = created_from
        document.doc_form = document_data.doc_form
        db.session.add(document)
        db.session.commit()
        # update document segment

        db.session.query(DocumentSegment).filter_by(document_id=document.id).update(
            {DocumentSegment.status: "re_segment"}
        )
        db.session.commit()
        # trigger async task
        document_indexing_update_task.delay(document.dataset_id, document.id)
        return document

    @staticmethod
    def save_document_without_dataset_id(tenant_id: str, knowledge_config: KnowledgeConfig, account: Account):
<<<<<<< HEAD
        current_user, current_tenant_id = current_account_with_tenant()
=======
        assert isinstance(current_user, Account)
        assert current_user.current_tenant_id is not None
        assert knowledge_config.data_source
>>>>>>> 11f2f951

        features = FeatureService.get_features(current_tenant_id)

        if features.billing.enabled:
            count = 0
            if knowledge_config.data_source.info_list.data_source_type == "upload_file":
                upload_file_list = (
                    knowledge_config.data_source.info_list.file_info_list.file_ids
                    if knowledge_config.data_source.info_list.file_info_list
                    else []
                )
                count = len(upload_file_list)
            elif knowledge_config.data_source.info_list.data_source_type == "notion_import":
                notion_info_list = knowledge_config.data_source.info_list.notion_info_list
                if notion_info_list:
                    for notion_info in notion_info_list:
                        count = count + len(notion_info.pages)
            elif knowledge_config.data_source.info_list.data_source_type == "website_crawl":
                website_info = knowledge_config.data_source.info_list.website_info_list
                if website_info:
                    count = len(website_info.urls)
            if features.billing.subscription.plan == CloudPlan.SANDBOX and count > 1:
                raise ValueError("Your current plan does not support batch upload, please upgrade your plan.")
            batch_upload_limit = int(dify_config.BATCH_UPLOAD_LIMIT)
            if count > batch_upload_limit:
                raise ValueError(f"You have reached the batch upload limit of {batch_upload_limit}.")

            DocumentService.check_documents_upload_quota(count, features)

        dataset_collection_binding_id = None
        retrieval_model = None
        if knowledge_config.indexing_technique == "high_quality":
            assert knowledge_config.embedding_model_provider
            assert knowledge_config.embedding_model
            dataset_collection_binding = DatasetCollectionBindingService.get_dataset_collection_binding(
                knowledge_config.embedding_model_provider,
                knowledge_config.embedding_model,
            )
            dataset_collection_binding_id = dataset_collection_binding.id
        if knowledge_config.retrieval_model:
            retrieval_model = knowledge_config.retrieval_model
        else:
            retrieval_model = RetrievalModel(
                search_method=RetrievalMethod.SEMANTIC_SEARCH,
                reranking_enable=False,
                reranking_model=RerankingModel(reranking_provider_name="", reranking_model_name=""),
                top_k=4,
                score_threshold_enabled=False,
            )
        # save dataset
        dataset = Dataset(
            tenant_id=tenant_id,
            name="",
            data_source_type=knowledge_config.data_source.info_list.data_source_type,
            indexing_technique=knowledge_config.indexing_technique,
            created_by=account.id,
            embedding_model=knowledge_config.embedding_model,
            embedding_model_provider=knowledge_config.embedding_model_provider,
            collection_binding_id=dataset_collection_binding_id,
            retrieval_model=retrieval_model.model_dump() if retrieval_model else None,
        )

        db.session.add(dataset)
        db.session.flush()

        documents, batch = DocumentService.save_document_with_dataset_id(dataset, knowledge_config, account)

        cut_length = 18
        cut_name = documents[0].name[:cut_length]
        dataset.name = cut_name + "..."
        dataset.description = "useful for when you want to answer queries about the " + documents[0].name
        db.session.commit()

        return dataset, documents, batch

    @classmethod
    def document_create_args_validate(cls, knowledge_config: KnowledgeConfig):
        if not knowledge_config.data_source and not knowledge_config.process_rule:
            raise ValueError("Data source or Process rule is required")
        else:
            if knowledge_config.data_source:
                DocumentService.data_source_args_validate(knowledge_config)
            if knowledge_config.process_rule:
                DocumentService.process_rule_args_validate(knowledge_config)

    @classmethod
    def data_source_args_validate(cls, knowledge_config: KnowledgeConfig):
        if not knowledge_config.data_source:
            raise ValueError("Data source is required")

        if knowledge_config.data_source.info_list.data_source_type not in Document.DATA_SOURCES:
            raise ValueError("Data source type is invalid")

        if not knowledge_config.data_source.info_list:
            raise ValueError("Data source info is required")

        if knowledge_config.data_source.info_list.data_source_type == "upload_file":
            if not knowledge_config.data_source.info_list.file_info_list:
                raise ValueError("File source info is required")
        if knowledge_config.data_source.info_list.data_source_type == "notion_import":
            if not knowledge_config.data_source.info_list.notion_info_list:
                raise ValueError("Notion source info is required")
        if knowledge_config.data_source.info_list.data_source_type == "website_crawl":
            if not knowledge_config.data_source.info_list.website_info_list:
                raise ValueError("Website source info is required")

    @classmethod
    def process_rule_args_validate(cls, knowledge_config: KnowledgeConfig):
        if not knowledge_config.process_rule:
            raise ValueError("Process rule is required")

        if not knowledge_config.process_rule.mode:
            raise ValueError("Process rule mode is required")

        if knowledge_config.process_rule.mode not in DatasetProcessRule.MODES:
            raise ValueError("Process rule mode is invalid")

        if knowledge_config.process_rule.mode == "automatic":
            knowledge_config.process_rule.rules = None
        else:
            if not knowledge_config.process_rule.rules:
                raise ValueError("Process rule rules is required")

            if knowledge_config.process_rule.rules.pre_processing_rules is None:
                raise ValueError("Process rule pre_processing_rules is required")

            unique_pre_processing_rule_dicts = {}
            for pre_processing_rule in knowledge_config.process_rule.rules.pre_processing_rules:
                if not pre_processing_rule.id:
                    raise ValueError("Process rule pre_processing_rules id is required")

                if not isinstance(pre_processing_rule.enabled, bool):
                    raise ValueError("Process rule pre_processing_rules enabled is invalid")

                unique_pre_processing_rule_dicts[pre_processing_rule.id] = pre_processing_rule

            knowledge_config.process_rule.rules.pre_processing_rules = list(unique_pre_processing_rule_dicts.values())

            if not knowledge_config.process_rule.rules.segmentation:
                raise ValueError("Process rule segmentation is required")

            if not knowledge_config.process_rule.rules.segmentation.separator:
                raise ValueError("Process rule segmentation separator is required")

            if not isinstance(knowledge_config.process_rule.rules.segmentation.separator, str):
                raise ValueError("Process rule segmentation separator is invalid")

            if not (
                knowledge_config.process_rule.mode == "hierarchical"
                and knowledge_config.process_rule.rules.parent_mode == "full-doc"
            ):
                if not knowledge_config.process_rule.rules.segmentation.max_tokens:
                    raise ValueError("Process rule segmentation max_tokens is required")

                if not isinstance(knowledge_config.process_rule.rules.segmentation.max_tokens, int):
                    raise ValueError("Process rule segmentation max_tokens is invalid")

    @classmethod
    def estimate_args_validate(cls, args: dict):
        if "info_list" not in args or not args["info_list"]:
            raise ValueError("Data source info is required")

        if not isinstance(args["info_list"], dict):
            raise ValueError("Data info is invalid")

        if "process_rule" not in args or not args["process_rule"]:
            raise ValueError("Process rule is required")

        if not isinstance(args["process_rule"], dict):
            raise ValueError("Process rule is invalid")

        if "mode" not in args["process_rule"] or not args["process_rule"]["mode"]:
            raise ValueError("Process rule mode is required")

        if args["process_rule"]["mode"] not in DatasetProcessRule.MODES:
            raise ValueError("Process rule mode is invalid")

        if args["process_rule"]["mode"] == "automatic":
            args["process_rule"]["rules"] = {}
        else:
            if "rules" not in args["process_rule"] or not args["process_rule"]["rules"]:
                raise ValueError("Process rule rules is required")

            if not isinstance(args["process_rule"]["rules"], dict):
                raise ValueError("Process rule rules is invalid")

            if (
                "pre_processing_rules" not in args["process_rule"]["rules"]
                or args["process_rule"]["rules"]["pre_processing_rules"] is None
            ):
                raise ValueError("Process rule pre_processing_rules is required")

            if not isinstance(args["process_rule"]["rules"]["pre_processing_rules"], list):
                raise ValueError("Process rule pre_processing_rules is invalid")

            unique_pre_processing_rule_dicts = {}
            for pre_processing_rule in args["process_rule"]["rules"]["pre_processing_rules"]:
                if "id" not in pre_processing_rule or not pre_processing_rule["id"]:
                    raise ValueError("Process rule pre_processing_rules id is required")

                if pre_processing_rule["id"] not in DatasetProcessRule.PRE_PROCESSING_RULES:
                    raise ValueError("Process rule pre_processing_rules id is invalid")

                if "enabled" not in pre_processing_rule or pre_processing_rule["enabled"] is None:
                    raise ValueError("Process rule pre_processing_rules enabled is required")

                if not isinstance(pre_processing_rule["enabled"], bool):
                    raise ValueError("Process rule pre_processing_rules enabled is invalid")

                unique_pre_processing_rule_dicts[pre_processing_rule["id"]] = pre_processing_rule

            args["process_rule"]["rules"]["pre_processing_rules"] = list(unique_pre_processing_rule_dicts.values())

            if (
                "segmentation" not in args["process_rule"]["rules"]
                or args["process_rule"]["rules"]["segmentation"] is None
            ):
                raise ValueError("Process rule segmentation is required")

            if not isinstance(args["process_rule"]["rules"]["segmentation"], dict):
                raise ValueError("Process rule segmentation is invalid")

            if (
                "separator" not in args["process_rule"]["rules"]["segmentation"]
                or not args["process_rule"]["rules"]["segmentation"]["separator"]
            ):
                raise ValueError("Process rule segmentation separator is required")

            if not isinstance(args["process_rule"]["rules"]["segmentation"]["separator"], str):
                raise ValueError("Process rule segmentation separator is invalid")

            if (
                "max_tokens" not in args["process_rule"]["rules"]["segmentation"]
                or not args["process_rule"]["rules"]["segmentation"]["max_tokens"]
            ):
                raise ValueError("Process rule segmentation max_tokens is required")

            if not isinstance(args["process_rule"]["rules"]["segmentation"]["max_tokens"], int):
                raise ValueError("Process rule segmentation max_tokens is invalid")

    @staticmethod
    def batch_update_document_status(
        dataset: Dataset, document_ids: list[str], action: Literal["enable", "disable", "archive", "un_archive"], user
    ):
        """
        Batch update document status.

        Args:
            dataset (Dataset): The dataset object
            document_ids (list[str]): List of document IDs to update
            action (Literal["enable", "disable", "archive", "un_archive"]): Action to perform
            user: Current user performing the action

        Raises:
            DocumentIndexingError: If document is being indexed or not in correct state
            ValueError: If action is invalid
        """
        if not document_ids:
            return

        # Early validation of action parameter
        valid_actions = ["enable", "disable", "archive", "un_archive"]
        if action not in valid_actions:
            raise ValueError(f"Invalid action: {action}. Must be one of {valid_actions}")

        documents_to_update = []

        # First pass: validate all documents and prepare updates
        for document_id in document_ids:
            document = DocumentService.get_document(dataset.id, document_id)
            if not document:
                continue

            # Check if document is being indexed
            indexing_cache_key = f"document_{document.id}_indexing"
            cache_result = redis_client.get(indexing_cache_key)
            if cache_result is not None:
                raise DocumentIndexingError(f"Document:{document.name} is being indexed, please try again later")

            # Prepare update based on action
            update_info = DocumentService._prepare_document_status_update(document, action, user)
            if update_info:
                documents_to_update.append(update_info)

        # Second pass: apply all updates in a single transaction
        if documents_to_update:
            try:
                for update_info in documents_to_update:
                    document = update_info["document"]
                    updates = update_info["updates"]

                    # Apply updates to the document
                    for field, value in updates.items():
                        setattr(document, field, value)

                    db.session.add(document)

                # Batch commit all changes
                db.session.commit()
            except Exception as e:
                # Rollback on any error
                db.session.rollback()
                raise e
            # Execute async tasks and set Redis cache after successful commit
            # propagation_error is used to capture any errors for submitting async task execution
            propagation_error = None
            for update_info in documents_to_update:
                try:
                    # Execute async tasks after successful commit
                    if update_info["async_task"]:
                        task_info = update_info["async_task"]
                        task_func = task_info["function"]
                        task_args = task_info["args"]
                        task_func.delay(*task_args)
                except Exception as e:
                    # Log the error but do not rollback the transaction
                    logger.exception("Error executing async task for document %s", update_info["document"].id)
                    # don't raise the error immediately, but capture it for later
                    propagation_error = e
                try:
                    # Set Redis cache if needed after successful commit
                    if update_info["set_cache"]:
                        document = update_info["document"]
                        indexing_cache_key = f"document_{document.id}_indexing"
                        redis_client.setex(indexing_cache_key, 600, 1)
                except Exception as e:
                    # Log the error but do not rollback the transaction
                    logger.exception("Error setting cache for document %s", update_info["document"].id)
            # Raise any propagation error after all updates
            if propagation_error:
                raise propagation_error

    @staticmethod
    def _prepare_document_status_update(
        document: Document, action: Literal["enable", "disable", "archive", "un_archive"], user
    ):
        """Prepare document status update information.

        Args:
            document: Document object to update
            action: Action to perform
            user: Current user

        Returns:
            dict: Update information or None if no update needed
        """
        now = naive_utc_now()

        if action == "enable":
            return DocumentService._prepare_enable_update(document, now)
        elif action == "disable":
            return DocumentService._prepare_disable_update(document, user, now)
        elif action == "archive":
            return DocumentService._prepare_archive_update(document, user, now)
        elif action == "un_archive":
            return DocumentService._prepare_unarchive_update(document, now)

        return None

    @staticmethod
    def _prepare_enable_update(document, now):
        """Prepare updates for enabling a document."""
        if document.enabled:
            return None

        return {
            "document": document,
            "updates": {"enabled": True, "disabled_at": None, "disabled_by": None, "updated_at": now},
            "async_task": {"function": add_document_to_index_task, "args": [document.id]},
            "set_cache": True,
        }

    @staticmethod
    def _prepare_disable_update(document, user, now):
        """Prepare updates for disabling a document."""
        if not document.completed_at or document.indexing_status != "completed":
            raise DocumentIndexingError(f"Document: {document.name} is not completed.")

        if not document.enabled:
            return None

        return {
            "document": document,
            "updates": {"enabled": False, "disabled_at": now, "disabled_by": user.id, "updated_at": now},
            "async_task": {"function": remove_document_from_index_task, "args": [document.id]},
            "set_cache": True,
        }

    @staticmethod
    def _prepare_archive_update(document, user, now):
        """Prepare updates for archiving a document."""
        if document.archived:
            return None

        update_info = {
            "document": document,
            "updates": {"archived": True, "archived_at": now, "archived_by": user.id, "updated_at": now},
            "async_task": None,
            "set_cache": False,
        }

        # Only set async task and cache if document is currently enabled
        if document.enabled:
            update_info["async_task"] = {"function": remove_document_from_index_task, "args": [document.id]}
            update_info["set_cache"] = True

        return update_info

    @staticmethod
    def _prepare_unarchive_update(document, now):
        """Prepare updates for unarchiving a document."""
        if not document.archived:
            return None

        update_info = {
            "document": document,
            "updates": {"archived": False, "archived_at": None, "archived_by": None, "updated_at": now},
            "async_task": None,
            "set_cache": False,
        }

        # Only re-index if the document is currently enabled
        if document.enabled:
            update_info["async_task"] = {"function": add_document_to_index_task, "args": [document.id]}
            update_info["set_cache"] = True

        return update_info


class SegmentService:
    @classmethod
    def segment_create_args_validate(cls, args: dict, document: Document):
        if document.doc_form == "qa_model":
            if "answer" not in args or not args["answer"]:
                raise ValueError("Answer is required")
            if not args["answer"].strip():
                raise ValueError("Answer is empty")
        if "content" not in args or not args["content"] or not args["content"].strip():
            raise ValueError("Content is empty")

    @classmethod
    def create_segment(cls, args: dict, document: Document, dataset: Dataset):
        current_user, current_tenant_id = current_account_with_tenant()

        content = args["content"]
        doc_id = str(uuid.uuid4())
        segment_hash = helper.generate_text_hash(content)
        tokens = 0
        if dataset.indexing_technique == "high_quality":
            model_manager = ModelManager()
            embedding_model = model_manager.get_model_instance(
                tenant_id=current_tenant_id,
                provider=dataset.embedding_model_provider,
                model_type=ModelType.TEXT_EMBEDDING,
                model=dataset.embedding_model,
            )
            # calc embedding use tokens
            tokens = embedding_model.get_text_embedding_num_tokens(texts=[content])[0]
        lock_name = f"add_segment_lock_document_id_{document.id}"
        with redis_client.lock(lock_name, timeout=600):
            max_position = (
                db.session.query(func.max(DocumentSegment.position))
                .where(DocumentSegment.document_id == document.id)
                .scalar()
            )
            segment_document = DocumentSegment(
                tenant_id=current_tenant_id,
                dataset_id=document.dataset_id,
                document_id=document.id,
                index_node_id=doc_id,
                index_node_hash=segment_hash,
                position=max_position + 1 if max_position else 1,
                content=content,
                word_count=len(content),
                tokens=tokens,
                status="completed",
                indexing_at=naive_utc_now(),
                completed_at=naive_utc_now(),
                created_by=current_user.id,
            )
            if document.doc_form == "qa_model":
                segment_document.word_count += len(args["answer"])
                segment_document.answer = args["answer"]

            db.session.add(segment_document)
            # update document word count
            assert document.word_count is not None
            document.word_count += segment_document.word_count
            db.session.add(document)
            db.session.commit()

            # save vector index
            try:
                VectorService.create_segments_vector([args["keywords"]], [segment_document], dataset, document.doc_form)
            except Exception as e:
                logger.exception("create segment index failed")
                segment_document.enabled = False
                segment_document.disabled_at = naive_utc_now()
                segment_document.status = "error"
                segment_document.error = str(e)
                db.session.commit()
            segment = db.session.scalars(
                select(DocumentSegment).where(DocumentSegment.id == segment_document.id).limit(1)
            ).first()
            return segment

    @classmethod
    def multi_create_segment(cls, segments: list, document: Document, dataset: Dataset):
        current_user, current_tenant_id = current_account_with_tenant()

        lock_name = f"multi_add_segment_lock_document_id_{document.id}"
        increment_word_count = 0
        with redis_client.lock(lock_name, timeout=600):
            embedding_model = None
            if dataset.indexing_technique == "high_quality":
                model_manager = ModelManager()
                embedding_model = model_manager.get_model_instance(
                    tenant_id=current_tenant_id,
                    provider=dataset.embedding_model_provider,
                    model_type=ModelType.TEXT_EMBEDDING,
                    model=dataset.embedding_model,
                )
            max_position = (
                db.session.query(func.max(DocumentSegment.position))
                .where(DocumentSegment.document_id == document.id)
                .scalar()
            )
            pre_segment_data_list = []
            segment_data_list = []
            keywords_list = []
            position = max_position + 1 if max_position else 1
            for segment_item in segments:
                content = segment_item["content"]
                doc_id = str(uuid.uuid4())
                segment_hash = helper.generate_text_hash(content)
                tokens = 0
                if dataset.indexing_technique == "high_quality" and embedding_model:
                    # calc embedding use tokens
                    if document.doc_form == "qa_model":
                        tokens = embedding_model.get_text_embedding_num_tokens(
                            texts=[content + segment_item["answer"]]
                        )[0]
                    else:
                        tokens = embedding_model.get_text_embedding_num_tokens(texts=[content])[0]

                segment_document = DocumentSegment(
                    tenant_id=current_tenant_id,
                    dataset_id=document.dataset_id,
                    document_id=document.id,
                    index_node_id=doc_id,
                    index_node_hash=segment_hash,
                    position=position,
                    content=content,
                    word_count=len(content),
                    tokens=tokens,
                    keywords=segment_item.get("keywords", []),
                    status="completed",
                    indexing_at=naive_utc_now(),
                    completed_at=naive_utc_now(),
                    created_by=current_user.id,
                )
                if document.doc_form == "qa_model":
                    segment_document.answer = segment_item["answer"]
                    segment_document.word_count += len(segment_item["answer"])
                increment_word_count += segment_document.word_count
                db.session.add(segment_document)
                segment_data_list.append(segment_document)
                position += 1

                pre_segment_data_list.append(segment_document)
                if "keywords" in segment_item:
                    keywords_list.append(segment_item["keywords"])
                else:
                    keywords_list.append(None)
            # update document word count
            assert document.word_count is not None
            document.word_count += increment_word_count
            db.session.add(document)
            try:
                # save vector index
                VectorService.create_segments_vector(keywords_list, pre_segment_data_list, dataset, document.doc_form)
            except Exception as e:
                logger.exception("create segment index failed")
                for segment_document in segment_data_list:
                    segment_document.enabled = False
                    segment_document.disabled_at = naive_utc_now()
                    segment_document.status = "error"
                    segment_document.error = str(e)
            db.session.commit()
            return segment_data_list

    @classmethod
    def update_segment(cls, args: SegmentUpdateArgs, segment: DocumentSegment, document: Document, dataset: Dataset):
        current_user, current_tenant_id = current_account_with_tenant()

        indexing_cache_key = f"segment_{segment.id}_indexing"
        cache_result = redis_client.get(indexing_cache_key)
        if cache_result is not None:
            raise ValueError("Segment is indexing, please try again later")
        if args.enabled is not None:
            action = args.enabled
            if segment.enabled != action:
                if not action:
                    segment.enabled = action
                    segment.disabled_at = naive_utc_now()
                    segment.disabled_by = current_user.id
                    db.session.add(segment)
                    db.session.commit()
                    # Set cache to prevent indexing the same segment multiple times
                    redis_client.setex(indexing_cache_key, 600, 1)
                    disable_segment_from_index_task.delay(segment.id)
                    return segment
        if not segment.enabled:
            if args.enabled is not None:
                if not args.enabled:
                    raise ValueError("Can't update disabled segment")
            else:
                raise ValueError("Can't update disabled segment")
        try:
            word_count_change = segment.word_count
            content = args.content or segment.content
            if segment.content == content:
                segment.word_count = len(content)
                if document.doc_form == "qa_model":
                    segment.answer = args.answer
                    segment.word_count += len(args.answer) if args.answer else 0
                word_count_change = segment.word_count - word_count_change
                keyword_changed = False
                if args.keywords:
                    if Counter(segment.keywords) != Counter(args.keywords):
                        segment.keywords = args.keywords
                        keyword_changed = True
                segment.enabled = True
                segment.disabled_at = None
                segment.disabled_by = None
                db.session.add(segment)
                db.session.commit()
                # update document word count
                if word_count_change != 0:
                    assert document.word_count is not None
                    document.word_count = max(0, document.word_count + word_count_change)
                    db.session.add(document)
                # update segment index task
                if document.doc_form == IndexType.PARENT_CHILD_INDEX and args.regenerate_child_chunks:
                    # regenerate child chunks
                    # get embedding model instance
                    if dataset.indexing_technique == "high_quality":
                        # check embedding model setting
                        model_manager = ModelManager()

                        if dataset.embedding_model_provider:
                            embedding_model_instance = model_manager.get_model_instance(
                                tenant_id=dataset.tenant_id,
                                provider=dataset.embedding_model_provider,
                                model_type=ModelType.TEXT_EMBEDDING,
                                model=dataset.embedding_model,
                            )
                        else:
                            embedding_model_instance = model_manager.get_default_model_instance(
                                tenant_id=dataset.tenant_id,
                                model_type=ModelType.TEXT_EMBEDDING,
                            )
                    else:
                        raise ValueError("The knowledge base index technique is not high quality!")
                    # get the process rule
                    processing_rule = db.session.scalars(
                        select(DatasetProcessRule)
                        .where(DatasetProcessRule.id == document.dataset_process_rule_id)
                        .limit(1)
                    ).first()
                    if not processing_rule:
                        raise ValueError("No processing rule found.")
                    VectorService.generate_child_chunks(
                        segment, document, dataset, embedding_model_instance, processing_rule, True
                    )
                elif document.doc_form in (IndexType.PARAGRAPH_INDEX, IndexType.QA_INDEX):
                    if args.enabled or keyword_changed:
                        # update segment vector index
                        VectorService.update_segment_vector(args.keywords, segment, dataset)
            else:
                segment_hash = helper.generate_text_hash(content)
                tokens = 0
                if dataset.indexing_technique == "high_quality":
                    model_manager = ModelManager()
                    embedding_model = model_manager.get_model_instance(
                        tenant_id=current_tenant_id,
                        provider=dataset.embedding_model_provider,
                        model_type=ModelType.TEXT_EMBEDDING,
                        model=dataset.embedding_model,
                    )

                    # calc embedding use tokens
                    if document.doc_form == "qa_model":
                        segment.answer = args.answer
                        tokens = embedding_model.get_text_embedding_num_tokens(texts=[content + segment.answer])[0]  # type: ignore
                    else:
                        tokens = embedding_model.get_text_embedding_num_tokens(texts=[content])[0]
                segment.content = content
                segment.index_node_hash = segment_hash
                segment.word_count = len(content)
                segment.tokens = tokens
                segment.status = "completed"
                segment.indexing_at = naive_utc_now()
                segment.completed_at = naive_utc_now()
                segment.updated_by = current_user.id
                segment.updated_at = naive_utc_now()
                segment.enabled = True
                segment.disabled_at = None
                segment.disabled_by = None
                if document.doc_form == "qa_model":
                    segment.answer = args.answer
                    segment.word_count += len(args.answer) if args.answer else 0
                word_count_change = segment.word_count - word_count_change
                # update document word count
                if word_count_change != 0:
                    assert document.word_count is not None
                    document.word_count = max(0, document.word_count + word_count_change)
                    db.session.add(document)
                db.session.add(segment)
                db.session.commit()
                if document.doc_form == IndexType.PARENT_CHILD_INDEX and args.regenerate_child_chunks:
                    # get embedding model instance
                    if dataset.indexing_technique == "high_quality":
                        # check embedding model setting
                        model_manager = ModelManager()

                        if dataset.embedding_model_provider:
                            embedding_model_instance = model_manager.get_model_instance(
                                tenant_id=dataset.tenant_id,
                                provider=dataset.embedding_model_provider,
                                model_type=ModelType.TEXT_EMBEDDING,
                                model=dataset.embedding_model,
                            )
                        else:
                            embedding_model_instance = model_manager.get_default_model_instance(
                                tenant_id=dataset.tenant_id,
                                model_type=ModelType.TEXT_EMBEDDING,
                            )
                    else:
                        raise ValueError("The knowledge base index technique is not high quality!")
                    # get the process rule
                    processing_rule = db.session.scalars(
                        select(DatasetProcessRule)
                        .where(DatasetProcessRule.id == document.dataset_process_rule_id)
                        .limit(1)
                    ).first()
                    if not processing_rule:
                        raise ValueError("No processing rule found.")
                    VectorService.generate_child_chunks(
                        segment, document, dataset, embedding_model_instance, processing_rule, True
                    )
                elif document.doc_form in (IndexType.PARAGRAPH_INDEX, IndexType.QA_INDEX):
                    # update segment vector index
                    VectorService.update_segment_vector(args.keywords, segment, dataset)

        except Exception as e:
            logger.exception("update segment index failed")
            segment.enabled = False
            segment.disabled_at = naive_utc_now()
            segment.status = "error"
            segment.error = str(e)
            db.session.commit()
        new_segment = db.session.query(DocumentSegment).where(DocumentSegment.id == segment.id).first()
        if not new_segment:
            raise ValueError("new_segment is not found")
        return new_segment

    @classmethod
    def delete_segment(cls, segment: DocumentSegment, document: Document, dataset: Dataset):
        indexing_cache_key = f"segment_{segment.id}_delete_indexing"
        cache_result = redis_client.get(indexing_cache_key)
        if cache_result is not None:
            raise ValueError("Segment is deleting.")

        # enabled segment need to delete index
        if segment.enabled:
            # send delete segment index task
            redis_client.setex(indexing_cache_key, 600, 1)

            # Get child chunk IDs before parent segment is deleted
            child_node_ids = []
            if segment.index_node_id:
                child_chunks = (
                    db.session.query(ChildChunk.index_node_id)
                    .where(
                        ChildChunk.segment_id == segment.id,
                        ChildChunk.dataset_id == dataset.id,
                    )
                    .all()
                )
                child_node_ids = [chunk[0] for chunk in child_chunks if chunk[0]]

            delete_segment_from_index_task.delay([segment.index_node_id], dataset.id, document.id, child_node_ids)

        db.session.delete(segment)
        # update document word count
        assert document.word_count is not None
        document.word_count -= segment.word_count
        db.session.add(document)
        db.session.commit()

    @classmethod
    def delete_segments(cls, segment_ids: list, document: Document, dataset: Dataset):
        assert current_user is not None
        # Check if segment_ids is not empty to avoid WHERE false condition
        if not segment_ids or len(segment_ids) == 0:
            return
        segments_info = (
            db.session.query(DocumentSegment)
            .with_entities(DocumentSegment.index_node_id, DocumentSegment.id, DocumentSegment.word_count)
            .where(
                DocumentSegment.id.in_(segment_ids),
                DocumentSegment.dataset_id == dataset.id,
                DocumentSegment.document_id == document.id,
                DocumentSegment.tenant_id == current_tenant_id,
            )
            .all()
        )

        if not segments_info:
            return

        index_node_ids = [info[0] for info in segments_info]
        segment_db_ids = [info[1] for info in segments_info]
        total_words = sum(info[2] for info in segments_info if info[2] is not None)

        # Get child chunk IDs before parent segments are deleted
        child_node_ids = []
        if index_node_ids:
            child_chunks = (
                db.session.query(ChildChunk.index_node_id)
                .where(
                    ChildChunk.segment_id.in_(segment_db_ids),
                    ChildChunk.dataset_id == dataset.id,
                )
                .all()
            )
            child_node_ids = [chunk[0] for chunk in child_chunks if chunk[0]]

        # Start async cleanup with both parent and child node IDs
        if index_node_ids or child_node_ids:
            delete_segment_from_index_task.delay(index_node_ids, dataset.id, document.id, child_node_ids)

        if document.word_count is None:
            document.word_count = 0
        else:
            document.word_count = max(0, document.word_count - total_words)

        db.session.add(document)

        # Delete database records
        db.session.query(DocumentSegment).where(DocumentSegment.id.in_(segment_ids)).delete()
        db.session.commit()

    @classmethod
    def update_segments_status(
        cls, segment_ids: list, action: Literal["enable", "disable"], dataset: Dataset, document: Document
    ):
        assert current_user is not None

        # Check if segment_ids is not empty to avoid WHERE false condition
        if not segment_ids or len(segment_ids) == 0:
            return
        if action == "enable":
            segments = db.session.scalars(
                select(DocumentSegment).where(
                    DocumentSegment.id.in_(segment_ids),
                    DocumentSegment.dataset_id == dataset.id,
                    DocumentSegment.document_id == document.id,
                    DocumentSegment.enabled == False,
                )
            ).all()
            if not segments:
                return
            real_deal_segment_ids = []
            for segment in segments:
                indexing_cache_key = f"segment_{segment.id}_indexing"
                cache_result = redis_client.get(indexing_cache_key)
                if cache_result is not None:
                    continue
                segment.enabled = True
                segment.disabled_at = None
                segment.disabled_by = None
                db.session.add(segment)
                real_deal_segment_ids.append(segment.id)
            db.session.commit()

            enable_segments_to_index_task.delay(real_deal_segment_ids, dataset.id, document.id)
        elif action == "disable":
            segments = db.session.scalars(
                select(DocumentSegment).where(
                    DocumentSegment.id.in_(segment_ids),
                    DocumentSegment.dataset_id == dataset.id,
                    DocumentSegment.document_id == document.id,
                    DocumentSegment.enabled == True,
                )
            ).all()
            if not segments:
                return
            real_deal_segment_ids = []
            for segment in segments:
                indexing_cache_key = f"segment_{segment.id}_indexing"
                cache_result = redis_client.get(indexing_cache_key)
                if cache_result is not None:
                    continue
                segment.enabled = False
                segment.disabled_at = naive_utc_now()
                segment.disabled_by = current_user.id
                db.session.add(segment)
                real_deal_segment_ids.append(segment.id)
            db.session.commit()

            disable_segments_from_index_task.delay(real_deal_segment_ids, dataset.id, document.id)

    @classmethod
    def create_child_chunk(
        cls, content: str, segment: DocumentSegment, document: Document, dataset: Dataset
    ) -> ChildChunk:
        current_user, current_tenant_id = current_account_with_tenant()

        lock_name = f"add_child_lock_{segment.id}"
        with redis_client.lock(lock_name, timeout=20):
            index_node_id = str(uuid.uuid4())
            index_node_hash = helper.generate_text_hash(content)
            max_position = (
                db.session.query(func.max(ChildChunk.position))
                .where(
                    ChildChunk.tenant_id == current_tenant_id,
                    ChildChunk.dataset_id == dataset.id,
                    ChildChunk.document_id == document.id,
                    ChildChunk.segment_id == segment.id,
                )
                .scalar()
            )
            child_chunk = ChildChunk(
                tenant_id=current_tenant_id,
                dataset_id=dataset.id,
                document_id=document.id,
                segment_id=segment.id,
                position=max_position + 1 if max_position else 1,
                index_node_id=index_node_id,
                index_node_hash=index_node_hash,
                content=content,
                word_count=len(content),
                type="customized",
                created_by=current_user.id,
            )
            db.session.add(child_chunk)
            # save vector index
            try:
                VectorService.create_child_chunk_vector(child_chunk, dataset)
            except Exception as e:
                logger.exception("create child chunk index failed")
                db.session.rollback()
                raise ChildChunkIndexingError(str(e))
            db.session.commit()

            return child_chunk

    @classmethod
    def update_child_chunks(
        cls,
        child_chunks_update_args: list[ChildChunkUpdateArgs],
        segment: DocumentSegment,
        document: Document,
        dataset: Dataset,
    ) -> list[ChildChunk]:
        assert isinstance(current_user, Account)
        child_chunks = db.session.scalars(
            select(ChildChunk).where(
                ChildChunk.dataset_id == dataset.id,
                ChildChunk.document_id == document.id,
                ChildChunk.segment_id == segment.id,
            )
        ).all()
        child_chunks_map = {chunk.id: chunk for chunk in child_chunks}

        new_child_chunks, update_child_chunks, delete_child_chunks, new_child_chunks_args = [], [], [], []

        for child_chunk_update_args in child_chunks_update_args:
            if child_chunk_update_args.id:
                child_chunk = child_chunks_map.pop(child_chunk_update_args.id, None)
                if child_chunk:
                    if child_chunk.content != child_chunk_update_args.content:
                        child_chunk.content = child_chunk_update_args.content
                        child_chunk.word_count = len(child_chunk.content)
                        child_chunk.updated_by = current_user.id
                        child_chunk.updated_at = naive_utc_now()
                        child_chunk.type = "customized"
                        update_child_chunks.append(child_chunk)
            else:
                new_child_chunks_args.append(child_chunk_update_args)
        if child_chunks_map:
            delete_child_chunks = list(child_chunks_map.values())
        try:
            if update_child_chunks:
                db.session.bulk_save_objects(update_child_chunks)

            if delete_child_chunks:
                for child_chunk in delete_child_chunks:
                    db.session.delete(child_chunk)
            if new_child_chunks_args:
                child_chunk_count = len(child_chunks)
                for position, args in enumerate(new_child_chunks_args, start=child_chunk_count + 1):
                    index_node_id = str(uuid.uuid4())
                    index_node_hash = helper.generate_text_hash(args.content)
                    child_chunk = ChildChunk(
                        tenant_id=current_tenant_id,
                        dataset_id=dataset.id,
                        document_id=document.id,
                        segment_id=segment.id,
                        position=position,
                        index_node_id=index_node_id,
                        index_node_hash=index_node_hash,
                        content=args.content,
                        word_count=len(args.content),
                        type="customized",
                        created_by=current_user.id,
                    )

                    db.session.add(child_chunk)
                    db.session.flush()
                    new_child_chunks.append(child_chunk)
            VectorService.update_child_chunk_vector(new_child_chunks, update_child_chunks, delete_child_chunks, dataset)
            db.session.commit()
        except Exception as e:
            logger.exception("update child chunk index failed")
            db.session.rollback()
            raise ChildChunkIndexingError(str(e))
        return sorted(new_child_chunks + update_child_chunks, key=lambda x: x.position)

    @classmethod
    def update_child_chunk(
        cls,
        content: str,
        child_chunk: ChildChunk,
        segment: DocumentSegment,
        document: Document,
        dataset: Dataset,
    ) -> ChildChunk:
        assert current_user is not None

        try:
            child_chunk.content = content
            child_chunk.word_count = len(content)
            child_chunk.updated_by = current_user.id
            child_chunk.updated_at = naive_utc_now()
            child_chunk.type = "customized"
            db.session.add(child_chunk)
            VectorService.update_child_chunk_vector([], [child_chunk], [], dataset)
            db.session.commit()
        except Exception as e:
            logger.exception("update child chunk index failed")
            db.session.rollback()
            raise ChildChunkIndexingError(str(e))
        return child_chunk

    @classmethod
    def delete_child_chunk(cls, child_chunk: ChildChunk, dataset: Dataset):
        db.session.delete(child_chunk)
        try:
            VectorService.delete_child_chunk_vector(child_chunk, dataset)
        except Exception as e:
            logger.exception("delete child chunk index failed")
            db.session.rollback()
            raise ChildChunkDeleteIndexError(str(e))
        db.session.commit()

    @classmethod
    def get_child_chunks(
        cls, segment_id: str, document_id: str, dataset_id: str, page: int, limit: int, keyword: str | None = None
    ):
        assert isinstance(current_user, Account)

        query = (
            select(ChildChunk)
            .filter_by(
                tenant_id=current_tenant_id,
                dataset_id=dataset_id,
                document_id=document_id,
                segment_id=segment_id,
            )
            .order_by(ChildChunk.position.asc())
        )
        if keyword:
            query = query.where(ChildChunk.content.ilike(f"%{keyword}%"))
        return db.paginate(select=query, page=page, per_page=limit, max_per_page=100, error_out=False)

    @classmethod
    def get_child_chunk_by_id(cls, child_chunk_id: str, tenant_id: str) -> ChildChunk | None:
        """Get a child chunk by its ID."""
        result = db.session.scalars(
            select(ChildChunk).where(ChildChunk.id == child_chunk_id, ChildChunk.tenant_id == tenant_id).limit(1)
        ).first()
        return result if isinstance(result, ChildChunk) else None

    @classmethod
    def get_segments(
        cls,
        document_id: str,
        tenant_id: str,
        status_list: list[str] | None = None,
        keyword: str | None = None,
        page: int = 1,
        limit: int = 20,
    ):
        """Get segments for a document with optional filtering."""
        query = select(DocumentSegment).where(
            DocumentSegment.document_id == document_id, DocumentSegment.tenant_id == tenant_id
        )

        # Check if status_list is not empty to avoid WHERE false condition
        if status_list and len(status_list) > 0:
            query = query.where(DocumentSegment.status.in_(status_list))

        if keyword:
            query = query.where(DocumentSegment.content.ilike(f"%{keyword}%"))

        query = query.order_by(DocumentSegment.position.asc())
        paginated_segments = db.paginate(select=query, page=page, per_page=limit, max_per_page=100, error_out=False)

        return paginated_segments.items, paginated_segments.total

    @classmethod
    def get_segment_by_id(cls, segment_id: str, tenant_id: str) -> DocumentSegment | None:
        """Get a segment by its ID."""
        result = db.session.scalars(
            select(DocumentSegment)
            .where(DocumentSegment.id == segment_id, DocumentSegment.tenant_id == tenant_id)
            .limit(1)
        ).first()
        return result if isinstance(result, DocumentSegment) else None


class DatasetCollectionBindingService:
    @classmethod
    def get_dataset_collection_binding(
        cls, provider_name: str, model_name: str, collection_type: str = "dataset"
    ) -> DatasetCollectionBinding:
        dataset_collection_binding = (
            db.session.query(DatasetCollectionBinding)
            .where(
                DatasetCollectionBinding.provider_name == provider_name,
                DatasetCollectionBinding.model_name == model_name,
                DatasetCollectionBinding.type == collection_type,
            )
            .order_by(DatasetCollectionBinding.created_at)
            .first()
        )

        if not dataset_collection_binding:
            dataset_collection_binding = DatasetCollectionBinding(
                provider_name=provider_name,
                model_name=model_name,
                collection_name=Dataset.gen_collection_name_by_id(str(uuid.uuid4())),
                type=collection_type,
            )
            db.session.add(dataset_collection_binding)
            db.session.commit()
        return dataset_collection_binding

    @classmethod
    def get_dataset_collection_binding_by_id_and_type(
        cls, collection_binding_id: str, collection_type: str = "dataset"
    ) -> DatasetCollectionBinding:
        dataset_collection_binding = (
            db.session.query(DatasetCollectionBinding)
            .where(
                DatasetCollectionBinding.id == collection_binding_id, DatasetCollectionBinding.type == collection_type
            )
            .order_by(DatasetCollectionBinding.created_at)
            .first()
        )
        if not dataset_collection_binding:
            raise ValueError("Dataset collection binding not found")

        return dataset_collection_binding


class DatasetPermissionService:
    @classmethod
    def get_dataset_partial_member_list(cls, dataset_id):
        user_list_query = db.session.scalars(
            select(
                DatasetPermission.account_id,
            ).where(DatasetPermission.dataset_id == dataset_id)
        ).all()

        return user_list_query

    @classmethod
    def update_partial_member_list(cls, tenant_id, dataset_id, user_list):
        try:
            db.session.query(DatasetPermission).where(DatasetPermission.dataset_id == dataset_id).delete()
            permissions = []
            for user in user_list:
                permission = DatasetPermission(
                    tenant_id=tenant_id,
                    dataset_id=dataset_id,
                    account_id=user["user_id"],
                )
                permissions.append(permission)

            db.session.add_all(permissions)
            db.session.commit()
        except Exception as e:
            db.session.rollback()
            raise e

    @classmethod
    def check_permission(cls, user, dataset, requested_permission, requested_partial_member_list):
        if not user.is_dataset_editor:
            raise NoPermissionError("User does not have permission to edit this dataset.")

        if user.is_dataset_operator and dataset.permission != requested_permission:
            raise NoPermissionError("Dataset operators cannot change the dataset permissions.")

        if user.is_dataset_operator and requested_permission == "partial_members":
            if not requested_partial_member_list:
                raise ValueError("Partial member list is required when setting to partial members.")

            local_member_list = cls.get_dataset_partial_member_list(dataset.id)
            request_member_list = [user["user_id"] for user in requested_partial_member_list]
            if set(local_member_list) != set(request_member_list):
                raise ValueError("Dataset operators cannot change the dataset permissions.")

    @classmethod
    def clear_partial_member_list(cls, dataset_id):
        try:
            db.session.query(DatasetPermission).where(DatasetPermission.dataset_id == dataset_id).delete()
            db.session.commit()
        except Exception as e:
            db.session.rollback()
            raise e<|MERGE_RESOLUTION|>--- conflicted
+++ resolved
@@ -1039,16 +1039,10 @@
 
     @staticmethod
     def get_dataset_auto_disable_logs(dataset_id: str):
-<<<<<<< HEAD
-        _, current_tenant_id = current_account_with_tenant()
-        features = FeatureService.get_features(current_tenant_id)
-        if not features.billing.enabled or features.billing.subscription.plan == "sandbox":
-=======
         assert isinstance(current_user, Account)
         assert current_user.current_tenant_id is not None
         features = FeatureService.get_features(current_user.current_tenant_id)
         if not features.billing.enabled or features.billing.subscription.plan == CloudPlan.SANDBOX:
->>>>>>> 11f2f951
             return {
                 "document_ids": [],
                 "count": 0,
@@ -2177,13 +2171,9 @@
 
     @staticmethod
     def save_document_without_dataset_id(tenant_id: str, knowledge_config: KnowledgeConfig, account: Account):
-<<<<<<< HEAD
-        current_user, current_tenant_id = current_account_with_tenant()
-=======
         assert isinstance(current_user, Account)
         assert current_user.current_tenant_id is not None
         assert knowledge_config.data_source
->>>>>>> 11f2f951
 
         features = FeatureService.get_features(current_tenant_id)
 
