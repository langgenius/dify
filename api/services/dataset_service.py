--- conflicted
+++ resolved
@@ -820,25 +820,15 @@
                                 "notion_page_icon": page['page_icon'],
                                 "type": page['type']
                             }
-<<<<<<< HEAD
-                            document = DocumentService.build_document(dataset, dataset_process_rule.id,
-                                                                      document_data["data_source"]["type"],
-                                                                      document_data["doc_form"],
-                                                                      document_data["doc_language"],
-                                                                      data_source_info, created_from, position,
-                                                                      account, page['page_name'], batch,
-                                                                      document_data.get('doc_metadata'),
-                                                                      document_data.get('doc_type'))
-=======
                             document = DocumentService.build_document(
                                 dataset, dataset_process_rule.id,
                                 document_data["data_source"]["type"],
                                 document_data["doc_form"],
                                 document_data["doc_language"],
                                 data_source_info, created_from, position,
-                                account, page['page_name'], batch
-                            )
->>>>>>> c606295e
+                                account, page['page_name'], batch,
+                                document_data.get('doc_metadata'),
+                                document_data.get('doc_type'))
                             db.session.add(document)
                             db.session.flush()
                             document_ids.append(document.id)
@@ -892,19 +882,12 @@
             )
 
     @staticmethod
-<<<<<<< HEAD
-    def build_document(dataset: Dataset, process_rule_id: str, data_source_type: str, document_form: str,
-                       document_language: str, data_source_info: dict, created_from: str, position: int,
-                       account: Account, name: str, batch: str, doc_type: Optional[str] = None,
-                       doc_metadata: Optional[str] = None):
-=======
     def build_document(
-        dataset: Dataset, process_rule_id: str, data_source_type: str, document_form: str,
-        document_language: str, data_source_info: dict, created_from: str, position: int,
-        account: Account,
-        name: str, batch: str
+            dataset: Dataset, process_rule_id: str, data_source_type: str, document_form: str,
+            document_language: str, data_source_info: dict, created_from: str, position: int,
+            account: Account, name: str, batch: str, doc_type: Optional[str] = None,
+            doc_metadata: Optional[str] = None
     ):
->>>>>>> c606295e
         document = Document(
             tenant_id=dataset.tenant_id,
             dataset_id=dataset.id,
