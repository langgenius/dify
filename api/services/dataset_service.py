--- conflicted
+++ resolved
@@ -2390,18 +2390,12 @@
 
     @classmethod
     def delete_segments(cls, segment_ids: list, document: Document, dataset: Dataset):
-<<<<<<< HEAD
         # Check if segment_ids is not empty to avoid WHERE false condition
         if not segment_ids or len(segment_ids) == 0:
             return
         segments_info = (
             db.session.query(DocumentSegment)
             .with_entities(DocumentSegment.index_node_id, DocumentSegment.id, DocumentSegment.word_count)
-=======
-        assert isinstance(current_user, Account)
-        segments = (
-            db.session.query(DocumentSegment.index_node_id, DocumentSegment.word_count)
->>>>>>> 4511f4f5
             .where(
                 DocumentSegment.id.in_(segment_ids),
                 DocumentSegment.dataset_id == dataset.id,
