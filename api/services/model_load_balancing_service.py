import json
import logging
from json import JSONDecodeError
from typing import Optional, Union

<<<<<<< HEAD
from sqlalchemy import select
=======
from sqlalchemy import or_
>>>>>>> a7627882

from constants import HIDDEN_VALUE
from core.entities.provider_configuration import ProviderConfiguration
from core.helper import encrypter
from core.helper.model_provider_cache import ProviderCredentialsCache, ProviderCredentialsCacheType
from core.model_manager import LBModelManager
from core.model_runtime.entities.model_entities import ModelType
from core.model_runtime.entities.provider_entities import (
    ModelCredentialSchema,
    ProviderCredentialSchema,
)
from core.model_runtime.model_providers.model_provider_factory import ModelProviderFactory
from core.provider_manager import ProviderManager
from extensions.ext_database import db
from libs.datetime_utils import naive_utc_now
from models.provider import LoadBalancingModelConfig, ProviderCredential, ProviderModelCredential

logger = logging.getLogger(__name__)


class ModelLoadBalancingService:
    def __init__(self) -> None:
        self.provider_manager = ProviderManager()

    def enable_model_load_balancing(self, tenant_id: str, provider: str, model: str, model_type: str) -> None:
        """
        enable model load balancing.

        :param tenant_id: workspace id
        :param provider: provider name
        :param model: model name
        :param model_type: model type
        :return:
        """
        # Get all provider configurations of the current workspace
        provider_configurations = self.provider_manager.get_configurations(tenant_id)

        # Get provider configuration
        provider_configuration = provider_configurations.get(provider)
        if not provider_configuration:
            raise ValueError(f"Provider {provider} does not exist.")

        # Enable model load balancing
        provider_configuration.enable_model_load_balancing(model=model, model_type=ModelType.value_of(model_type))

    def disable_model_load_balancing(self, tenant_id: str, provider: str, model: str, model_type: str) -> None:
        """
        disable model load balancing.

        :param tenant_id: workspace id
        :param provider: provider name
        :param model: model name
        :param model_type: model type
        :return:
        """
        # Get all provider configurations of the current workspace
        provider_configurations = self.provider_manager.get_configurations(tenant_id)

        # Get provider configuration
        provider_configuration = provider_configurations.get(provider)
        if not provider_configuration:
            raise ValueError(f"Provider {provider} does not exist.")

        # disable model load balancing
        provider_configuration.disable_model_load_balancing(model=model, model_type=ModelType.value_of(model_type))

    def get_load_balancing_configs(
        self, tenant_id: str, provider: str, model: str, model_type: str, config_from: str = ""
    ) -> tuple[bool, list[dict]]:
        """
        Get load balancing configurations.
        :param tenant_id: workspace id
        :param provider: provider name
        :param model: model name
        :param model_type: model type
        :return:
        """
        # Get all provider configurations of the current workspace
        provider_configurations = self.provider_manager.get_configurations(tenant_id)

        # Get provider configuration
        provider_configuration = provider_configurations.get(provider)
        if not provider_configuration:
            raise ValueError(f"Provider {provider} does not exist.")

        # Convert model type to ModelType
        model_type_enum = ModelType.value_of(model_type)

        # Get provider model setting
        provider_model_setting = provider_configuration.get_provider_model_setting(
            model_type=model_type_enum,
            model=model,
        )

        is_load_balancing_enabled = False
        if provider_model_setting and provider_model_setting.load_balancing_enabled:
            is_load_balancing_enabled = True

        if config_from == "predefined-model":
            credential_source_type = "provider"
        else:
            credential_source_type = "custom_model"

        # Get load balancing configurations
        load_balancing_configs = (
            db.session.query(LoadBalancingModelConfig)
            .where(
                LoadBalancingModelConfig.tenant_id == tenant_id,
                LoadBalancingModelConfig.provider_name == provider_configuration.provider.provider,
                LoadBalancingModelConfig.model_type == model_type_enum.to_origin_model_type(),
                LoadBalancingModelConfig.model_name == model,
                or_(
                    LoadBalancingModelConfig.credential_source_type == credential_source_type,
                    LoadBalancingModelConfig.credential_source_type.is_(None),
                ),
            )
            .order_by(LoadBalancingModelConfig.created_at)
            .all()
        )

        if provider_configuration.custom_configuration.provider:
            # check if the inherit configuration exists,
            # inherit is represented for the provider or model custom credentials
            inherit_config_exists = False
            for load_balancing_config in load_balancing_configs:
                if load_balancing_config.name == "__inherit__":
                    inherit_config_exists = True
                    break

            if not inherit_config_exists:
                # Initialize the inherit configuration
                inherit_config = self._init_inherit_config(tenant_id, provider, model, model_type_enum)

                # prepend the inherit configuration
                load_balancing_configs.insert(0, inherit_config)
            else:
                # move the inherit configuration to the first
                for i, load_balancing_config in enumerate(load_balancing_configs[:]):
                    if load_balancing_config.name == "__inherit__":
                        inherit_config = load_balancing_configs.pop(i)
                        load_balancing_configs.insert(0, inherit_config)

        # Get credential form schemas from model credential schema or provider credential schema
        credential_schemas = self._get_credential_schema(provider_configuration)

        # Get decoding rsa key and cipher for decrypting credentials
        decoding_rsa_key, decoding_cipher_rsa = encrypter.get_decrypt_decoding(tenant_id)

        # fetch status and ttl for each config
        datas = []
        for load_balancing_config in load_balancing_configs:
            in_cooldown, ttl = LBModelManager.get_config_in_cooldown_and_ttl(
                tenant_id=tenant_id,
                provider=provider,
                model=model,
                model_type=model_type_enum,
                config_id=load_balancing_config.id,
            )

            try:
                if load_balancing_config.encrypted_config:
                    credentials = json.loads(load_balancing_config.encrypted_config)
                else:
                    credentials = {}
            except JSONDecodeError:
                credentials = {}

            # Get provider credential secret variables
            credential_secret_variables = provider_configuration.extract_secret_variables(
                credential_schemas.credential_form_schemas
            )

            # decrypt credentials
            for variable in credential_secret_variables:
                if variable in credentials:
                    try:
                        credentials[variable] = encrypter.decrypt_token_with_decoding(
                            credentials.get(variable),  # ty: ignore [invalid-argument-type]
                            decoding_rsa_key,
                            decoding_cipher_rsa,
                        )
                    except ValueError:
                        pass

            # Obfuscate credentials
            credentials = provider_configuration.obfuscated_credentials(
                credentials=credentials, credential_form_schemas=credential_schemas.credential_form_schemas
            )

            datas.append(
                {
                    "id": load_balancing_config.id,
                    "name": load_balancing_config.name,
                    "credentials": credentials,
                    "credential_id": load_balancing_config.credential_id,
                    "enabled": load_balancing_config.enabled,
                    "in_cooldown": in_cooldown,
                    "ttl": ttl,
                }
            )

        return is_load_balancing_enabled, datas

    def get_load_balancing_config(
        self, tenant_id: str, provider: str, model: str, model_type: str, config_id: str
    ) -> Optional[dict]:
        """
        Get load balancing configuration.
        :param tenant_id: workspace id
        :param provider: provider name
        :param model: model name
        :param model_type: model type
        :param config_id: load balancing config id
        :return:
        """
        # Get all provider configurations of the current workspace
        provider_configurations = self.provider_manager.get_configurations(tenant_id)

        # Get provider configuration
        provider_configuration = provider_configurations.get(provider)
        if not provider_configuration:
            raise ValueError(f"Provider {provider} does not exist.")

        # Convert model type to ModelType
        model_type_enum = ModelType.value_of(model_type)

        # Get load balancing configurations
        load_balancing_model_config = (
            db.session.query(LoadBalancingModelConfig)
            .where(
                LoadBalancingModelConfig.tenant_id == tenant_id,
                LoadBalancingModelConfig.provider_name == provider_configuration.provider.provider,
                LoadBalancingModelConfig.model_type == model_type_enum.to_origin_model_type(),
                LoadBalancingModelConfig.model_name == model,
                LoadBalancingModelConfig.id == config_id,
            )
            .first()
        )

        if not load_balancing_model_config:
            return None

        try:
            if load_balancing_model_config.encrypted_config:
                credentials = json.loads(load_balancing_model_config.encrypted_config)
            else:
                credentials = {}
        except JSONDecodeError:
            credentials = {}

        # Get credential form schemas from model credential schema or provider credential schema
        credential_schemas = self._get_credential_schema(provider_configuration)

        # Obfuscate credentials
        credentials = provider_configuration.obfuscated_credentials(
            credentials=credentials, credential_form_schemas=credential_schemas.credential_form_schemas
        )

        return {
            "id": load_balancing_model_config.id,
            "name": load_balancing_model_config.name,
            "credentials": credentials,
            "enabled": load_balancing_model_config.enabled,
        }

    def _init_inherit_config(
        self, tenant_id: str, provider: str, model: str, model_type: ModelType
    ) -> LoadBalancingModelConfig:
        """
        Initialize the inherit configuration.
        :param tenant_id: workspace id
        :param provider: provider name
        :param model: model name
        :param model_type: model type
        :return:
        """
        # Initialize the inherit configuration
        inherit_config = LoadBalancingModelConfig(
            tenant_id=tenant_id,
            provider_name=provider,
            model_type=model_type.to_origin_model_type(),
            model_name=model,
            name="__inherit__",
        )
        db.session.add(inherit_config)
        db.session.commit()

        return inherit_config

    def update_load_balancing_configs(
        self, tenant_id: str, provider: str, model: str, model_type: str, configs: list[dict], config_from: str
    ) -> None:
        """
        Update load balancing configurations.
        :param tenant_id: workspace id
        :param provider: provider name
        :param model: model name
        :param model_type: model type
        :param configs: load balancing configs
        :param config_from: predefined-model or custom-model
        :return:
        """
        # Get all provider configurations of the current workspace
        provider_configurations = self.provider_manager.get_configurations(tenant_id)

        # Get provider configuration
        provider_configuration = provider_configurations.get(provider)
        if not provider_configuration:
            raise ValueError(f"Provider {provider} does not exist.")

        # Convert model type to ModelType
        model_type_enum = ModelType.value_of(model_type)

        if not isinstance(configs, list):
            raise ValueError("Invalid load balancing configs")

        current_load_balancing_configs = db.session.scalars(
            select(LoadBalancingModelConfig).where(
                LoadBalancingModelConfig.tenant_id == tenant_id,
                LoadBalancingModelConfig.provider_name == provider_configuration.provider.provider,
                LoadBalancingModelConfig.model_type == model_type_enum.to_origin_model_type(),
                LoadBalancingModelConfig.model_name == model,
            )
        ).all()

        # id as key, config as value
        current_load_balancing_configs_dict = {config.id: config for config in current_load_balancing_configs}
        updated_config_ids = set()

        for config in configs:
            if not isinstance(config, dict):
                raise ValueError("Invalid load balancing config")

            config_id = config.get("id")
            name = config.get("name")
            credentials = config.get("credentials")
            credential_id = config.get("credential_id")
            enabled = config.get("enabled")

            if credential_id:
                credential_record: ProviderCredential | ProviderModelCredential | None = None
                if config_from == "predefined-model":
                    credential_record = (
                        db.session.query(ProviderCredential)
                        .filter_by(
                            id=credential_id,
                            tenant_id=tenant_id,
                            provider_name=provider_configuration.provider.provider,
                        )
                        .first()
                    )
                else:
                    credential_record = (
                        db.session.query(ProviderModelCredential)
                        .filter_by(
                            id=credential_id,
                            tenant_id=tenant_id,
                            provider_name=provider_configuration.provider.provider,
                            model_name=model,
                            model_type=model_type_enum.to_origin_model_type(),
                        )
                        .first()
                    )
                if not credential_record:
                    raise ValueError(f"Provider credential with id {credential_id} not found")
                name = credential_record.credential_name

            if not name:
                raise ValueError("Invalid load balancing config name")

            if enabled is None:
                raise ValueError("Invalid load balancing config enabled")

            # is config exists
            if config_id:
                config_id = str(config_id)

                if config_id not in current_load_balancing_configs_dict:
                    raise ValueError(f"Invalid load balancing config id: {config_id}")

                updated_config_ids.add(config_id)

                load_balancing_config = current_load_balancing_configs_dict[config_id]

                if credentials:
                    if not isinstance(credentials, dict):
                        raise ValueError("Invalid load balancing config credentials")

                    # validate custom provider config
                    credentials = self._custom_credentials_validate(
                        tenant_id=tenant_id,
                        provider_configuration=provider_configuration,
                        model_type=model_type_enum,
                        model=model,
                        credentials=credentials,
                        load_balancing_model_config=load_balancing_config,
                        validate=False,
                    )

                    # update load balancing config
                    load_balancing_config.encrypted_config = json.dumps(credentials)

                load_balancing_config.name = name
                load_balancing_config.enabled = enabled
                load_balancing_config.updated_at = naive_utc_now()
                db.session.commit()

                self._clear_credentials_cache(tenant_id, config_id)
            else:
                # create load balancing config
                if name == "__inherit__":
                    raise ValueError("Invalid load balancing config name")

                if credential_id:
                    credential_source = "provider" if config_from == "predefined-model" else "custom_model"
                    assert credential_record is not None
                    load_balancing_model_config = LoadBalancingModelConfig(
                        tenant_id=tenant_id,
                        provider_name=provider_configuration.provider.provider,
                        model_type=model_type_enum.to_origin_model_type(),
                        model_name=model,
                        name=credential_record.credential_name,
                        encrypted_config=credential_record.encrypted_config,
                        credential_id=credential_id,
                        credential_source_type=credential_source,
                    )
                else:
                    if not credentials:
                        raise ValueError("Invalid load balancing config credentials")

                    if not isinstance(credentials, dict):
                        raise ValueError("Invalid load balancing config credentials")

                    # validate custom provider config
                    credentials = self._custom_credentials_validate(
                        tenant_id=tenant_id,
                        provider_configuration=provider_configuration,
                        model_type=model_type_enum,
                        model=model,
                        credentials=credentials,
                        validate=False,
                    )

                    # create load balancing config
                    load_balancing_model_config = LoadBalancingModelConfig(
                        tenant_id=tenant_id,
                        provider_name=provider_configuration.provider.provider,
                        model_type=model_type_enum.to_origin_model_type(),
                        model_name=model,
                        name=name,
                        encrypted_config=json.dumps(credentials),
                    )

                db.session.add(load_balancing_model_config)
                db.session.commit()

        # get deleted config ids
        deleted_config_ids = set(current_load_balancing_configs_dict.keys()) - updated_config_ids
        for config_id in deleted_config_ids:
            db.session.delete(current_load_balancing_configs_dict[config_id])
            db.session.commit()

            self._clear_credentials_cache(tenant_id, config_id)

    def validate_load_balancing_credentials(
        self,
        tenant_id: str,
        provider: str,
        model: str,
        model_type: str,
        credentials: dict,
        config_id: Optional[str] = None,
    ) -> None:
        """
        Validate load balancing credentials.
        :param tenant_id: workspace id
        :param provider: provider name
        :param model_type: model type
        :param model: model name
        :param credentials: credentials
        :param config_id: load balancing config id
        :return:
        """
        # Get all provider configurations of the current workspace
        provider_configurations = self.provider_manager.get_configurations(tenant_id)

        # Get provider configuration
        provider_configuration = provider_configurations.get(provider)
        if not provider_configuration:
            raise ValueError(f"Provider {provider} does not exist.")

        # Convert model type to ModelType
        model_type_enum = ModelType.value_of(model_type)

        load_balancing_model_config = None
        if config_id:
            # Get load balancing config
            load_balancing_model_config = (
                db.session.query(LoadBalancingModelConfig)
                .where(
                    LoadBalancingModelConfig.tenant_id == tenant_id,
                    LoadBalancingModelConfig.provider_name == provider,
                    LoadBalancingModelConfig.model_type == model_type_enum.to_origin_model_type(),
                    LoadBalancingModelConfig.model_name == model,
                    LoadBalancingModelConfig.id == config_id,
                )
                .first()
            )

            if not load_balancing_model_config:
                raise ValueError(f"Load balancing config {config_id} does not exist.")

        # Validate custom provider config
        self._custom_credentials_validate(
            tenant_id=tenant_id,
            provider_configuration=provider_configuration,
            model_type=model_type_enum,
            model=model,
            credentials=credentials,
            load_balancing_model_config=load_balancing_model_config,
        )

    def _custom_credentials_validate(
        self,
        tenant_id: str,
        provider_configuration: ProviderConfiguration,
        model_type: ModelType,
        model: str,
        credentials: dict,
        load_balancing_model_config: Optional[LoadBalancingModelConfig] = None,
        validate: bool = True,
    ) -> dict:
        """
        Validate custom credentials.
        :param tenant_id: workspace id
        :param provider_configuration: provider configuration
        :param model_type: model type
        :param model: model name
        :param credentials: credentials
        :param load_balancing_model_config: load balancing model config
        :param validate: validate credentials
        :return:
        """
        # Get credential form schemas from model credential schema or provider credential schema
        credential_schemas = self._get_credential_schema(provider_configuration)

        # Get provider credential secret variables
        provider_credential_secret_variables = provider_configuration.extract_secret_variables(
            credential_schemas.credential_form_schemas
        )

        if load_balancing_model_config:
            try:
                # fix origin data
                if load_balancing_model_config.encrypted_config:
                    original_credentials = json.loads(load_balancing_model_config.encrypted_config)
                else:
                    original_credentials = {}
            except JSONDecodeError:
                original_credentials = {}

            # encrypt credentials
            for key, value in credentials.items():
                if key in provider_credential_secret_variables:
                    # if send [__HIDDEN__] in secret input, it will be same as original value
                    if value == HIDDEN_VALUE and key in original_credentials:
                        credentials[key] = encrypter.decrypt_token(tenant_id, original_credentials[key])

        if validate:
            model_provider_factory = ModelProviderFactory(tenant_id)
            if isinstance(credential_schemas, ModelCredentialSchema):
                credentials = model_provider_factory.model_credentials_validate(
                    provider=provider_configuration.provider.provider,
                    model_type=model_type,
                    model=model,
                    credentials=credentials,
                )
            else:
                credentials = model_provider_factory.provider_credentials_validate(
                    provider=provider_configuration.provider.provider, credentials=credentials
                )

        for key, value in credentials.items():
            if key in provider_credential_secret_variables:
                credentials[key] = encrypter.encrypt_token(tenant_id, value)

        return credentials

    def _get_credential_schema(
        self, provider_configuration: ProviderConfiguration
    ) -> Union[ModelCredentialSchema, ProviderCredentialSchema]:
        """Get form schemas."""
        if provider_configuration.provider.model_credential_schema:
            return provider_configuration.provider.model_credential_schema
        elif provider_configuration.provider.provider_credential_schema:
            return provider_configuration.provider.provider_credential_schema
        else:
            raise ValueError("No credential schema found")

    def _clear_credentials_cache(self, tenant_id: str, config_id: str) -> None:
        """
        Clear credentials cache.
        :param tenant_id: workspace id
        :param config_id: load balancing config id
        :return:
        """
        provider_model_credentials_cache = ProviderCredentialsCache(
            tenant_id=tenant_id, identity_id=config_id, cache_type=ProviderCredentialsCacheType.LOAD_BALANCING_MODEL
        )

        provider_model_credentials_cache.delete()<|MERGE_RESOLUTION|>--- conflicted
+++ resolved
@@ -3,12 +3,7 @@
 from json import JSONDecodeError
 from typing import Optional, Union
 
-<<<<<<< HEAD
-from sqlalchemy import select
-=======
-from sqlalchemy import or_
->>>>>>> a7627882
-
+from sqlalchemy import select, or_
 from constants import HIDDEN_VALUE
 from core.entities.provider_configuration import ProviderConfiguration
 from core.helper import encrypter
