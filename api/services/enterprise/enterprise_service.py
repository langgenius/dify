from datetime import datetime

from pydantic import BaseModel, Field

from services.enterprise.base import EnterpriseRequest


class WebAppSettings(BaseModel):
    access_mode: str = Field(
        description="Access mode for the web app. Can be 'public', 'private', 'private_all', 'sso_verified'",
        default="private",
        alias="accessMode",
    )


class EnterpriseService:
    @classmethod
    def get_info(cls):
        return EnterpriseRequest.send_request("GET", "/info")

    @classmethod
    def get_workspace_info(cls, tenant_id: str):
        return EnterpriseRequest.send_request("GET", f"/workspace/{tenant_id}/info")

    @classmethod
    def get_app_sso_settings_last_update_time(cls) -> datetime:
        data = EnterpriseRequest.send_request("GET", "/sso/app/last-update-time")
        if not data:
            raise ValueError("No data found.")
        try:
            # parse the UTC timestamp from the response
            return datetime.fromisoformat(data)
        except ValueError as e:
            raise ValueError(f"Invalid date format: {data}") from e

    @classmethod
    def get_workspace_sso_settings_last_update_time(cls) -> datetime:
        data = EnterpriseRequest.send_request("GET", "/sso/workspace/last-update-time")
        if not data:
            raise ValueError("No data found.")
        try:
            # parse the UTC timestamp from the response
            return datetime.fromisoformat(data)
        except ValueError as e:
            raise ValueError(f"Invalid date format: {data}") from e

    class WebAppAuth:
        @classmethod
        def is_user_allowed_to_access_webapp(cls, user_id: str, app_id: str):
            params = {"userId": user_id, "appId": app_id}
            data = EnterpriseRequest.send_request("GET", "/webapp/permission", params=params)

            return data.get("result", False)

        @classmethod
        def batch_is_user_allowed_to_access_webapps(cls, user_id: str, app_ids: list[str]):
            if not app_ids:
                return {}
            body = {"userId": user_id, "appIds": app_ids}
            data = EnterpriseRequest.send_request("POST", "/webapp/permission/batch", json=body)
            if not data:
                raise ValueError("No data found.")
            return data.get("permissions", {})

        @classmethod
        def get_app_access_mode_by_id(cls, app_id: str) -> WebAppSettings:
            if not app_id:
                raise ValueError("app_id must be provided.")
            params = {"appId": app_id}
            data = EnterpriseRequest.send_request("GET", "/webapp/access-mode/id", params=params)
            if not data:
                raise ValueError("No data found.")
            return WebAppSettings.model_validate(data)

        @classmethod
        def batch_get_app_access_mode_by_id(cls, app_ids: list[str]) -> dict[str, WebAppSettings]:
            if not app_ids:
                return {}
            body = {"appIds": app_ids}
            data: dict[str, str] = EnterpriseRequest.send_request("POST", "/webapp/access-mode/batch/id", json=body)
            if not data:
                raise ValueError("No data found.")

            if not isinstance(data["accessModes"], dict):
                raise ValueError("Invalid data format.")

            ret = {}
            for key, value in data["accessModes"].items():
                curr = WebAppSettings()
                curr.access_mode = value
                ret[key] = curr

            return ret

        @classmethod
<<<<<<< HEAD
=======
        def get_app_access_mode_by_code(cls, app_code: str) -> WebAppSettings:
            if not app_code:
                raise ValueError("app_code must be provided.")
            params = {"appCode": app_code}
            data = EnterpriseRequest.send_request("GET", "/webapp/access-mode/code", params=params)
            if not data:
                raise ValueError("No data found.")
            return WebAppSettings.model_validate(data)

        @classmethod
>>>>>>> 1bd621f8
        def update_app_access_mode(cls, app_id: str, access_mode: str):
            if not app_id:
                raise ValueError("app_id must be provided.")
            if access_mode not in ["public", "private", "private_all"]:
                raise ValueError("access_mode must be either 'public', 'private', or 'private_all'")

            data = {"appId": app_id, "accessMode": access_mode}

            response = EnterpriseRequest.send_request("POST", "/webapp/access-mode", json=data)

            return response.get("result", False)

        @classmethod
        def cleanup_webapp(cls, app_id: str):
            if not app_id:
                raise ValueError("app_id must be provided.")

            body = {"appId": app_id}
            EnterpriseRequest.send_request("DELETE", "/webapp/clean", json=body)<|MERGE_RESOLUTION|>--- conflicted
+++ resolved
@@ -93,8 +93,6 @@
             return ret
 
         @classmethod
-<<<<<<< HEAD
-=======
         def get_app_access_mode_by_code(cls, app_code: str) -> WebAppSettings:
             if not app_code:
                 raise ValueError("app_code must be provided.")
@@ -105,7 +103,6 @@
             return WebAppSettings.model_validate(data)
 
         @classmethod
->>>>>>> 1bd621f8
         def update_app_access_mode(cls, app_id: str, access_mode: str):
             if not app_id:
                 raise ValueError("app_id must be provided.")
