--- conflicted
+++ resolved
@@ -8,16 +8,9 @@
 
 logger = logging.getLogger(__name__)
 
-<<<<<<< HEAD
 class PluginCredentialType(enum.Enum):
     MODEL = 0 # must be 0 for API contract compatibility
     TOOL = 1 # must be 1 for API contract compatibility
-=======
-
-class PluginCredentialType(enum.IntEnum):
-    MODEL = enum.auto()
-    TOOL = enum.auto()
->>>>>>> 9bb7bcf5
 
     def to_number(self):
         return self.value
