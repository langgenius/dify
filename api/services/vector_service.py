<<<<<<< HEAD
from typing import List, Optional
=======

from typing import Optional
>>>>>>> 963d9b60

from langchain.schema import Document

<<<<<<< HEAD
from core.rag.datasource.keyword.keyword_init import Keyword
from core.rag.datasource.vdb.vector_factory import Vector
=======
from core.index.index import IndexBuilder
>>>>>>> 963d9b60
from models.dataset import Dataset, DocumentSegment


class VectorService:

    @classmethod
<<<<<<< HEAD
    def create_segments_vector(cls, keywords_list: Optional[List[List[str]]],
                               segments: List[DocumentSegment], dataset: Dataset):
=======
    def create_segment_vector(cls, keywords: Optional[list[str]], segment: DocumentSegment, dataset: Dataset):
        document = Document(
            page_content=segment.content,
            metadata={
                "doc_id": segment.index_node_id,
                "doc_hash": segment.index_node_hash,
                "document_id": segment.document_id,
                "dataset_id": segment.dataset_id,
            }
        )

        # save vector index
        index = IndexBuilder.get_index(dataset, 'high_quality')
        if index:
            index.add_texts([document], duplicate_check=True)

        # save keyword index
        index = IndexBuilder.get_index(dataset, 'economy')
        if index:
            if keywords and len(keywords) > 0:
                index.create_segment_keywords(segment.index_node_id, keywords)
            else:
                index.add_texts([document])

    @classmethod
    def multi_create_segment_vector(cls, pre_segment_data_list: list, dataset: Dataset):
>>>>>>> 963d9b60
        documents = []
        for segment in segments:
            document = Document(
                page_content=segment.content,
                metadata={
                    "doc_id": segment.index_node_id,
                    "doc_hash": segment.index_node_hash,
                    "document_id": segment.document_id,
                    "dataset_id": segment.dataset_id,
                }
            )
            documents.append(document)
        if dataset.indexing_technique == 'high_quality':
            # save vector index
            vector = Vector(
                dataset=dataset
            )
            vector.add_texts(documents, duplicate_check=True)

        # save keyword index
        keyword = Keyword(dataset)

        if keywords_list and len(keywords_list) > 0:
            keyword.add_texts(documents, keyword_list=keywords_list)
        else:
            keyword.add_texts(documents)

    @classmethod
    def update_segment_vector(cls, keywords: Optional[list[str]], segment: DocumentSegment, dataset: Dataset):
        # update segment index task

        # format new index
        document = Document(
            page_content=segment.content,
            metadata={
                "doc_id": segment.index_node_id,
                "doc_hash": segment.index_node_hash,
                "document_id": segment.document_id,
                "dataset_id": segment.dataset_id,
            }
        )
        if dataset.indexing_technique == 'high_quality':
            # update vector index
            vector = Vector(
                dataset=dataset
            )
            vector.delete_by_ids([segment.index_node_id])
            vector.add_texts([document], duplicate_check=True)

        # update keyword index
        keyword = Keyword(dataset)
        keyword.delete_by_ids([segment.index_node_id])

        # save keyword index
        if keywords and len(keywords) > 0:
            keyword.add_texts([document], keyword_list=[keywords])
        else:
            keyword.add_texts([document])<|MERGE_RESOLUTION|>--- conflicted
+++ resolved
@@ -1,55 +1,17 @@
-<<<<<<< HEAD
 from typing import List, Optional
-=======
-
-from typing import Optional
->>>>>>> 963d9b60
 
 from langchain.schema import Document
 
-<<<<<<< HEAD
 from core.rag.datasource.keyword.keyword_init import Keyword
 from core.rag.datasource.vdb.vector_factory import Vector
-=======
-from core.index.index import IndexBuilder
->>>>>>> 963d9b60
 from models.dataset import Dataset, DocumentSegment
 
 
 class VectorService:
 
     @classmethod
-<<<<<<< HEAD
     def create_segments_vector(cls, keywords_list: Optional[List[List[str]]],
                                segments: List[DocumentSegment], dataset: Dataset):
-=======
-    def create_segment_vector(cls, keywords: Optional[list[str]], segment: DocumentSegment, dataset: Dataset):
-        document = Document(
-            page_content=segment.content,
-            metadata={
-                "doc_id": segment.index_node_id,
-                "doc_hash": segment.index_node_hash,
-                "document_id": segment.document_id,
-                "dataset_id": segment.dataset_id,
-            }
-        )
-
-        # save vector index
-        index = IndexBuilder.get_index(dataset, 'high_quality')
-        if index:
-            index.add_texts([document], duplicate_check=True)
-
-        # save keyword index
-        index = IndexBuilder.get_index(dataset, 'economy')
-        if index:
-            if keywords and len(keywords) > 0:
-                index.create_segment_keywords(segment.index_node_id, keywords)
-            else:
-                index.add_texts([document])
-
-    @classmethod
-    def multi_create_segment_vector(cls, pre_segment_data_list: list, dataset: Dataset):
->>>>>>> 963d9b60
         documents = []
         for segment in segments:
             document = Document(
