import uuid
from collections.abc import Sequence
from typing import Optional

from flask_login import current_user
from sqlalchemy import func, select
from werkzeug.exceptions import NotFound

from extensions.ext_database import db
from models.dataset import Dataset
from models.model import App, Tag, TagBinding


class TagService:
    @staticmethod
    def get_tags(tag_type: str, current_tenant_id: str, keyword: Optional[str] = None):
        query = (
            db.session.query(Tag.id, Tag.type, Tag.name, func.count(TagBinding.id).label("binding_count"))
            .outerjoin(TagBinding, Tag.id == TagBinding.tag_id)
            .where(Tag.type == tag_type, Tag.tenant_id == current_tenant_id)
        )
        if keyword:
            query = query.where(db.and_(Tag.name.ilike(f"%{keyword}%")))
        query = query.group_by(Tag.id, Tag.type, Tag.name, Tag.created_at)
        results: list = query.order_by(Tag.created_at.desc()).all()
        return results

    @staticmethod
<<<<<<< HEAD
    def get_target_ids_by_tag_ids(tag_type: str, current_tenant_id: str, tag_ids: list) -> Sequence:
=======
    def get_target_ids_by_tag_ids(tag_type: str, current_tenant_id: str, tag_ids: list):
>>>>>>> a78339a0
        # Check if tag_ids is not empty to avoid WHERE false condition
        if not tag_ids or len(tag_ids) == 0:
            return []
        tags = db.session.scalars(
            select(Tag).where(Tag.id.in_(tag_ids), Tag.tenant_id == current_tenant_id, Tag.type == tag_type)
        ).all()
        if not tags:
            return []
        tag_ids = [tag.id for tag in tags]
        # Check if tag_ids is not empty to avoid WHERE false condition
        if not tag_ids or len(tag_ids) == 0:
            return []
        tag_bindings = db.session.scalars(
            select(TagBinding.target_id).where(
                TagBinding.tag_id.in_(tag_ids), TagBinding.tenant_id == current_tenant_id
            )
        ).all()
        return tag_bindings

    @staticmethod
    def get_tag_by_tag_name(tag_type: str, current_tenant_id: str, tag_name: str):
        if not tag_type or not tag_name:
            return []
        tags = list(
            db.session.scalars(
                select(Tag).where(Tag.name == tag_name, Tag.tenant_id == current_tenant_id, Tag.type == tag_type)
            ).all()
        )
        if not tags:
            return []
        return tags

    @staticmethod
    def get_tags_by_target_id(tag_type: str, current_tenant_id: str, target_id: str):
        tags = (
            db.session.query(Tag)
            .join(TagBinding, Tag.id == TagBinding.tag_id)
            .where(
                TagBinding.target_id == target_id,
                TagBinding.tenant_id == current_tenant_id,
                Tag.tenant_id == current_tenant_id,
                Tag.type == tag_type,
            )
            .all()
        )

        return tags or []

    @staticmethod
    def save_tags(args: dict) -> Tag:
        if TagService.get_tag_by_tag_name(args["type"], current_user.current_tenant_id, args["name"]):
            raise ValueError("Tag name already exists")
        tag = Tag(
            id=str(uuid.uuid4()),
            name=args["name"],
            type=args["type"],
            created_by=current_user.id,
            tenant_id=current_user.current_tenant_id,
        )
        db.session.add(tag)
        db.session.commit()
        return tag

    @staticmethod
    def update_tags(args: dict, tag_id: str) -> Tag:
        if TagService.get_tag_by_tag_name(args.get("type", ""), current_user.current_tenant_id, args.get("name", "")):
            raise ValueError("Tag name already exists")
        tag = db.session.query(Tag).where(Tag.id == tag_id).first()
        if not tag:
            raise NotFound("Tag not found")
        tag.name = args["name"]
        db.session.commit()
        return tag

    @staticmethod
    def get_tag_binding_count(tag_id: str) -> int:
        count = db.session.query(TagBinding).where(TagBinding.tag_id == tag_id).count()
        return count

    @staticmethod
    def delete_tag(tag_id: str):
        tag = db.session.query(Tag).where(Tag.id == tag_id).first()
        if not tag:
            raise NotFound("Tag not found")
        db.session.delete(tag)
        # delete tag binding
        tag_bindings = db.session.scalars(select(TagBinding).where(TagBinding.tag_id == tag_id)).all()
        if tag_bindings:
            for tag_binding in tag_bindings:
                db.session.delete(tag_binding)
        db.session.commit()

    @staticmethod
    def save_tag_binding(args):
        # check if target exists
        TagService.check_target_exists(args["type"], args["target_id"])
        # save tag binding
        for tag_id in args["tag_ids"]:
            tag_binding = (
                db.session.query(TagBinding)
                .where(TagBinding.tag_id == tag_id, TagBinding.target_id == args["target_id"])
                .first()
            )
            if tag_binding:
                continue
            new_tag_binding = TagBinding(
                tag_id=tag_id,
                target_id=args["target_id"],
                tenant_id=current_user.current_tenant_id,
                created_by=current_user.id,
            )
            db.session.add(new_tag_binding)
        db.session.commit()

    @staticmethod
    def delete_tag_binding(args):
        # check if target exists
        TagService.check_target_exists(args["type"], args["target_id"])
        # delete tag binding
        tag_bindings = (
            db.session.query(TagBinding)
            .where(TagBinding.target_id == args["target_id"], TagBinding.tag_id == (args["tag_id"]))
            .first()
        )
        if tag_bindings:
            db.session.delete(tag_bindings)
            db.session.commit()

    @staticmethod
    def check_target_exists(type: str, target_id: str):
        if type == "knowledge":
            dataset = (
                db.session.query(Dataset)
                .where(Dataset.tenant_id == current_user.current_tenant_id, Dataset.id == target_id)
                .first()
            )
            if not dataset:
                raise NotFound("Dataset not found")
        elif type == "app":
            app = (
                db.session.query(App)
                .where(App.tenant_id == current_user.current_tenant_id, App.id == target_id)
                .first()
            )
            if not app:
                raise NotFound("App not found")
        else:
            raise NotFound("Invalid binding type")<|MERGE_RESOLUTION|>--- conflicted
+++ resolved
@@ -26,11 +26,7 @@
         return results
 
     @staticmethod
-<<<<<<< HEAD
-    def get_target_ids_by_tag_ids(tag_type: str, current_tenant_id: str, tag_ids: list) -> Sequence:
-=======
     def get_target_ids_by_tag_ids(tag_type: str, current_tenant_id: str, tag_ids: list):
->>>>>>> a78339a0
         # Check if tag_ids is not empty to avoid WHERE false condition
         if not tag_ids or len(tag_ids) == 0:
             return []
