--- conflicted
+++ resolved
@@ -31,11 +31,6 @@
         if not conversation:
             raise ValueError(f"Conversation not found: {conversation_id}")
 
-<<<<<<< HEAD
-        message: Optional[Message] = db.session.scalars(
-            select(Message).where(Message.id == message_id, Message.conversation_id == conversation_id).limit(1)
-        ).first()
-=======
         message: Message | None = (
             db.session.query(Message)
             .where(
@@ -44,7 +39,6 @@
             )
             .first()
         )
->>>>>>> 15270f09
 
         if not message:
             raise ValueError(f"Message not found: {message_id}")
