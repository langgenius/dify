--- conflicted
+++ resolved
@@ -182,7 +182,6 @@
         """Analyze and recommend caching opportunities."""
         recommendations = []
         cutoff_date = naive_utc_now() - timedelta(days=days)
-<<<<<<< HEAD
 
         # Get workflow run IDs
         run_ids_stmt = select(WorkflowPerformanceMetrics.workflow_run_id).where(
@@ -198,10 +197,6 @@
             return recommendations
 
         # Find nodes with low cache hit rates but high execution times
-=======
-        
-        # Use JOIN to filter nodes in a single query
->>>>>>> d912c243
         stmt = (
             select(
                 WorkflowNodePerformance.node_id,
@@ -289,7 +284,6 @@
         """Analyze and recommend fixes for error patterns."""
         recommendations = []
         cutoff_date = naive_utc_now() - timedelta(days=days)
-<<<<<<< HEAD
 
         # Get workflow run IDs
         run_ids_stmt = select(WorkflowPerformanceMetrics.workflow_run_id).where(
@@ -305,10 +299,6 @@
             return recommendations
 
         # Find nodes with high failure rates
-=======
-        
-        # Use JOIN to filter nodes in a single query
->>>>>>> d912c243
         stmt = (
             select(
                 WorkflowNodePerformance.node_id,
@@ -397,7 +387,6 @@
         """Analyze and recommend token usage optimizations."""
         recommendations = []
         cutoff_date = naive_utc_now() - timedelta(days=days)
-<<<<<<< HEAD
 
         # Get workflow run IDs
         run_ids_stmt = select(WorkflowPerformanceMetrics.workflow_run_id).where(
@@ -413,10 +402,6 @@
             return recommendations
 
         # Find LLM nodes with high token usage
-=======
-        
-        # Use JOIN to filter nodes in a single query
->>>>>>> d912c243
         stmt = (
             select(
                 WorkflowNodePerformance.node_id,
@@ -556,7 +541,6 @@
         """Analyze and recommend optimizations for retry patterns."""
         recommendations = []
         cutoff_date = naive_utc_now() - timedelta(days=days)
-<<<<<<< HEAD
 
         # Get workflow run IDs
         run_ids_stmt = select(WorkflowPerformanceMetrics.workflow_run_id).where(
@@ -572,10 +556,6 @@
             return recommendations
 
         # Find nodes with high retry counts
-=======
-        
-        # Use JOIN to filter nodes in a single query
->>>>>>> d912c243
         stmt = (
             select(
                 WorkflowNodePerformance.node_id,
