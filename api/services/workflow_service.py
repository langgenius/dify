--- conflicted
+++ resolved
@@ -783,19 +783,13 @@
                 WorkflowNodeExecutionStatus.EXCEPTION,
             )
             error = node_run_result.error if not run_succeeded else None
-<<<<<<< HEAD
-=======
+            return node, node_run_result, run_succeeded, error
         except WorkflowNodeRunFailedError as e:
             node = e.node
             run_succeeded = False
             node_run_result = None
             error = e.error
->>>>>>> 08dd3f7b
-
             return node, node_run_result, run_succeeded, error
-
-        except WorkflowNodeRunFailedError as e:
-            return e._node, None, False, e._error
 
     def _apply_error_strategy(self, node: Node, node_run_result: NodeRunResult) -> NodeRunResult:
         """Apply error strategy when node execution fails."""
