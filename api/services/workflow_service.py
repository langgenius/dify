--- conflicted
+++ resolved
@@ -591,13 +591,8 @@
 
         return new_app
 
-<<<<<<< HEAD
-    def validate_features_structure(self, app_model: App, features: dict) -> dict:
+    def validate_features_structure(self, app_model: App, features: dict):
         if app_model.mode == AppMode.ADVANCED_CHAT:
-=======
-    def validate_features_structure(self, app_model: App, features: dict):
-        if app_model.mode == AppMode.ADVANCED_CHAT.value:
->>>>>>> afa72280
             return AdvancedChatAppConfigManager.config_validate(
                 tenant_id=app_model.tenant_id, config=features, only_structure_validate=True
             )
