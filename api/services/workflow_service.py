import json
import time
import uuid
from collections.abc import Callable, Generator, Mapping, Sequence
from typing import Any, cast

from sqlalchemy import exists, select
from sqlalchemy.orm import Session, sessionmaker

from core.app.app_config.entities import VariableEntityType
from core.app.apps.advanced_chat.app_config_manager import AdvancedChatAppConfigManager
from core.app.apps.workflow.app_config_manager import WorkflowAppConfigManager
from core.file import File
from core.memory.entities import MemoryBlockSpec, MemoryCreatedBy, MemoryScope
from core.repositories import DifyCoreRepositoryFactory
from core.variables import Variable
from core.variables.variables import VariableUnion
from core.workflow.entities import VariablePool, WorkflowNodeExecution
from core.workflow.enums import ErrorStrategy, WorkflowNodeExecutionMetadataKey, WorkflowNodeExecutionStatus
from core.workflow.errors import WorkflowNodeRunFailedError
from core.workflow.graph_events import GraphNodeEventBase, NodeRunFailedEvent, NodeRunSucceededEvent
from core.workflow.node_events import NodeRunResult
from core.workflow.nodes import NodeType
from core.workflow.nodes.base.node import Node
from core.workflow.nodes.node_mapping import LATEST_VERSION, NODE_TYPE_CLASSES_MAPPING
from core.workflow.nodes.start.entities import StartNodeData
from core.workflow.system_variable import SystemVariable
from core.workflow.workflow_entry import WorkflowEntry
from events.app_event import app_draft_workflow_was_synced, app_published_workflow_was_updated
from extensions.ext_database import db
from extensions.ext_storage import storage
from factories.file_factory import build_from_mapping, build_from_mappings
from libs.datetime_utils import naive_utc_now
from models.account import Account
from models.model import App, AppMode
from models.tools import WorkflowToolProvider
from models.workflow import Workflow, WorkflowNodeExecutionModel, WorkflowNodeExecutionTriggeredFrom, WorkflowType
from repositories.factory import DifyAPIRepositoryFactory
from services.enterprise.plugin_manager_service import PluginCredentialType
from services.errors.app import IsDraftWorkflowError, WorkflowHashNotEqualError
from services.workflow.workflow_converter import WorkflowConverter

from .errors.workflow_service import DraftWorkflowDeletionError, WorkflowInUseError
from .workflow_draft_variable_service import DraftVariableSaver, DraftVarLoader, WorkflowDraftVariableService


class WorkflowService:
    """
    Workflow Service
    """

    def __init__(self, session_maker: sessionmaker | None = None):
        """Initialize WorkflowService with repository dependencies."""
        if session_maker is None:
            session_maker = sessionmaker(bind=db.engine, expire_on_commit=False)
        self._node_execution_service_repo = DifyAPIRepositoryFactory.create_api_workflow_node_execution_repository(
            session_maker
        )

    def get_node_last_run(self, app_model: App, workflow: Workflow, node_id: str) -> WorkflowNodeExecutionModel | None:
        """
        Get the most recent execution for a specific node.

        Args:
            app_model: The application model
            workflow: The workflow model
            node_id: The node identifier

        Returns:
            The most recent WorkflowNodeExecutionModel for the node, or None if not found
        """
        return self._node_execution_service_repo.get_node_last_execution(
            tenant_id=app_model.tenant_id,
            app_id=app_model.id,
            workflow_id=workflow.id,
            node_id=node_id,
        )

    def is_workflow_exist(self, app_model: App) -> bool:
        stmt = select(
            exists().where(
                Workflow.tenant_id == app_model.tenant_id,
                Workflow.app_id == app_model.id,
                Workflow.version == Workflow.VERSION_DRAFT,
            )
        )
        return db.session.execute(stmt).scalar_one()

    def get_draft_workflow(self, app_model: App, workflow_id: str | None = None) -> Workflow | None:
        """
        Get draft workflow
        """
        if workflow_id:
            return self.get_published_workflow_by_id(app_model, workflow_id)
        # fetch draft workflow by app_model
        workflow = (
            db.session.query(Workflow)
            .where(
                Workflow.tenant_id == app_model.tenant_id,
                Workflow.app_id == app_model.id,
                Workflow.version == Workflow.VERSION_DRAFT,
            )
            .first()
        )

        # return draft workflow
        return workflow

    def get_published_workflow_by_id(self, app_model: App, workflow_id: str) -> Workflow | None:
        """
        fetch published workflow by workflow_id
        """
        workflow = (
            db.session.query(Workflow)
            .where(
                Workflow.tenant_id == app_model.tenant_id,
                Workflow.app_id == app_model.id,
                Workflow.id == workflow_id,
            )
            .first()
        )
        if not workflow:
            return None
        if workflow.version == Workflow.VERSION_DRAFT:
            raise IsDraftWorkflowError(
                f"Cannot use draft workflow version. Workflow ID: {workflow_id}. "
                f"Please use a published workflow version or leave workflow_id empty."
            )
        return workflow

    def get_published_workflow(self, app_model: App) -> Workflow | None:
        """
        Get published workflow
        """

        if not app_model.workflow_id:
            return None

        # fetch published workflow by workflow_id
        workflow = (
            db.session.query(Workflow)
            .where(
                Workflow.tenant_id == app_model.tenant_id,
                Workflow.app_id == app_model.id,
                Workflow.id == app_model.workflow_id,
            )
            .first()
        )

        return workflow

    def get_all_published_workflow(
        self,
        *,
        session: Session,
        app_model: App,
        page: int,
        limit: int,
        user_id: str | None,
        named_only: bool = False,
    ) -> tuple[Sequence[Workflow], bool]:
        """
        Get published workflow with pagination
        """
        if not app_model.workflow_id:
            return [], False

        stmt = (
            select(Workflow)
            .where(Workflow.app_id == app_model.id)
            .order_by(Workflow.version.desc())
            .limit(limit + 1)
            .offset((page - 1) * limit)
        )

        if user_id:
            stmt = stmt.where(Workflow.created_by == user_id)

        if named_only:
            stmt = stmt.where(Workflow.marked_name != "")

        workflows = session.scalars(stmt).all()

        has_more = len(workflows) > limit
        if has_more:
            workflows = workflows[:-1]

        return workflows, has_more

    def sync_draft_workflow(
        self,
        *,
        app_model: App,
        graph: dict,
        features: dict,
        unique_hash: str | None,
        account: Account,
        environment_variables: Sequence[Variable],
        conversation_variables: Sequence[Variable],
<<<<<<< HEAD
        force_upload: bool = False,
=======
        memory_blocks: Sequence[MemoryBlockSpec] | None = None,
>>>>>>> cb733355
    ) -> Workflow:
        """
        Sync draft workflow
        :param force_upload: Skip hash validation when True (for restore operations)
        :raises WorkflowHashNotEqualError
        """
        # fetch draft workflow by app_model
        workflow = self.get_draft_workflow(app_model=app_model)

        if workflow and workflow.unique_hash != unique_hash and not force_upload:
            raise WorkflowHashNotEqualError()

        # validate features structure
        self.validate_features_structure(app_model=app_model, features=features)

        # create draft workflow if not found
        if not workflow:
            workflow = Workflow(
                tenant_id=app_model.tenant_id,
                app_id=app_model.id,
                type=WorkflowType.from_app_mode(app_model.mode).value,
                version=Workflow.VERSION_DRAFT,
                graph=json.dumps(graph),
                features=json.dumps(features),
                created_by=account.id,
                environment_variables=environment_variables,
                conversation_variables=conversation_variables,
            )
            workflow.memory_blocks = memory_blocks or []
            db.session.add(workflow)
        # update draft workflow if found
        else:
            workflow.graph = json.dumps(graph)
            workflow.features = json.dumps(features)
            workflow.updated_by = account.id
            workflow.updated_at = naive_utc_now()
            workflow.environment_variables = environment_variables
            workflow.conversation_variables = conversation_variables
            workflow.memory_blocks = memory_blocks or []

        # commit db session changes
        db.session.commit()

        # trigger app workflow events
        app_draft_workflow_was_synced.send(app_model, synced_draft_workflow=workflow)

        # return draft workflow
        return workflow

    def update_draft_workflow_environment_variables(
        self,
        *,
        app_model: App,
        environment_variables: Sequence[Variable],
        account: Account,
    ):
        """
        Update draft workflow environment variables
        """
        # fetch draft workflow by app_model
        workflow = self.get_draft_workflow(app_model=app_model)

        if not workflow:
            raise ValueError("No draft workflow found.")

        workflow.environment_variables = environment_variables
        workflow.updated_by = account.id
        workflow.updated_at = naive_utc_now()

        # commit db session changes
        db.session.commit()

    def update_draft_workflow_conversation_variables(
        self,
        *,
        app_model: App,
        conversation_variables: Sequence[Variable],
        account: Account,
    ):
        """
        Update draft workflow conversation variables
        """
        # fetch draft workflow by app_model
        workflow = self.get_draft_workflow(app_model=app_model)

        if not workflow:
            raise ValueError("No draft workflow found.")

        workflow.conversation_variables = conversation_variables
        workflow.updated_by = account.id
        workflow.updated_at = naive_utc_now()

        # commit db session changes
        db.session.commit()

    def update_draft_workflow_features(
        self,
        *,
        app_model: App,
        features: dict,
        account: Account,
    ):
        """
        Update draft workflow features
        """
        # fetch draft workflow by app_model
        workflow = self.get_draft_workflow(app_model=app_model)

        if not workflow:
            raise ValueError("No draft workflow found.")

        # validate features structure
        self.validate_features_structure(app_model=app_model, features=features)

        workflow.features = json.dumps(features)
        workflow.updated_by = account.id
        workflow.updated_at = naive_utc_now()

        # commit db session changes
        db.session.commit()

    def publish_workflow(
        self,
        *,
        session: Session,
        app_model: App,
        account: Account,
        marked_name: str = "",
        marked_comment: str = "",
    ) -> Workflow:
        draft_workflow_stmt = select(Workflow).where(
            Workflow.tenant_id == app_model.tenant_id,
            Workflow.app_id == app_model.id,
            Workflow.version == Workflow.VERSION_DRAFT,
        )
        draft_workflow = session.scalar(draft_workflow_stmt)
        if not draft_workflow:
            raise ValueError("No valid workflow found.")

        # Validate credentials before publishing, for credential policy check
        from services.feature_service import FeatureService

        if FeatureService.get_system_features().plugin_manager.enabled:
            self._validate_workflow_credentials(draft_workflow)

        # create new workflow
        workflow = Workflow.new(
            tenant_id=app_model.tenant_id,
            app_id=app_model.id,
            type=draft_workflow.type,
            version=Workflow.version_from_datetime(naive_utc_now()),
            graph=draft_workflow.graph,
            created_by=account.id,
            environment_variables=draft_workflow.environment_variables,
            conversation_variables=draft_workflow.conversation_variables,
            marked_name=marked_name,
            marked_comment=marked_comment,
            rag_pipeline_variables=draft_workflow.rag_pipeline_variables,
            memory_blocks=draft_workflow.memory_blocks,
            features=draft_workflow.features,
        )

        # commit db session changes
        session.add(workflow)

        # trigger app workflow events
        app_published_workflow_was_updated.send(app_model, published_workflow=workflow)

        # return new workflow
        return workflow

    def _validate_workflow_credentials(self, workflow: Workflow) -> None:
        """
        Validate all credentials in workflow nodes before publishing.

        :param workflow: The workflow to validate
        :raises ValueError: If any credentials violate policy compliance
        """
        graph_dict = workflow.graph_dict
        nodes = graph_dict.get("nodes", [])

        for node in nodes:
            node_data = node.get("data", {})
            node_type = node_data.get("type")
            node_id = node.get("id", "unknown")

            try:
                # Extract and validate credentials based on node type
                if node_type == "tool":
                    credential_id = node_data.get("credential_id")
                    provider = node_data.get("provider_id")
                    if provider:
                        if credential_id:
                            # Check specific credential
                            from core.helper.credential_utils import check_credential_policy_compliance

                            check_credential_policy_compliance(
                                credential_id=credential_id,
                                provider=provider,
                                credential_type=PluginCredentialType.TOOL,
                            )
                        else:
                            # Check default workspace credential for this provider
                            self._check_default_tool_credential(workflow.tenant_id, provider)

                elif node_type == "agent":
                    agent_params = node_data.get("agent_parameters", {})

                    model_config = agent_params.get("model", {}).get("value", {})
                    if model_config.get("provider") and model_config.get("model"):
                        self._validate_llm_model_config(
                            workflow.tenant_id, model_config["provider"], model_config["model"]
                        )

                        # Validate load balancing credentials for agent model if load balancing is enabled
                        agent_model_node_data = {"model": model_config}
                        self._validate_load_balancing_credentials(workflow, agent_model_node_data, node_id)

                    # Validate agent tools
                    tools = agent_params.get("tools", {}).get("value", [])
                    for tool in tools:
                        # Agent tools store provider in provider_name field
                        provider = tool.get("provider_name")
                        credential_id = tool.get("credential_id")
                        if provider:
                            if credential_id:
                                from core.helper.credential_utils import check_credential_policy_compliance

                                check_credential_policy_compliance(credential_id, provider, PluginCredentialType.TOOL)
                            else:
                                self._check_default_tool_credential(workflow.tenant_id, provider)

                elif node_type in ["llm", "knowledge_retrieval", "parameter_extractor", "question_classifier"]:
                    model_config = node_data.get("model", {})
                    provider = model_config.get("provider")
                    model_name = model_config.get("name")

                    if provider and model_name:
                        # Validate that the provider+model combination can fetch valid credentials
                        self._validate_llm_model_config(workflow.tenant_id, provider, model_name)
                        # Validate load balancing credentials if load balancing is enabled
                        self._validate_load_balancing_credentials(workflow, node_data, node_id)
                    else:
                        raise ValueError(f"Node {node_id} ({node_type}): Missing provider or model configuration")

            except Exception as e:
                if isinstance(e, ValueError):
                    raise e
                else:
                    raise ValueError(f"Node {node_id} ({node_type}): {str(e)}")

    def _validate_llm_model_config(self, tenant_id: str, provider: str, model_name: str) -> None:
        """
        Validate that an LLM model configuration can fetch valid credentials and has active status.

        This method attempts to get the model instance and validates that:
        1. The provider exists and is configured
        2. The model exists in the provider
        3. Credentials can be fetched for the model
        4. The credentials pass policy compliance checks
        5. The model status is ACTIVE (not NO_CONFIGURE, DISABLED, etc.)

        :param tenant_id: The tenant ID
        :param provider: The provider name
        :param model_name: The model name
        :raises ValueError: If the model configuration is invalid or credentials fail policy checks
        """
        try:
            from core.model_manager import ModelManager
            from core.model_runtime.entities.model_entities import ModelType
            from core.provider_manager import ProviderManager

            # Get model instance to validate provider+model combination
            model_manager = ModelManager()
            model_manager.get_model_instance(
                tenant_id=tenant_id, provider=provider, model_type=ModelType.LLM, model=model_name
            )

            # The ModelInstance constructor will automatically check credential policy compliance
            # via ProviderConfiguration.get_current_credentials() -> _check_credential_policy_compliance()
            # If it fails, an exception will be raised

            # Additionally, check the model status to ensure it's ACTIVE
            provider_manager = ProviderManager()
            provider_configurations = provider_manager.get_configurations(tenant_id)
            models = provider_configurations.get_models(provider=provider, model_type=ModelType.LLM)

            target_model = None
            for model in models:
                if model.model == model_name and model.provider.provider == provider:
                    target_model = model
                    break

            if target_model:
                target_model.raise_for_status()
            else:
                raise ValueError(f"Model {model_name} not found for provider {provider}")

        except Exception as e:
            raise ValueError(
                f"Failed to validate LLM model configuration (provider: {provider}, model: {model_name}): {str(e)}"
            )

    def _check_default_tool_credential(self, tenant_id: str, provider: str) -> None:
        """
        Check credential policy compliance for the default workspace credential of a tool provider.

        This method finds the default credential for the given provider and validates it.
        Uses the same fallback logic as runtime to handle deauthorized credentials.

        :param tenant_id: The tenant ID
        :param provider: The tool provider name
        :raises ValueError: If no default credential exists or if it fails policy compliance
        """
        try:
            from models.tools import BuiltinToolProvider

            # Use the same fallback logic as runtime: get the first available credential
            # ordered by is_default DESC, created_at ASC (same as tool_manager.py)
            default_provider = (
                db.session.query(BuiltinToolProvider)
                .where(
                    BuiltinToolProvider.tenant_id == tenant_id,
                    BuiltinToolProvider.provider == provider,
                )
                .order_by(BuiltinToolProvider.is_default.desc(), BuiltinToolProvider.created_at.asc())
                .first()
            )

            if not default_provider:
                # plugin does not require credentials, skip
                return

            # Check credential policy compliance using the default credential ID
            from core.helper.credential_utils import check_credential_policy_compliance

            check_credential_policy_compliance(
                credential_id=default_provider.id,
                provider=provider,
                credential_type=PluginCredentialType.TOOL,
                check_existence=False,
            )

        except Exception as e:
            raise ValueError(f"Failed to validate default credential for tool provider {provider}: {str(e)}")

    def _validate_load_balancing_credentials(self, workflow: Workflow, node_data: dict, node_id: str) -> None:
        """
        Validate load balancing credentials for a workflow node.

        :param workflow: The workflow being validated
        :param node_data: The node data containing model configuration
        :param node_id: The node ID for error reporting
        :raises ValueError: If load balancing credentials violate policy compliance
        """
        # Extract model configuration
        model_config = node_data.get("model", {})
        provider = model_config.get("provider")
        model_name = model_config.get("name")

        if not provider or not model_name:
            return  # No model config to validate

        # Check if this model has load balancing enabled
        if self._is_load_balancing_enabled(workflow.tenant_id, provider, model_name):
            # Get all load balancing configurations for this model
            load_balancing_configs = self._get_load_balancing_configs(workflow.tenant_id, provider, model_name)
            # Validate each load balancing configuration
            try:
                for config in load_balancing_configs:
                    if config.get("credential_id"):
                        from core.helper.credential_utils import check_credential_policy_compliance

                        check_credential_policy_compliance(
                            config["credential_id"], provider, PluginCredentialType.MODEL
                        )
            except Exception as e:
                raise ValueError(f"Invalid load balancing credentials for {provider}/{model_name}: {str(e)}")

    def _is_load_balancing_enabled(self, tenant_id: str, provider: str, model_name: str) -> bool:
        """
        Check if load balancing is enabled for a specific model.

        :param tenant_id: The tenant ID
        :param provider: The provider name
        :param model_name: The model name
        :return: True if load balancing is enabled, False otherwise
        """
        try:
            from core.model_runtime.entities.model_entities import ModelType
            from core.provider_manager import ProviderManager

            # Get provider configurations
            provider_manager = ProviderManager()
            provider_configurations = provider_manager.get_configurations(tenant_id)
            provider_configuration = provider_configurations.get(provider)

            if not provider_configuration:
                return False

            # Get provider model setting
            provider_model_setting = provider_configuration.get_provider_model_setting(
                model_type=ModelType.LLM,
                model=model_name,
            )
            return provider_model_setting is not None and provider_model_setting.load_balancing_enabled

        except Exception:
            # If we can't determine the status, assume load balancing is not enabled
            return False

    def _get_load_balancing_configs(self, tenant_id: str, provider: str, model_name: str) -> list[dict]:
        """
        Get all load balancing configurations for a model.

        :param tenant_id: The tenant ID
        :param provider: The provider name
        :param model_name: The model name
        :return: List of load balancing configuration dictionaries
        """
        try:
            from services.model_load_balancing_service import ModelLoadBalancingService

            model_load_balancing_service = ModelLoadBalancingService()
            _, configs = model_load_balancing_service.get_load_balancing_configs(
                tenant_id=tenant_id,
                provider=provider,
                model=model_name,
                model_type="llm",  # Load balancing is primarily used for LLM models
                config_from="predefined-model",  # Check both predefined and custom models
            )

            _, custom_configs = model_load_balancing_service.get_load_balancing_configs(
                tenant_id=tenant_id, provider=provider, model=model_name, model_type="llm", config_from="custom-model"
            )
            all_configs = configs + custom_configs

            return [config for config in all_configs if config.get("credential_id")]

        except Exception:
            # If we can't get the configurations, return empty list
            # This will prevent validation errors from breaking the workflow
            return []

    def get_default_block_configs(self) -> Sequence[Mapping[str, object]]:
        """
        Get default block configs
        """
        # return default block config
        default_block_configs: list[Mapping[str, object]] = []
        for node_class_mapping in NODE_TYPE_CLASSES_MAPPING.values():
            node_class = node_class_mapping[LATEST_VERSION]
            default_config = node_class.get_default_config()
            if default_config:
                default_block_configs.append(default_config)

        return default_block_configs

    def get_default_block_config(
        self, node_type: str, filters: Mapping[str, object] | None = None
    ) -> Mapping[str, object]:
        """
        Get default config of node.
        :param node_type: node type
        :param filters: filter by node config parameters.
        :return:
        """
        node_type_enum = NodeType(node_type)

        # return default block config
        if node_type_enum not in NODE_TYPE_CLASSES_MAPPING:
            return {}

        node_class = NODE_TYPE_CLASSES_MAPPING[node_type_enum][LATEST_VERSION]
        default_config = node_class.get_default_config(filters=filters)
        if not default_config:
            return {}

        return default_config

    def run_draft_workflow_node(
        self,
        app_model: App,
        draft_workflow: Workflow,
        node_id: str,
        user_inputs: Mapping[str, Any],
        account: Account,
        query: str = "",
        files: Sequence[File] | None = None,
    ) -> WorkflowNodeExecutionModel:
        """
        Run draft workflow node
        """
        files = files or []

        with Session(bind=db.engine, expire_on_commit=False) as session, session.begin():
            draft_var_srv = WorkflowDraftVariableService(session)
            draft_var_srv.prefill_conversation_variable_default_values(draft_workflow)

        node_config = draft_workflow.get_node_config_by_id(node_id)
        node_type = Workflow.get_node_type_from_node_config(node_config)
        node_data = node_config.get("data", {})
        if node_type == NodeType.START:
            with Session(bind=db.engine) as session, session.begin():
                draft_var_srv = WorkflowDraftVariableService(session)
                conversation_id = draft_var_srv.get_or_create_conversation(
                    account_id=account.id,
                    app=app_model,
                    workflow=draft_workflow,
                )
                start_data = StartNodeData.model_validate(node_data)
                user_inputs = _rebuild_file_for_user_inputs_in_start_node(
                    tenant_id=draft_workflow.tenant_id, start_node_data=start_data, user_inputs=user_inputs
                )
                # init variable pool
                variable_pool = _setup_variable_pool(query=query, files=files or [], user_id=account.id,
                                                     user_inputs=user_inputs, workflow=draft_workflow,
                                                     node_type=node_type, conversation_id=conversation_id,
                                                     conversation_variables=[], is_draft=True)

        else:
            variable_pool = VariablePool(
                system_variables=SystemVariable.empty(),
                user_inputs=user_inputs,
                environment_variables=draft_workflow.environment_variables,
                conversation_variables=[],
            )

        variable_loader = DraftVarLoader(
            engine=db.engine,
            app_id=app_model.id,
            tenant_id=app_model.tenant_id,
        )

        enclosing_node_type_and_id = draft_workflow.get_enclosing_node_type_and_id(node_config)
        if enclosing_node_type_and_id:
            _, enclosing_node_id = enclosing_node_type_and_id
        else:
            enclosing_node_id = None

        run = WorkflowEntry.single_step_run(
            workflow=draft_workflow,
            node_id=node_id,
            user_inputs=user_inputs,
            user_id=account.id,
            variable_pool=variable_pool,
            variable_loader=variable_loader,
        )

        # run draft workflow node
        start_at = time.perf_counter()
        node_execution = self._handle_single_step_result(
            invoke_node_fn=lambda: run,
            start_at=start_at,
            node_id=node_id,
        )

        # Set workflow_id on the NodeExecution
        node_execution.workflow_id = draft_workflow.id

        # Create repository and save the node execution
        repository = DifyCoreRepositoryFactory.create_workflow_node_execution_repository(
            session_factory=db.engine,
            user=account,
            app_id=app_model.id,
            triggered_from=WorkflowNodeExecutionTriggeredFrom.SINGLE_STEP,
        )
        repository.save(node_execution)

        workflow_node_execution = self._node_execution_service_repo.get_execution_by_id(node_execution.id)
        if workflow_node_execution is None:
            raise ValueError(f"WorkflowNodeExecution with id {node_execution.id} not found after saving")

        with Session(db.engine) as session:
            outputs = workflow_node_execution.load_full_outputs(session, storage)

        with Session(bind=db.engine) as session, session.begin():
            draft_var_saver = DraftVariableSaver(
                session=session,
                app_id=app_model.id,
                node_id=workflow_node_execution.node_id,
                node_type=NodeType(workflow_node_execution.node_type),
                enclosing_node_id=enclosing_node_id,
                node_execution_id=node_execution.id,
                user=account,
            )
            draft_var_saver.save(process_data=node_execution.process_data, outputs=outputs)
            session.commit()

        return workflow_node_execution

    def run_free_workflow_node(
        self, node_data: dict, tenant_id: str, user_id: str, node_id: str, user_inputs: dict[str, Any]
    ) -> WorkflowNodeExecution:
        """
        Run free workflow node
        """
        # run free workflow node
        start_at = time.perf_counter()

        node_execution = self._handle_single_step_result(
            invoke_node_fn=lambda: WorkflowEntry.run_free_node(
                node_id=node_id,
                node_data=node_data,
                tenant_id=tenant_id,
                user_id=user_id,
                user_inputs=user_inputs,
            ),
            start_at=start_at,
            node_id=node_id,
        )

        return node_execution

    def _handle_single_step_result(
        self,
        invoke_node_fn: Callable[[], tuple[Node, Generator[GraphNodeEventBase, None, None]]],
        start_at: float,
        node_id: str,
    ) -> WorkflowNodeExecution:
        """
        Handle single step execution and return WorkflowNodeExecution.

        Args:
            invoke_node_fn: Function to invoke node execution
            start_at: Execution start time
            node_id: ID of the node being executed

        Returns:
            WorkflowNodeExecution: The execution result
        """
        node, node_run_result, run_succeeded, error = self._execute_node_safely(invoke_node_fn)

        # Create base node execution
        node_execution = WorkflowNodeExecution(
            id=str(uuid.uuid4()),
            workflow_id="",  # Single-step execution has no workflow ID
            index=1,
            node_id=node_id,
            node_type=node.node_type,
            title=node.title,
            elapsed_time=time.perf_counter() - start_at,
            created_at=naive_utc_now(),
            finished_at=naive_utc_now(),
        )

        # Populate execution result data
        self._populate_execution_result(node_execution, node_run_result, run_succeeded, error)

        return node_execution

    def _execute_node_safely(
        self, invoke_node_fn: Callable[[], tuple[Node, Generator[GraphNodeEventBase, None, None]]]
    ) -> tuple[Node, NodeRunResult | None, bool, str | None]:
        """
        Execute node safely and handle errors according to error strategy.

        Returns:
            Tuple of (node, node_run_result, run_succeeded, error)
        """
        try:
            node, node_events = invoke_node_fn()
            node_run_result = next(
                (
                    event.node_run_result
                    for event in node_events
                    if isinstance(event, (NodeRunSucceededEvent, NodeRunFailedEvent))
                ),
                None,
            )

            if not node_run_result:
                raise ValueError("Node execution failed - no result returned")

            # Apply error strategy if node failed
            if node_run_result.status == WorkflowNodeExecutionStatus.FAILED and node.error_strategy:
                node_run_result = self._apply_error_strategy(node, node_run_result)

            run_succeeded = node_run_result.status in (
                WorkflowNodeExecutionStatus.SUCCEEDED,
                WorkflowNodeExecutionStatus.EXCEPTION,
            )
            error = node_run_result.error if not run_succeeded else None
            return node, node_run_result, run_succeeded, error
        except WorkflowNodeRunFailedError as e:
            node = e.node
            run_succeeded = False
            node_run_result = None
            error = e.error
            return node, node_run_result, run_succeeded, error

    def _apply_error_strategy(self, node: Node, node_run_result: NodeRunResult) -> NodeRunResult:
        """Apply error strategy when node execution fails."""
        # TODO(Novice): Maybe we should apply error strategy to node level?
        error_outputs = {
            "error_message": node_run_result.error,
            "error_type": node_run_result.error_type,
        }

        # Add default values if strategy is DEFAULT_VALUE
        if node.error_strategy is ErrorStrategy.DEFAULT_VALUE:
            error_outputs.update(node.default_value_dict)

        return NodeRunResult(
            status=WorkflowNodeExecutionStatus.EXCEPTION,
            error=node_run_result.error,
            inputs=node_run_result.inputs,
            metadata={WorkflowNodeExecutionMetadataKey.ERROR_STRATEGY: node.error_strategy},
            outputs=error_outputs,
        )

    def _populate_execution_result(
        self,
        node_execution: WorkflowNodeExecution,
        node_run_result: NodeRunResult | None,
        run_succeeded: bool,
        error: str | None,
    ) -> None:
        """Populate node execution with result data."""
        if run_succeeded and node_run_result:
            node_execution.inputs = (
                WorkflowEntry.handle_special_values(node_run_result.inputs) if node_run_result.inputs else None
            )
            node_execution.process_data = (
                WorkflowEntry.handle_special_values(node_run_result.process_data)
                if node_run_result.process_data
                else None
            )
            node_execution.outputs = node_run_result.outputs
            node_execution.metadata = node_run_result.metadata

            # Set status and error based on result
            node_execution.status = node_run_result.status
            if node_run_result.status == WorkflowNodeExecutionStatus.EXCEPTION:
                node_execution.error = node_run_result.error
        else:
            node_execution.status = WorkflowNodeExecutionStatus.FAILED
            node_execution.error = error

    def convert_to_workflow(self, app_model: App, account: Account, args: dict) -> App:
        """
        Basic mode of chatbot app(expert mode) to workflow
        Completion App to Workflow App

        :param app_model: App instance
        :param account: Account instance
        :param args: dict
        :return:
        """
        # chatbot convert to workflow mode
        workflow_converter = WorkflowConverter()

        if app_model.mode not in {AppMode.CHAT, AppMode.COMPLETION}:
            raise ValueError(f"Current App mode: {app_model.mode} is not supported convert to workflow.")

        # convert to workflow
        new_app: App = workflow_converter.convert_to_workflow(
            app_model=app_model,
            account=account,
            name=args.get("name", "Default Name"),
            icon_type=args.get("icon_type", "emoji"),
            icon=args.get("icon", "🤖"),
            icon_background=args.get("icon_background", "#FFEAD5"),
        )

        return new_app

    def validate_features_structure(self, app_model: App, features: dict):
        if app_model.mode == AppMode.ADVANCED_CHAT:
            return AdvancedChatAppConfigManager.config_validate(
                tenant_id=app_model.tenant_id, config=features, only_structure_validate=True
            )
        elif app_model.mode == AppMode.WORKFLOW:
            return WorkflowAppConfigManager.config_validate(
                tenant_id=app_model.tenant_id, config=features, only_structure_validate=True
            )
        else:
            raise ValueError(f"Invalid app mode: {app_model.mode}")

    def update_workflow(
        self, *, session: Session, workflow_id: str, tenant_id: str, account_id: str, data: dict
    ) -> Workflow | None:
        """
        Update workflow attributes

        :param session: SQLAlchemy database session
        :param workflow_id: Workflow ID
        :param tenant_id: Tenant ID
        :param account_id: Account ID (for permission check)
        :param data: Dictionary containing fields to update
        :return: Updated workflow or None if not found
        """
        stmt = select(Workflow).where(Workflow.id == workflow_id, Workflow.tenant_id == tenant_id)
        workflow = session.scalar(stmt)

        if not workflow:
            return None

        allowed_fields = ["marked_name", "marked_comment"]

        for field, value in data.items():
            if field in allowed_fields:
                setattr(workflow, field, value)

        workflow.updated_by = account_id
        workflow.updated_at = naive_utc_now()

        return workflow

    def delete_workflow(self, *, session: Session, workflow_id: str, tenant_id: str) -> bool:
        """
        Delete a workflow

        :param session: SQLAlchemy database session
        :param workflow_id: Workflow ID
        :param tenant_id: Tenant ID
        :return: True if successful
        :raises: ValueError if workflow not found
        :raises: WorkflowInUseError if workflow is in use
        :raises: DraftWorkflowDeletionError if workflow is a draft version
        """
        stmt = select(Workflow).where(Workflow.id == workflow_id, Workflow.tenant_id == tenant_id)
        workflow = session.scalar(stmt)

        if not workflow:
            raise ValueError(f"Workflow with ID {workflow_id} not found")

        # Check if workflow is a draft version
        if workflow.version == Workflow.VERSION_DRAFT:
            raise DraftWorkflowDeletionError("Cannot delete draft workflow versions")

        # Check if this workflow is currently referenced by an app
        app_stmt = select(App).where(App.workflow_id == workflow_id)
        app = session.scalar(app_stmt)
        if app:
            # Cannot delete a workflow that's currently in use by an app
            raise WorkflowInUseError(f"Cannot delete workflow that is currently in use by app '{app.id}'")

        # Don't use workflow.tool_published as it's not accurate for specific workflow versions
        # Check if there's a tool provider using this specific workflow version
        tool_provider = (
            session.query(WorkflowToolProvider)
            .where(
                WorkflowToolProvider.tenant_id == workflow.tenant_id,
                WorkflowToolProvider.app_id == workflow.app_id,
                WorkflowToolProvider.version == workflow.version,
            )
            .first()
        )

        if tool_provider:
            # Cannot delete a workflow that's published as a tool
            raise WorkflowInUseError("Cannot delete workflow that is published as a tool")

        session.delete(workflow)
        return True


def _setup_variable_pool(
    query: str,
    files: Sequence[File],
    user_id: str,
    user_inputs: Mapping[str, Any],
    workflow: Workflow,
    node_type: NodeType,
    conversation_id: str,
    conversation_variables: list[Variable],
    is_draft: bool
):
    # Only inject system variables for START node type.
    if node_type == NodeType.START:
        system_variable = SystemVariable(
            user_id=user_id,
            app_id=workflow.app_id,
            workflow_id=workflow.id,
            files=files or [],
            workflow_execution_id=str(uuid.uuid4()),
        )

        # Only add chatflow-specific variables for non-workflow types
        if workflow.type != WorkflowType.WORKFLOW.value:
            system_variable.query = query
            system_variable.conversation_id = conversation_id
            system_variable.dialogue_count = 1
    else:
        system_variable = SystemVariable.empty()
    # init variable pool
    variable_pool = VariablePool(
        system_variables=system_variable,
        user_inputs=user_inputs,
        environment_variables=workflow.environment_variables,
        # Based on the definition of `VariableUnion`,
        # `list[Variable]` can be safely used as `list[VariableUnion]` since they are compatible.
        conversation_variables=cast(list[VariableUnion], conversation_variables),  #
        memory_blocks=_fetch_memory_blocks(
            workflow,
            MemoryCreatedBy(account_id=user_id),
            conversation_id,
            is_draft=is_draft
        ),
    )

    return variable_pool


def _rebuild_file_for_user_inputs_in_start_node(
    tenant_id: str, start_node_data: StartNodeData, user_inputs: Mapping[str, Any]
) -> Mapping[str, Any]:
    inputs_copy = dict(user_inputs)

    for variable in start_node_data.variables:
        if variable.type not in (VariableEntityType.FILE, VariableEntityType.FILE_LIST):
            continue
        if variable.variable not in user_inputs:
            continue
        value = user_inputs[variable.variable]
        file = _rebuild_single_file(tenant_id=tenant_id, value=value, variable_entity_type=variable.type)
        inputs_copy[variable.variable] = file
    return inputs_copy


def _rebuild_single_file(tenant_id: str, value: Any, variable_entity_type: VariableEntityType) -> File | Sequence[File]:
    if variable_entity_type == VariableEntityType.FILE:
        if not isinstance(value, dict):
            raise ValueError(f"expected dict for file object, got {type(value)}")
        return build_from_mapping(mapping=value, tenant_id=tenant_id)
    elif variable_entity_type == VariableEntityType.FILE_LIST:
        if not isinstance(value, list):
            raise ValueError(f"expected list for file list object, got {type(value)}")
        if len(value) == 0:
            return []
        if not isinstance(value[0], dict):
            raise ValueError(f"expected dict for first element in the file list, got {type(value)}")
        return build_from_mappings(mappings=value, tenant_id=tenant_id)
    else:
        raise Exception("unreachable")


def _fetch_memory_blocks(
    workflow: Workflow,
    created_by: MemoryCreatedBy,
    conversation_id: str,
    is_draft: bool
) -> Mapping[str, str]:
    memory_blocks = {}
    memory_block_specs = workflow.memory_blocks
    from services.chatflow_memory_service import ChatflowMemoryService
    memories = ChatflowMemoryService.get_memories_by_specs(
        memory_block_specs=memory_block_specs,
        tenant_id=workflow.tenant_id,
        app_id=workflow.app_id,
        node_id=None,
        conversation_id=conversation_id,
        is_draft=is_draft,
        created_by=created_by,
    )
    for memory in memories:
        if memory.spec.scope == MemoryScope.APP:
            memory_blocks[memory.spec.id] = memory.value
        else:  # NODE scope
            memory_blocks[f"{memory.node_id}.{memory.spec.id}"] = memory.value

    return memory_blocks<|MERGE_RESOLUTION|>--- conflicted
+++ resolved
@@ -197,11 +197,8 @@
         account: Account,
         environment_variables: Sequence[Variable],
         conversation_variables: Sequence[Variable],
-<<<<<<< HEAD
+        memory_blocks: Sequence[MemoryBlockSpec] | None = None,
         force_upload: bool = False,
-=======
-        memory_blocks: Sequence[MemoryBlockSpec] | None = None,
->>>>>>> cb733355
     ) -> Workflow:
         """
         Sync draft workflow
