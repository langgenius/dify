--- conflicted
+++ resolved
@@ -227,56 +227,6 @@
         retry_events = []
 
         try:
-<<<<<<< HEAD
-            node_instance, generator = WorkflowEntry.single_step_run(
-                workflow=draft_workflow,
-                node_id=node_id,
-                user_inputs=user_inputs,
-                user_id=account.id,
-            )
-            node_instance = cast(BaseNode[BaseNodeData], node_instance)
-            node_run_result: NodeRunResult | None = None
-            for event in generator:
-                if isinstance(event, RunCompletedEvent):
-                    node_run_result = event.run_result
-
-                    # sign output files
-                    node_run_result.outputs = WorkflowEntry.handle_special_values(node_run_result.outputs)
-                    break
-
-            if not node_run_result:
-                raise ValueError("Node run failed with no run result")
-            # single step debug mode error handling return
-            if node_run_result.status == WorkflowNodeExecutionStatus.FAILED and node_instance.should_continue_on_error:
-                if node_instance.node_data.error_strategy is ErrorStrategy.DEFAULT_VALUE:
-                    node_run_result = NodeRunResult(
-                        status=WorkflowNodeExecutionStatus.EXCEPTION,
-                        error=node_run_result.error,
-                        inputs=node_run_result.inputs,
-                        metadata={NodeRunMetadataKey.ERROR_STRATEGY: node_instance.node_data.error_strategy},
-                        outputs={
-                            **node_instance.node_data.default_value_dict,
-                            "error_message": node_run_result.error,
-                            "error_type": node_run_result.error_type,
-                        },
-                    )
-                else:
-                    node_run_result = NodeRunResult(
-                        status=WorkflowNodeExecutionStatus.EXCEPTION,
-                        error=node_run_result.error,
-                        inputs=node_run_result.inputs,
-                        metadata={NodeRunMetadataKey.ERROR_STRATEGY: node_instance.node_data.error_strategy},
-                        outputs={
-                            "error_message": node_run_result.error,
-                            "error_type": node_run_result.error_type,
-                        },
-                    )
-            run_succeeded = node_run_result.status in (
-                WorkflowNodeExecutionStatus.SUCCEEDED,
-                WorkflowNodeExecutionStatus.EXCEPTION,
-            )
-            error = node_run_result.error if not run_succeeded else None
-=======
             while retries <= max_retries and should_retry:
                 retry_start_at = time.perf_counter()
                 node_instance, generator = WorkflowEntry.single_step_run(
@@ -364,7 +314,6 @@
                     WorkflowNodeExecutionStatus.EXCEPTION,
                 )
                 error = node_run_result.error if not run_succeeded else None
->>>>>>> ef7e47d1
         except WorkflowNodeRunFailedError as e:
             node_instance = e.node_instance
             run_succeeded = False
