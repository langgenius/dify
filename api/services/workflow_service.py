--- conflicted
+++ resolved
@@ -222,97 +222,6 @@
         start_at = time.perf_counter()
 
         try:
-<<<<<<< HEAD
-            while retries <= max_retries and should_retry:
-                retry_start_at = time.perf_counter()
-                node_instance, generator = WorkflowEntry.single_step_run(
-                    workflow=draft_workflow,
-                    node_id=node_id,
-                    user_inputs=user_inputs,
-                    user_id=account.id,
-                )
-                node_instance = cast(BaseNode[BaseNodeData], node_instance)
-                max_retries = (
-                    node_instance.node_data.retry_config.max_retries if node_instance.node_data.retry_config else 0
-                )
-                retry_interval = node_instance.node_data.retry_config.retry_interval_seconds
-                node_run_result: NodeRunResult | None = None
-                for event in generator:
-                    if isinstance(event, RunCompletedEvent):
-                        node_run_result = event.run_result
-
-                        # sign output files
-                        node_run_result.outputs = WorkflowEntry.handle_special_values(node_run_result.outputs)
-                        break
-
-                if not node_run_result:
-                    raise ValueError("Node run failed with no run result")
-                # single step debug mode error handling return
-                if node_run_result.status == WorkflowNodeExecutionStatus.FAILED:
-                    if (
-                        retries == max_retries
-                        and node_instance.node_type == NodeType.HTTP_REQUEST
-                        and node_run_result.outputs
-                        and not node_instance.should_continue_on_error
-                    ):
-                        node_run_result.status = WorkflowNodeExecutionStatus.SUCCEEDED
-                        should_retry = False
-                    else:
-                        if node_instance.should_retry:
-                            node_run_result.status = WorkflowNodeExecutionStatus.RETRY
-                            retries += 1
-                            node_run_result.retry_index = retries
-                            retry_events.append(
-                                SingleStepRetryEvent(
-                                    inputs=WorkflowEntry.handle_special_values(node_run_result.inputs)
-                                    if node_run_result.inputs
-                                    else None,
-                                    error=node_run_result.error or "",
-                                    outputs=WorkflowEntry.handle_special_values(node_run_result.outputs)
-                                    if node_run_result.outputs
-                                    else None,
-                                    retry_index=node_run_result.retry_index,
-                                    elapsed_time=time.perf_counter() - retry_start_at,
-                                    execution_metadata=WorkflowEntry.handle_special_values(
-                                        cast(Mapping[str, Any], node_run_result.metadata)
-                                    )
-                                    if node_run_result.metadata
-                                    else None,
-                                )
-                            )
-                            time.sleep(retry_interval)
-                        else:
-                            should_retry = False
-                    if node_instance.should_continue_on_error:
-                        node_error_args: dict[str, Any] = {
-                            "status": WorkflowNodeExecutionStatus.EXCEPTION,
-                            "error": node_run_result.error,
-                            "inputs": node_run_result.inputs,
-                            "metadata": {"error_strategy": node_instance.node_data.error_strategy},
-                        }
-                        if node_instance.node_data.error_strategy is ErrorStrategy.DEFAULT_VALUE:
-                            node_run_result = NodeRunResult(
-                                **node_error_args,
-                                outputs={
-                                    **node_instance.node_data.default_value_dict,
-                                    "error_message": node_run_result.error,
-                                    "error_type": node_run_result.error_type,
-                                },
-                            )
-                        else:
-                            node_run_result = NodeRunResult(
-                                **node_error_args,
-                                outputs={
-                                    "error_message": node_run_result.error,
-                                    "error_type": node_run_result.error_type,
-                                },
-                            )
-                run_succeeded = node_run_result.status in (
-                    WorkflowNodeExecutionStatus.SUCCEEDED,
-                    WorkflowNodeExecutionStatus.EXCEPTION,
-                )
-                error = node_run_result.error if not run_succeeded else None
-=======
             node_instance, generator = WorkflowEntry.single_step_run(
                 workflow=draft_workflow,
                 node_id=node_id,
@@ -361,7 +270,6 @@
                 WorkflowNodeExecutionStatus.EXCEPTION,
             )
             error = node_run_result.error if not run_succeeded else None
->>>>>>> e88ea71a
         except WorkflowNodeRunFailedError as e:
             node_instance = e.node_instance
             run_succeeded = False
