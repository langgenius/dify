import io
import logging
from typing import Optional

from werkzeug.datastructures import FileStorage

from core.model_manager import ModelManager
from core.model_runtime.entities.model_entities import ModelType
from models.model import App, AppMode, AppModelConfig, Message
from services.errors.audio import (
    AudioTooLargeServiceError,
    NoAudioUploadedServiceError,
    ProviderNotSupportSpeechToTextServiceError,
    ProviderNotSupportTextToSpeechServiceError,
    UnsupportedAudioTypeServiceError,
)

FILE_SIZE = 30
FILE_SIZE_LIMIT = FILE_SIZE * 1024 * 1024
ALLOWED_EXTENSIONS = ["mp3", "mp4", "mpeg", "mpga", "m4a", "wav", "webm", "amr"]

logger = logging.getLogger(__name__)


class AudioService:
    @classmethod
<<<<<<< HEAD
    def transcript_asr(
        cls,
        app_model: App,
        file: FileStorage,
        end_user: Optional[str] = None,
        language: Optional[str] = None,
        prompt: Optional[str] = None,
        response_format: Optional[str] = "json",
        temperature: Optional[float] = 0,
    ):
        if app_model.mode in [AppMode.ADVANCED_CHAT.value, AppMode.WORKFLOW.value]:
=======
    def transcript_asr(cls, app_model: App, file: FileStorage, end_user: Optional[str] = None):
        if app_model.mode in {AppMode.ADVANCED_CHAT.value, AppMode.WORKFLOW.value}:
>>>>>>> 8efae1cb
            workflow = app_model.workflow
            if workflow is None:
                raise ValueError("Speech to text is not enabled")

            features_dict = workflow.features_dict
            if "speech_to_text" not in features_dict or not features_dict["speech_to_text"].get("enabled"):
                raise ValueError("Speech to text is not enabled")
            if features_dict["speech_to_text"]["language_recognition"] == "auto":
                language = None
            else:
                language = features_dict["speech_to_text"].get("language") or language
        else:
            app_model_config: AppModelConfig = app_model.app_model_config

            if not hasattr(app_model_config, "speech_to_text_dict") or not app_model_config.speech_to_text_dict.get(
                "enabled"
            ):
                raise ValueError("Speech to text is not enabled")

            speech_to_text_dict = app_model_config.speech_to_text_dict

            if not speech_to_text_dict.get("enabled", False):
                raise ValueError("Speech to text is not enabled")

            if speech_to_text_dict.get("language_recognition") == "auto":
                language = None
            else:
                language = speech_to_text_dict.get("language")

        if file is None:
            raise NoAudioUploadedServiceError()

        extension = file.mimetype
        if extension not in [f"audio/{ext}" for ext in ALLOWED_EXTENSIONS]:
            raise UnsupportedAudioTypeServiceError()

        file_content = file.read()
        file_size = len(file_content)

        if file_size > FILE_SIZE_LIMIT:
            message = f"Audio size larger than {FILE_SIZE} mb"
            raise AudioTooLargeServiceError(message)

        model_manager = ModelManager()
        model_instance = model_manager.get_default_model_instance(
            tenant_id=app_model.tenant_id, model_type=ModelType.SPEECH2TEXT
        )
        if model_instance is None:
            raise ProviderNotSupportSpeechToTextServiceError()

        buffer = io.BytesIO(file_content)
        buffer.name = "temp.mp3"

        return {
            "text": model_instance.invoke_speech2text(
                file=buffer,
                user=end_user,
                language=language,
                prompt=prompt,
                response_format=response_format,
                temperature=temperature,
            )
        }

    @classmethod
    def transcript_tts(
        cls,
        app_model: App,
        text: Optional[str] = None,
        voice: Optional[str] = None,
        end_user: Optional[str] = None,
        message_id: Optional[str] = None,
    ):
        from collections.abc import Generator

        from flask import Response, stream_with_context

        from app import app
        from extensions.ext_database import db

        def invoke_tts(text_content: str, app_model, voice: Optional[str] = None):
            with app.app_context():
                if app_model.mode in {AppMode.ADVANCED_CHAT.value, AppMode.WORKFLOW.value}:
                    workflow = app_model.workflow
                    if workflow is None:
                        raise ValueError("TTS is not enabled")

                    features_dict = workflow.features_dict
                    if "text_to_speech" not in features_dict or not features_dict["text_to_speech"].get("enabled"):
                        raise ValueError("TTS is not enabled")

                    voice = features_dict["text_to_speech"].get("voice") if voice is None else voice
                else:
                    text_to_speech_dict = app_model.app_model_config.text_to_speech_dict

                    if not text_to_speech_dict.get("enabled"):
                        raise ValueError("TTS is not enabled")

                    voice = text_to_speech_dict.get("voice") if voice is None else voice

                model_manager = ModelManager()
                model_instance = model_manager.get_default_model_instance(
                    tenant_id=app_model.tenant_id, model_type=ModelType.TTS
                )
                try:
                    if not voice:
                        voices = model_instance.get_tts_voices()
                        if voices:
                            voice = voices[0].get("value")
                        else:
                            raise ValueError("Sorry, no voice available.")

                    return model_instance.invoke_tts(
                        content_text=text_content.strip(), user=end_user, tenant_id=app_model.tenant_id, voice=voice
                    )
                except Exception as e:
                    raise e

        if message_id:
            message = db.session.query(Message).filter(Message.id == message_id).first()
            if message.answer == "" and message.status == "normal":
                return None

            else:
                response = invoke_tts(message.answer, app_model=app_model, voice=voice)
                if isinstance(response, Generator):
                    return Response(stream_with_context(response), content_type="audio/mpeg")
                return response
        else:
            response = invoke_tts(text, app_model, voice)
            if isinstance(response, Generator):
                return Response(stream_with_context(response), content_type="audio/mpeg")
            return response

    @classmethod
    def transcript_tts_voices(cls, tenant_id: str, language: str):
        model_manager = ModelManager()
        model_instance = model_manager.get_default_model_instance(tenant_id=tenant_id, model_type=ModelType.TTS)
        if model_instance is None:
            raise ProviderNotSupportTextToSpeechServiceError()

        try:
            return model_instance.get_tts_voices(language)
        except Exception as e:
            raise e<|MERGE_RESOLUTION|>--- conflicted
+++ resolved
@@ -24,7 +24,6 @@
 
 class AudioService:
     @classmethod
-<<<<<<< HEAD
     def transcript_asr(
         cls,
         app_model: App,
@@ -35,11 +34,7 @@
         response_format: Optional[str] = "json",
         temperature: Optional[float] = 0,
     ):
-        if app_model.mode in [AppMode.ADVANCED_CHAT.value, AppMode.WORKFLOW.value]:
-=======
-    def transcript_asr(cls, app_model: App, file: FileStorage, end_user: Optional[str] = None):
         if app_model.mode in {AppMode.ADVANCED_CHAT.value, AppMode.WORKFLOW.value}:
->>>>>>> 8efae1cb
             workflow = app_model.workflow
             if workflow is None:
                 raise ValueError("Speech to text is not enabled")
