--- conflicted
+++ resolved
@@ -69,11 +69,7 @@
         db.session.add(dataset_query)
         db.session.commit()
 
-<<<<<<< HEAD
         return cls.compact_retrieve_response(query, all_documents)
-=======
-        return dict(cls.compact_retrieve_response(dataset, query, all_documents))
->>>>>>> 017d7538
 
     @classmethod
     def external_retrieve(
@@ -110,40 +106,8 @@
         return dict(cls.compact_external_retrieve_response(dataset, query, all_documents))
 
     @classmethod
-<<<<<<< HEAD
     def compact_retrieve_response(cls, query: str, documents: list[Document]):
         records = RetrievalService.format_retrieval_documents(documents)
-=======
-    def compact_retrieve_response(cls, dataset: Dataset, query: str, documents: list[Document]):
-        records = []
-
-        for document in documents:
-            if document.metadata is None:
-                continue
-
-            index_node_id = document.metadata["doc_id"]
-
-            segment = (
-                db.session.query(DocumentSegment)
-                .filter(
-                    DocumentSegment.dataset_id == dataset.id,
-                    DocumentSegment.enabled == True,
-                    DocumentSegment.status == "completed",
-                    DocumentSegment.index_node_id == index_node_id,
-                )
-                .first()
-            )
-
-            if not segment:
-                continue
-
-            record = {
-                "segment": segment,
-                "score": document.metadata.get("score", None),
-            }
-
-            records.append(record)
->>>>>>> 017d7538
 
         return {
             "query": {
