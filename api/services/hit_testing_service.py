import json
import logging
import time
from typing import Any

from core.app.app_config.entities import ModelConfig
from core.model_runtime.entities import LLMMode
from core.rag.datasource.retrieval_service import RetrievalService
from core.rag.index_processor.constant.query_type import QueryType
from core.rag.models.document import Document
from core.rag.retrieval.dataset_retrieval import DatasetRetrieval
from core.rag.retrieval.retrieval_methods import RetrievalMethod
from extensions.ext_database import db
from models import Account
from models.dataset import Dataset, DatasetQuery

logger = logging.getLogger(__name__)

default_retrieval_model = {
    "search_method": RetrievalMethod.SEMANTIC_SEARCH,
    "reranking_enable": False,
    "reranking_model": {"reranking_provider_name": "", "reranking_model_name": ""},
    "top_k": 4,
    "score_threshold_enabled": False,
}


class HitTestingService:
    @classmethod
    def retrieve(
        cls,
        dataset: Dataset,
        query: str,
        account: Account,
        retrieval_model: Any,  # FIXME drop this any
        external_retrieval_model: dict,
        attachment_ids: list | None = None,
        limit: int = 10,
    ):
        start = time.perf_counter()

        # get retrieval model , if the model is not setting , using default
        if not retrieval_model:
            retrieval_model = dataset.retrieval_model or default_retrieval_model
        document_ids_filter = None
        metadata_filtering_conditions = retrieval_model.get("metadata_filtering_conditions", {})
        if metadata_filtering_conditions and query:
            dataset_retrieval = DatasetRetrieval()

            from core.app.app_config.entities import MetadataFilteringCondition

            metadata_filtering_conditions = MetadataFilteringCondition.model_validate(metadata_filtering_conditions)

            metadata_filter_document_ids, metadata_condition = dataset_retrieval.get_metadata_filter_condition(
                dataset_ids=[dataset.id],
                query=query,
                metadata_filtering_mode="manual",
                metadata_filtering_conditions=metadata_filtering_conditions,
                inputs={},
                tenant_id="",
                user_id="",
                metadata_model_config=ModelConfig(provider="", name="", mode=LLMMode.CHAT, completion_params={}),
            )
            if metadata_filter_document_ids:
                document_ids_filter = metadata_filter_document_ids.get(dataset.id, [])
            if metadata_condition and not document_ids_filter:
                return cls.compact_retrieve_response(query, [])
        all_documents = RetrievalService.retrieve(
            retrieval_method=RetrievalMethod(retrieval_model.get("search_method", RetrievalMethod.SEMANTIC_SEARCH)),
            dataset_id=dataset.id,
            query=query,
            attachment_ids=attachment_ids,
            top_k=retrieval_model.get("top_k", 4),
            score_threshold=retrieval_model.get("score_threshold", 0.0)
            if retrieval_model["score_threshold_enabled"]
            else 0.0,
            reranking_model=retrieval_model.get("reranking_model", None)
            if retrieval_model["reranking_enable"]
            else None,
            reranking_mode=retrieval_model.get("reranking_mode") or "reranking_model",
            weights=retrieval_model.get("weights", None),
            document_ids_filter=document_ids_filter,
        )

        end = time.perf_counter()
        logger.debug("Hit testing retrieve in %s seconds", end - start)
<<<<<<< HEAD
        dataset_queries = []
        if query:
            content = {"content_type": QueryType.TEXT_QUERY, "content": query}
            dataset_queries.append(content)
        if attachment_ids:
            for attachment_id in attachment_ids:
                content = {"content_type": QueryType.IMAGE_QUERY, "content": attachment_id}
                dataset_queries.append(content)
        if dataset_queries:
            dataset_query = DatasetQuery(
                dataset_id=dataset.id,
                content=json.dumps(dataset_queries),
                source="hit_testing",
                created_by_role="account",
                created_by=account.id,
            )
            db.session.add(dataset_query)
=======

        dataset_query = DatasetQuery(
            dataset_id=dataset.id,
            content=query,
            source="hit_testing",
            source_app_id=None,
            created_by_role="account",
            created_by=account.id,
        )

        db.session.add(dataset_query)
>>>>>>> bcbd3de3
        db.session.commit()

        return cls.compact_retrieve_response(query, all_documents)

    @classmethod
    def external_retrieve(
        cls,
        dataset: Dataset,
        query: str,
        account: Account,
        external_retrieval_model: dict,
        metadata_filtering_conditions: dict,
    ):
        if dataset.provider != "external":
            return {
                "query": {"content": query},
                "records": [],
            }

        start = time.perf_counter()

        all_documents = RetrievalService.external_retrieve(
            dataset_id=dataset.id,
            query=cls.escape_query_for_search(query),
            external_retrieval_model=external_retrieval_model,
            metadata_filtering_conditions=metadata_filtering_conditions,
        )

        end = time.perf_counter()
        logger.debug("External knowledge hit testing retrieve in %s seconds", end - start)

        dataset_query = DatasetQuery(
            dataset_id=dataset.id,
            content=query,
            source="hit_testing",
            source_app_id=None,
            created_by_role="account",
            created_by=account.id,
        )

        db.session.add(dataset_query)
        db.session.commit()

        return dict(cls.compact_external_retrieve_response(dataset, query, all_documents))

    @classmethod
    def compact_retrieve_response(cls, query: str, documents: list[Document]) -> dict[Any, Any]:
        records = RetrievalService.format_retrieval_documents(documents)

        return {
            "query": {
                "content": query,
            },
            "records": [record.model_dump() for record in records],
        }

    @classmethod
    def compact_external_retrieve_response(cls, dataset: Dataset, query: str, documents: list) -> dict[Any, Any]:
        records = []
        if dataset.provider == "external":
            for document in documents:
                record = {
                    "content": document.get("content", None),
                    "title": document.get("title", None),
                    "score": document.get("score", None),
                    "metadata": document.get("metadata", None),
                }
                records.append(record)
            return {
                "query": {"content": query},
                "records": records,
            }
        return {"query": {"content": query}, "records": []}

    @classmethod
    def hit_testing_args_check(cls, args):
        query = args["query"]
        attachment_ids = args["attachment_ids"]

        if not attachment_ids and not query:
            raise ValueError("Query or attachment_ids is required")
        if query and len(query) > 250:
            raise ValueError("Query cannot exceed 250 characters")
        if attachment_ids and not isinstance(attachment_ids, list):
            raise ValueError("Attachment_ids must be a list")

    @staticmethod
    def escape_query_for_search(query: str) -> str:
        return query.replace('"', '\\"')<|MERGE_RESOLUTION|>--- conflicted
+++ resolved
@@ -84,7 +84,6 @@
 
         end = time.perf_counter()
         logger.debug("Hit testing retrieve in %s seconds", end - start)
-<<<<<<< HEAD
         dataset_queries = []
         if query:
             content = {"content_type": QueryType.TEXT_QUERY, "content": query}
@@ -98,23 +97,11 @@
                 dataset_id=dataset.id,
                 content=json.dumps(dataset_queries),
                 source="hit_testing",
+                source_app_id=None,
                 created_by_role="account",
                 created_by=account.id,
             )
             db.session.add(dataset_query)
-=======
-
-        dataset_query = DatasetQuery(
-            dataset_id=dataset.id,
-            content=query,
-            source="hit_testing",
-            source_app_id=None,
-            created_by_role="account",
-            created_by=account.id,
-        )
-
-        db.session.add(dataset_query)
->>>>>>> bcbd3de3
         db.session.commit()
 
         return cls.compact_retrieve_response(query, all_documents)
