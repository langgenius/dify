import logging
from collections.abc import Mapping, Sequence
from mimetypes import guess_type
from typing import Optional

from pydantic import BaseModel

from configs import dify_config
from core.helper import marketplace
from core.helper.download import download_with_size_limit
from core.helper.marketplace import download_plugin_pkg
from core.plugin.entities.bundle import PluginBundleDependency
from core.plugin.entities.plugin import (
    GenericProviderID,
    PluginDeclaration,
    PluginEntity,
    PluginInstallation,
    PluginInstallationSource,
)
from core.plugin.entities.plugin_daemon import (
    PluginDecodeResponse,
    PluginInstallTask,
    PluginListResponse,
    PluginVerification,
)
from core.plugin.impl.asset import PluginAssetManager
from core.plugin.impl.debugging import PluginDebuggingClient
from core.plugin.impl.plugin import PluginInstaller
from extensions.ext_redis import redis_client
from services.errors.plugin import PluginInstallationForbiddenError
from services.feature_service import FeatureService, PluginInstallationScope

logger = logging.getLogger(__name__)


class PluginService:
    class LatestPluginCache(BaseModel):
        plugin_id: str
        version: str
        unique_identifier: str

    REDIS_KEY_PREFIX = "plugin_service:latest_plugin:"
    REDIS_TTL = 60 * 5  # 5 minutes

    @staticmethod
    def fetch_latest_plugin_version(plugin_ids: Sequence[str]) -> Mapping[str, Optional[LatestPluginCache]]:
        """
        Fetch the latest plugin version
        """
        result: dict[str, Optional[PluginService.LatestPluginCache]] = {}

        try:
            cache_not_exists = []

            # Try to get from Redis first
            for plugin_id in plugin_ids:
                cached_data = redis_client.get(f"{PluginService.REDIS_KEY_PREFIX}{plugin_id}")
                if cached_data:
                    result[plugin_id] = PluginService.LatestPluginCache.model_validate_json(cached_data)
                else:
                    cache_not_exists.append(plugin_id)

            if cache_not_exists:
                manifests = {
                    manifest.plugin_id: manifest
                    for manifest in marketplace.batch_fetch_plugin_manifests(cache_not_exists)
                }

                for plugin_id, manifest in manifests.items():
                    latest_plugin = PluginService.LatestPluginCache(
                        plugin_id=plugin_id,
                        version=manifest.latest_version,
                        unique_identifier=manifest.latest_package_identifier,
                    )

                    # Store in Redis
                    redis_client.setex(
                        f"{PluginService.REDIS_KEY_PREFIX}{plugin_id}",
                        PluginService.REDIS_TTL,
                        latest_plugin.model_dump_json(),
                    )

                    result[plugin_id] = latest_plugin

                    # pop plugin_id from cache_not_exists
                    cache_not_exists.remove(plugin_id)

                for plugin_id in cache_not_exists:
                    result[plugin_id] = None

            return result
        except Exception:
            logger.exception("failed to fetch latest plugin version")
            return result

    @staticmethod
    def _check_marketplace_only_permission():
        """
        Check if the marketplace only permission is enabled
        """
        features = FeatureService.get_system_features()
        if features.plugin_installation_permission.restrict_to_marketplace_only:
            raise PluginInstallationForbiddenError("Plugin installation is restricted to marketplace only")

    @staticmethod
    def _check_plugin_installation_scope(plugin_verification: Optional[PluginVerification]):
        """
        Check the plugin installation scope
        """
        features = FeatureService.get_system_features()

        match features.plugin_installation_permission.plugin_installation_scope:
            case PluginInstallationScope.OFFICIAL_ONLY:
                if (
                    plugin_verification is None
                    or plugin_verification.authorized_category != PluginVerification.AuthorizedCategory.Langgenius
                ):
                    raise PluginInstallationForbiddenError("Plugin installation is restricted to official only")
            case PluginInstallationScope.OFFICIAL_AND_SPECIFIC_PARTNERS:
                if plugin_verification is None or plugin_verification.authorized_category not in [
                    PluginVerification.AuthorizedCategory.Langgenius,
                    PluginVerification.AuthorizedCategory.Partner,
                ]:
                    raise PluginInstallationForbiddenError(
                        "Plugin installation is restricted to official and specific partners"
                    )
            case PluginInstallationScope.NONE:
                raise PluginInstallationForbiddenError("Installing plugins is not allowed")
            case PluginInstallationScope.ALL:
                pass

    @staticmethod
    def get_debugging_key(tenant_id: str) -> str:
        """
        get the debugging key of the tenant
        """
        manager = PluginDebuggingClient()
        return manager.get_debugging_key(tenant_id)

    @staticmethod
    def list_latest_versions(plugin_ids: Sequence[str]) -> Mapping[str, Optional[LatestPluginCache]]:
        """
        List the latest versions of the plugins
        """
        return PluginService.fetch_latest_plugin_version(plugin_ids)

    @staticmethod
    def list(tenant_id: str) -> list[PluginEntity]:
        """
        list all plugins of the tenant
        """
        manager = PluginInstaller()
        plugins = manager.list_plugins(tenant_id)
        return plugins

    @staticmethod
    def list_with_total(tenant_id: str, page: int, page_size: int) -> PluginListResponse:
        """
        list all plugins of the tenant
        """
        manager = PluginInstaller()
        plugins = manager.list_plugins_with_total(tenant_id, page, page_size)
        return plugins

    @staticmethod
    def list_installations_from_ids(tenant_id: str, ids: Sequence[str]) -> Sequence[PluginInstallation]:
        """
        List plugin installations from ids
        """
        manager = PluginInstaller()
        return manager.fetch_plugin_installation_by_ids(tenant_id, ids)

    @staticmethod
    def get_asset(tenant_id: str, asset_file: str) -> tuple[bytes, str]:
        """
        get the asset file of the plugin
        """
        manager = PluginAssetManager()
        # guess mime type
        mime_type, _ = guess_type(asset_file)
        return manager.fetch_asset(tenant_id, asset_file), mime_type or "application/octet-stream"

    @staticmethod
    def check_plugin_unique_identifier(tenant_id: str, plugin_unique_identifier: str) -> bool:
        """
        check if the plugin unique identifier is already installed by other tenant
        """
        manager = PluginInstaller()
        return manager.fetch_plugin_by_identifier(tenant_id, plugin_unique_identifier)

    @staticmethod
    def fetch_plugin_manifest(tenant_id: str, plugin_unique_identifier: str) -> PluginDeclaration:
        """
        Fetch plugin manifest
        """
        manager = PluginInstaller()
        return manager.fetch_plugin_manifest(tenant_id, plugin_unique_identifier)

    @staticmethod
    def fetch_install_tasks(tenant_id: str, page: int, page_size: int) -> Sequence[PluginInstallTask]:
        """
        Fetch plugin installation tasks
        """
        manager = PluginInstaller()
        return manager.fetch_plugin_installation_tasks(tenant_id, page, page_size)

    @staticmethod
    def fetch_install_task(tenant_id: str, task_id: str) -> PluginInstallTask:
        manager = PluginInstaller()
        return manager.fetch_plugin_installation_task(tenant_id, task_id)

    @staticmethod
    def delete_install_task(tenant_id: str, task_id: str) -> bool:
        """
        Delete a plugin installation task
        """
        manager = PluginInstaller()
        return manager.delete_plugin_installation_task(tenant_id, task_id)

    @staticmethod
    def delete_all_install_task_items(
        tenant_id: str,
    ) -> bool:
        """
        Delete all plugin installation task items
        """
        manager = PluginInstaller()
        return manager.delete_all_plugin_installation_task_items(tenant_id)

    @staticmethod
    def delete_install_task_item(tenant_id: str, task_id: str, identifier: str) -> bool:
        """
        Delete a plugin installation task item
        """
        manager = PluginInstaller()
        return manager.delete_plugin_installation_task_item(tenant_id, task_id, identifier)

    @staticmethod
    def upgrade_plugin_with_marketplace(
        tenant_id: str, original_plugin_unique_identifier: str, new_plugin_unique_identifier: str
    ):
        """
        Upgrade plugin with marketplace
        """
        if not dify_config.MARKETPLACE_ENABLED:
            raise ValueError("marketplace is not enabled")

        if original_plugin_unique_identifier == new_plugin_unique_identifier:
            raise ValueError("you should not upgrade plugin with the same plugin")

        # check if plugin pkg is already downloaded
        manager = PluginInstaller()

        features = FeatureService.get_system_features()

        try:
            manager.fetch_plugin_manifest(tenant_id, new_plugin_unique_identifier)
            # already downloaded, skip, and record install event
            marketplace.record_install_plugin_event(new_plugin_unique_identifier)
        except Exception:
            # plugin not installed, download and upload pkg
            pkg = download_plugin_pkg(new_plugin_unique_identifier)
            response = manager.upload_pkg(
                tenant_id,
                pkg,
                verify_signature=features.plugin_installation_permission.restrict_to_marketplace_only,
            )

            # check if the plugin is available to install
            PluginService._check_plugin_installation_scope(response.verification)

        return manager.upgrade_plugin(
            tenant_id,
            original_plugin_unique_identifier,
            new_plugin_unique_identifier,
            PluginInstallationSource.Marketplace,
            {
                "plugin_unique_identifier": new_plugin_unique_identifier,
            },
        )

    @staticmethod
    def upgrade_plugin_with_github(
        tenant_id: str,
        original_plugin_unique_identifier: str,
        new_plugin_unique_identifier: str,
        repo: str,
        version: str,
        package: str,
    ):
        """
        Upgrade plugin with github
        """
        PluginService._check_marketplace_only_permission()
        manager = PluginInstaller()
        return manager.upgrade_plugin(
            tenant_id,
            original_plugin_unique_identifier,
            new_plugin_unique_identifier,
            PluginInstallationSource.Github,
            {
                "repo": repo,
                "version": version,
                "package": package,
            },
        )

    @staticmethod
    def upload_pkg(tenant_id: str, pkg: bytes, verify_signature: bool = False) -> PluginDecodeResponse:
        """
        Upload plugin package files

        returns: plugin_unique_identifier
        """
        PluginService._check_marketplace_only_permission()
        manager = PluginInstaller()
        features = FeatureService.get_system_features()
        response = manager.upload_pkg(
            tenant_id,
            pkg,
            verify_signature=features.plugin_installation_permission.restrict_to_marketplace_only,
        )
        return response

    @staticmethod
    def upload_pkg_from_github(
        tenant_id: str, repo: str, version: str, package: str, verify_signature: bool = False
    ) -> PluginDecodeResponse:
        """
        Install plugin from github release package files,
        returns plugin_unique_identifier
        """
        PluginService._check_marketplace_only_permission()
        pkg = download_with_size_limit(
            f"https://github.com/{repo}/releases/download/{version}/{package}", dify_config.PLUGIN_MAX_PACKAGE_SIZE
        )
        features = FeatureService.get_system_features()

        manager = PluginInstaller()
        response = manager.upload_pkg(
            tenant_id,
            pkg,
            verify_signature=features.plugin_installation_permission.restrict_to_marketplace_only,
        )
        return response

    @staticmethod
    def upload_bundle(
        tenant_id: str, bundle: bytes, verify_signature: bool = False
    ) -> Sequence[PluginBundleDependency]:
        """
        Upload a plugin bundle and return the dependencies.
        """
        manager = PluginInstaller()
        PluginService._check_marketplace_only_permission()
        return manager.upload_bundle(tenant_id, bundle, verify_signature)

    @staticmethod
    def install_from_local_pkg(tenant_id: str, plugin_unique_identifiers: Sequence[str]):
        PluginService._check_marketplace_only_permission()

        manager = PluginInstaller()

        return manager.install_from_identifiers(
            tenant_id,
            plugin_unique_identifiers,
            PluginInstallationSource.Package,
            [{}],
        )

    @staticmethod
    def install_from_github(tenant_id: str, plugin_unique_identifier: str, repo: str, version: str, package: str):
        """
        Install plugin from github release package files,
        returns plugin_unique_identifier
        """
        PluginService._check_marketplace_only_permission()

        manager = PluginInstaller()
        return manager.install_from_identifiers(
            tenant_id,
            [plugin_unique_identifier],
            PluginInstallationSource.Github,
            [
                {
                    "repo": repo,
                    "version": version,
                    "package": package,
                }
            ],
        )

    @staticmethod
    def fetch_marketplace_pkg(tenant_id: str, plugin_unique_identifier: str) -> PluginDeclaration:
        """
        Fetch marketplace package
        """
        if not dify_config.MARKETPLACE_ENABLED:
            raise ValueError("marketplace is not enabled")

        features = FeatureService.get_system_features()

        manager = PluginInstaller()
        try:
            declaration = manager.fetch_plugin_manifest(tenant_id, plugin_unique_identifier)
        except Exception:
            pkg = download_plugin_pkg(plugin_unique_identifier)
            response = manager.upload_pkg(
                tenant_id,
                pkg,
                verify_signature=features.plugin_installation_permission.restrict_to_marketplace_only,
            )
            # check if the plugin is available to install
            PluginService._check_plugin_installation_scope(response.verification)
            declaration = response.manifest

        return declaration

    @staticmethod
    def install_from_marketplace_pkg(tenant_id: str, plugin_unique_identifiers: Sequence[str]):
        """
        Install plugin from marketplace package files,
        returns installation task id
        """
        if not dify_config.MARKETPLACE_ENABLED:
            raise ValueError("marketplace is not enabled")

        manager = PluginInstaller()

<<<<<<< HEAD
        # collect actual plugin_unique_identifiers
        actual_plugin_unique_identifiers = []
        metas = []
=======
        features = FeatureService.get_system_features()
>>>>>>> f4df80e0

        # check if already downloaded
        for plugin_unique_identifier in plugin_unique_identifiers:
            try:
                manager.fetch_plugin_manifest(tenant_id, plugin_unique_identifier)
                plugin_decode_response = manager.decode_plugin_from_identifier(tenant_id, plugin_unique_identifier)
                # check if the plugin is available to install
                PluginService._check_plugin_installation_scope(plugin_decode_response.verification)
                # already downloaded, skip
                actual_plugin_unique_identifiers.append(plugin_unique_identifier)
                metas.append({"plugin_unique_identifier": plugin_unique_identifier})
            except Exception:
                # plugin not installed, download and upload pkg
                pkg = download_plugin_pkg(plugin_unique_identifier)
<<<<<<< HEAD
                upload_result = manager.upload_pkg(tenant_id, pkg, verify_signature)
                # use upload_result plugin_unique_identifier
                actual_plugin_unique_identifiers.append(upload_result.unique_identifier)
                metas.append({"plugin_unique_identifier": upload_result.unique_identifier})
=======
                response = manager.upload_pkg(
                    tenant_id,
                    pkg,
                    verify_signature=features.plugin_installation_permission.restrict_to_marketplace_only,
                )
                # check if the plugin is available to install
                PluginService._check_plugin_installation_scope(response.verification)
>>>>>>> f4df80e0

        return manager.install_from_identifiers(
            tenant_id,
            actual_plugin_unique_identifiers,
            PluginInstallationSource.Marketplace,
            metas,
        )

    @staticmethod
    def uninstall(tenant_id: str, plugin_installation_id: str) -> bool:
        manager = PluginInstaller()
        return manager.uninstall(tenant_id, plugin_installation_id)

    @staticmethod
    def check_tools_existence(tenant_id: str, provider_ids: Sequence[GenericProviderID]) -> Sequence[bool]:
        """
        Check if the tools exist
        """
        manager = PluginInstaller()
        return manager.check_tools_existence(tenant_id, provider_ids)<|MERGE_RESOLUTION|>--- conflicted
+++ resolved
@@ -427,13 +427,10 @@
 
         manager = PluginInstaller()
 
-<<<<<<< HEAD
         # collect actual plugin_unique_identifiers
         actual_plugin_unique_identifiers = []
         metas = []
-=======
-        features = FeatureService.get_system_features()
->>>>>>> f4df80e0
+        features = FeatureService.get_system_features()
 
         # check if already downloaded
         for plugin_unique_identifier in plugin_unique_identifiers:
@@ -448,12 +445,6 @@
             except Exception:
                 # plugin not installed, download and upload pkg
                 pkg = download_plugin_pkg(plugin_unique_identifier)
-<<<<<<< HEAD
-                upload_result = manager.upload_pkg(tenant_id, pkg, verify_signature)
-                # use upload_result plugin_unique_identifier
-                actual_plugin_unique_identifiers.append(upload_result.unique_identifier)
-                metas.append({"plugin_unique_identifier": upload_result.unique_identifier})
-=======
                 response = manager.upload_pkg(
                     tenant_id,
                     pkg,
@@ -461,7 +452,9 @@
                 )
                 # check if the plugin is available to install
                 PluginService._check_plugin_installation_scope(response.verification)
->>>>>>> f4df80e0
+                # use upload_result plugin_unique_identifier
+                actual_plugin_unique_identifiers.append(upload_result.unique_identifier)
+                metas.append({"plugin_unique_identifier": upload_result.unique_identifier})
 
         return manager.install_from_identifiers(
             tenant_id,
