--- conflicted
+++ resolved
@@ -39,30 +39,6 @@
             parameter: The parameter name.
         """
         credentials: Mapping[str, Any] = {}
-<<<<<<< HEAD
-
-        provider_controller = ToolManager.get_builtin_provider(provider, tenant_id)
-        # init tool configuration
-        encrypter, _ = create_tool_provider_encrypter(
-            tenant_id=tenant_id,
-            controller=provider_controller,
-        )
-
-        # check if credentials are required
-        if not provider_controller.need_credentials:
-            credentials = {}
-        else:
-            # fetch credentials from db
-            with Session(db.engine) as session:
-                db_record = (
-                    session.query(BuiltinToolProvider)
-                    .where(
-                        BuiltinToolProvider.tenant_id == tenant_id,
-                        BuiltinToolProvider.provider == provider,
-                    )
-                    .first()
-                )
-=======
         credential_type: str = CredentialType.UNAUTHORIZED.value
         match provider_type:
             case "tool":
@@ -99,14 +75,10 @@
                                 .order_by(BuiltinToolProvider.is_default.desc(), BuiltinToolProvider.created_at.asc())
                                 .first()
                             )
->>>>>>> 6efdc946
 
             if db_record is None:
                 raise ValueError(f"Builtin provider {provider} not found when fetching credentials")
 
-<<<<<<< HEAD
-            credentials = encrypter.decrypt(db_record.credentials)
-=======
                     credentials = encrypter.decrypt(db_record.credentials)
                     credential_type = db_record.credential_type
             case "trigger":
@@ -125,7 +97,6 @@
 
                 credentials = subscription.credentials
                 credential_type = subscription.credential_type or CredentialType.UNAUTHORIZED
->>>>>>> 6efdc946
 
         return (
             DynamicSelectClient()
