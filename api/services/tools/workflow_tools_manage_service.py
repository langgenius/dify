import json
from collections.abc import Mapping
from datetime import datetime
from typing import Any

from sqlalchemy import or_, select
from sqlalchemy.orm import Session

from core.model_runtime.utils.encoders import jsonable_encoder
from core.tools.__base.tool_provider import ToolProviderController
from core.tools.entities.api_entities import ToolApiEntity, ToolProviderApiEntity
from core.tools.tool_label_manager import ToolLabelManager
from core.tools.utils.workflow_configuration_sync import WorkflowToolConfigurationUtils
from core.tools.workflow_as_tool.provider import WorkflowToolProviderController
from core.tools.workflow_as_tool.tool import WorkflowTool
from extensions.ext_database import db
from libs.uuid_utils import uuidv7
from models.model import App
from models.tools import WorkflowToolProvider
from models.workflow import Workflow
from services.tools.tools_transform_service import ToolTransformService


class WorkflowToolManageService:
    """
    Service class for managing workflow tools.
    """

    @staticmethod
    def create_workflow_tool(
        *,
        user_id: str,
        tenant_id: str,
        workflow_app_id: str,
        name: str,
        label: str,
        icon: dict,
        description: str,
        parameters: list[Mapping[str, Any]],
        output_schema: dict,
        privacy_policy: str = "",
        labels: list[str] | None = None,
    ):
        WorkflowToolConfigurationUtils.check_parameter_configurations(parameters)

        # check if the name is unique
        existing_workflow_tool_provider = (
            db.session.query(WorkflowToolProvider)
            .where(
                WorkflowToolProvider.tenant_id == tenant_id,
                # name or app_id
                or_(WorkflowToolProvider.name == name, WorkflowToolProvider.app_id == workflow_app_id),
            )
            .first()
        )

        if existing_workflow_tool_provider is not None:
            raise ValueError(f"Tool with name {name} or app_id {workflow_app_id} already exists")

        app: App | None = db.session.query(App).where(App.id == workflow_app_id, App.tenant_id == tenant_id).first()

        if app is None:
            raise ValueError(f"App {workflow_app_id} not found")

        workflow: Workflow | None = app.workflow
        if workflow is None:
            raise ValueError(f"Workflow not found for app {workflow_app_id}")

<<<<<<< HEAD
        workflow_tool_provider = WorkflowToolProvider(
            tenant_id=tenant_id,
            user_id=user_id,
            app_id=workflow_app_id,
            name=name,
            label=label,
            icon=json.dumps(icon),
            description=description,
            parameter_configuration=json.dumps(parameters),
            output_schema=json.dumps(output_schema),
            privacy_policy=privacy_policy,
            version=workflow.version,
        )
=======
        with Session(db.engine, expire_on_commit=False) as session, session.begin():
            workflow_tool_provider = WorkflowToolProvider(
                id=str(uuidv7()),
                tenant_id=tenant_id,
                user_id=user_id,
                app_id=workflow_app_id,
                name=name,
                label=label,
                icon=json.dumps(icon),
                description=description,
                parameter_configuration=json.dumps(parameters),
                privacy_policy=privacy_policy,
                version=workflow.version,
            )
            session.add(workflow_tool_provider)
>>>>>>> a893ee0f

        try:
            WorkflowToolProviderController.from_db(workflow_tool_provider)
        except Exception as e:
            raise ValueError(str(e))

        if labels is not None:
            ToolLabelManager.update_tool_labels(
                ToolTransformService.workflow_provider_to_controller(workflow_tool_provider), labels
            )
        return {"result": "success"}

    @classmethod
    def update_workflow_tool(
        cls,
        user_id: str,
        tenant_id: str,
        workflow_tool_id: str,
        name: str,
        label: str,
        icon: dict,
        description: str,
        parameters: list[Mapping[str, Any]],
        output_schema: dict,
        privacy_policy: str = "",
        labels: list[str] | None = None,
    ):
        """
        Update a workflow tool.
        :param user_id: the user id
        :param tenant_id: the tenant id
        :param workflow_tool_id: workflow tool id
        :param name: name
        :param label: label
        :param icon: icon
        :param description: description
        :param parameters: parameters
        :param output_schema: output schema
        :param privacy_policy: privacy policy
        :param labels: labels
        :return: the updated tool
        """
        WorkflowToolConfigurationUtils.check_parameter_configurations(parameters)

        # check if the name is unique
        existing_workflow_tool_provider = (
            db.session.query(WorkflowToolProvider)
            .where(
                WorkflowToolProvider.tenant_id == tenant_id,
                WorkflowToolProvider.name == name,
                WorkflowToolProvider.id != workflow_tool_id,
            )
            .first()
        )

        if existing_workflow_tool_provider is not None:
            raise ValueError(f"Tool with name {name} already exists")

        workflow_tool_provider: WorkflowToolProvider | None = (
            db.session.query(WorkflowToolProvider)
            .where(WorkflowToolProvider.tenant_id == tenant_id, WorkflowToolProvider.id == workflow_tool_id)
            .first()
        )

        if workflow_tool_provider is None:
            raise ValueError(f"Tool {workflow_tool_id} not found")

        app: App | None = (
            db.session.query(App).where(App.id == workflow_tool_provider.app_id, App.tenant_id == tenant_id).first()
        )

        if app is None:
            raise ValueError(f"App {workflow_tool_provider.app_id} not found")

        workflow: Workflow | None = app.workflow
        if workflow is None:
            raise ValueError(f"Workflow not found for app {workflow_tool_provider.app_id}")

        workflow_tool_provider.name = name
        workflow_tool_provider.label = label
        workflow_tool_provider.icon = json.dumps(icon)
        workflow_tool_provider.description = description
        workflow_tool_provider.parameter_configuration = json.dumps(parameters)
        if output_schema is not None:
            workflow_tool_provider.output_schema = json.dumps(output_schema)
        workflow_tool_provider.privacy_policy = privacy_policy
        workflow_tool_provider.version = workflow.version
        workflow_tool_provider.updated_at = datetime.now()

        try:
            WorkflowToolProviderController.from_db(workflow_tool_provider)
        except Exception as e:
            raise ValueError(str(e))

        db.session.commit()

        if labels is not None:
            ToolLabelManager.update_tool_labels(
                ToolTransformService.workflow_provider_to_controller(workflow_tool_provider), labels
            )

        return {"result": "success"}

    @classmethod
    def list_tenant_workflow_tools(cls, user_id: str, tenant_id: str) -> list[ToolProviderApiEntity]:
        """
        List workflow tools.
        :param user_id: the user id
        :param tenant_id: the tenant id
        :return: the list of tools
        """
        db_tools = db.session.scalars(
            select(WorkflowToolProvider).where(WorkflowToolProvider.tenant_id == tenant_id)
        ).all()

        tools: list[WorkflowToolProviderController] = []
        for provider in db_tools:
            try:
                tools.append(ToolTransformService.workflow_provider_to_controller(provider))
            except Exception:
                # skip deleted tools
                pass

        labels = ToolLabelManager.get_tools_labels([t for t in tools if isinstance(t, ToolProviderController)])

        result = []

        for tool in tools:
            user_tool_provider = ToolTransformService.workflow_provider_to_user_provider(
                provider_controller=tool, labels=labels.get(tool.provider_id, [])
            )
            ToolTransformService.repack_provider(tenant_id=tenant_id, provider=user_tool_provider)
            user_tool_provider.tools = [
                ToolTransformService.convert_tool_entity_to_api_entity(
                    tool=tool.get_tools(tenant_id)[0],
                    labels=labels.get(tool.provider_id, []),
                    tenant_id=tenant_id,
                )
            ]
            result.append(user_tool_provider)

        return result

    @classmethod
    def delete_workflow_tool(cls, user_id: str, tenant_id: str, workflow_tool_id: str):
        """
        Delete a workflow tool.
        :param user_id: the user id
        :param tenant_id: the tenant id
        :param workflow_tool_id: the workflow tool id
        """
        db.session.query(WorkflowToolProvider).where(
            WorkflowToolProvider.tenant_id == tenant_id, WorkflowToolProvider.id == workflow_tool_id
        ).delete()

        db.session.commit()

        return {"result": "success"}

    @classmethod
    def get_workflow_tool_by_tool_id(cls, user_id: str, tenant_id: str, workflow_tool_id: str):
        """
        Get a workflow tool.
        :param user_id: the user id
        :param tenant_id: the tenant id
        :param workflow_tool_id: the workflow tool id
        :return: the tool
        """
        db_tool: WorkflowToolProvider | None = (
            db.session.query(WorkflowToolProvider)
            .where(WorkflowToolProvider.tenant_id == tenant_id, WorkflowToolProvider.id == workflow_tool_id)
            .first()
        )
        return cls._get_workflow_tool(tenant_id, db_tool)

    @classmethod
    def get_workflow_tool_by_app_id(cls, user_id: str, tenant_id: str, workflow_app_id: str):
        """
        Get a workflow tool.
        :param user_id: the user id
        :param tenant_id: the tenant id
        :param workflow_app_id: the workflow app id
        :return: the tool
        """
        db_tool: WorkflowToolProvider | None = (
            db.session.query(WorkflowToolProvider)
            .where(WorkflowToolProvider.tenant_id == tenant_id, WorkflowToolProvider.app_id == workflow_app_id)
            .first()
        )
        return cls._get_workflow_tool(tenant_id, db_tool)

    @classmethod
    def _get_workflow_tool(cls, tenant_id: str, db_tool: WorkflowToolProvider | None):
        """
        Get a workflow tool.
        :db_tool: the database tool
        :return: the tool
        """
        if db_tool is None:
            raise ValueError("Tool not found")

        workflow_app: App | None = (
            db.session.query(App).where(App.id == db_tool.app_id, App.tenant_id == db_tool.tenant_id).first()
        )

        if workflow_app is None:
            raise ValueError(f"App {db_tool.app_id} not found")

        workflow = workflow_app.workflow
        if not workflow:
            raise ValueError("Workflow not found")

        tool = ToolTransformService.workflow_provider_to_controller(db_tool)
        workflow_tools: list[WorkflowTool] = tool.get_tools(tenant_id)
        if len(workflow_tools) == 0:
            raise ValueError(f"Tool {db_tool.id} not found")

        # Parse output_schema from database
        output_schema = {}
        if db_tool.output_schema:
            try:
                output_schema = json.loads(db_tool.output_schema)
            except (json.JSONDecodeError, TypeError):
                output_schema = {}

        return {
            "name": db_tool.name,
            "label": db_tool.label,
            "workflow_tool_id": db_tool.id,
            "workflow_app_id": db_tool.app_id,
            "icon": json.loads(db_tool.icon),
            "description": db_tool.description,
            "parameters": jsonable_encoder(db_tool.parameter_configurations),
            "output_schema": output_schema,
            "tool": ToolTransformService.convert_tool_entity_to_api_entity(
                tool=tool.get_tools(db_tool.tenant_id)[0],
                labels=ToolLabelManager.get_tool_labels(tool),
                tenant_id=tenant_id,
            ),
            "synced": workflow.version == db_tool.version,
            "privacy_policy": db_tool.privacy_policy,
        }

    @classmethod
    def list_single_workflow_tools(cls, user_id: str, tenant_id: str, workflow_tool_id: str) -> list[ToolApiEntity]:
        """
        List workflow tool provider tools.
        :param user_id: the user id
        :param tenant_id: the tenant id
        :param workflow_tool_id: the workflow tool id
        :return: the list of tools
        """
        db_tool: WorkflowToolProvider | None = (
            db.session.query(WorkflowToolProvider)
            .where(WorkflowToolProvider.tenant_id == tenant_id, WorkflowToolProvider.id == workflow_tool_id)
            .first()
        )

        if db_tool is None:
            raise ValueError(f"Tool {workflow_tool_id} not found")

        tool = ToolTransformService.workflow_provider_to_controller(db_tool)
        workflow_tools: list[WorkflowTool] = tool.get_tools(tenant_id)
        if len(workflow_tools) == 0:
            raise ValueError(f"Tool {workflow_tool_id} not found")

        return [
            ToolTransformService.convert_tool_entity_to_api_entity(
                tool=tool.get_tools(db_tool.tenant_id)[0],
                labels=ToolLabelManager.get_tool_labels(tool),
                tenant_id=tenant_id,
            )
        ]<|MERGE_RESOLUTION|>--- conflicted
+++ resolved
@@ -66,21 +66,6 @@
         if workflow is None:
             raise ValueError(f"Workflow not found for app {workflow_app_id}")
 
-<<<<<<< HEAD
-        workflow_tool_provider = WorkflowToolProvider(
-            tenant_id=tenant_id,
-            user_id=user_id,
-            app_id=workflow_app_id,
-            name=name,
-            label=label,
-            icon=json.dumps(icon),
-            description=description,
-            parameter_configuration=json.dumps(parameters),
-            output_schema=json.dumps(output_schema),
-            privacy_policy=privacy_policy,
-            version=workflow.version,
-        )
-=======
         with Session(db.engine, expire_on_commit=False) as session, session.begin():
             workflow_tool_provider = WorkflowToolProvider(
                 id=str(uuidv7()),
@@ -92,11 +77,11 @@
                 icon=json.dumps(icon),
                 description=description,
                 parameter_configuration=json.dumps(parameters),
+                output_schema=json.dumps(output_schema),
                 privacy_policy=privacy_policy,
                 version=workflow.version,
             )
             session.add(workflow_tool_provider)
->>>>>>> a893ee0f
 
         try:
             WorkflowToolProviderController.from_db(workflow_tool_provider)
