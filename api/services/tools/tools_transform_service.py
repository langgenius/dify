import json
import logging
from typing import Any, Optional, Union, cast

from yarl import URL

from configs import dify_config
from core.helper.provider_cache import ToolProviderCredentialsCache
from core.mcp.types import Tool as MCPTool
from core.tools.__base.tool import Tool
from core.tools.__base.tool_runtime import ToolRuntime
from core.tools.builtin_tool.provider import BuiltinToolProviderController
from core.tools.custom_tool.provider import ApiToolProviderController
from core.tools.entities.api_entities import ToolApiEntity, ToolProviderApiEntity, ToolProviderCredentialApiEntity
from core.tools.entities.common_entities import I18nObject
from core.tools.entities.tool_bundle import ApiToolBundle
from core.tools.entities.tool_entities import (
    ApiProviderAuthType,
    CredentialType,
    ToolParameter,
    ToolProviderType,
)
from core.tools.plugin_tool.provider import PluginToolProviderController
<<<<<<< HEAD
from core.tools.utils.encryption import create_encrypter, create_generic_encrypter
=======
from core.tools.utils.encryption import create_provider_encrypter, create_tool_provider_encrypter
>>>>>>> 0dc5bfb2
from core.tools.workflow_as_tool.provider import WorkflowToolProviderController
from core.tools.workflow_as_tool.tool import WorkflowTool
from models.tools import ApiToolProvider, BuiltinToolProvider, MCPToolProvider, WorkflowToolProvider

logger = logging.getLogger(__name__)


class ToolTransformService:
    @classmethod
    def get_plugin_icon_url(cls, tenant_id: str, filename: str) -> str:
        url_prefix = (
            URL(dify_config.CONSOLE_API_URL or "/") / "console" / "api" / "workspaces" / "current" / "plugin" / "icon"
        )
        return str(url_prefix % {"tenant_id": tenant_id, "filename": filename})

    @classmethod
    def get_tool_provider_icon_url(cls, provider_type: str, provider_name: str, icon: str | dict) -> Union[str, dict]:
        """
        get tool provider icon url
        """
        url_prefix = (
            URL(dify_config.CONSOLE_API_URL or "/") / "console" / "api" / "workspaces" / "current" / "tool-provider"
        )

        if provider_type == ToolProviderType.BUILT_IN.value:
            return str(url_prefix / "builtin" / provider_name / "icon")
        elif provider_type in {ToolProviderType.API.value, ToolProviderType.WORKFLOW.value}:
            try:
                if isinstance(icon, str):
                    return cast(dict, json.loads(icon))
                return icon
            except Exception:
                return {"background": "#252525", "content": "\ud83d\ude01"}
        elif provider_type == ToolProviderType.MCP.value:
            return icon
        return ""

    @staticmethod
    def repack_provider(tenant_id: str, provider: Union[dict, ToolProviderApiEntity]):
        """
        repack provider

        :param tenant_id: the tenant id
        :param provider: the provider dict
        """
        if isinstance(provider, dict) and "icon" in provider:
            provider["icon"] = ToolTransformService.get_tool_provider_icon_url(
                provider_type=provider["type"], provider_name=provider["name"], icon=provider["icon"]
            )
        elif isinstance(provider, ToolProviderApiEntity):
            if provider.plugin_id:
                if isinstance(provider.icon, str):
                    provider.icon = ToolTransformService.get_plugin_icon_url(
                        tenant_id=tenant_id, filename=provider.icon
                    )
            else:
                provider.icon = ToolTransformService.get_tool_provider_icon_url(
                    provider_type=provider.type.value, provider_name=provider.name, icon=provider.icon
                )

    @classmethod
    def builtin_provider_to_user_provider(
        cls,
        provider_controller: BuiltinToolProviderController | PluginToolProviderController,
        db_provider: Optional[BuiltinToolProvider],
        decrypt_credentials: bool = True,
    ) -> ToolProviderApiEntity:
        """
        convert provider controller to user provider
        """
        result = ToolProviderApiEntity(
            id=provider_controller.entity.identity.name,
            author=provider_controller.entity.identity.author,
            name=provider_controller.entity.identity.name,
            description=provider_controller.entity.identity.description,
            icon=provider_controller.entity.identity.icon,
            label=provider_controller.entity.identity.label,
            type=ToolProviderType.BUILT_IN,
            masked_credentials={},
            is_team_authorization=False,
            plugin_id=None,
            tools=[],
            labels=provider_controller.tool_labels,
        )

        if isinstance(provider_controller, PluginToolProviderController):
            result.plugin_id = provider_controller.plugin_id
            result.plugin_unique_identifier = provider_controller.plugin_unique_identifier

        # get credentials schema
        schema = {
            x.to_basic_provider_config().name: x
            for x in provider_controller.get_credentials_schema_by_type(
<<<<<<< HEAD
                CredentialType.of(db_provider.credential_type)
                if db_provider
                else CredentialType.API_KEY
=======
                CredentialType.of(db_provider.credential_type) if db_provider else CredentialType.API_KEY
>>>>>>> 0dc5bfb2
            )
        }

        for name, value in schema.items():
            if result.masked_credentials:
                result.masked_credentials[name] = ""

        # check if the provider need credentials
        if not provider_controller.need_credentials:
            result.is_team_authorization = True
            result.allow_delete = False
        elif db_provider:
            result.is_team_authorization = True

            if decrypt_credentials:
                credentials = db_provider.credentials

                # init tool configuration
                encrypter, _ = create_provider_encrypter(
                    tenant_id=db_provider.tenant_id,
                    config=[
                        x.to_basic_provider_config()
                        for x in provider_controller.get_credentials_schema_by_type(
                            CredentialType.of(db_provider.credential_type)
                        )
                    ],
                    cache=ToolProviderCredentialsCache(
                        tenant_id=db_provider.tenant_id,
                        provider=db_provider.provider,
                        credential_id=db_provider.id,
                    ),
                )
                # decrypt the credentials and mask the credentials
                decrypted_credentials = encrypter.decrypt(data=credentials)
                masked_credentials = encrypter.mask_tool_credentials(data=decrypted_credentials)

                result.masked_credentials = masked_credentials
                result.original_credentials = decrypted_credentials

        return result

    @staticmethod
    def api_provider_to_controller(
        db_provider: ApiToolProvider,
    ) -> ApiToolProviderController:
        """
        convert provider controller to user provider
        """
        # package tool provider controller
        controller = ApiToolProviderController.from_db(
            db_provider=db_provider,
            auth_type=ApiProviderAuthType.API_KEY
            if db_provider.credentials["auth_type"] == "api_key"
            else ApiProviderAuthType.NONE,
        )

        return controller

    @staticmethod
    def workflow_provider_to_controller(db_provider: WorkflowToolProvider) -> WorkflowToolProviderController:
        """
        convert provider controller to provider
        """
        return WorkflowToolProviderController.from_db(db_provider)

    @staticmethod
    def workflow_provider_to_user_provider(
        provider_controller: WorkflowToolProviderController, labels: list[str] | None = None
    ):
        """
        convert provider controller to user provider
        """
        return ToolProviderApiEntity(
            id=provider_controller.provider_id,
            author=provider_controller.entity.identity.author,
            name=provider_controller.entity.identity.name,
            description=provider_controller.entity.identity.description,
            icon=provider_controller.entity.identity.icon,
            label=provider_controller.entity.identity.label,
            type=ToolProviderType.WORKFLOW,
            masked_credentials={},
            is_team_authorization=True,
            plugin_id=None,
            plugin_unique_identifier=None,
            tools=[],
            labels=labels or [],
        )

    @staticmethod
    def mcp_provider_to_user_provider(db_provider: MCPToolProvider, for_list: bool = False) -> ToolProviderApiEntity:
        user = db_provider.load_user()
        return ToolProviderApiEntity(
            id=db_provider.server_identifier if not for_list else db_provider.id,
            author=user.name if user else "Anonymous",
            name=db_provider.name,
            icon=db_provider.provider_icon,
            type=ToolProviderType.MCP,
            is_team_authorization=db_provider.authed,
            server_url=db_provider.masked_server_url,
            tools=ToolTransformService.mcp_tool_to_user_tool(
                db_provider, [MCPTool(**tool) for tool in json.loads(db_provider.tools)]
            ),
            updated_at=int(db_provider.updated_at.timestamp()),
            label=I18nObject(en_US=db_provider.name, zh_Hans=db_provider.name),
            description=I18nObject(en_US="", zh_Hans=""),
            server_identifier=db_provider.server_identifier,
        )

    @staticmethod
    def mcp_tool_to_user_tool(mcp_provider: MCPToolProvider, tools: list[MCPTool]) -> list[ToolApiEntity]:
        user = mcp_provider.load_user()
        return [
            ToolApiEntity(
                author=user.name if user else "Anonymous",
                name=tool.name,
                label=I18nObject(en_US=tool.name, zh_Hans=tool.name),
                description=I18nObject(en_US=tool.description, zh_Hans=tool.description),
                parameters=ToolTransformService.convert_mcp_schema_to_parameter(tool.inputSchema),
                labels=[],
            )
            for tool in tools
        ]

    @classmethod
    def api_provider_to_user_provider(
        cls,
        provider_controller: ApiToolProviderController,
        db_provider: ApiToolProvider,
        decrypt_credentials: bool = True,
        labels: list[str] | None = None,
    ) -> ToolProviderApiEntity:
        """
        convert provider controller to user provider
        """
        username = "Anonymous"
        if db_provider.user is None:
            raise ValueError(f"user is None for api provider {db_provider.id}")
        try:
            user = db_provider.user
            if not user:
                raise ValueError("user not found")

            username = user.name
        except Exception:
            logger.exception(f"failed to get user name for api provider {db_provider.id}")
        # add provider into providers
        credentials = db_provider.credentials
        result = ToolProviderApiEntity(
            id=db_provider.id,
            author=username,
            name=db_provider.name,
            description=I18nObject(
                en_US=db_provider.description,
                zh_Hans=db_provider.description,
            ),
            icon=db_provider.icon,
            label=I18nObject(
                en_US=db_provider.name,
                zh_Hans=db_provider.name,
            ),
            type=ToolProviderType.API,
            plugin_id=None,
            plugin_unique_identifier=None,
            masked_credentials={},
            is_team_authorization=True,
            tools=[],
            labels=labels or [],
        )

        if decrypt_credentials:
            # init tool configuration
            encrypter, _ = create_tool_provider_encrypter(
                tenant_id=db_provider.tenant_id,
                controller=provider_controller,
            )

            # decrypt the credentials and mask the credentials
            decrypted_credentials = encrypter.decrypt(data=credentials)
            masked_credentials = encrypter.mask_tool_credentials(data=decrypted_credentials)

            result.masked_credentials = masked_credentials

        return result

    @staticmethod
    def convert_tool_entity_to_api_entity(
        tool: Union[ApiToolBundle, WorkflowTool, Tool],
        tenant_id: str,
        labels: list[str] | None = None,
    ) -> ToolApiEntity:
        """
        convert tool to user tool
        """
        if isinstance(tool, Tool):
            # fork tool runtime
            tool = tool.fork_tool_runtime(
                runtime=ToolRuntime(
                    credentials={},
                    tenant_id=tenant_id,
                )
            )

            # get tool parameters
            parameters = tool.entity.parameters or []
            # get tool runtime parameters
            runtime_parameters = tool.get_runtime_parameters()
            # override parameters
            current_parameters = parameters.copy()
            for runtime_parameter in runtime_parameters:
                found = False
                for index, parameter in enumerate(current_parameters):
                    if parameter.name == runtime_parameter.name and parameter.form == runtime_parameter.form:
                        current_parameters[index] = runtime_parameter
                        found = True
                        break

                if not found and runtime_parameter.form == ToolParameter.ToolParameterForm.FORM:
                    current_parameters.append(runtime_parameter)

            return ToolApiEntity(
                author=tool.entity.identity.author,
                name=tool.entity.identity.name,
                label=tool.entity.identity.label,
                description=tool.entity.description.human if tool.entity.description else I18nObject(en_US=""),
                output_schema=tool.entity.output_schema,
                parameters=current_parameters,
                labels=labels or [],
            )
        if isinstance(tool, ApiToolBundle):
            return ToolApiEntity(
                author=tool.author,
                name=tool.operation_id or "",
                label=I18nObject(en_US=tool.operation_id, zh_Hans=tool.operation_id),
                description=I18nObject(en_US=tool.summary or "", zh_Hans=tool.summary or ""),
                parameters=tool.parameters,
                labels=labels or [],
            )

    @staticmethod
    def convert_builtin_provider_to_credential_entity(
        provider: BuiltinToolProvider, credentials: dict
    ) -> ToolProviderCredentialApiEntity:
        return ToolProviderCredentialApiEntity(
            id=provider.id,
            name=provider.name,
            provider=provider.provider,
            credential_type=CredentialType.of(provider.credential_type),
            is_default=provider.is_default,
            credentials=credentials,
        )

    @staticmethod
    def convert_mcp_schema_to_parameter(schema: dict) -> list["ToolParameter"]:
        """
        Convert MCP JSON schema to tool parameters

        :param schema: JSON schema dictionary
        :return: list of ToolParameter instances
        """

        def create_parameter(
            name: str, description: str, param_type: str, required: bool, input_schema: dict | None = None
        ) -> ToolParameter:
            """Create a ToolParameter instance with given attributes"""
            input_schema_dict: dict[str, Any] = {"input_schema": input_schema} if input_schema else {}
            return ToolParameter(
                name=name,
                llm_description=description,
                label=I18nObject(en_US=name),
                form=ToolParameter.ToolParameterForm.LLM,
                required=required,
                type=ToolParameter.ToolParameterType(param_type),
                human_description=I18nObject(en_US=description),
                **input_schema_dict,
            )

        def process_properties(props: dict, required: list, prefix: str = "") -> list[ToolParameter]:
            """Process properties recursively"""
            TYPE_MAPPING = {"integer": "number", "float": "number"}
            COMPLEX_TYPES = ["array", "object"]

            parameters = []
            for name, prop in props.items():
                current_description = prop.get("description", "")
                prop_type = prop.get("type", "string")

                if isinstance(prop_type, list):
                    prop_type = prop_type[0]
                if prop_type in TYPE_MAPPING:
                    prop_type = TYPE_MAPPING[prop_type]
                input_schema = prop if prop_type in COMPLEX_TYPES else None
                parameters.append(
                    create_parameter(name, current_description, prop_type, name in required, input_schema)
                )

            return parameters

        if schema.get("type") == "object" and "properties" in schema:
            return process_properties(schema["properties"], schema.get("required", []))
        return []<|MERGE_RESOLUTION|>--- conflicted
+++ resolved
@@ -21,11 +21,7 @@
     ToolProviderType,
 )
 from core.tools.plugin_tool.provider import PluginToolProviderController
-<<<<<<< HEAD
-from core.tools.utils.encryption import create_encrypter, create_generic_encrypter
-=======
 from core.tools.utils.encryption import create_provider_encrypter, create_tool_provider_encrypter
->>>>>>> 0dc5bfb2
 from core.tools.workflow_as_tool.provider import WorkflowToolProviderController
 from core.tools.workflow_as_tool.tool import WorkflowTool
 from models.tools import ApiToolProvider, BuiltinToolProvider, MCPToolProvider, WorkflowToolProvider
@@ -119,13 +115,7 @@
         schema = {
             x.to_basic_provider_config().name: x
             for x in provider_controller.get_credentials_schema_by_type(
-<<<<<<< HEAD
-                CredentialType.of(db_provider.credential_type)
-                if db_provider
-                else CredentialType.API_KEY
-=======
                 CredentialType.of(db_provider.credential_type) if db_provider else CredentialType.API_KEY
->>>>>>> 0dc5bfb2
             )
         }
 
