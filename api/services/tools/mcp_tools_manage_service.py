--- conflicted
+++ resolved
@@ -6,10 +6,7 @@
 from typing import Any
 from urllib.parse import urlparse
 
-<<<<<<< HEAD
-=======
 from pydantic import BaseModel, Field
->>>>>>> 11f2f951
 from sqlalchemy import or_, select
 from sqlalchemy.exc import IntegrityError
 from sqlalchemy.orm import Session
@@ -100,32 +97,6 @@
                 MCPToolProvider.tenant_id == tenant_id, MCPToolProvider.id == provider_id
             )
 
-<<<<<<< HEAD
-    @staticmethod
-    def get_mcp_provider_by_provider_id(provider_id: str, tenant_id: str) -> MCPToolProvider:
-        res = db.session.scalars(
-            select(MCPToolProvider)
-            .where(MCPToolProvider.tenant_id == tenant_id, MCPToolProvider.id == provider_id)
-            .limit(1)
-        ).first()
-        if not res:
-            raise ValueError("MCP tool not found")
-        return res
-
-    @staticmethod
-    def get_mcp_provider_by_server_identifier(server_identifier: str, tenant_id: str) -> MCPToolProvider:
-        res = db.session.scalars(
-            select(MCPToolProvider)
-            .where(MCPToolProvider.tenant_id == tenant_id, MCPToolProvider.server_identifier == server_identifier)
-            .limit(1)
-        ).first()
-        if not res:
-            raise ValueError("MCP tool not found")
-        return res
-
-    @staticmethod
-    def create_mcp_provider(
-=======
         provider = self._session.scalar(stmt)
         if not provider:
             raise ValueError("MCP tool not found")
@@ -142,7 +113,6 @@
     def create_provider(
         self,
         *,
->>>>>>> 11f2f951
         tenant_id: str,
         name: str,
         server_url: str,
@@ -161,33 +131,11 @@
             raise ValueError("Server URL is not valid.")
 
         server_url_hash = hashlib.sha256(server_url.encode()).hexdigest()
-<<<<<<< HEAD
-        existing_provider = db.session.scalars(
-            select(MCPToolProvider)
-            .where(
-                MCPToolProvider.tenant_id == tenant_id,
-                or_(
-                    MCPToolProvider.name == name,
-                    MCPToolProvider.server_url_hash == server_url_hash,
-                    MCPToolProvider.server_identifier == server_identifier,
-                ),
-            )
-            .limit(1)
-        ).first()
-        if existing_provider:
-            if existing_provider.name == name:
-                raise ValueError(f"MCP tool {name} already exists")
-            if existing_provider.server_url_hash == server_url_hash:
-                raise ValueError(f"MCP tool {server_url} already exists")
-            if existing_provider.server_identifier == server_identifier:
-                raise ValueError(f"MCP tool {server_identifier} already exists")
-=======
 
         # Check for existing provider
         self._check_provider_exists(tenant_id, name, server_url_hash, server_identifier)
 
         # Encrypt sensitive data
->>>>>>> 11f2f951
         encrypted_server_url = encrypter.encrypt_token(tenant_id, server_url)
         encrypted_headers = self._prepare_encrypted_dict(headers, tenant_id) if headers else None
         encrypted_credentials = None
