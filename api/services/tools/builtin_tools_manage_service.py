import json
import logging
import re
from collections.abc import Mapping
from pathlib import Path
from typing import Any, Optional

from sqlalchemy import exists, select
from sqlalchemy.orm import Session

from configs import dify_config
from constants import HIDDEN_VALUE, UNKNOWN_VALUE
from core.helper.position_helper import is_filtered
from core.helper.provider_cache import NoOpProviderCredentialCache, ToolProviderCredentialsCache
from core.plugin.entities.plugin import ToolProviderID
from core.tools.builtin_tool.provider import BuiltinToolProviderController
from core.tools.builtin_tool.providers._positions import BuiltinToolProviderSort
from core.tools.entities.api_entities import (
    ToolApiEntity,
    ToolProviderApiEntity,
    ToolProviderCredentialApiEntity,
    ToolProviderCredentialInfoApiEntity,
)
from core.tools.entities.tool_entities import CredentialType
from core.tools.errors import ToolProviderNotFoundError
from core.tools.plugin_tool.provider import PluginToolProviderController
from core.tools.tool_label_manager import ToolLabelManager
from core.tools.tool_manager import ToolManager
from core.tools.utils.encryption import create_provider_encrypter
from core.tools.utils.system_oauth_encryption import decrypt_system_oauth_params
from extensions.ext_database import db
from extensions.ext_redis import redis_client
from models.tools import BuiltinToolProvider, ToolOAuthSystemClient, ToolOAuthTenantClient
from services.plugin.plugin_service import PluginService
from services.tools.tools_transform_service import ToolTransformService

logger = logging.getLogger(__name__)


class BuiltinToolManageService:
    __MAX_BUILTIN_TOOL_PROVIDER_COUNT__ = 100
    __DEFAULT_EXPIRES_AT__ = 2147483647

    @staticmethod
    def delete_custom_oauth_client_params(tenant_id: str, provider: str):
        """
        delete custom oauth client params
        """
        tool_provider = ToolProviderID(provider)
        with Session(db.engine) as session:
            session.query(ToolOAuthTenantClient).filter_by(
                tenant_id=tenant_id,
                provider=tool_provider.provider_name,
                plugin_id=tool_provider.plugin_id,
            ).delete()
            session.commit()
        return {"result": "success"}

    @staticmethod
    def get_builtin_tool_provider_oauth_client_schema(tenant_id: str, provider_name: str):
        """
        get builtin tool provider oauth client schema
        """
        provider = ToolManager.get_builtin_provider(provider_name, tenant_id)
        verified = not isinstance(provider, PluginToolProviderController) or PluginService.is_plugin_verified(
            tenant_id, provider.plugin_unique_identifier
        )

        is_oauth_custom_client_enabled = BuiltinToolManageService.is_oauth_custom_client_enabled(
            tenant_id, provider_name
        )
        is_system_oauth_params_exists = verified and BuiltinToolManageService.is_oauth_system_client_exists(
            provider_name
        )
        result = {
            "schema": provider.get_oauth_client_schema(),
            "is_oauth_custom_client_enabled": is_oauth_custom_client_enabled,
            "is_system_oauth_params_exists": is_system_oauth_params_exists,
            "client_params": BuiltinToolManageService.get_custom_oauth_client_params(tenant_id, provider_name),
            "redirect_uri": f"{dify_config.CONSOLE_API_URL}/console/api/oauth/plugin/{provider_name}/tool/callback",
        }
        return result

    @staticmethod
    def list_builtin_tool_provider_tools(tenant_id: str, provider: str) -> list[ToolApiEntity]:
        """
        list builtin tool provider tools

        :param tenant_id: the id of the tenant
        :param provider: the name of the provider

        :return: the list of tools
        """
        provider_controller = ToolManager.get_builtin_provider(provider, tenant_id)
        tools = provider_controller.get_tools()

        result: list[ToolApiEntity] = []
        for tool in tools or []:
            result.append(
                ToolTransformService.convert_tool_entity_to_api_entity(
                    tool=tool,
                    tenant_id=tenant_id,
                    labels=ToolLabelManager.get_tool_labels(provider_controller),
                )
            )

        return result

    @staticmethod
    def get_builtin_tool_provider_info(tenant_id: str, provider: str):
        """
        get builtin tool provider info
        """
        provider_controller = ToolManager.get_builtin_provider(provider, tenant_id)
        # check if user has added the provider
        builtin_provider = BuiltinToolManageService.get_builtin_provider(provider, tenant_id)
        if builtin_provider is None:
            raise ValueError(f"you have not added provider {provider}")

        entity = ToolTransformService.builtin_provider_to_user_provider(
            provider_controller=provider_controller,
            db_provider=builtin_provider,
            decrypt_credentials=True,
        )

        entity.original_credentials = {}
        return entity

    @staticmethod
    def list_builtin_provider_credentials_schema(provider_name: str, credential_type: CredentialType, tenant_id: str):
        """
        list builtin provider credentials schema

        :param credential_type: credential type
        :param provider_name: the name of the provider
        :param tenant_id: the id of the tenant
        :return: the list of tool providers
        """
        provider = ToolManager.get_builtin_provider(provider_name, tenant_id)
        return provider.get_credentials_schema_by_type(credential_type)

    @staticmethod
    def update_builtin_tool_provider(
        user_id: str,
        tenant_id: str,
        provider: str,
        credential_id: str,
        credentials: dict | None = None,
        name: str | None = None,
    ):
        """
        update builtin tool provider
        """
        with Session(db.engine) as session:
            # get if the provider exists
            db_provider = (
                session.query(BuiltinToolProvider)
                .where(
                    BuiltinToolProvider.tenant_id == tenant_id,
                    BuiltinToolProvider.id == credential_id,
                )
                .first()
            )
            if db_provider is None:
                raise ValueError(f"you have not added provider {provider}")

            try:
                if CredentialType.of(db_provider.credential_type).is_editable() and credentials:
                    provider_controller = ToolManager.get_builtin_provider(provider, tenant_id)
                    if not provider_controller.need_credentials:
                        raise ValueError(f"provider {provider} does not need credentials")

                    encrypter, cache = BuiltinToolManageService.create_tool_encrypter(
                        tenant_id, db_provider, provider, provider_controller
                    )

                    original_credentials = encrypter.decrypt(db_provider.credentials)
                    new_credentials: dict = {
                        key: value if value != HIDDEN_VALUE else original_credentials.get(key, UNKNOWN_VALUE)
                        for key, value in credentials.items()
                    }

                    if CredentialType.of(db_provider.credential_type).is_validate_allowed():
                        provider_controller.validate_credentials(user_id, new_credentials)

                    # encrypt credentials
                    db_provider.encrypted_credentials = json.dumps(encrypter.encrypt(new_credentials))

                    cache.delete()

                # update name if provided
                if name and name != db_provider.name:
                    # check if the name is already used
                    if session.scalar(
                        select(
                            exists().where(
                                BuiltinToolProvider.tenant_id == tenant_id,
                                BuiltinToolProvider.provider == provider,
                                BuiltinToolProvider.name == name,
                            )
                        )
                    ):
                        raise ValueError(f"the credential name '{name}' is already used")

                    db_provider.name = name

                session.commit()
            except Exception as e:
                session.rollback()
                raise ValueError(str(e))
        return {"result": "success"}

    @staticmethod
    def add_builtin_tool_provider(
        user_id: str,
        api_type: CredentialType,
        tenant_id: str,
        provider: str,
        credentials: dict,
        expires_at: int = -1,
        name: str | None = None,
    ):
        """
        add builtin tool provider
        """
        try:
            with Session(db.engine) as session:
                lock = f"builtin_tool_provider_create_lock:{tenant_id}_{provider}"
                with redis_client.lock(lock, timeout=20):
                    provider_controller = ToolManager.get_builtin_provider(provider, tenant_id)
                    if not provider_controller.need_credentials:
                        raise ValueError(f"provider {provider} does not need credentials")

                    provider_count = (
                        session.query(BuiltinToolProvider).filter_by(tenant_id=tenant_id, provider=provider).count()
                    )

                    # check if the provider count is reached the limit
                    if provider_count >= BuiltinToolManageService.__MAX_BUILTIN_TOOL_PROVIDER_COUNT__:
                        raise ValueError(f"you have reached the maximum number of providers for {provider}")

                    # validate credentials if allowed
                    if CredentialType.of(api_type).is_validate_allowed():
                        provider_controller.validate_credentials(user_id, credentials)

                    # generate name if not provided
                    if name is None or name == "":
                        name = BuiltinToolManageService.generate_builtin_tool_provider_name(
                            session=session, tenant_id=tenant_id, provider=provider, credential_type=api_type
                        )
                    else:
                        # check if the name is already used
                        if session.scalar(
                            select(
                                exists().where(
                                    BuiltinToolProvider.tenant_id == tenant_id,
                                    BuiltinToolProvider.provider == provider,
                                    BuiltinToolProvider.name == name,
                                )
                            )
                        ):
                            raise ValueError(f"the credential name '{name}' is already used")

                    # create encrypter
                    encrypter, _ = create_provider_encrypter(
                        tenant_id=tenant_id,
                        config=[
                            x.to_basic_provider_config()
                            for x in provider_controller.get_credentials_schema_by_type(api_type)
                        ],
                        cache=NoOpProviderCredentialCache(),
                    )

                    db_provider = BuiltinToolProvider(
                        tenant_id=tenant_id,
                        user_id=user_id,
                        provider=provider,
                        encrypted_credentials=json.dumps(encrypter.encrypt(credentials)),
                        credential_type=api_type.value,
                        name=name,
                        expires_at=expires_at
                        if expires_at is not None
                        else BuiltinToolManageService.__DEFAULT_EXPIRES_AT__,
                    )

                    session.add(db_provider)
                    session.commit()
        except Exception as e:
            session.rollback()
            raise ValueError(str(e))
        return {"result": "success"}

    @staticmethod
    def create_tool_encrypter(
        tenant_id: str,
        db_provider: BuiltinToolProvider,
        provider: str,
        provider_controller: BuiltinToolProviderController,
    ):
        encrypter, cache = create_provider_encrypter(
            tenant_id=tenant_id,
            config=[
                x.to_basic_provider_config()
                for x in provider_controller.get_credentials_schema_by_type(db_provider.credential_type)
            ],
            cache=ToolProviderCredentialsCache(tenant_id=tenant_id, provider=provider, credential_id=db_provider.id),
        )
        return encrypter, cache

    @staticmethod
    def generate_builtin_tool_provider_name(
        session: Session, tenant_id: str, provider: str, credential_type: CredentialType
    ) -> str:
        try:
            db_providers = (
                session.query(BuiltinToolProvider)
                .filter_by(
                    tenant_id=tenant_id,
                    provider=provider,
                    credential_type=credential_type.value,
                )
                .order_by(BuiltinToolProvider.created_at.desc())
                .all()
            )

            # Get the default name pattern
            default_pattern = f"{credential_type.get_name()}"

            # Find all names that match the default pattern: "{default_pattern} {number}"
            pattern = rf"^{re.escape(default_pattern)}\s+(\d+)$"
            numbers = []

            for db_provider in db_providers:
                if db_provider.name:
                    match = re.match(pattern, db_provider.name.strip())
                    if match:
                        numbers.append(int(match.group(1)))

            # If no default pattern names found, start with 1
            if not numbers:
                return f"{default_pattern} 1"

            # Find the next number
            max_number = max(numbers)
            return f"{default_pattern} {max_number + 1}"
        except Exception as e:
            logger.warning("Error generating next provider name for %s: %s", provider, str(e))
            # fallback
            return f"{credential_type.get_name()} 1"

    @staticmethod
    def get_builtin_tool_provider_credentials(
        tenant_id: str, provider_name: str
    ) -> list[ToolProviderCredentialApiEntity]:
        """
        get builtin tool provider credentials
        """
        with db.session.no_autoflush:
            providers = (
                db.session.query(BuiltinToolProvider)
                .filter_by(tenant_id=tenant_id, provider=provider_name)
                .order_by(BuiltinToolProvider.is_default.desc(), BuiltinToolProvider.created_at.asc())
                .all()
            )

            if len(providers) == 0:
                return []

            default_provider = providers[0]
            default_provider.is_default = True
            provider_controller = ToolManager.get_builtin_provider(default_provider.provider, tenant_id)

            credentials: list[ToolProviderCredentialApiEntity] = []
            encrypters = {}
            for provider in providers:
                credential_type = provider.credential_type
                if credential_type not in encrypters:
                    encrypters[credential_type] = BuiltinToolManageService.create_tool_encrypter(
                        tenant_id, provider, provider.provider, provider_controller
                    )[0]
                encrypter = encrypters[credential_type]
                decrypt_credential = encrypter.mask_tool_credentials(encrypter.decrypt(provider.credentials))
                credential_entity = ToolTransformService.convert_builtin_provider_to_credential_entity(
                    provider=provider,
                    credentials=decrypt_credential,
                )
                credentials.append(credential_entity)
            return credentials

    @staticmethod
    def get_builtin_tool_provider_credential_info(tenant_id: str, provider: str) -> ToolProviderCredentialInfoApiEntity:
        """
        get builtin tool provider credential info
        """
        provider_controller = ToolManager.get_builtin_provider(provider, tenant_id)
        supported_credential_types = provider_controller.get_supported_credential_types()
        credentials = BuiltinToolManageService.get_builtin_tool_provider_credentials(tenant_id, provider)
        credential_info = ToolProviderCredentialInfoApiEntity(
            supported_credential_types=supported_credential_types,
            is_oauth_custom_client_enabled=BuiltinToolManageService.is_oauth_custom_client_enabled(tenant_id, provider),
            credentials=credentials,
        )

        return credential_info

    @staticmethod
    def delete_builtin_tool_provider(tenant_id: str, provider: str, credential_id: str):
        """
        delete tool provider
        """
        with Session(db.engine) as session:
            db_provider = (
                session.query(BuiltinToolProvider)
                .where(
                    BuiltinToolProvider.tenant_id == tenant_id,
                    BuiltinToolProvider.id == credential_id,
                )
                .first()
            )

            if db_provider is None:
                raise ValueError(f"you have not added provider {provider}")

            session.delete(db_provider)
            session.commit()

            # delete cache
            provider_controller = ToolManager.get_builtin_provider(provider, tenant_id)
            _, cache = BuiltinToolManageService.create_tool_encrypter(
                tenant_id, db_provider, provider, provider_controller
            )
            cache.delete()

        return {"result": "success"}

    @staticmethod
    def set_default_provider(tenant_id: str, user_id: str, provider: str, id: str):
        """
        set default provider
        """
        with Session(db.engine) as session:
            # get provider
            target_provider = session.query(BuiltinToolProvider).filter_by(id=id).first()
            if target_provider is None:
                raise ValueError("provider not found")

            # clear default provider
            session.query(BuiltinToolProvider).filter_by(
                tenant_id=tenant_id, user_id=user_id, provider=provider, is_default=True
            ).update({"is_default": False})

            # set new default provider
            target_provider.is_default = True
            session.commit()
        return {"result": "success"}

    @staticmethod
    def is_oauth_system_client_exists(provider_name: str) -> bool:
        """
        check if oauth system client exists
        """
        tool_provider = ToolProviderID(provider_name)
        with Session(db.engine, autoflush=False) as session:
            system_client: ToolOAuthSystemClient | None = (
                session.query(ToolOAuthSystemClient)
                .filter_by(plugin_id=tool_provider.plugin_id, provider=tool_provider.provider_name)
                .first()
            )
            return system_client is not None

    @staticmethod
    def is_oauth_custom_client_enabled(tenant_id: str, provider: str) -> bool:
        """
        check if oauth custom client is enabled
        """
        tool_provider = ToolProviderID(provider)
        with Session(db.engine, autoflush=False) as session:
            user_client: ToolOAuthTenantClient | None = (
                session.query(ToolOAuthTenantClient)
                .filter_by(
                    tenant_id=tenant_id,
                    provider=tool_provider.provider_name,
                    plugin_id=tool_provider.plugin_id,
                    enabled=True,
                )
                .first()
            )
            return user_client is not None and user_client.enabled

    @staticmethod
    def get_oauth_client(tenant_id: str, provider: str) -> Mapping[str, Any] | None:
        """
        get builtin tool provider
        """
        tool_provider = ToolProviderID(provider)
        provider_controller = ToolManager.get_builtin_provider(provider, tenant_id)
        encrypter, _ = create_provider_encrypter(
            tenant_id=tenant_id,
            config=[x.to_basic_provider_config() for x in provider_controller.get_oauth_client_schema()],
            cache=NoOpProviderCredentialCache(),
        )
        with Session(db.engine, autoflush=False) as session:
            user_client: ToolOAuthTenantClient | None = (
                session.query(ToolOAuthTenantClient)
                .filter_by(
                    tenant_id=tenant_id,
                    provider=tool_provider.provider_name,
                    plugin_id=tool_provider.plugin_id,
                    enabled=True,
                )
                .first()
            )
            oauth_params: Mapping[str, Any] | None = None
            if user_client:
                oauth_params = encrypter.decrypt(user_client.oauth_params)
                return oauth_params

            # only verified provider can use official oauth client
            is_verified = not isinstance(
                provider_controller, PluginToolProviderController
            ) or PluginService.is_plugin_verified(tenant_id, provider_controller.plugin_unique_identifier)
            if not is_verified:
                return oauth_params

            system_client: ToolOAuthSystemClient | None = (
                session.query(ToolOAuthSystemClient)
                .filter_by(plugin_id=tool_provider.plugin_id, provider=tool_provider.provider_name)
                .first()
            )
            if system_client:
                try:
                    oauth_params = decrypt_system_oauth_params(system_client.encrypted_oauth_params)
                except Exception as e:
                    raise ValueError(f"Error decrypting system oauth params: {e}")

            return oauth_params

    @staticmethod
    def get_builtin_tool_provider_icon(provider: str):
        """
        get tool provider icon and it's mimetype
        """
        icon_path, mime_type = ToolManager.get_hardcoded_provider_icon(provider)
        icon_bytes = Path(icon_path).read_bytes()

        return icon_bytes, mime_type

    @staticmethod
    def list_builtin_tools(user_id: str, tenant_id: str) -> list[ToolProviderApiEntity]:
        """
        list builtin tools
        """
        # get all builtin providers
        provider_controllers = ToolManager.list_builtin_providers(tenant_id)

        # get all user added providers
        db_providers: list[BuiltinToolProvider] = ToolManager.list_default_builtin_providers(tenant_id)

        # rewrite db_providers
        for db_provider in db_providers:
            db_provider.provider = str(ToolProviderID(db_provider.provider))
<<<<<<< HEAD

        # find provider
        def find_provider(provider):
            return next(filter(lambda db_provider: db_provider.provider == provider, db_providers), None)

        result: list[ToolProviderApiEntity] = []

        for provider_controller in provider_controllers:
            try:
                # handle include, exclude
                if is_filtered(
                    include_set=dify_config.POSITION_TOOL_INCLUDES_SET,  # type: ignore
                    exclude_set=dify_config.POSITION_TOOL_EXCLUDES_SET,  # type: ignore
                    data=provider_controller,
                    name_func=lambda x: x.identity.name,
                ):
                    continue

                # convert provider controller to user provider
                user_builtin_provider = ToolTransformService.builtin_provider_to_user_provider(
                    provider_controller=provider_controller,
                    db_provider=find_provider(provider_controller.entity.identity.name),
                    decrypt_credentials=True,
                )

                # add icon
                ToolTransformService.repack_provider(tenant_id=tenant_id, provider=user_builtin_provider)

=======

        # find provider
        def find_provider(provider):
            return next(filter(lambda db_provider: db_provider.provider == provider, db_providers), None)

        result: list[ToolProviderApiEntity] = []

        for provider_controller in provider_controllers:
            try:
                # handle include, exclude
                if is_filtered(
                    include_set=dify_config.POSITION_TOOL_INCLUDES_SET,  # type: ignore
                    exclude_set=dify_config.POSITION_TOOL_EXCLUDES_SET,  # type: ignore
                    data=provider_controller,
                    name_func=lambda x: x.identity.name,
                ):
                    continue

                # convert provider controller to user provider
                user_builtin_provider = ToolTransformService.builtin_provider_to_user_provider(
                    provider_controller=provider_controller,
                    db_provider=find_provider(provider_controller.entity.identity.name),
                    decrypt_credentials=True,
                )

                # add icon
                ToolTransformService.repack_provider(tenant_id=tenant_id, provider=user_builtin_provider)

>>>>>>> 42625176
                tools = provider_controller.get_tools()
                for tool in tools or []:
                    user_builtin_provider.tools.append(
                        ToolTransformService.convert_tool_entity_to_api_entity(
                            tenant_id=tenant_id,
                            tool=tool,
                            labels=ToolLabelManager.get_tool_labels(provider_controller),
                        )
                    )

                result.append(user_builtin_provider)
            except Exception as e:
                raise e

        return BuiltinToolProviderSort.sort(result)

    @staticmethod
    def get_builtin_provider(provider_name: str, tenant_id: str) -> Optional[BuiltinToolProvider]:
        """
        This method is used to fetch the builtin provider from the database
        1.if the default provider exists, return the default provider
        2.if the default provider does not exist, return the oldest provider
        """
        with Session(db.engine, autoflush=False) as session:
            try:
                full_provider_name = provider_name
                provider_id_entity = ToolProviderID(provider_name)
                provider_name = provider_id_entity.provider_name

                if provider_id_entity.organization != "langgenius":
                    provider = (
                        session.query(BuiltinToolProvider)
                        .where(
                            BuiltinToolProvider.tenant_id == tenant_id,
                            BuiltinToolProvider.provider == full_provider_name,
                        )
                        .order_by(
                            BuiltinToolProvider.is_default.desc(),  # default=True first
                            BuiltinToolProvider.created_at.asc(),  # oldest first
                        )
                        .first()
                    )
                else:
                    provider = (
                        session.query(BuiltinToolProvider)
                        .where(
                            BuiltinToolProvider.tenant_id == tenant_id,
                            (BuiltinToolProvider.provider == provider_name)
                            | (BuiltinToolProvider.provider == full_provider_name),
                        )
                        .order_by(
                            BuiltinToolProvider.is_default.desc(),  # default=True first
                            BuiltinToolProvider.created_at.asc(),  # oldest first
                        )
                        .first()
                    )

                if provider is None:
                    return None

                provider.provider = ToolProviderID(provider.provider).to_string()
                return provider
            except Exception:
                # it's an old provider without organization
                return (
                    session.query(BuiltinToolProvider)
                    .where(BuiltinToolProvider.tenant_id == tenant_id, BuiltinToolProvider.provider == provider_name)
                    .order_by(
                        BuiltinToolProvider.is_default.desc(),  # default=True first
                        BuiltinToolProvider.created_at.asc(),  # oldest first
                    )
                    .first()
                )

    @staticmethod
    def save_custom_oauth_client_params(
        tenant_id: str,
        provider: str,
        client_params: Optional[dict] = None,
        enable_oauth_custom_client: Optional[bool] = None,
    ):
        """
        setup oauth custom client
        """
        if client_params is None and enable_oauth_custom_client is None:
            return {"result": "success"}

        tool_provider = ToolProviderID(provider)
        provider_controller = ToolManager.get_builtin_provider(provider, tenant_id)
        if not provider_controller:
            raise ToolProviderNotFoundError(f"Provider {provider} not found")

        if not isinstance(provider_controller, (BuiltinToolProviderController, PluginToolProviderController)):
            raise ValueError(f"Provider {provider} is not a builtin or plugin provider")

        with Session(db.engine) as session:
            custom_client_params = (
                session.query(ToolOAuthTenantClient)
                .filter_by(
                    tenant_id=tenant_id,
                    plugin_id=tool_provider.plugin_id,
                    provider=tool_provider.provider_name,
                )
                .first()
            )

            # if the record does not exist, create a basic record
            if custom_client_params is None:
                custom_client_params = ToolOAuthTenantClient(
                    tenant_id=tenant_id,
                    plugin_id=tool_provider.plugin_id,
                    provider=tool_provider.provider_name,
                )
                session.add(custom_client_params)

            if client_params is not None:
                encrypter, _ = create_provider_encrypter(
                    tenant_id=tenant_id,
                    config=[x.to_basic_provider_config() for x in provider_controller.get_oauth_client_schema()],
                    cache=NoOpProviderCredentialCache(),
                )
                original_params = encrypter.decrypt(custom_client_params.oauth_params)
                new_params: dict = {
                    key: value if value != HIDDEN_VALUE else original_params.get(key, UNKNOWN_VALUE)
                    for key, value in client_params.items()
                }
                custom_client_params.encrypted_oauth_params = json.dumps(encrypter.encrypt(new_params))

            if enable_oauth_custom_client is not None:
                custom_client_params.enabled = enable_oauth_custom_client

            session.commit()
        return {"result": "success"}

    @staticmethod
    def get_custom_oauth_client_params(tenant_id: str, provider: str):
        """
        get custom oauth client params
        """
        with Session(db.engine) as session:
            tool_provider = ToolProviderID(provider)
            custom_oauth_client_params: ToolOAuthTenantClient | None = (
                session.query(ToolOAuthTenantClient)
                .filter_by(
                    tenant_id=tenant_id,
                    plugin_id=tool_provider.plugin_id,
                    provider=tool_provider.provider_name,
                )
                .first()
            )
            if custom_oauth_client_params is None:
                return {}

            provider_controller = ToolManager.get_builtin_provider(provider, tenant_id)
            if not provider_controller:
                raise ToolProviderNotFoundError(f"Provider {provider} not found")

            if not isinstance(provider_controller, BuiltinToolProviderController):
                raise ValueError(f"Provider {provider} is not a builtin or plugin provider")

            encrypter, _ = create_provider_encrypter(
                tenant_id=tenant_id,
                config=[x.to_basic_provider_config() for x in provider_controller.get_oauth_client_schema()],
                cache=NoOpProviderCredentialCache(),
            )

            return encrypter.mask_tool_credentials(encrypter.decrypt(custom_oauth_client_params.oauth_params))<|MERGE_RESOLUTION|>--- conflicted
+++ resolved
@@ -559,7 +559,6 @@
         # rewrite db_providers
         for db_provider in db_providers:
             db_provider.provider = str(ToolProviderID(db_provider.provider))
-<<<<<<< HEAD
 
         # find provider
         def find_provider(provider):
@@ -588,36 +587,6 @@
                 # add icon
                 ToolTransformService.repack_provider(tenant_id=tenant_id, provider=user_builtin_provider)
 
-=======
-
-        # find provider
-        def find_provider(provider):
-            return next(filter(lambda db_provider: db_provider.provider == provider, db_providers), None)
-
-        result: list[ToolProviderApiEntity] = []
-
-        for provider_controller in provider_controllers:
-            try:
-                # handle include, exclude
-                if is_filtered(
-                    include_set=dify_config.POSITION_TOOL_INCLUDES_SET,  # type: ignore
-                    exclude_set=dify_config.POSITION_TOOL_EXCLUDES_SET,  # type: ignore
-                    data=provider_controller,
-                    name_func=lambda x: x.identity.name,
-                ):
-                    continue
-
-                # convert provider controller to user provider
-                user_builtin_provider = ToolTransformService.builtin_provider_to_user_provider(
-                    provider_controller=provider_controller,
-                    db_provider=find_provider(provider_controller.entity.identity.name),
-                    decrypt_credentials=True,
-                )
-
-                # add icon
-                ToolTransformService.repack_provider(tenant_id=tenant_id, provider=user_builtin_provider)
-
->>>>>>> 42625176
                 tools = provider_controller.get_tools()
                 for tool in tools or []:
                     user_builtin_provider.tools.append(
