import json
import logging
from pathlib import Path

from sqlalchemy.orm import Session

from configs import dify_config
from core.helper.position_helper import is_filtered
from core.model_runtime.utils.encoders import jsonable_encoder
from core.plugin.entities.plugin import GenericProviderID, ToolProviderID
from core.plugin.manager.exc import PluginDaemonClientSideError
from core.tools.builtin_tool.providers._positions import BuiltinToolProviderSort
from core.tools.entities.api_entities import ToolApiEntity, ToolProviderApiEntity
from core.tools.errors import ToolNotFoundError, ToolProviderCredentialValidationError, ToolProviderNotFoundError
from core.tools.tool_label_manager import ToolLabelManager
from core.tools.tool_manager import ToolManager
from core.tools.utils.configuration import ProviderConfigEncrypter
from extensions.ext_database import db
from models.tools import BuiltinToolProvider
from services.tools.tools_transform_service import ToolTransformService

logger = logging.getLogger(__name__)


class BuiltinToolManageService:
    @staticmethod
    def list_builtin_tool_provider_tools(tenant_id: str, provider: str) -> list[ToolApiEntity]:
        """
        list builtin tool provider tools

        :param user_id: the id of the user
        :param tenant_id: the id of the tenant
        :param provider: the name of the provider

        :return: the list of tools
        """
        provider_controller = ToolManager.get_builtin_provider(provider, tenant_id)
        tools = provider_controller.get_tools()

        tool_provider_configurations = ProviderConfigEncrypter(
            tenant_id=tenant_id,
            config=[x.to_basic_provider_config() for x in provider_controller.get_credentials_schema()],
            provider_type=provider_controller.provider_type.value,
            provider_identity=provider_controller.entity.identity.name,
        )
        # check if user has added the provider
        builtin_provider = BuiltinToolManageService._fetch_builtin_provider(provider, tenant_id)

        credentials = {}
        if builtin_provider is not None:
            # get credentials
            credentials = builtin_provider.credentials
            credentials = tool_provider_configurations.decrypt(credentials)

        result: list[ToolApiEntity] = []
        for tool in tools or []:
            result.append(
                ToolTransformService.convert_tool_entity_to_api_entity(
                    tool=tool,
                    credentials=credentials,
                    tenant_id=tenant_id,
                    labels=ToolLabelManager.get_tool_labels(provider_controller),
                )
            )

        return result

    @staticmethod
    def get_builtin_tool_provider_info(user_id: str, tenant_id: str, provider: str):
        """
        get builtin tool provider info
        """
        provider_controller = ToolManager.get_builtin_provider(provider, tenant_id)
        tool_provider_configurations = ProviderConfigEncrypter(
            tenant_id=tenant_id,
            config=[x.to_basic_provider_config() for x in provider_controller.get_credentials_schema()],
            provider_type=provider_controller.provider_type.value,
            provider_identity=provider_controller.entity.identity.name,
        )
        # check if user has added the provider
        builtin_provider = BuiltinToolManageService._fetch_builtin_provider(provider, tenant_id)

        credentials = {}
        if builtin_provider is not None:
            # get credentials
            credentials = builtin_provider.credentials
            credentials = tool_provider_configurations.decrypt(credentials)

        entity = ToolTransformService.builtin_provider_to_user_provider(
            provider_controller=provider_controller,
            db_provider=builtin_provider,
            decrypt_credentials=True,
        )

        entity.original_credentials = {}

        return entity

    @staticmethod
    def list_builtin_provider_credentials_schema(provider_name: str, tenant_id: str):
        """
        list builtin provider credentials schema

        :param provider_name: the name of the provider
        :param tenant_id: the id of the tenant
        :return: the list of tool providers
        """
        provider = ToolManager.get_builtin_provider(provider_name, tenant_id)
        return jsonable_encoder(provider.get_credentials_schema())

    @staticmethod
    def update_builtin_tool_provider(
        session: Session, user_id: str, tenant_id: str, provider_name: str, credentials: dict
    ):
        """
        update builtin tool provider
        """
        # get if the provider exists
        provider = BuiltinToolManageService._fetch_builtin_provider(provider_name, tenant_id)

        try:
            # get provider
            provider_controller = ToolManager.get_builtin_provider(provider_name, tenant_id)
            if not provider_controller.need_credentials:
                raise ValueError(f"provider {provider_name} does not need credentials")
            tool_configuration = ProviderConfigEncrypter(
                tenant_id=tenant_id,
                config=[x.to_basic_provider_config() for x in provider_controller.get_credentials_schema()],
                provider_type=provider_controller.provider_type.value,
                provider_identity=provider_controller.entity.identity.name,
            )

            # get original credentials if exists
            if provider is not None:
                original_credentials = tool_configuration.decrypt(provider.credentials)
                masked_credentials = tool_configuration.mask_tool_credentials(original_credentials)
                # check if the credential has changed, save the original credential
                for name, value in credentials.items():
                    if name in masked_credentials and value == masked_credentials[name]:
                        credentials[name] = original_credentials[name]
            # validate credentials
            provider_controller.validate_credentials(user_id, credentials)
            # encrypt credentials
            credentials = tool_configuration.encrypt(credentials)
        except (
            PluginDaemonClientSideError,
            ToolProviderNotFoundError,
            ToolNotFoundError,
            ToolProviderCredentialValidationError,
        ) as e:
            raise ValueError(str(e))

        if provider is None:
            # create provider
            provider = BuiltinToolProvider(
                tenant_id=tenant_id,
                user_id=user_id,
                provider=provider_name,
                encrypted_credentials=json.dumps(credentials),
            )

            db.session.add(provider)
        else:
            provider.encrypted_credentials = json.dumps(credentials)

            # delete cache
            tool_configuration.delete_tool_credentials_cache()

        db.session.commit()
        return {"result": "success"}

    @staticmethod
    def get_builtin_tool_provider_credentials(tenant_id: str, provider_name: str):
        """
        get builtin tool provider credentials
        """
        provider_obj = BuiltinToolManageService._fetch_builtin_provider(provider_name, tenant_id)

        if provider_obj is None:
            return {}

        provider_controller = ToolManager.get_builtin_provider(provider_obj.provider, tenant_id)
        tool_configuration = ProviderConfigEncrypter(
            tenant_id=tenant_id,
            config=[x.to_basic_provider_config() for x in provider_controller.get_credentials_schema()],
            provider_type=provider_controller.provider_type.value,
            provider_identity=provider_controller.entity.identity.name,
        )
        credentials = tool_configuration.decrypt(provider_obj.credentials)
        credentials = tool_configuration.mask_tool_credentials(credentials)
        return credentials

    @staticmethod
    def delete_builtin_tool_provider(user_id: str, tenant_id: str, provider_name: str):
        """
        delete tool provider
        """
        provider_obj = BuiltinToolManageService._fetch_builtin_provider(provider_name, tenant_id)

        if provider_obj is None:
            raise ValueError(f"you have not added provider {provider_name}")

        db.session.delete(provider_obj)
        db.session.commit()

        # delete cache
        provider_controller = ToolManager.get_builtin_provider(provider_name, tenant_id)
        tool_configuration = ProviderConfigEncrypter(
            tenant_id=tenant_id,
            config=[x.to_basic_provider_config() for x in provider_controller.get_credentials_schema()],
            provider_type=provider_controller.provider_type.value,
            provider_identity=provider_controller.entity.identity.name,
        )
        tool_configuration.delete_tool_credentials_cache()

        return {"result": "success"}

    @staticmethod
    def get_builtin_tool_provider_icon(provider: str):
        """
        get tool provider icon and it's mimetype
        """
        icon_path, mime_type = ToolManager.get_hardcoded_provider_icon(provider)
        icon_bytes = Path(icon_path).read_bytes()

        return icon_bytes, mime_type

    @staticmethod
    def list_builtin_tools(user_id: str, tenant_id: str) -> list[ToolProviderApiEntity]:
        """
        list builtin tools
        """
        # get all builtin providers
        provider_controllers = ToolManager.list_builtin_providers(tenant_id)

<<<<<<< HEAD
        # find provider
        def find_provider(provider):
            return next(filter(lambda db_provider: db_provider.provider == provider, db_providers), None)
=======
        with db.session.no_autoflush:
            # get all user added providers
            db_providers: list[BuiltinToolProvider] = (
                db.session.query(BuiltinToolProvider).filter(BuiltinToolProvider.tenant_id == tenant_id).all() or []
            )
>>>>>>> 829cd708

            # rewrite db_providers
            for db_provider in db_providers:
                db_provider.provider = str(ToolProviderID(db_provider.provider))

            # find provider
            def find_provider(provider):
                return next(filter(lambda db_provider: db_provider.provider == provider, db_providers), None)

            result: list[ToolProviderApiEntity] = []

            for provider_controller in provider_controllers:
                try:
                    # handle include, exclude
                    if is_filtered(
                        include_set=dify_config.POSITION_TOOL_INCLUDES_SET,  # type: ignore
                        exclude_set=dify_config.POSITION_TOOL_EXCLUDES_SET,  # type: ignore
                        data=provider_controller,
                        name_func=lambda x: x.identity.name,
                    ):
                        continue

                    # convert provider controller to user provider
                    user_builtin_provider = ToolTransformService.builtin_provider_to_user_provider(
                        provider_controller=provider_controller,
                        db_provider=find_provider(provider_controller.entity.identity.name),
                        decrypt_credentials=True,
                    )

                    # add icon
                    ToolTransformService.repack_provider(tenant_id=tenant_id, provider=user_builtin_provider)

                    tools = provider_controller.get_tools()
                    for tool in tools or []:
                        user_builtin_provider.tools.append(
                            ToolTransformService.convert_tool_entity_to_api_entity(
                                tenant_id=tenant_id,
                                tool=tool,
                                credentials=user_builtin_provider.original_credentials,
                                labels=ToolLabelManager.get_tool_labels(provider_controller),
                            )
                        )

                    result.append(user_builtin_provider)
                except Exception as e:
                    raise e

        return BuiltinToolProviderSort.sort(result)

    @staticmethod
    def _fetch_builtin_provider(provider_name: str, tenant_id: str) -> BuiltinToolProvider | None:
        try:
            full_provider_name = provider_name
            provider_id_entity = GenericProviderID(provider_name)
            provider_name = provider_id_entity.provider_name
            if provider_id_entity.organization != "langgenius":
                provider_obj = (
                    db.session.query(BuiltinToolProvider)
                    .filter(
                        BuiltinToolProvider.tenant_id == tenant_id,
                        BuiltinToolProvider.provider == full_provider_name,
                    )
                    .first()
                )
            else:
                provider_obj = (
                    db.session.query(BuiltinToolProvider)
                    .filter(
                        BuiltinToolProvider.tenant_id == tenant_id,
                        (BuiltinToolProvider.provider == provider_name)
                        | (BuiltinToolProvider.provider == full_provider_name),
                    )
                    .first()
                )

            if provider_obj is None:
                return None

            provider_obj.provider = GenericProviderID(provider_obj.provider).to_string()
            return provider_obj
        except Exception:
            # it's an old provider without organization
            return (
                db.session.query(BuiltinToolProvider)
                .filter(
                    BuiltinToolProvider.tenant_id == tenant_id,
                    (BuiltinToolProvider.provider == provider_name),
                )
                .first()
            )<|MERGE_RESOLUTION|>--- conflicted
+++ resolved
@@ -233,17 +233,11 @@
         # get all builtin providers
         provider_controllers = ToolManager.list_builtin_providers(tenant_id)
 
-<<<<<<< HEAD
-        # find provider
-        def find_provider(provider):
-            return next(filter(lambda db_provider: db_provider.provider == provider, db_providers), None)
-=======
         with db.session.no_autoflush:
             # get all user added providers
             db_providers: list[BuiltinToolProvider] = (
                 db.session.query(BuiltinToolProvider).filter(BuiltinToolProvider.tenant_id == tenant_id).all() or []
             )
->>>>>>> 829cd708
 
             # rewrite db_providers
             for db_provider in db_providers:
