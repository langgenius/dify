--- conflicted
+++ resolved
@@ -68,11 +68,8 @@
     "SIM107", # return-in-try-except-finally
     "SIM108", # if-else-block-instead-of-if-exp
     "SIM113", # enumerate-for-loop
-<<<<<<< HEAD
+    "SIM117", # multiple-with-statements
     "SIM210", # if-expr-with-true-false
-=======
-    "SIM117", # multiple-with-statements
->>>>>>> 4e101604
 ]
 
 [lint.per-file-ignores]
