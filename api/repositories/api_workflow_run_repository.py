"""
API WorkflowRun Repository Protocol

This module defines the protocol for service-layer WorkflowRun operations.
The repository provides an abstraction layer for WorkflowRun database operations
used by service classes, separating service-layer concerns from core domain logic.

Key Features:
- Paginated workflow run queries with filtering
- Bulk deletion operations with OSS backup support
- Multi-tenant data isolation
- Expired record cleanup with data retention
- Service-layer specific query patterns

Usage:
    This protocol should be used by service classes that need to perform
    WorkflowRun database operations. It provides a clean interface that
    hides implementation details and supports dependency injection.

Example:
    ```python
    from repositories.dify_api_repository_factory import DifyAPIRepositoryFactory

    session_maker = sessionmaker(bind=db.engine, expire_on_commit=False)
    repo = DifyAPIRepositoryFactory.create_api_workflow_run_repository(session_maker)

    # Get paginated workflow runs
    runs = repo.get_paginated_workflow_runs(
        tenant_id="tenant-123",
        app_id="app-456",
        triggered_from=WorkflowRunTriggeredFrom.DEBUGGING,
        limit=20
    )
    ```
"""

from collections.abc import Sequence
from datetime import datetime
from typing import Protocol

from core.workflow.entities.workflow_pause import WorkflowPauseEntity
from core.workflow.repositories.workflow_execution_repository import WorkflowExecutionRepository
from libs.infinite_scroll_pagination import InfiniteScrollPagination
from models.enums import WorkflowRunTriggeredFrom
from models.workflow import WorkflowRun
from repositories.types import (
    AverageInteractionStats,
    DailyRunsStats,
    DailyTerminalsStats,
    DailyTokenCostStats,
)


class APIWorkflowRunRepository(WorkflowExecutionRepository, Protocol):
    """
    Protocol for service-layer WorkflowRun repository operations.

    This protocol defines the interface for WorkflowRun database operations
    that are specific to service-layer needs, including pagination, filtering,
    and bulk operations with data backup support.
    """

    def get_paginated_workflow_runs(
        self,
        tenant_id: str,
        app_id: str,
        triggered_from: WorkflowRunTriggeredFrom | Sequence[WorkflowRunTriggeredFrom],
        limit: int = 20,
        last_id: str | None = None,
        status: str | None = None,
    ) -> InfiniteScrollPagination:
        """
        Get paginated workflow runs with filtering.

        Retrieves workflow runs for a specific app and trigger source with
        cursor-based pagination support. Used primarily for debugging and
        workflow run listing in the UI.

        Args:
            tenant_id: Tenant identifier for multi-tenant isolation
            app_id: Application identifier
            triggered_from: Filter by trigger source(s) (e.g., "debugging", "app-run", or list of values)
            limit: Maximum number of records to return (default: 20)
            last_id: Cursor for pagination - ID of the last record from previous page
            status: Optional filter by status (e.g., "running", "succeeded", "failed")

        Returns:
            InfiniteScrollPagination object containing:
            - data: List of WorkflowRun objects
            - limit: Applied limit
            - has_more: Boolean indicating if more records exist

        Raises:
            ValueError: If last_id is provided but the corresponding record doesn't exist
        """
        ...

    def get_workflow_run_by_id(
        self,
        tenant_id: str,
        app_id: str,
        run_id: str,
    ) -> WorkflowRun | None:
        """
        Get a specific workflow run by ID.

        Retrieves a single workflow run with tenant and app isolation.
        Used for workflow run detail views and execution tracking.

        Args:
            tenant_id: Tenant identifier for multi-tenant isolation
            app_id: Application identifier
            run_id: Workflow run identifier

        Returns:
            WorkflowRun object if found, None otherwise
        """
        ...

    def get_workflow_run_by_id_without_tenant(
        self,
        run_id: str,
    ) -> WorkflowRun | None:
        """
        Get a specific workflow run by ID without tenant/app context.

        Retrieves a single workflow run using only the run ID, without
        requiring tenant_id or app_id. This method is intended for internal
        system operations like tracing and monitoring where the tenant context
        is not available upfront.

        Args:
            run_id: Workflow run identifier

        Returns:
            WorkflowRun object if found, None otherwise

        Note:
            This method bypasses tenant isolation checks and should only be used
            in trusted system contexts like ops trace collection. For user-facing
            operations, use get_workflow_run_by_id() with proper tenant isolation.
        """
        ...

    def get_workflow_runs_count(
        self,
        tenant_id: str,
        app_id: str,
        triggered_from: str,
        status: str | None = None,
        time_range: str | None = None,
    ) -> dict[str, int]:
        """
        Get workflow runs count statistics.

        Retrieves total count and count by status for workflow runs
        matching the specified filters.

        Args:
            tenant_id: Tenant identifier for multi-tenant isolation
            app_id: Application identifier
            triggered_from: Filter by trigger source (e.g., "debugging", "app-run")
            status: Optional filter by specific status
            time_range: Optional time range filter (e.g., "7d", "4h", "30m", "30s")
                       Filters records based on created_at field

        Returns:
            Dictionary containing:
            - total: Total count of all workflow runs (or filtered by status)
            - running: Count of workflow runs with status "running"
            - succeeded: Count of workflow runs with status "succeeded"
            - failed: Count of workflow runs with status "failed"
            - stopped: Count of workflow runs with status "stopped"
            - partial_succeeded: Count of workflow runs with status "partial-succeeded"

            Note: If a status is provided, 'total' will be the count for that status,
            and the specific status count will also be set to this value, with all
            other status counts being 0.
        """
        ...

    def get_expired_runs_batch(
        self,
        tenant_id: str,
        before_date: datetime,
        batch_size: int = 1000,
    ) -> Sequence[WorkflowRun]:
        """
        Get a batch of expired workflow runs for cleanup.

        Retrieves workflow runs created before the specified date for
        cleanup operations. Used by scheduled tasks to remove old data
        while maintaining data retention policies.

        Args:
            tenant_id: Tenant identifier for multi-tenant isolation
            before_date: Only return runs created before this date
            batch_size: Maximum number of records to return

        Returns:
            Sequence of WorkflowRun objects to be processed for cleanup
        """
        ...

    def delete_runs_by_ids(
        self,
        run_ids: Sequence[str],
    ) -> int:
        """
        Delete workflow runs by their IDs.

        Performs bulk deletion of workflow runs by ID. This method should
        be used after backing up the data to OSS storage for retention.

        Args:
            run_ids: Sequence of workflow run IDs to delete

        Returns:
            Number of records actually deleted

        Note:
            This method performs hard deletion. Ensure data is backed up
            to OSS storage before calling this method for compliance with
            data retention policies.
        """
        ...

    def delete_runs_by_app(
        self,
        tenant_id: str,
        app_id: str,
        batch_size: int = 1000,
    ) -> int:
        """
        Delete all workflow runs for a specific app.

        Performs bulk deletion of all workflow runs associated with an app.
        Used during app cleanup operations. Processes records in batches
        to avoid memory issues and long-running transactions.

        Args:
            tenant_id: Tenant identifier for multi-tenant isolation
            app_id: Application identifier
            batch_size: Number of records to process in each batch

        Returns:
            Total number of records deleted across all batches

        Note:
            This method performs hard deletion without backup. Use with caution
            and ensure proper data retention policies are followed.
        """
        ...

<<<<<<< HEAD
    def create_workflow_pause(
        self,
        workflow_run_id: str,
        state_owner_user_id: str,
        state: str,
    ) -> WorkflowPauseEntity:
        """
        Create a new workflow pause state.

        Creates a pause state for a workflow run, storing the current execution
        state and marking the workflow as paused. This is used when a workflow
        needs to be suspended and later resumed.

        Args:
            workflow_run_id: Identifier of the workflow run to pause
            state_owner_user_id: User ID who owns the pause state for file storage
            state: Serialized workflow execution state (JSON string)

        Returns:
            WorkflowPauseEntity representing the created pause state

        Raises:
            ValueError: If workflow_run_id is invalid or workflow run doesn't exist
            RuntimeError: If workflow is already paused or in invalid state
        """
        # NOTE: we may get rid of the `state_owner_user_id` in parameter list.
        # However, removing it would require an extra for `Workflow` model
        # while creating pause.
        ...

    def resume_workflow_pause(
        self,
        workflow_run_id: str,
        pause_entity: WorkflowPauseEntity,
    ) -> WorkflowPauseEntity:
        """
        Resume a paused workflow.

        Marks a paused workflow as resumed, clearing the pause state and
        returning the workflow to running status. Returns the pause entity
        that was resumed.

        Args:
            workflow_run_id: Identifier of the workflow run to resume
            pause_entity: The pause entity to resume

        Returns:
            WorkflowPauseEntity representing the resumed pause state

        Raises:
            ValueError: If workflow_run_id is invalid
            RuntimeError: If workflow is not paused or already resumed
        """
        ...

    def delete_workflow_pause(
        self,
        pause_entity: WorkflowPauseEntity,
    ) -> None:
        """
        Delete a workflow pause state.

        Permanently removes the pause state for a workflow run, including
        the stored state file. Used for cleanup operations when a paused
        workflow is no longer needed.

        Args:
            pause_entity: The pause entity to delete

        Raises:
            ValueError: If pause_entity is invalid
            RuntimeError: If workflow is not paused

        Note:
            This operation is irreversible. The stored workflow state will be
            permanently deleted along with the pause record.
        """
        ...

    def get_workflow_current_pause(
        self,
        workflow_id: str,
    ) -> WorkflowPauseEntity | None:
        """
        Get the current active pause state for a workflow.

        Retrieves the pause state for a workflow only if the workflow
        is currently in a paused state. Returns None if the workflow
        is not paused.

        Args:
            workflow_id: Identifier of the workflow to get current pause state for

        Returns:
            WorkflowPauseEntity if workflow is currently paused, None otherwise

        Raises:
            ValueError: If workflow_id is invalid
        """
        ...

    def prune_pauses(
        self,
        expiration: datetime,
        resumption_expiration: datetime,
        limit: int | None = None,
    ) -> Sequence[str]:
        """
        Clean up expired and old pause states.

        Removes pause states that have expired (created before expiration time)
        and pause states that were resumed more than resumption_duration ago.
        This is used for maintenance and cleanup operations.

        Args:
            expiration: Remove pause states created before this time
            resumption_expiration: Remove pause states resumed before this time
            limit: maximum number of records deleted in one call

        Returns:
            a list of ids for pause records that were pruned

        Raises:
            ValueError: If parameters are invalid
=======
    def get_daily_runs_statistics(
        self,
        tenant_id: str,
        app_id: str,
        triggered_from: str,
        start_date: datetime | None = None,
        end_date: datetime | None = None,
        timezone: str = "UTC",
    ) -> list[DailyRunsStats]:
        """
        Get daily runs statistics.

        Retrieves daily workflow runs count grouped by date for a specific app
        and trigger source. Used for workflow statistics dashboard.

        Args:
            tenant_id: Tenant identifier for multi-tenant isolation
            app_id: Application identifier
            triggered_from: Filter by trigger source (e.g., "app-run")
            start_date: Optional start date filter
            end_date: Optional end date filter
            timezone: Timezone for date grouping (default: "UTC")

        Returns:
            List of dictionaries containing date and runs count:
            [{"date": "2024-01-01", "runs": 10}, ...]
        """
        ...

    def get_daily_terminals_statistics(
        self,
        tenant_id: str,
        app_id: str,
        triggered_from: str,
        start_date: datetime | None = None,
        end_date: datetime | None = None,
        timezone: str = "UTC",
    ) -> list[DailyTerminalsStats]:
        """
        Get daily terminals statistics.

        Retrieves daily unique terminal count grouped by date for a specific app
        and trigger source. Used for workflow statistics dashboard.

        Args:
            tenant_id: Tenant identifier for multi-tenant isolation
            app_id: Application identifier
            triggered_from: Filter by trigger source (e.g., "app-run")
            start_date: Optional start date filter
            end_date: Optional end date filter
            timezone: Timezone for date grouping (default: "UTC")

        Returns:
            List of dictionaries containing date and terminal count:
            [{"date": "2024-01-01", "terminal_count": 5}, ...]
        """
        ...

    def get_daily_token_cost_statistics(
        self,
        tenant_id: str,
        app_id: str,
        triggered_from: str,
        start_date: datetime | None = None,
        end_date: datetime | None = None,
        timezone: str = "UTC",
    ) -> list[DailyTokenCostStats]:
        """
        Get daily token cost statistics.

        Retrieves daily total token count grouped by date for a specific app
        and trigger source. Used for workflow statistics dashboard.

        Args:
            tenant_id: Tenant identifier for multi-tenant isolation
            app_id: Application identifier
            triggered_from: Filter by trigger source (e.g., "app-run")
            start_date: Optional start date filter
            end_date: Optional end date filter
            timezone: Timezone for date grouping (default: "UTC")

        Returns:
            List of dictionaries containing date and token count:
            [{"date": "2024-01-01", "token_count": 1000}, ...]
        """
        ...

    def get_average_app_interaction_statistics(
        self,
        tenant_id: str,
        app_id: str,
        triggered_from: str,
        start_date: datetime | None = None,
        end_date: datetime | None = None,
        timezone: str = "UTC",
    ) -> list[AverageInteractionStats]:
        """
        Get average app interaction statistics.

        Retrieves daily average interactions per user grouped by date for a specific app
        and trigger source. Used for workflow statistics dashboard.

        Args:
            tenant_id: Tenant identifier for multi-tenant isolation
            app_id: Application identifier
            triggered_from: Filter by trigger source (e.g., "app-run")
            start_date: Optional start date filter
            end_date: Optional end date filter
            timezone: Timezone for date grouping (default: "UTC")

        Returns:
            List of dictionaries containing date and average interactions:
            [{"date": "2024-01-01", "interactions": 2.5}, ...]
>>>>>>> e60a7c71
        """
        ...<|MERGE_RESOLUTION|>--- conflicted
+++ resolved
@@ -252,7 +252,6 @@
         """
         ...
 
-<<<<<<< HEAD
     def create_workflow_pause(
         self,
         workflow_run_id: str,
@@ -377,7 +376,9 @@
 
         Raises:
             ValueError: If parameters are invalid
-=======
+        """
+        ...
+
     def get_daily_runs_statistics(
         self,
         tenant_id: str,
@@ -491,6 +492,5 @@
         Returns:
             List of dictionaries containing date and average interactions:
             [{"date": "2024-01-01", "interactions": 2.5}, ...]
->>>>>>> e60a7c71
         """
         ...