--- conflicted
+++ resolved
@@ -7,12 +7,8 @@
 from werkzeug.local import LocalProxy
 
 from configs import dify_config
-<<<<<<< HEAD
 from libs.token import check_csrf_token
-from models.account import Account
-=======
 from models import Account
->>>>>>> cced33d0
 from models.model import EndUser
 
 #: A proxy for the current user. If no user is logged in, this will be an
