import logging

import sendgrid
from python_http_client.exceptions import ForbiddenError, UnauthorizedError
from sendgrid.helpers.mail import Content, Email, Mail, To

logger = logging.getLogger(__name__)


class SendGridClient:
    def __init__(self, sendgrid_api_key: str, _from: str):
        self.sendgrid_api_key = sendgrid_api_key
        self._from = _from

    def send(self, mail: dict):
        logger.debug("Sending email with SendGrid")
        _to = ""
        try:
            _to = mail["to"]

            if not _to:
                raise ValueError("SendGridClient: Cannot send email: recipient address is missing.")

            sg = sendgrid.SendGridAPIClient(api_key=self.sendgrid_api_key)
            from_email = Email(self._from)
            to_email = To(_to)
            subject = mail["subject"]
            content = Content("text/html", mail["html"])
            sg_mail = Mail(from_email, to_email, subject, content)
            mail_json = sg_mail.get()
<<<<<<< HEAD
            response = sg.client.mail.send.post(request_body=mail_json)
=======
            response = sg.client.mail.send.post(request_body=mail_json)  # type: ignore
>>>>>>> df43c6ab
            logger.debug(response.status_code)
            logger.debug(response.body)
            logger.debug(response.headers)

        except TimeoutError:
            logger.exception("SendGridClient Timeout occurred while sending email")
            raise
        except (UnauthorizedError, ForbiddenError):
            logger.exception(
                "SendGridClient Authentication failed. "
                "Verify that your credentials and the 'from' email address are correct"
            )
            raise
        except Exception:
            logger.exception("SendGridClient Unexpected error occurred while sending email to %s", _to)
            raise<|MERGE_RESOLUTION|>--- conflicted
+++ resolved
@@ -28,11 +28,7 @@
             content = Content("text/html", mail["html"])
             sg_mail = Mail(from_email, to_email, subject, content)
             mail_json = sg_mail.get()
-<<<<<<< HEAD
-            response = sg.client.mail.send.post(request_body=mail_json)
-=======
             response = sg.client.mail.send.post(request_body=mail_json)  # type: ignore
->>>>>>> df43c6ab
             logger.debug(response.status_code)
             logger.debug(response.body)
             logger.debug(response.headers)
