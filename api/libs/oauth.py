--- conflicted
+++ resolved
@@ -41,18 +41,11 @@
 
 
 class GitHubOAuth(OAuth):
-<<<<<<< HEAD
     _AUTH_URL = 'https://github.com/login/oauth/authorize'
     _TOKEN_URL = 'https://github.com/login/oauth/access_token'
     _USER_INFO_URL = 'https://api.github.com/user'
     _EMAIL_INFO_URL = 'https://api.github.com/user/emails'
     _LOGOUT_URL = 'https://api.github.com/applications/{}/grant'
-=======
-    _AUTH_URL = "https://github.com/login/oauth/authorize"
-    _TOKEN_URL = "https://github.com/login/oauth/access_token"
-    _USER_INFO_URL = "https://api.github.com/user"
-    _EMAIL_INFO_URL = "https://api.github.com/user/emails"
->>>>>>> bbb6fcc4
 
     def get_authorization_url(self):
         params = {
@@ -97,16 +90,12 @@
         email = raw_info.get("email")
         if not email:
             email = f"{raw_info['id']}+{raw_info['login']}@users.noreply.github.com"
-<<<<<<< HEAD
         return OAuthUserInfo(
             id=str(raw_info['id']),
             name=raw_info['name'],
             email=email,
             token=self.access_token
         )
-=======
-        return OAuthUserInfo(id=str(raw_info["id"]), name=raw_info["name"], email=email)
->>>>>>> bbb6fcc4
 
     def logout(self, token: str):
         data = {
@@ -120,16 +109,10 @@
 
 
 class GoogleOAuth(OAuth):
-<<<<<<< HEAD
     _AUTH_URL = 'https://accounts.google.com/o/oauth2/v2/auth'
     _TOKEN_URL = 'https://oauth2.googleapis.com/token'
     _USER_INFO_URL = 'https://www.googleapis.com/oauth2/v3/userinfo'
     _LOGOUT_URL = 'https://accounts.google.com/o/oauth2/revoke'
-=======
-    _AUTH_URL = "https://accounts.google.com/o/oauth2/v2/auth"
-    _TOKEN_URL = "https://oauth2.googleapis.com/token"
-    _USER_INFO_URL = "https://www.googleapis.com/oauth2/v3/userinfo"
->>>>>>> bbb6fcc4
 
     def get_authorization_url(self):
         params = {
@@ -167,7 +150,6 @@
         return response.json()
 
     def _transform_user_info(self, raw_info: dict) -> OAuthUserInfo:
-<<<<<<< HEAD
         return OAuthUserInfo(
             id=str(raw_info['sub']),
             name=None,
@@ -180,7 +162,4 @@
             'token': token
         }
         headers = {'Content-type': 'application/x-www-form-urlencoded'}
-        requests.get(self._LOGOUT_URL, params=data, headers=headers)
-=======
-        return OAuthUserInfo(id=str(raw_info["sub"]), name=None, email=raw_info["email"])
->>>>>>> bbb6fcc4
+        requests.get(self._LOGOUT_URL, params=data, headers=headers)