--- conflicted
+++ resolved
@@ -1,11 +1,7 @@
 from flask import Request, Response
 
 from configs import dify_config
-<<<<<<< HEAD
 from constants import COOKIE_NAME_ACCESS_TOKEN, COOKIE_NAME_PASSPORT, COOKIE_NAME_REFRESH_TOKEN
-=======
-from constants import COOKIE_NAME_ACCESS_TOKEN, COOKIE_NAME_APP_TOKEN, COOKIE_NAME_REFRESH_TOKEN
->>>>>>> aa5a19cc
 
 
 def _try_extract_from_header(request: Request) -> str | None:
@@ -25,44 +21,12 @@
                 return auth_token
 
 
-<<<<<<< HEAD
-=======
-def _try_extract_from_cookie(request: Request) -> str | None:
-    """
-    Try to extract access token from cookie
-    """
-    return request.cookies.get(COOKIE_NAME_ACCESS_TOKEN)
-
-
-def _try_extract_webapp_token_from_url(request: Request) -> str | None:
-    """
-    Try to extract app token from cookie
-    """
-    return request.args.get("web_app_access_token")
-
-
-def _try_extract_webapp_token_from_cookie(request: Request) -> str | None:
-    """
-    Try to extract app token from cookie
-    """
-    return request.cookies.get(COOKIE_NAME_APP_TOKEN)
-
-
-def _try_extract_from_query(request: Request) -> str | None:
-    """
-    Try to extract access token from query parameter
-    """
-    return request.args.get("_token")
-
-
->>>>>>> aa5a19cc
 def extract_access_token(request: Request) -> str | None:
     """
     Try to extract access token from cookie, header or params.
 
     Access token is either for console session or webapp passport exchange.
     """
-<<<<<<< HEAD
 
     def _try_extract_from_cookie(request: Request) -> str | None:
         return request.cookies.get(COOKIE_NAME_ACCESS_TOKEN)
@@ -70,8 +34,6 @@
     def _try_extract_from_query(request: Request) -> str | None:
         return request.args.get("_token")
 
-=======
->>>>>>> aa5a19cc
     ret = _try_extract_from_cookie(request) or _try_extract_from_header(request) or _try_extract_from_query(request)
     return ret
 
@@ -91,15 +53,9 @@
         return request.cookies.get(COOKIE_NAME_PASSPORT)
 
     ret = (
-<<<<<<< HEAD
         _try_extract_passport_token_from_cookie(request)
         or _try_extract_from_header(request)
         or _try_extract_passport_token_from_query(request)
-=======
-        _try_extract_from_header(request)
-        or _try_extract_webapp_token_from_url(request)
-        or _try_extract_webapp_token_from_cookie(request)
->>>>>>> aa5a19cc
     )
     return ret
 
@@ -129,6 +85,7 @@
     )
 
 
+
 def set_webapp_token_to_cookie(request: Request, response: Response, token: str):
     response.set_cookie(
         COOKIE_NAME_PASSPORT,
@@ -139,6 +96,7 @@
         max_age=60 * 60 * 24,
         path="/",
     )
+
 
 
 def clear_webapp_token_from_cookie(request: Request, response: Response):
