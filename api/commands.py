--- conflicted
+++ resolved
@@ -28,12 +28,9 @@
 from models.model import App, AppAnnotationSetting, AppMode, Conversation, MessageAnnotation, UploadFile
 from models.provider import Provider, ProviderModel
 from services.account_service import RegisterService, TenantService
-<<<<<<< HEAD
-from werkzeug.exceptions import NotFound
-=======
 from services.plugin.data_migration import PluginDataMigration
 from services.plugin.plugin_migration import PluginMigration
->>>>>>> c0358d8d
+from werkzeug.exceptions import NotFound
 
 
 @click.command("reset-password", help="Reset the account password.")
@@ -659,7 +656,6 @@
     click.echo(click.style("Fix for missing app-related sites completed successfully!", fg="green"))
 
 
-<<<<<<< HEAD
 @click.command(
     "create-admin-with-phone", help="Create or update an admin account for an organization with a phone number."
 )
@@ -1112,7 +1108,8 @@
             fg="green",
         )
     )
-=======
+
+
 @click.command("migrate-data-for-plugin", help="Migrate data for plugin.")
 def migrate_data_for_plugin():
     """
@@ -1176,5 +1173,4 @@
 
     PluginMigration.install_plugins(input_file, output_file, workers)
 
-    click.echo(click.style("Install plugins completed.", fg="green"))
->>>>>>> c0358d8d
+    click.echo(click.style("Install plugins completed.", fg="green"))