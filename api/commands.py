import base64
import json
import secrets

import click
from flask import current_app
from werkzeug.exceptions import NotFound

from core.rag.datasource.vdb.vector_factory import Vector
from core.rag.models.document import Document
from extensions.ext_database import db
from libs.helper import email as email_validate
from libs.password import hash_password, password_pattern, valid_password
from libs.rsa import generate_key_pair
from models.account import Tenant
from models.dataset import Dataset, DatasetCollectionBinding, DocumentSegment
from models.dataset import Document as DatasetDocument
from models.model import Account, App, AppAnnotationSetting, AppMode, Conversation, MessageAnnotation
from models.provider import Provider, ProviderModel


@click.command('reset-password', help='Reset the account password.')
@click.option('--email', prompt=True, help='The email address of the account whose password you need to reset')
@click.option('--new-password', prompt=True, help='the new password.')
@click.option('--password-confirm', prompt=True, help='the new password confirm.')
def reset_password(email, new_password, password_confirm):
    """
    Reset password of owner account
    Only available in SELF_HOSTED mode
    """
    if str(new_password).strip() != str(password_confirm).strip():
        click.echo(click.style('sorry. The two passwords do not match.', fg='red'))
        return

    account = db.session.query(Account). \
        filter(Account.email == email). \
        one_or_none()

    if not account:
        click.echo(click.style('sorry. the account: [{}] not exist .'.format(email), fg='red'))
        return

    try:
        valid_password(new_password)
    except:
        click.echo(
            click.style('sorry. The passwords must match {} '.format(password_pattern), fg='red'))
        return

    # generate password salt
    salt = secrets.token_bytes(16)
    base64_salt = base64.b64encode(salt).decode()

    # encrypt password with salt
    password_hashed = hash_password(new_password, salt)
    base64_password_hashed = base64.b64encode(password_hashed).decode()
    account.password = base64_password_hashed
    account.password_salt = base64_salt
    db.session.commit()
    click.echo(click.style('Congratulations!, password has been reset.', fg='green'))


@click.command('reset-email', help='Reset the account email.')
@click.option('--email', prompt=True, help='The old email address of the account whose email you need to reset')
@click.option('--new-email', prompt=True, help='the new email.')
@click.option('--email-confirm', prompt=True, help='the new email confirm.')
def reset_email(email, new_email, email_confirm):
    """
    Replace account email
    :return:
    """
    if str(new_email).strip() != str(email_confirm).strip():
        click.echo(click.style('Sorry, new email and confirm email do not match.', fg='red'))
        return

    account = db.session.query(Account). \
        filter(Account.email == email). \
        one_or_none()

    if not account:
        click.echo(click.style('sorry. the account: [{}] not exist .'.format(email), fg='red'))
        return

    try:
        email_validate(new_email)
    except:
        click.echo(
            click.style('sorry. {} is not a valid email. '.format(email), fg='red'))
        return

    account.email = new_email
    db.session.commit()
    click.echo(click.style('Congratulations!, email has been reset.', fg='green'))


@click.command('reset-encrypt-key-pair', help='Reset the asymmetric key pair of workspace for encrypt LLM credentials. '
                                              'After the reset, all LLM credentials will become invalid, '
                                              'requiring re-entry.'
                                              'Only support SELF_HOSTED mode.')
@click.confirmation_option(prompt=click.style('Are you sure you want to reset encrypt key pair?'
                                              ' this operation cannot be rolled back!', fg='red'))
def reset_encrypt_key_pair():
    """
    Reset the encrypted key pair of workspace for encrypt LLM credentials.
    After the reset, all LLM credentials will become invalid, requiring re-entry.
    Only support SELF_HOSTED mode.
    """
    if current_app.config['EDITION'] != 'SELF_HOSTED':
        click.echo(click.style('Sorry, only support SELF_HOSTED mode.', fg='red'))
        return

    tenants = db.session.query(Tenant).all()
    for tenant in tenants:
        if not tenant:
            click.echo(click.style('Sorry, no workspace found. Please enter /install to initialize.', fg='red'))
            return

        tenant.encrypt_public_key = generate_key_pair(tenant.id)

        db.session.query(Provider).filter(Provider.provider_type == 'custom', Provider.tenant_id == tenant.id).delete()
        db.session.query(ProviderModel).filter(ProviderModel.tenant_id == tenant.id).delete()
        db.session.commit()

        click.echo(click.style('Congratulations! '
                               'the asymmetric key pair of workspace {} has been reset.'.format(tenant.id), fg='green'))


@click.command('vdb-migrate', help='migrate vector db.')
@click.option('--scope', default='all', prompt=False, help='The scope of vector database to migrate, Default is All.')
def vdb_migrate(scope: str):
    if scope in ['knowledge', 'all']:
        migrate_knowledge_vector_database()
    if scope in ['annotation', 'all']:
        migrate_annotation_vector_database()


def migrate_annotation_vector_database():
    """
    Migrate annotation datas to target vector database .
    """
    click.echo(click.style('Start migrate annotation data.', fg='green'))
    create_count = 0
    skipped_count = 0
    total_count = 0
    page = 1
    while True:
        try:
            # get apps info
            apps = db.session.query(App).filter(
                App.status == 'normal'
            ).order_by(App.created_at.desc()).paginate(page=page, per_page=50)
        except NotFound:
            break

        page += 1
        for app in apps:
            total_count = total_count + 1
            click.echo(f'Processing the {total_count} app {app.id}. '
                       + f'{create_count} created, {skipped_count} skipped.')
            try:
                click.echo('Create app annotation index: {}'.format(app.id))
                app_annotation_setting = db.session.query(AppAnnotationSetting).filter(
                    AppAnnotationSetting.app_id == app.id
                ).first()

                if not app_annotation_setting:
                    skipped_count = skipped_count + 1
                    click.echo('App annotation setting is disabled: {}'.format(app.id))
                    continue
                # get dataset_collection_binding info
                dataset_collection_binding = db.session.query(DatasetCollectionBinding).filter(
                    DatasetCollectionBinding.id == app_annotation_setting.collection_binding_id
                ).first()
                if not dataset_collection_binding:
                    click.echo('App annotation collection binding is not exist: {}'.format(app.id))
                    continue
                annotations = db.session.query(MessageAnnotation).filter(MessageAnnotation.app_id == app.id).all()
                dataset = Dataset(
                    id=app.id,
                    tenant_id=app.tenant_id,
                    indexing_technique='high_quality',
                    embedding_model_provider=dataset_collection_binding.provider_name,
                    embedding_model=dataset_collection_binding.model_name,
                    collection_binding_id=dataset_collection_binding.id
                )
                documents = []
                if annotations:
                    for annotation in annotations:
                        document = Document(
                            page_content=annotation.question,
                            metadata={
                                "annotation_id": annotation.id,
                                "app_id": app.id,
                                "doc_id": annotation.id
                            }
                        )
                        documents.append(document)

                vector = Vector(dataset, attributes=['doc_id', 'annotation_id', 'app_id'])
                click.echo(f"Start to migrate annotation, app_id: {app.id}.")

                try:
                    vector.delete()
                    click.echo(
                        click.style(f'Successfully delete vector index for app: {app.id}.',
                                    fg='green'))
                except Exception as e:
                    click.echo(
                        click.style(f'Failed to delete vector index for app {app.id}.',
                                    fg='red'))
                    raise e
                if documents:
                    try:
                        click.echo(click.style(
                            f'Start to created vector index with {len(documents)} annotations for app {app.id}.',
                            fg='green'))
                        vector.create(documents)
                        click.echo(
                            click.style(f'Successfully created vector index for app {app.id}.', fg='green'))
                    except Exception as e:
                        click.echo(click.style(f'Failed to created vector index for app {app.id}.', fg='red'))
                        raise e
                click.echo(f'Successfully migrated app annotation {app.id}.')
                create_count += 1
            except Exception as e:
                click.echo(
                    click.style('Create app annotation index error: {} {}'.format(e.__class__.__name__, str(e)),
                                fg='red'))
                continue

    click.echo(
        click.style(f'Congratulations! Create {create_count} app annotation indexes, and skipped {skipped_count} apps.',
                    fg='green'))


def migrate_knowledge_vector_database():
    """
    Migrate vector database datas to target vector database .
    """
    click.echo(click.style('Start migrate vector db.', fg='green'))
    create_count = 0
    skipped_count = 0
    total_count = 0
    config = current_app.config
    vector_type = config.get('VECTOR_STORE')
    page = 1
    while True:
        try:
            datasets = db.session.query(Dataset).filter(Dataset.indexing_technique == 'high_quality') \
                .order_by(Dataset.created_at.desc()).paginate(page=page, per_page=50)
        except NotFound:
            break

        page += 1
        for dataset in datasets:
            total_count = total_count + 1
            click.echo(f'Processing the {total_count} dataset {dataset.id}. '
                       + f'{create_count} created, {skipped_count} skipped.')
            try:
                click.echo('Create dataset vdb index: {}'.format(dataset.id))
                if dataset.index_struct_dict:
                    if dataset.index_struct_dict['type'] == vector_type:
                        skipped_count = skipped_count + 1
                        continue
                collection_name = ''
                if vector_type == "weaviate":
                    dataset_id = dataset.id
                    collection_name = Dataset.gen_collection_name_by_id(dataset_id)
                    index_struct_dict = {
                        "type": 'weaviate',
                        "vector_store": {"class_prefix": collection_name}
                    }
                    dataset.index_struct = json.dumps(index_struct_dict)
                elif vector_type == "qdrant":
                    if dataset.collection_binding_id:
                        dataset_collection_binding = db.session.query(DatasetCollectionBinding). \
                            filter(DatasetCollectionBinding.id == dataset.collection_binding_id). \
                            one_or_none()
                        if dataset_collection_binding:
                            collection_name = dataset_collection_binding.collection_name
                        else:
                            raise ValueError('Dataset Collection Bindings is not exist!')
                    else:
                        dataset_id = dataset.id
                        collection_name = Dataset.gen_collection_name_by_id(dataset_id)
                    index_struct_dict = {
                        "type": 'qdrant',
                        "vector_store": {"class_prefix": collection_name}
                    }
                    dataset.index_struct = json.dumps(index_struct_dict)

                elif vector_type == "milvus":
                    dataset_id = dataset.id
                    collection_name = Dataset.gen_collection_name_by_id(dataset_id)
                    index_struct_dict = {
                        "type": 'milvus',
                        "vector_store": {"class_prefix": collection_name}
                    }
                    dataset.index_struct = json.dumps(index_struct_dict)
                elif vector_type == "relyt":
                    dataset_id = dataset.id
                    collection_name = Dataset.gen_collection_name_by_id(dataset_id)
                    index_struct_dict = {
                        "type": 'relyt',
                        "vector_store": {"class_prefix": collection_name}
                    }
                    dataset.index_struct = json.dumps(index_struct_dict)
<<<<<<< HEAD
                elif vector_type == "elasticsearch":
                    dataset_id = dataset.id
                    index_name = Dataset.gen_collection_name_by_id(dataset_id)
                    index_struct_dict = {
                        "type": 'elasticsearch',
                        "vector_store": {"class_prefix": index_name}
=======
                elif vector_type == "pgvector":
                    dataset_id = dataset.id
                    collection_name = Dataset.gen_collection_name_by_id(dataset_id)
                    index_struct_dict = {
                        "type": 'pgvector',
                        "vector_store": {"class_prefix": collection_name}
>>>>>>> e6db7ad1
                    }
                    dataset.index_struct = json.dumps(index_struct_dict)
                else:
                    raise ValueError(f"Vector store {config.get('VECTOR_STORE')} is not supported.")

                vector = Vector(dataset)
                click.echo(f"Start to migrate dataset {dataset.id}.")

                try:
                    vector.delete()
                    click.echo(
                        click.style(f'Successfully delete vector index {collection_name} for dataset {dataset.id}.',
                                    fg='green'))
                except Exception as e:
                    click.echo(
                        click.style(f'Failed to delete vector index {collection_name} for dataset {dataset.id}.',
                                    fg='red'))
                    raise e

                dataset_documents = db.session.query(DatasetDocument).filter(
                    DatasetDocument.dataset_id == dataset.id,
                    DatasetDocument.indexing_status == 'completed',
                    DatasetDocument.enabled == True,
                    DatasetDocument.archived == False,
                ).all()

                documents = []
                segments_count = 0
                for dataset_document in dataset_documents:
                    segments = db.session.query(DocumentSegment).filter(
                        DocumentSegment.document_id == dataset_document.id,
                        DocumentSegment.status == 'completed',
                        DocumentSegment.enabled == True
                    ).all()

                    for segment in segments:
                        document = Document(
                            page_content=segment.content,
                            metadata={
                                "doc_id": segment.index_node_id,
                                "doc_hash": segment.index_node_hash,
                                "document_id": segment.document_id,
                                "dataset_id": segment.dataset_id,
                            }
                        )

                        documents.append(document)
                        segments_count = segments_count + 1

                if documents:
                    try:
                        click.echo(click.style(
                            f'Start to created vector index with {len(documents)} documents of {segments_count} segments for dataset {dataset.id}.',
                            fg='green'))
                        vector.create(documents)
                        click.echo(
                            click.style(f'Successfully created vector index for dataset {dataset.id}.', fg='green'))
                    except Exception as e:
                        click.echo(click.style(f'Failed to created vector index for dataset {dataset.id}.', fg='red'))
                        raise e
                db.session.add(dataset)
                db.session.commit()
                click.echo(f'Successfully migrated dataset {dataset.id}.')
                create_count += 1
            except Exception as e:
                db.session.rollback()
                click.echo(
                    click.style('Create dataset index error: {} {}'.format(e.__class__.__name__, str(e)),
                                fg='red'))
                continue

    click.echo(
        click.style(f'Congratulations! Create {create_count} dataset indexes, and skipped {skipped_count} datasets.',
                    fg='green'))


@click.command('convert-to-agent-apps', help='Convert Agent Assistant to Agent App.')
def convert_to_agent_apps():
    """
    Convert Agent Assistant to Agent App.
    """
    click.echo(click.style('Start convert to agent apps.', fg='green'))

    proceeded_app_ids = []

    while True:
        # fetch first 1000 apps
        sql_query = """SELECT a.id AS id FROM apps a
            INNER JOIN app_model_configs am ON a.app_model_config_id=am.id
            WHERE a.mode = 'chat' 
            AND am.agent_mode is not null 
            AND (
				am.agent_mode like '%"strategy": "function_call"%' 
                OR am.agent_mode  like '%"strategy": "react"%'
			) 
            AND (
				am.agent_mode like '{"enabled": true%' 
                OR am.agent_mode like '{"max_iteration": %'
			) ORDER BY a.created_at DESC LIMIT 1000
        """

        with db.engine.begin() as conn:
            rs = conn.execute(db.text(sql_query))

            apps = []
            for i in rs:
                app_id = str(i.id)
                if app_id not in proceeded_app_ids:
                    proceeded_app_ids.append(app_id)
                    app = db.session.query(App).filter(App.id == app_id).first()
                    apps.append(app)

            if len(apps) == 0:
                break

        for app in apps:
            click.echo('Converting app: {}'.format(app.id))

            try:
                app.mode = AppMode.AGENT_CHAT.value
                db.session.commit()

                # update conversation mode to agent
                db.session.query(Conversation).filter(Conversation.app_id == app.id).update(
                    {Conversation.mode: AppMode.AGENT_CHAT.value}
                )

                db.session.commit()
                click.echo(click.style('Converted app: {}'.format(app.id), fg='green'))
            except Exception as e:
                click.echo(
                    click.style('Convert app error: {} {}'.format(e.__class__.__name__,
                                                                  str(e)), fg='red'))

    click.echo(click.style('Congratulations! Converted {} agent apps.'.format(len(proceeded_app_ids)), fg='green'))


def register_commands(app):
    app.cli.add_command(reset_password)
    app.cli.add_command(reset_email)
    app.cli.add_command(reset_encrypt_key_pair)
    app.cli.add_command(vdb_migrate)
    app.cli.add_command(convert_to_agent_apps)<|MERGE_RESOLUTION|>--- conflicted
+++ resolved
@@ -305,21 +305,20 @@
                         "vector_store": {"class_prefix": collection_name}
                     }
                     dataset.index_struct = json.dumps(index_struct_dict)
-<<<<<<< HEAD
+                elif vector_type == "pgvector":
+                    dataset_id = dataset.id
+                    collection_name = Dataset.gen_collection_name_by_id(dataset_id)
+                    index_struct_dict = {
+                        "type": 'pgvector',
+                        "vector_store": {"class_prefix": collection_name}
+                    }
+                    dataset.index_struct = json.dumps(index_struct_dict)
                 elif vector_type == "elasticsearch":
                     dataset_id = dataset.id
                     index_name = Dataset.gen_collection_name_by_id(dataset_id)
                     index_struct_dict = {
                         "type": 'elasticsearch',
                         "vector_store": {"class_prefix": index_name}
-=======
-                elif vector_type == "pgvector":
-                    dataset_id = dataset.id
-                    collection_name = Dataset.gen_collection_name_by_id(dataset_id)
-                    index_struct_dict = {
-                        "type": 'pgvector',
-                        "vector_store": {"class_prefix": collection_name}
->>>>>>> e6db7ad1
                     }
                     dataset.index_struct = json.dumps(index_struct_dict)
                 else:
