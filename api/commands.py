import base64
import json
import logging
import secrets
from typing import Optional

import click
from flask import current_app
from werkzeug.exceptions import NotFound

from constants.languages import languages
from core.rag.datasource.vdb.vector_factory import Vector
from core.rag.datasource.vdb.vector_type import VectorType
from core.rag.models.document import Document
from extensions.ext_database import db
from extensions.ext_redis import redis_client
from libs.helper import email as email_validate
from libs.password import hash_password, password_pattern, valid_password
from libs.rsa import generate_key_pair
from models.account import Tenant
from models.dataset import Dataset, DatasetCollectionBinding, DocumentSegment
from models.dataset import Document as DatasetDocument
from models.model import Account, App, AppAnnotationSetting, AppMode, Conversation, MessageAnnotation
from models.provider import Provider, ProviderModel
from services.account_service import RegisterService, TenantService


@click.command('reset-password', help='Reset the account password.')
@click.option('--email', prompt=True, help='The email address of the account whose password you need to reset')
@click.option('--new-password', prompt=True, help='the new password.')
@click.option('--password-confirm', prompt=True, help='the new password confirm.')
def reset_password(email, new_password, password_confirm):
    """
    Reset password of owner account
    Only available in SELF_HOSTED mode
    """
    if str(new_password).strip() != str(password_confirm).strip():
        click.echo(click.style('sorry. The two passwords do not match.', fg='red'))
        return

    account = db.session.query(Account). \
        filter(Account.email == email). \
        one_or_none()

    if not account:
        click.echo(click.style('sorry. the account: [{}] not exist .'.format(email), fg='red'))
        return

    try:
        valid_password(new_password)
    except:
        click.echo(
            click.style('sorry. The passwords must match {} '.format(password_pattern), fg='red'))
        return

    # generate password salt
    salt = secrets.token_bytes(16)
    base64_salt = base64.b64encode(salt).decode()

    # encrypt password with salt
    password_hashed = hash_password(new_password, salt)
    base64_password_hashed = base64.b64encode(password_hashed).decode()
    account.password = base64_password_hashed
    account.password_salt = base64_salt
    db.session.commit()
    click.echo(click.style('Congratulations! Password has been reset.', fg='green'))


@click.command('reset-email', help='Reset the account email.')
@click.option('--email', prompt=True, help='The old email address of the account whose email you need to reset')
@click.option('--new-email', prompt=True, help='the new email.')
@click.option('--email-confirm', prompt=True, help='the new email confirm.')
def reset_email(email, new_email, email_confirm):
    """
    Replace account email
    :return:
    """
    if str(new_email).strip() != str(email_confirm).strip():
        click.echo(click.style('Sorry, new email and confirm email do not match.', fg='red'))
        return

    account = db.session.query(Account). \
        filter(Account.email == email). \
        one_or_none()

    if not account:
        click.echo(click.style('sorry. the account: [{}] not exist .'.format(email), fg='red'))
        return

    try:
        email_validate(new_email)
    except:
        click.echo(
            click.style('sorry. {} is not a valid email. '.format(email), fg='red'))
        return

    account.email = new_email
    db.session.commit()
    click.echo(click.style('Congratulations!, email has been reset.', fg='green'))


@click.command('reset-encrypt-key-pair', help='Reset the asymmetric key pair of workspace for encrypt LLM credentials. '
                                              'After the reset, all LLM credentials will become invalid, '
                                              'requiring re-entry.'
                                              'Only support SELF_HOSTED mode.')
@click.confirmation_option(prompt=click.style('Are you sure you want to reset encrypt key pair?'
                                              ' this operation cannot be rolled back!', fg='red'))
def reset_encrypt_key_pair():
    """
    Reset the encrypted key pair of workspace for encrypt LLM credentials.
    After the reset, all LLM credentials will become invalid, requiring re-entry.
    Only support SELF_HOSTED mode.
    """
    if current_app.config['EDITION'] != 'SELF_HOSTED':
        click.echo(click.style('Sorry, only support SELF_HOSTED mode.', fg='red'))
        return

    tenants = db.session.query(Tenant).all()
    for tenant in tenants:
        if not tenant:
            click.echo(click.style('Sorry, no workspace found. Please enter /install to initialize.', fg='red'))
            return

        tenant.encrypt_public_key = generate_key_pair(tenant.id)

        db.session.query(Provider).filter(Provider.provider_type == 'custom', Provider.tenant_id == tenant.id).delete()
        db.session.query(ProviderModel).filter(ProviderModel.tenant_id == tenant.id).delete()
        db.session.commit()

        click.echo(click.style('Congratulations! '
                               'the asymmetric key pair of workspace {} has been reset.'.format(tenant.id), fg='green'))


@click.command('vdb-migrate', help='migrate vector db.')
@click.option('--scope', default='all', prompt=False, help='The scope of vector database to migrate, Default is All.')
def vdb_migrate(scope: str):
    if scope in ['knowledge', 'all']:
        migrate_knowledge_vector_database()
    if scope in ['annotation', 'all']:
        migrate_annotation_vector_database()


def migrate_annotation_vector_database():
    """
    Migrate annotation datas to target vector database .
    """
    click.echo(click.style('Start migrate annotation data.', fg='green'))
    create_count = 0
    skipped_count = 0
    total_count = 0
    page = 1
    while True:
        try:
            # get apps info
            apps = db.session.query(App).filter(
                App.status == 'normal'
            ).order_by(App.created_at.desc()).paginate(page=page, per_page=50)
        except NotFound:
            break

        page += 1
        for app in apps:
            total_count = total_count + 1
            click.echo(f'Processing the {total_count} app {app.id}. '
                       + f'{create_count} created, {skipped_count} skipped.')
            try:
                click.echo('Create app annotation index: {}'.format(app.id))
                app_annotation_setting = db.session.query(AppAnnotationSetting).filter(
                    AppAnnotationSetting.app_id == app.id
                ).first()

                if not app_annotation_setting:
                    skipped_count = skipped_count + 1
                    click.echo('App annotation setting is disabled: {}'.format(app.id))
                    continue
                # get dataset_collection_binding info
                dataset_collection_binding = db.session.query(DatasetCollectionBinding).filter(
                    DatasetCollectionBinding.id == app_annotation_setting.collection_binding_id
                ).first()
                if not dataset_collection_binding:
                    click.echo('App annotation collection binding is not exist: {}'.format(app.id))
                    continue
                annotations = db.session.query(MessageAnnotation).filter(MessageAnnotation.app_id == app.id).all()
                dataset = Dataset(
                    id=app.id,
                    tenant_id=app.tenant_id,
                    indexing_technique='high_quality',
                    embedding_model_provider=dataset_collection_binding.provider_name,
                    embedding_model=dataset_collection_binding.model_name,
                    collection_binding_id=dataset_collection_binding.id
                )
                documents = []
                if annotations:
                    for annotation in annotations:
                        document = Document(
                            page_content=annotation.question,
                            metadata={
                                "annotation_id": annotation.id,
                                "app_id": app.id,
                                "doc_id": annotation.id
                            }
                        )
                        documents.append(document)

                vector = Vector(dataset, attributes=['doc_id', 'annotation_id', 'app_id'])
                click.echo(f"Start to migrate annotation, app_id: {app.id}.")

                try:
                    vector.delete()
                    click.echo(
                        click.style(f'Successfully delete vector index for app: {app.id}.',
                                    fg='green'))
                except Exception as e:
                    click.echo(
                        click.style(f'Failed to delete vector index for app {app.id}.',
                                    fg='red'))
                    raise e
                if documents:
                    try:
                        click.echo(click.style(
                            f'Start to created vector index with {len(documents)} annotations for app {app.id}.',
                            fg='green'))
                        vector.create(documents)
                        click.echo(
                            click.style(f'Successfully created vector index for app {app.id}.', fg='green'))
                    except Exception as e:
                        click.echo(click.style(f'Failed to created vector index for app {app.id}.', fg='red'))
                        raise e
                click.echo(f'Successfully migrated app annotation {app.id}.')
                create_count += 1
            except Exception as e:
                click.echo(
                    click.style('Create app annotation index error: {} {}'.format(e.__class__.__name__, str(e)),
                                fg='red'))
                continue

    click.echo(
        click.style(f'Congratulations! Create {create_count} app annotation indexes, and skipped {skipped_count} apps.',
                    fg='green'))


def migrate_knowledge_vector_database():
    """
    Migrate vector database datas to target vector database .
    """
    click.echo(click.style('Start migrate vector db.', fg='green'))
    create_count = 0
    skipped_count = 0
    total_count = 0
    config = current_app.config
    vector_type = config.get('VECTOR_STORE')
    page = 1
    while True:
        try:
            datasets = db.session.query(Dataset).filter(Dataset.indexing_technique == 'high_quality') \
                .order_by(Dataset.created_at.desc()).paginate(page=page, per_page=50)
        except NotFound:
            break

        page += 1
        for dataset in datasets:
            total_count = total_count + 1
            click.echo(f'Processing the {total_count} dataset {dataset.id}. '
                       + f'{create_count} created, {skipped_count} skipped.')
            try:
                click.echo('Create dataset vdb index: {}'.format(dataset.id))
                if dataset.index_struct_dict:
                    if dataset.index_struct_dict['type'] == vector_type:
                        skipped_count = skipped_count + 1
                        continue
                collection_name = ''
                if vector_type == VectorType.WEAVIATE:
                    dataset_id = dataset.id
                    collection_name = Dataset.gen_collection_name_by_id(dataset_id)
                    index_struct_dict = {
                        "type": VectorType.WEAVIATE,
                        "vector_store": {"class_prefix": collection_name}
                    }
                    dataset.index_struct = json.dumps(index_struct_dict)
                elif vector_type == VectorType.QDRANT:
                    if dataset.collection_binding_id:
                        dataset_collection_binding = db.session.query(DatasetCollectionBinding). \
                            filter(DatasetCollectionBinding.id == dataset.collection_binding_id). \
                            one_or_none()
                        if dataset_collection_binding:
                            collection_name = dataset_collection_binding.collection_name
                        else:
                            raise ValueError('Dataset Collection Bindings is not exist!')
                    else:
                        dataset_id = dataset.id
                        collection_name = Dataset.gen_collection_name_by_id(dataset_id)
                    index_struct_dict = {
                        "type": VectorType.QDRANT,
                        "vector_store": {"class_prefix": collection_name}
                    }
                    dataset.index_struct = json.dumps(index_struct_dict)

                elif vector_type == VectorType.MILVUS:
                    dataset_id = dataset.id
                    collection_name = Dataset.gen_collection_name_by_id(dataset_id)
                    index_struct_dict = {
                        "type": VectorType.MILVUS,
                        "vector_store": {"class_prefix": collection_name}
                    }
                    dataset.index_struct = json.dumps(index_struct_dict)
                elif vector_type == VectorType.RELYT:
                    dataset_id = dataset.id
                    collection_name = Dataset.gen_collection_name_by_id(dataset_id)
                    index_struct_dict = {
                        "type": 'relyt',
                        "vector_store": {"class_prefix": collection_name}
                    }
                    dataset.index_struct = json.dumps(index_struct_dict)
                elif vector_type == VectorType.TENCENT:
                    dataset_id = dataset.id
                    collection_name = Dataset.gen_collection_name_by_id(dataset_id)
                    index_struct_dict = {
                        "type": VectorType.TENCENT,
                        "vector_store": {"class_prefix": collection_name}
                    }
                    dataset.index_struct = json.dumps(index_struct_dict)
                elif vector_type == VectorType.PGVECTOR:
                    dataset_id = dataset.id
                    collection_name = Dataset.gen_collection_name_by_id(dataset_id)
                    index_struct_dict = {
                        "type": VectorType.PGVECTOR,
                        "vector_store": {"class_prefix": collection_name}
                    }
                    dataset.index_struct = json.dumps(index_struct_dict)
<<<<<<< HEAD
                elif vector_type == "elasticsearch":
                    dataset_id = dataset.id
                    index_name = Dataset.gen_collection_name_by_id(dataset_id)
                    index_struct_dict = {
                        "type": 'elasticsearch',
                        "vector_store": {"class_prefix": index_name}
=======
                elif vector_type == VectorType.OPENSEARCH:
                    dataset_id = dataset.id
                    collection_name = Dataset.gen_collection_name_by_id(dataset_id)
                    index_struct_dict = {
                        "type": VectorType.OPENSEARCH,
                        "vector_store": {"class_prefix": collection_name}
>>>>>>> da68ea68
                    }
                    dataset.index_struct = json.dumps(index_struct_dict)
                else:
                    raise ValueError(f"Vector store {vector_type} is not supported.")

                vector = Vector(dataset)
                click.echo(f"Start to migrate dataset {dataset.id}.")

                try:
                    vector.delete()
                    click.echo(
                        click.style(f'Successfully delete vector index {collection_name} for dataset {dataset.id}.',
                                    fg='green'))
                except Exception as e:
                    click.echo(
                        click.style(f'Failed to delete vector index {collection_name} for dataset {dataset.id}.',
                                    fg='red'))
                    raise e

                dataset_documents = db.session.query(DatasetDocument).filter(
                    DatasetDocument.dataset_id == dataset.id,
                    DatasetDocument.indexing_status == 'completed',
                    DatasetDocument.enabled == True,
                    DatasetDocument.archived == False,
                ).all()

                documents = []
                segments_count = 0
                for dataset_document in dataset_documents:
                    segments = db.session.query(DocumentSegment).filter(
                        DocumentSegment.document_id == dataset_document.id,
                        DocumentSegment.status == 'completed',
                        DocumentSegment.enabled == True
                    ).all()

                    for segment in segments:
                        document = Document(
                            page_content=segment.content,
                            metadata={
                                "doc_id": segment.index_node_id,
                                "doc_hash": segment.index_node_hash,
                                "document_id": segment.document_id,
                                "dataset_id": segment.dataset_id,
                            }
                        )

                        documents.append(document)
                        segments_count = segments_count + 1

                if documents:
                    try:
                        click.echo(click.style(
                            f'Start to created vector index with {len(documents)} documents of {segments_count} segments for dataset {dataset.id}.',
                            fg='green'))
                        vector.create(documents)
                        click.echo(
                            click.style(f'Successfully created vector index for dataset {dataset.id}.', fg='green'))
                    except Exception as e:
                        click.echo(click.style(f'Failed to created vector index for dataset {dataset.id}.', fg='red'))
                        raise e
                db.session.add(dataset)
                db.session.commit()
                click.echo(f'Successfully migrated dataset {dataset.id}.')
                create_count += 1
            except Exception as e:
                db.session.rollback()
                click.echo(
                    click.style('Create dataset index error: {} {}'.format(e.__class__.__name__, str(e)),
                                fg='red'))
                continue

    click.echo(
        click.style(f'Congratulations! Create {create_count} dataset indexes, and skipped {skipped_count} datasets.',
                    fg='green'))


@click.command('convert-to-agent-apps', help='Convert Agent Assistant to Agent App.')
def convert_to_agent_apps():
    """
    Convert Agent Assistant to Agent App.
    """
    click.echo(click.style('Start convert to agent apps.', fg='green'))

    proceeded_app_ids = []

    while True:
        # fetch first 1000 apps
        sql_query = """SELECT a.id AS id FROM apps a
            INNER JOIN app_model_configs am ON a.app_model_config_id=am.id
            WHERE a.mode = 'chat' 
            AND am.agent_mode is not null 
            AND (
				am.agent_mode like '%"strategy": "function_call"%' 
                OR am.agent_mode  like '%"strategy": "react"%'
			) 
            AND (
				am.agent_mode like '{"enabled": true%' 
                OR am.agent_mode like '{"max_iteration": %'
			) ORDER BY a.created_at DESC LIMIT 1000
        """

        with db.engine.begin() as conn:
            rs = conn.execute(db.text(sql_query))

            apps = []
            for i in rs:
                app_id = str(i.id)
                if app_id not in proceeded_app_ids:
                    proceeded_app_ids.append(app_id)
                    app = db.session.query(App).filter(App.id == app_id).first()
                    apps.append(app)

            if len(apps) == 0:
                break

        for app in apps:
            click.echo('Converting app: {}'.format(app.id))

            try:
                app.mode = AppMode.AGENT_CHAT.value
                db.session.commit()

                # update conversation mode to agent
                db.session.query(Conversation).filter(Conversation.app_id == app.id).update(
                    {Conversation.mode: AppMode.AGENT_CHAT.value}
                )

                db.session.commit()
                click.echo(click.style('Converted app: {}'.format(app.id), fg='green'))
            except Exception as e:
                click.echo(
                    click.style('Convert app error: {} {}'.format(e.__class__.__name__,
                                                                  str(e)), fg='red'))

    click.echo(click.style('Congratulations! Converted {} agent apps.'.format(len(proceeded_app_ids)), fg='green'))


@click.command('add-qdrant-doc-id-index', help='add qdrant doc_id index.')
@click.option('--field', default='metadata.doc_id', prompt=False, help='index field , default is metadata.doc_id.')
def add_qdrant_doc_id_index(field: str):
    click.echo(click.style('Start add qdrant doc_id index.', fg='green'))
    config = current_app.config
    vector_type = config.get('VECTOR_STORE')
    if vector_type != "qdrant":
        click.echo(click.style('Sorry, only support qdrant vector store.', fg='red'))
        return
    create_count = 0

    try:
        bindings = db.session.query(DatasetCollectionBinding).all()
        if not bindings:
            click.echo(click.style('Sorry, no dataset collection bindings found.', fg='red'))
            return
        import qdrant_client
        from qdrant_client.http.exceptions import UnexpectedResponse
        from qdrant_client.http.models import PayloadSchemaType

        from core.rag.datasource.vdb.qdrant.qdrant_vector import QdrantConfig
        for binding in bindings:
            qdrant_config = QdrantConfig(
                endpoint=config.get('QDRANT_URL'),
                api_key=config.get('QDRANT_API_KEY'),
                root_path=current_app.root_path,
                timeout=config.get('QDRANT_CLIENT_TIMEOUT'),
                grpc_port=config.get('QDRANT_GRPC_PORT'),
                prefer_grpc=config.get('QDRANT_GRPC_ENABLED')
            )
            try:
                client = qdrant_client.QdrantClient(**qdrant_config.to_qdrant_params())
                # create payload index
                client.create_payload_index(binding.collection_name, field,
                                            field_schema=PayloadSchemaType.KEYWORD)
                create_count += 1
            except UnexpectedResponse as e:
                # Collection does not exist, so return
                if e.status_code == 404:
                    click.echo(click.style(f'Collection not found, collection_name:{binding.collection_name}.', fg='red'))
                    continue
                # Some other error occurred, so re-raise the exception
                else:
                    click.echo(click.style(f'Failed to create qdrant index, collection_name:{binding.collection_name}.', fg='red'))

    except Exception as e:
        click.echo(click.style('Failed to create qdrant client.', fg='red'))

    click.echo(
        click.style(f'Congratulations! Create {create_count} collection indexes.',
                    fg='green'))


@click.command('create-tenant', help='Create account and tenant.')
@click.option('--email', prompt=True, help='The email address of the tenant account.')
@click.option('--language', prompt=True, help='Account language, default: en-US.')
def create_tenant(email: str, language: Optional[str] = None):
    """
    Create tenant account
    """
    if not email:
        click.echo(click.style('Sorry, email is required.', fg='red'))
        return

    # Create account
    email = email.strip()

    if '@' not in email:
        click.echo(click.style('Sorry, invalid email address.', fg='red'))
        return

    account_name = email.split('@')[0]

    if language not in languages:
        language = 'en-US'

    # generate random password
    new_password = secrets.token_urlsafe(16)

    # register account
    account = RegisterService.register(
        email=email,
        name=account_name,
        password=new_password,
        language=language
    )

    TenantService.create_owner_tenant_if_not_exist(account)

    click.echo(click.style('Congratulations! Account and tenant created.\n'
                           'Account: {}\nPassword: {}'.format(email, new_password), fg='green'))


@click.command('upgrade-db', help='upgrade the database')
def upgrade_db():
    click.echo('Preparing database migration...')
    lock = redis_client.lock(name='db_upgrade_lock', timeout=60)
    if lock.acquire(blocking=False):
        try:
            click.echo(click.style('Start database migration.', fg='green'))

            # run db migration
            import flask_migrate
            flask_migrate.upgrade()

            click.echo(click.style('Database migration successful!', fg='green'))

        except Exception as e:
            logging.exception(f'Database migration failed, error: {e}')
        finally:
            lock.release()
    else:
        click.echo('Database migration skipped')


def register_commands(app):
    app.cli.add_command(reset_password)
    app.cli.add_command(reset_email)
    app.cli.add_command(reset_encrypt_key_pair)
    app.cli.add_command(vdb_migrate)
    app.cli.add_command(convert_to_agent_apps)
    app.cli.add_command(add_qdrant_doc_id_index)
    app.cli.add_command(create_tenant)
    app.cli.add_command(upgrade_db)<|MERGE_RESOLUTION|>--- conflicted
+++ resolved
@@ -327,21 +327,20 @@
                         "vector_store": {"class_prefix": collection_name}
                     }
                     dataset.index_struct = json.dumps(index_struct_dict)
-<<<<<<< HEAD
-                elif vector_type == "elasticsearch":
-                    dataset_id = dataset.id
-                    index_name = Dataset.gen_collection_name_by_id(dataset_id)
-                    index_struct_dict = {
-                        "type": 'elasticsearch',
-                        "vector_store": {"class_prefix": index_name}
-=======
                 elif vector_type == VectorType.OPENSEARCH:
                     dataset_id = dataset.id
                     collection_name = Dataset.gen_collection_name_by_id(dataset_id)
                     index_struct_dict = {
                         "type": VectorType.OPENSEARCH,
                         "vector_store": {"class_prefix": collection_name}
->>>>>>> da68ea68
+                    }
+                    dataset.index_struct = json.dumps(index_struct_dict)
+                elif vector_type == VectorType.ELASTICSEARCH:
+                    dataset_id = dataset.id
+                    index_name = Dataset.gen_collection_name_by_id(dataset_id)
+                    index_struct_dict = {
+                        "type": 'elasticsearch',
+                        "vector_store": {"class_prefix": index_name}
                     }
                     dataset.index_struct = json.dumps(index_struct_dict)
                 else:
