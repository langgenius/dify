--- conflicted
+++ resolved
@@ -8,6 +8,9 @@
 from typing import Optional
 
 import click
+from flask import current_app
+from werkzeug.exceptions import NotFound
+
 from configs import dify_config
 from constants.languages import languages
 from core.rag.datasource.vdb.vector_factory import Vector
@@ -18,29 +21,18 @@
 from extensions.ext_database import db
 from extensions.ext_redis import redis_client
 from extensions.ext_storage import storage
-<<<<<<< HEAD
-from flask import current_app
 from libs.helper import email as email_validate
 from libs.password import hash_password, password_pattern, valid_password
 from libs.rsa import generate_key_pair
-from models import Account, Tenant, TenantAccountJoin, TenantAccountJoinRole
-from models.dataset import Dataset, DatasetCollectionBinding
-=======
-from libs.helper import email as email_validate
-from libs.password import hash_password, password_pattern, valid_password
-from libs.rsa import generate_key_pair
-from models import Tenant
+from models import Account, Tenant, TenantAccountJoin
 from models.dataset import Dataset, DatasetCollectionBinding, DatasetMetadata, DatasetMetadataBinding, DocumentSegment
->>>>>>> bb1d1dc2
 from models.dataset import Document as DatasetDocument
-from models.dataset import DocumentSegment
 from models.model import App, AppAnnotationSetting, AppMode, Conversation, MessageAnnotation, UploadFile
 from models.provider import Provider, ProviderModel
 from services.account_service import RegisterService, TenantService
 from services.clear_free_plan_tenant_expired_logs import ClearFreePlanTenantExpiredLogs
 from services.plugin.data_migration import PluginDataMigration
 from services.plugin.plugin_migration import PluginMigration
-from werkzeug.exceptions import NotFound
 
 
 @click.command("reset-password", help="Reset the account password.")
@@ -512,9 +504,10 @@
             click.echo(click.style("No dataset collection bindings found.", fg="red"))
             return
         import qdrant_client
-        from core.rag.datasource.vdb.qdrant.qdrant_vector import QdrantConfig
         from qdrant_client.http.exceptions import UnexpectedResponse
         from qdrant_client.http.models import PayloadSchemaType
+
+        from core.rag.datasource.vdb.qdrant.qdrant_vector import QdrantConfig
 
         for binding in bindings:
             if dify_config.QDRANT_URL is None:
@@ -805,7 +798,7 @@
         if not ta_join:
             # Add account to tenant with end_user role (organization role will control admin access)
             ta_join = TenantAccountJoin(
-                tenant_id=tenant.id, account_id=account.id, role=TenantAccountJoinRole.END_USER.value
+                tenant_id=tenant.id, account_id=account.id, role=TenantAccountJoin.END_USER.value
             )
             db.session.add(ta_join)
             click.echo(f"Added account to tenant {tenant.name}")
@@ -1043,7 +1036,7 @@
         )
 
         if existing:
-            click.echo(f"Account is already a member of this organization. Updating role and metadata.")
+            click.echo("Account is already a member of this organization. Updating role and metadata.")
             existing.role = role
             existing.department = department
             existing.title = title
