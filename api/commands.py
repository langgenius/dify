--- conflicted
+++ resolved
@@ -216,14 +216,10 @@
                 if not dataset_collection_binding:
                     click.echo(f"App annotation collection binding not found: {app.id}")
                     continue
-<<<<<<< HEAD
                 with Session(db.engine, expire_on_commit=False) as session, session.begin():
-                    annotations = session.query(MessageAnnotation).where(MessageAnnotation.app_id == app.id).all()
-=======
-                annotations = db.session.scalars(
-                    select(MessageAnnotation).where(MessageAnnotation.app_id == app.id)
-                ).all()
->>>>>>> 285291f5
+                    annotations = session.scalars(
+                        select(MessageAnnotation).where(MessageAnnotation.app_id == app.id)
+                    ).all()
                 dataset = Dataset(
                     id=app.id,
                     tenant_id=app.tenant_id,
