--- conflicted
+++ resolved
@@ -8,6 +8,9 @@
 from typing import Optional
 
 import click
+from flask import current_app
+from werkzeug.exceptions import NotFound
+
 from configs import dify_config
 from constants.languages import languages
 from core.rag.datasource.vdb.vector_factory import Vector
@@ -18,47 +21,19 @@
 from extensions.ext_database import db
 from extensions.ext_redis import redis_client
 from extensions.ext_storage import storage
-<<<<<<< HEAD
 from libs.helper import email as email_validate
 from libs.password import hash_password, password_pattern, valid_password
 from libs.rsa import generate_key_pair
 from models import Account, Tenant, TenantAccountJoin
 from models.account import TenantAccountJoinRole
-from models.dataset import (
-    Dataset,
-    DatasetCollectionBinding,
-    DatasetMetadata,
-    DatasetMetadataBinding,
-    DocumentSegment,
-)
+from models.dataset import Dataset, DatasetCollectionBinding, DatasetMetadata, DatasetMetadataBinding, DocumentSegment
 from models.dataset import Document as DatasetDocument
-from models.model import (
-    App,
-    AppAnnotationSetting,
-    AppMode,
-    Conversation,
-    MessageAnnotation,
-    UploadFile,
-)
+from models.model import App, AppAnnotationSetting, AppMode, Conversation, MessageAnnotation, UploadFile
 from models.provider import Provider, ProviderModel
 from services.account_service import RegisterService, TenantService
 from services.clear_free_plan_tenant_expired_logs import ClearFreePlanTenantExpiredLogs
 from services.plugin.data_migration import PluginDataMigration
 from services.plugin.plugin_migration import PluginMigration
-=======
-from flask import current_app
-from libs.helper import email as email_validate
-from libs.password import hash_password, password_pattern, valid_password
-from libs.rsa import generate_key_pair
-from models import Tenant
-from models.dataset import Dataset, DatasetCollectionBinding
-from models.dataset import Document as DatasetDocument
-from models.dataset import DocumentSegment
-from models.model import Account, App, AppAnnotationSetting, AppMode, Conversation, MessageAnnotation, UploadFile
-from models.provider import Provider, ProviderModel
-from services.account_service import RegisterService, TenantService
-from werkzeug.exceptions import NotFound
->>>>>>> f55fdf38
 
 
 @click.command("reset-password", help="Reset the account password.")
@@ -639,9 +614,10 @@
             click.echo(click.style("No dataset collection bindings found.", fg="red"))
             return
         import qdrant_client
-        from core.rag.datasource.vdb.qdrant.qdrant_vector import QdrantConfig
         from qdrant_client.http.exceptions import UnexpectedResponse
         from qdrant_client.http.models import PayloadSchemaType
+
+        from core.rag.datasource.vdb.qdrant.qdrant_vector import QdrantConfig
 
         for binding in bindings:
             if dify_config.QDRANT_URL is None:
@@ -899,7 +875,6 @@
             if not processed_count:
                 break
 
-<<<<<<< HEAD
     click.echo(
         click.style(
             "Fix for missing app-related sites completed successfully!", fg="green"
@@ -930,11 +905,7 @@
     """
     try:
         # Check if organization exists
-        from models.organization import (
-            Organization,
-            OrganizationMember,
-            OrganizationRole,
-        )
+        from models.organization import Organization, OrganizationMember, OrganizationRole
 
         organization = (
             db.session.query(Organization)
@@ -1192,11 +1163,7 @@
 def list_organizations_cmd(tenant_id):
     """List all organizations with optional tenant filtering"""
     try:
-        from models.organization import (
-            Organization,
-            OrganizationMember,
-            OrganizationRole,
-        )
+        from models.organization import Organization, OrganizationMember, OrganizationRole
 
         query = db.session.query(Organization)
 
@@ -1372,12 +1339,6 @@
     "upload-private-key-file-to-cloud-storage",
     help="upload private key file to cloud storage",
 )
-=======
-    click.echo(click.style("Fix for missing app-related sites completed successfully!", fg="green"))
-
-
-@click.command("upload-private-key-file-to-cloud-storage", help="upload private key file to cloud storage")
->>>>>>> f55fdf38
 @click.option("--tenant_id", prompt=False, help="tenant_id")
 def upload_private_key_file_cloud_storage(tenant_id: Optional[str] = None):
     """
@@ -1413,13 +1374,9 @@
         )
 
         file_key = f"privkeys/{tenant_id}/private.pem"
-<<<<<<< HEAD
         file_content = Path(
             f"{os.environ.get('STORAGE_LOCAL_PATH', 'storage')}/{file_key}"
         ).read_bytes()
-=======
-        file_content = Path(f"{os.environ.get('STORAGE_LOCAL_PATH', 'storage')}/{file_key}").read_bytes()
->>>>>>> f55fdf38
         storage.save(filename=file_key, data=file_content)
         click.echo(
             click.style(
@@ -1429,13 +1386,9 @@
         )
 
 
-<<<<<<< HEAD
 @click.command(
     "upload-local-files-to-cloud-storage", help="upload local files to cloud storage"
 )
-=======
-@click.command("upload-local-files-to-cloud-storage", help="upload local files to cloud storage")
->>>>>>> f55fdf38
 def upload_local_files_to_cloud_storage():
     """
     upload local files to cloud storage
@@ -1453,7 +1406,6 @@
     batch_size = 100
     processed_count = 0
     while processed_count < total_count:
-<<<<<<< HEAD
         files: list[UploadFile] = (
             UploadFile.query.filter_by(storage_type="local").limit(batch_size).all()
         )
@@ -1462,12 +1414,6 @@
             target_filepath = (
                 f"{os.environ.get('STORAGE_LOCAL_PATH', 'storage')}/{file.key}"
             )
-=======
-        files: list[UploadFile] = UploadFile.query.filter_by(storage_type="local").limit(batch_size).all()
-
-        for file in files:
-            target_filepath = f"{os.environ.get('STORAGE_LOCAL_PATH', 'storage')}/{file.key}"
->>>>>>> f55fdf38
 
             # if the file exists
             if not os.path.exists(target_filepath):
@@ -1479,16 +1425,12 @@
                 )
                 processed_count += 1
                 if processed_count % 10 == 0 or processed_count == total_count:
-<<<<<<< HEAD
                     click.echo(
                         click.style(
                             f"Processed {processed_count}/{total_count} files\n",
                             fg="blue",
                         )
                     )
-=======
-                    click.echo(click.style(f"Processed {processed_count}/{total_count} files\n", fg="blue"))
->>>>>>> f55fdf38
                 continue
 
             # Upload to cloud storage
@@ -1517,15 +1459,11 @@
 
             processed_count += 1
             if processed_count % 10 == 0 or processed_count == total_count:
-<<<<<<< HEAD
                 click.echo(
                     click.style(
                         f"Processed {processed_count}/{total_count} files\n", fg="blue"
                     )
                 )
-=======
-                click.echo(click.style(f"Processed {processed_count}/{total_count} files\n", fg="blue"))
->>>>>>> f55fdf38
 
     time.sleep(3)
     click.echo(
@@ -1533,7 +1471,6 @@
             "Congratulations! finish files uploaded.",
             fg="green",
         )
-<<<<<<< HEAD
     )
 
 
@@ -2155,7 +2092,4 @@
     This command will create a new account if the phone doesn't exist,
     or update an existing account with the specified admin role.
     """
-    return create_admin_account(name, phone, "phone", organization_id)
-=======
-    )
->>>>>>> f55fdf38
+    return create_admin_account(name, phone, "phone", organization_id)