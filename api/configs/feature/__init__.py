from typing import Annotated, Literal, Optional

from pydantic import (
    AliasChoices,
    Field,
    HttpUrl,
    NegativeInt,
    NonNegativeInt,
    PositiveFloat,
    PositiveInt,
    computed_field,
)
from pydantic_settings import BaseSettings

from configs.feature.hosted_service import HostedServiceConfig


class SecurityConfig(BaseSettings):
    """
    Security-related configurations for the application
    """

    SECRET_KEY: str = Field(
        description="Secret key for secure session cookie signing."
        "Make sure you are changing this key for your deployment with a strong key."
        "Generate a strong key using `openssl rand -base64 42` or set via the `SECRET_KEY` environment variable.",
        default="",
    )

    RESET_PASSWORD_TOKEN_EXPIRY_MINUTES: PositiveInt = Field(
        description="Duration in minutes for which a password reset token remains valid",
        default=5,
    )

    LOGIN_DISABLED: bool = Field(
        description="Whether to disable login checks",
        default=False,
    )

    ADMIN_API_KEY_ENABLE: bool = Field(
        description="Whether to enable admin api key for authentication",
        default=False,
    )

    ADMIN_API_KEY: Optional[str] = Field(
        description="admin api key for authentication",
        default=None,
    )


class AppExecutionConfig(BaseSettings):
    """
    Configuration parameters for application execution
    """

    APP_MAX_EXECUTION_TIME: PositiveInt = Field(
        description="Maximum allowed execution time for the application in seconds",
        default=1200,
    )
    APP_MAX_ACTIVE_REQUESTS: NonNegativeInt = Field(
        description="Maximum number of concurrent active requests per app (0 for unlimited)",
        default=0,
    )
    APP_DAILY_RATE_LIMIT: NonNegativeInt = Field(
        description="Maximum number of requests per app per day",
        default=5000,
    )


class CodeExecutionSandboxConfig(BaseSettings):
    """
    Configuration for the code execution sandbox environment
    """

    CODE_EXECUTION_ENDPOINT: HttpUrl = Field(
        description="URL endpoint for the code execution service",
        default="http://sandbox:8194",
    )

    CODE_EXECUTION_API_KEY: str = Field(
        description="API key for accessing the code execution service",
        default="dify-sandbox",
    )

    CODE_EXECUTION_CONNECT_TIMEOUT: Optional[float] = Field(
        description="Connection timeout in seconds for code execution requests",
        default=10.0,
    )

    CODE_EXECUTION_READ_TIMEOUT: Optional[float] = Field(
        description="Read timeout in seconds for code execution requests",
        default=60.0,
    )

    CODE_EXECUTION_WRITE_TIMEOUT: Optional[float] = Field(
        description="Write timeout in seconds for code execution request",
        default=10.0,
    )

    CODE_MAX_NUMBER: PositiveInt = Field(
        description="Maximum allowed numeric value in code execution",
        default=9223372036854775807,
    )

    CODE_MIN_NUMBER: NegativeInt = Field(
        description="Minimum allowed numeric value in code execution",
        default=-9223372036854775807,
    )

    CODE_MAX_DEPTH: PositiveInt = Field(
        description="Maximum allowed depth for nested structures in code execution",
        default=5,
    )

    CODE_MAX_PRECISION: PositiveInt = Field(
        description="Maximum number of decimal places for floating-point numbers in code execution",
        default=20,
    )

    CODE_MAX_STRING_LENGTH: PositiveInt = Field(
        description="Maximum allowed length for strings in code execution",
        default=80000,
    )

    CODE_MAX_STRING_ARRAY_LENGTH: PositiveInt = Field(
        description="Maximum allowed length for string arrays in code execution",
        default=30,
    )

    CODE_MAX_OBJECT_ARRAY_LENGTH: PositiveInt = Field(
        description="Maximum allowed length for object arrays in code execution",
        default=30,
    )

    CODE_MAX_NUMBER_ARRAY_LENGTH: PositiveInt = Field(
        description="Maximum allowed length for numeric arrays in code execution",
        default=1000,
    )


class PluginConfig(BaseSettings):
    """
    Plugin configs
    """

    PLUGIN_DAEMON_URL: HttpUrl = Field(
        description="Plugin API URL",
        default="http://localhost:5002",
    )

    PLUGIN_DAEMON_KEY: str = Field(
        description="Plugin API key",
        default="plugin-api-key",
    )

    INNER_API_KEY_FOR_PLUGIN: str = Field(description="Inner api key for plugin", default="inner-api-key")

    PLUGIN_REMOTE_INSTALL_HOST: str = Field(
        description="Plugin Remote Install Host",
        default="localhost",
    )

    PLUGIN_REMOTE_INSTALL_PORT: PositiveInt = Field(
        description="Plugin Remote Install Port",
        default=5003,
    )

    PLUGIN_MAX_PACKAGE_SIZE: PositiveInt = Field(
        description="Maximum allowed size for plugin packages in bytes",
        default=15728640,
    )

    PLUGIN_MAX_BUNDLE_SIZE: PositiveInt = Field(
        description="Maximum allowed size for plugin bundles in bytes",
        default=15728640 * 12,
    )


class MarketplaceConfig(BaseSettings):
    """
    Configuration for marketplace
    """

    MARKETPLACE_ENABLED: bool = Field(
        description="Enable or disable marketplace",
        default=True,
    )

    MARKETPLACE_API_URL: HttpUrl = Field(
        description="Marketplace API URL",
        default="https://marketplace.dify.ai",
    )


class EndpointConfig(BaseSettings):
    """
    Configuration for various application endpoints and URLs
    """

    CONSOLE_API_URL: str = Field(
        description="Base URL for the console API,"
        "used for login authentication callback or notion integration callbacks",
        default="",
    )

    CONSOLE_WEB_URL: str = Field(
        description="Base URL for the console web interface,used for frontend references and CORS configuration",
        default="",
    )

    SERVICE_API_URL: str = Field(
        description="Base URL for the service API, displayed to users for API access",
        default="",
    )

    APP_WEB_URL: str = Field(
        description="Base URL for the web application, used for frontend references",
        default="",
    )

    ENDPOINT_URL_TEMPLATE: str = Field(
        description="Template url for endpoint plugin", default="http://localhost:5002/e/{hook_id}"
    )


class FileAccessConfig(BaseSettings):
    """
    Configuration for file access and handling
    """

    FILES_URL: str = Field(
        description="Base URL for file preview or download,"
        " used for frontend display and multi-model inputs"
        "Url is signed and has expiration time.",
        validation_alias=AliasChoices("FILES_URL", "CONSOLE_API_URL"),
        alias_priority=1,
        default="",
    )

    FILES_ACCESS_TIMEOUT: int = Field(
        description="Expiration time in seconds for file access URLs",
        default=300,
    )


class FileUploadConfig(BaseSettings):
    """
    Configuration for file upload limitations
    """

    UPLOAD_FILE_SIZE_LIMIT: NonNegativeInt = Field(
        description="Maximum allowed file size for uploads in megabytes",
        default=15,
    )

    UPLOAD_FILE_BATCH_LIMIT: NonNegativeInt = Field(
        description="Maximum number of files allowed in a single upload batch",
        default=5,
    )

    UPLOAD_IMAGE_FILE_SIZE_LIMIT: NonNegativeInt = Field(
        description="Maximum allowed image file size for uploads in megabytes",
        default=10,
    )

    UPLOAD_VIDEO_FILE_SIZE_LIMIT: NonNegativeInt = Field(
        description="video file size limit in Megabytes for uploading files",
        default=100,
    )

    UPLOAD_AUDIO_FILE_SIZE_LIMIT: NonNegativeInt = Field(
        description="audio file size limit in Megabytes for uploading files",
        default=50,
    )

    BATCH_UPLOAD_LIMIT: NonNegativeInt = Field(
        description="Maximum number of files allowed in a batch upload operation",
        default=20,
    )

    WORKFLOW_FILE_UPLOAD_LIMIT: PositiveInt = Field(
        description="Maximum number of files allowed in a workflow upload operation",
        default=10,
    )


class HttpConfig(BaseSettings):
    """
    HTTP-related configurations for the application
    """

    API_COMPRESSION_ENABLED: bool = Field(
        description="Enable or disable gzip compression for HTTP responses",
        default=False,
    )

    inner_CONSOLE_CORS_ALLOW_ORIGINS: str = Field(
        description="Comma-separated list of allowed origins for CORS in the console",
        validation_alias=AliasChoices("CONSOLE_CORS_ALLOW_ORIGINS", "CONSOLE_WEB_URL"),
        default="",
    )

    @computed_field
    def CONSOLE_CORS_ALLOW_ORIGINS(self) -> list[str]:
        return self.inner_CONSOLE_CORS_ALLOW_ORIGINS.split(",")

    inner_WEB_API_CORS_ALLOW_ORIGINS: str = Field(
        description="",
        validation_alias=AliasChoices("WEB_API_CORS_ALLOW_ORIGINS"),
        default="*",
    )

    @computed_field
    def WEB_API_CORS_ALLOW_ORIGINS(self) -> list[str]:
        return self.inner_WEB_API_CORS_ALLOW_ORIGINS.split(",")

    HTTP_REQUEST_MAX_CONNECT_TIMEOUT: Annotated[
        PositiveInt, Field(ge=10, description="Maximum connection timeout in seconds for HTTP requests")
    ] = 10

    HTTP_REQUEST_MAX_READ_TIMEOUT: Annotated[
        PositiveInt, Field(ge=60, description="Maximum read timeout in seconds for HTTP requests")
    ] = 60

    HTTP_REQUEST_MAX_WRITE_TIMEOUT: Annotated[
        PositiveInt, Field(ge=10, description="Maximum write timeout in seconds for HTTP requests")
    ] = 20

    HTTP_REQUEST_NODE_MAX_BINARY_SIZE: PositiveInt = Field(
        description="Maximum allowed size in bytes for binary data in HTTP requests",
        default=10 * 1024 * 1024,
    )

    HTTP_REQUEST_NODE_MAX_TEXT_SIZE: PositiveInt = Field(
        description="Maximum allowed size in bytes for text data in HTTP requests",
        default=1 * 1024 * 1024,
    )

<<<<<<< HEAD
    PROXY_HTTP_URL: Optional[str] = Field(
        description="Proxy URL for HTTP requests",
        default=None,
    )

    PROXY_HTTPS_URL: Optional[str] = Field(
        description="Proxy URL for HTTPS requests",
        default=None,
=======
    HTTP_REQUEST_NODE_SSL_VERIFY: bool = Field(
        description="Enable or disable SSL verification for HTTP requests",
        default=True,
>>>>>>> ef1c1a12
    )

    SSRF_DEFAULT_MAX_RETRIES: PositiveInt = Field(
        description="Maximum number of retries for network requests (SSRF)",
        default=3,
    )

    SSRF_PROXY_ALL_URL: Optional[str] = Field(
        description="Proxy URL for HTTP or HTTPS requests to prevent Server-Side Request Forgery (SSRF)",
        default=None,
    )

    SSRF_PROXY_HTTP_URL: Optional[str] = Field(
        description="Proxy URL for HTTP requests to prevent Server-Side Request Forgery (SSRF)",
        default=None,
    )

    SSRF_PROXY_HTTPS_URL: Optional[str] = Field(
        description="Proxy URL for HTTPS requests to prevent Server-Side Request Forgery (SSRF)",
        default=None,
    )

    SSRF_DEFAULT_TIME_OUT: PositiveFloat = Field(
        description="The default timeout period used for network requests (SSRF)",
        default=5,
    )

    SSRF_DEFAULT_CONNECT_TIME_OUT: PositiveFloat = Field(
        description="The default connect timeout period used for network requests (SSRF)",
        default=5,
    )

    SSRF_DEFAULT_READ_TIME_OUT: PositiveFloat = Field(
        description="The default read timeout period used for network requests (SSRF)",
        default=5,
    )

    SSRF_DEFAULT_WRITE_TIME_OUT: PositiveFloat = Field(
        description="The default write timeout period used for network requests (SSRF)",
        default=5,
    )

    RESPECT_XFORWARD_HEADERS_ENABLED: bool = Field(
        description="Enable handling of X-Forwarded-For, X-Forwarded-Proto, and X-Forwarded-Port headers"
        " when the app is behind a single trusted reverse proxy.",
        default=False,
    )


class InnerAPIConfig(BaseSettings):
    """
    Configuration for internal API functionality
    """

    INNER_API: bool = Field(
        description="Enable or disable the internal API",
        default=False,
    )


class LoggingConfig(BaseSettings):
    """
    Configuration for application logging
    """

    LOG_LEVEL: str = Field(
        description="Logging level, default to INFO. Set to ERROR for production environments.",
        default="INFO",
    )

    LOG_FILE: Optional[str] = Field(
        description="File path for log output.",
        default=None,
    )

    LOG_FILE_MAX_SIZE: PositiveInt = Field(
        description="Maximum file size for file rotation retention, the unit is megabytes (MB)",
        default=20,
    )

    LOG_FILE_BACKUP_COUNT: PositiveInt = Field(
        description="Maximum file backup count file rotation retention",
        default=5,
    )

    LOG_FORMAT: str = Field(
        description="Format string for log messages",
        default="%(asctime)s.%(msecs)03d %(levelname)s [%(threadName)s] [%(filename)s:%(lineno)d] - %(message)s",
    )

    LOG_DATEFORMAT: Optional[str] = Field(
        description="Date format string for log timestamps",
        default=None,
    )

    LOG_TZ: Optional[str] = Field(
        description="Timezone for log timestamps (e.g., 'America/New_York')",
        default="UTC",
    )


class ModelLoadBalanceConfig(BaseSettings):
    """
    Configuration for model load balancing
    """

    MODEL_LB_ENABLED: bool = Field(
        description="Enable or disable load balancing for models",
        default=False,
    )


class BillingConfig(BaseSettings):
    """
    Configuration for platform billing features
    """

    BILLING_ENABLED: bool = Field(
        description="Enable or disable billing functionality",
        default=False,
    )


class UpdateConfig(BaseSettings):
    """
    Configuration for application update checks
    """

    CHECK_UPDATE_URL: str = Field(
        description="URL to check for application updates",
        default="https://updates.dify.ai",
    )


class WorkflowConfig(BaseSettings):
    """
    Configuration for workflow execution
    """

    WORKFLOW_MAX_EXECUTION_STEPS: PositiveInt = Field(
        description="Maximum number of steps allowed in a single workflow execution",
        default=500,
    )

    WORKFLOW_MAX_EXECUTION_TIME: PositiveInt = Field(
        description="Maximum execution time in seconds for a single workflow",
        default=1200,
    )

    WORKFLOW_CALL_MAX_DEPTH: PositiveInt = Field(
        description="Maximum allowed depth for nested workflow calls",
        default=5,
    )

    WORKFLOW_PARALLEL_DEPTH_LIMIT: PositiveInt = Field(
        description="Maximum allowed depth for nested parallel executions",
        default=3,
    )

    MAX_VARIABLE_SIZE: PositiveInt = Field(
        description="Maximum size in bytes for a single variable in workflows. Default to 200 KB.",
        default=200 * 1024,
    )


class WorkflowNodeExecutionConfig(BaseSettings):
    """
    Configuration for workflow node execution
    """

    MAX_SUBMIT_COUNT: PositiveInt = Field(
        description="Maximum number of submitted thread count in a ThreadPool for parallel node execution",
        default=100,
    )


class AuthConfig(BaseSettings):
    """
    Configuration for authentication and OAuth
    """

    OAUTH_REDIRECT_PATH: str = Field(
        description="Redirect path for OAuth authentication callbacks",
        default="/console/api/oauth/authorize",
    )

    GITHUB_CLIENT_ID: Optional[str] = Field(
        description="GitHub OAuth client ID",
        default=None,
    )

    GITHUB_CLIENT_SECRET: Optional[str] = Field(
        description="GitHub OAuth client secret",
        default=None,
    )

    GOOGLE_CLIENT_ID: Optional[str] = Field(
        description="Google OAuth client ID",
        default=None,
    )

    GOOGLE_CLIENT_SECRET: Optional[str] = Field(
        description="Google OAuth client secret",
        default=None,
    )

    ACCESS_TOKEN_EXPIRE_MINUTES: PositiveInt = Field(
        description="Expiration time for access tokens in minutes",
        default=60,
    )

    REFRESH_TOKEN_EXPIRE_DAYS: PositiveFloat = Field(
        description="Expiration time for refresh tokens in days",
        default=30,
    )

    LOGIN_LOCKOUT_DURATION: PositiveInt = Field(
        description="Time (in seconds) a user must wait before retrying login after exceeding the rate limit.",
        default=86400,
    )

    FORGOT_PASSWORD_LOCKOUT_DURATION: PositiveInt = Field(
        description="Time (in seconds) a user must wait before retrying password reset after exceeding the rate limit.",
        default=86400,
    )


class ModerationConfig(BaseSettings):
    """
    Configuration for content moderation
    """

    MODERATION_BUFFER_SIZE: PositiveInt = Field(
        description="Size of the buffer for content moderation processing",
        default=300,
    )


class ToolConfig(BaseSettings):
    """
    Configuration for tool management
    """

    TOOL_ICON_CACHE_MAX_AGE: PositiveInt = Field(
        description="Maximum age in seconds for caching tool icons",
        default=3600,
    )


class MailConfig(BaseSettings):
    """
    Configuration for email services
    """

    MAIL_TYPE: Optional[str] = Field(
        description="Email service provider type ('smtp' or 'resend'), default to None.",
        default=None,
    )

    MAIL_DEFAULT_SEND_FROM: Optional[str] = Field(
        description="Default email address to use as the sender",
        default=None,
    )

    RESEND_API_KEY: Optional[str] = Field(
        description="API key for Resend email service",
        default=None,
    )

    RESEND_API_URL: Optional[str] = Field(
        description="API URL for Resend email service",
        default=None,
    )

    SMTP_SERVER: Optional[str] = Field(
        description="SMTP server hostname",
        default=None,
    )

    SMTP_PORT: Optional[int] = Field(
        description="SMTP server port number",
        default=465,
    )

    SMTP_USERNAME: Optional[str] = Field(
        description="Username for SMTP authentication",
        default=None,
    )

    SMTP_PASSWORD: Optional[str] = Field(
        description="Password for SMTP authentication",
        default=None,
    )

    SMTP_USE_TLS: bool = Field(
        description="Enable TLS encryption for SMTP connections",
        default=False,
    )

    SMTP_OPPORTUNISTIC_TLS: bool = Field(
        description="Enable opportunistic TLS for SMTP connections",
        default=False,
    )

    EMAIL_SEND_IP_LIMIT_PER_MINUTE: PositiveInt = Field(
        description="Maximum number of emails allowed to be sent from the same IP address in a minute",
        default=50,
    )


class RagEtlConfig(BaseSettings):
    """
    Configuration for RAG ETL processes
    """

    # TODO: This config is not only for rag etl, it is also for file upload, we should move it to file upload config
    ETL_TYPE: str = Field(
        description="RAG ETL type ('dify' or 'Unstructured'), default to 'dify'",
        default="dify",
    )

    KEYWORD_DATA_SOURCE_TYPE: str = Field(
        description="Data source type for keyword extraction"
        " ('database' or other supported types), default to 'database'",
        default="database",
    )

    UNSTRUCTURED_API_URL: Optional[str] = Field(
        description="API URL for Unstructured.io service",
        default=None,
    )

    UNSTRUCTURED_API_KEY: Optional[str] = Field(
        description="API key for Unstructured.io service",
        default="",
    )

    SCARF_NO_ANALYTICS: Optional[str] = Field(
        description="This is about whether to disable Scarf analytics in Unstructured library.",
        default="false",
    )


class DataSetConfig(BaseSettings):
    """
    Configuration for dataset management
    """

    PLAN_SANDBOX_CLEAN_DAY_SETTING: PositiveInt = Field(
        description="Interval in days for dataset cleanup operations - plan: sandbox",
        default=30,
    )

    PLAN_PRO_CLEAN_DAY_SETTING: PositiveInt = Field(
        description="Interval in days for dataset cleanup operations - plan: pro and team",
        default=7,
    )

    DATASET_OPERATOR_ENABLED: bool = Field(
        description="Enable or disable dataset operator functionality",
        default=False,
    )

    TIDB_SERVERLESS_NUMBER: PositiveInt = Field(
        description="number of tidb serverless cluster",
        default=500,
    )

    CREATE_TIDB_SERVICE_JOB_ENABLED: bool = Field(
        description="Enable or disable create tidb service job",
        default=False,
    )

    PLAN_SANDBOX_CLEAN_MESSAGE_DAY_SETTING: PositiveInt = Field(
        description="Interval in days for message cleanup operations - plan: sandbox",
        default=30,
    )


class WorkspaceConfig(BaseSettings):
    """
    Configuration for workspace management
    """

    INVITE_EXPIRY_HOURS: PositiveInt = Field(
        description="Expiration time in hours for workspace invitation links",
        default=72,
    )


class IndexingConfig(BaseSettings):
    """
    Configuration for indexing operations
    """

    INDEXING_MAX_SEGMENTATION_TOKENS_LENGTH: PositiveInt = Field(
        description="Maximum token length for text segmentation during indexing",
        default=4000,
    )

    CHILD_CHUNKS_PREVIEW_NUMBER: PositiveInt = Field(
        description="Maximum number of child chunks to preview",
        default=50,
    )


class MultiModalTransferConfig(BaseSettings):
    MULTIMODAL_SEND_FORMAT: Literal["base64", "url"] = Field(
        description="Format for sending files in multimodal contexts ('base64' or 'url'), default is base64",
        default="base64",
    )


class CeleryBeatConfig(BaseSettings):
    CELERY_BEAT_SCHEDULER_TIME: int = Field(
        description="Interval in days for Celery Beat scheduler execution, default to 1 day",
        default=1,
    )


class PositionConfig(BaseSettings):
    POSITION_PROVIDER_PINS: str = Field(
        description="Comma-separated list of pinned model providers",
        default="",
    )

    POSITION_PROVIDER_INCLUDES: str = Field(
        description="Comma-separated list of included model providers",
        default="",
    )

    POSITION_PROVIDER_EXCLUDES: str = Field(
        description="Comma-separated list of excluded model providers",
        default="",
    )

    POSITION_TOOL_PINS: str = Field(
        description="Comma-separated list of pinned tools",
        default="",
    )

    POSITION_TOOL_INCLUDES: str = Field(
        description="Comma-separated list of included tools",
        default="",
    )

    POSITION_TOOL_EXCLUDES: str = Field(
        description="Comma-separated list of excluded tools",
        default="",
    )

    @property
    def POSITION_PROVIDER_PINS_LIST(self) -> list[str]:
        return [item.strip() for item in self.POSITION_PROVIDER_PINS.split(",") if item.strip() != ""]

    @property
    def POSITION_PROVIDER_INCLUDES_SET(self) -> set[str]:
        return {item.strip() for item in self.POSITION_PROVIDER_INCLUDES.split(",") if item.strip() != ""}

    @property
    def POSITION_PROVIDER_EXCLUDES_SET(self) -> set[str]:
        return {item.strip() for item in self.POSITION_PROVIDER_EXCLUDES.split(",") if item.strip() != ""}

    @property
    def POSITION_TOOL_PINS_LIST(self) -> list[str]:
        return [item.strip() for item in self.POSITION_TOOL_PINS.split(",") if item.strip() != ""]

    @property
    def POSITION_TOOL_INCLUDES_SET(self) -> set[str]:
        return {item.strip() for item in self.POSITION_TOOL_INCLUDES.split(",") if item.strip() != ""}

    @property
    def POSITION_TOOL_EXCLUDES_SET(self) -> set[str]:
        return {item.strip() for item in self.POSITION_TOOL_EXCLUDES.split(",") if item.strip() != ""}


class LoginConfig(BaseSettings):
    ENABLE_EMAIL_CODE_LOGIN: bool = Field(
        description="whether to enable email code login",
        default=False,
    )
    ENABLE_EMAIL_PASSWORD_LOGIN: bool = Field(
        description="whether to enable email password login",
        default=True,
    )
    ENABLE_SOCIAL_OAUTH_LOGIN: bool = Field(
        description="whether to enable github/google oauth login",
        default=False,
    )
    EMAIL_CODE_LOGIN_TOKEN_EXPIRY_MINUTES: PositiveInt = Field(
        description="expiry time in minutes for email code login token",
        default=5,
    )
    ALLOW_REGISTER: bool = Field(
        description="whether to enable register",
        default=False,
    )
    ALLOW_CREATE_WORKSPACE: bool = Field(
        description="whether to enable create workspace",
        default=False,
    )


class AccountConfig(BaseSettings):
    ACCOUNT_DELETION_TOKEN_EXPIRY_MINUTES: PositiveInt = Field(
        description="Duration in minutes for which a account deletion token remains valid",
        default=5,
    )


class FeatureConfig(
    # place the configs in alphabet order
    AppExecutionConfig,
    AuthConfig,  # Changed from OAuthConfig to AuthConfig
    BillingConfig,
    CodeExecutionSandboxConfig,
    PluginConfig,
    MarketplaceConfig,
    DataSetConfig,
    EndpointConfig,
    FileAccessConfig,
    FileUploadConfig,
    HttpConfig,
    InnerAPIConfig,
    IndexingConfig,
    LoggingConfig,
    MailConfig,
    ModelLoadBalanceConfig,
    ModerationConfig,
    MultiModalTransferConfig,
    PositionConfig,
    RagEtlConfig,
    SecurityConfig,
    ToolConfig,
    UpdateConfig,
    WorkflowConfig,
    WorkflowNodeExecutionConfig,
    WorkspaceConfig,
    LoginConfig,
    AccountConfig,
    # hosted services config
    HostedServiceConfig,
    CeleryBeatConfig,
):
    pass<|MERGE_RESOLUTION|>--- conflicted
+++ resolved
@@ -336,7 +336,6 @@
         default=1 * 1024 * 1024,
     )
 
-<<<<<<< HEAD
     PROXY_HTTP_URL: Optional[str] = Field(
         description="Proxy URL for HTTP requests",
         default=None,
@@ -345,11 +344,11 @@
     PROXY_HTTPS_URL: Optional[str] = Field(
         description="Proxy URL for HTTPS requests",
         default=None,
-=======
+    )
+
     HTTP_REQUEST_NODE_SSL_VERIFY: bool = Field(
         description="Enable or disable SSL verification for HTTP requests",
         default=True,
->>>>>>> ef1c1a12
     )
 
     SSRF_DEFAULT_MAX_RETRIES: PositiveInt = Field(
