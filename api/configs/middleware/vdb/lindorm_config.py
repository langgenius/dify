--- conflicted
+++ resolved
@@ -19,28 +19,15 @@
         description="Lindorm password",
         default=None,
     )
-<<<<<<< HEAD
-    LINDORM_INDEX_TYPE: Optional[str] = Field(
+    LINDORM_INDEX_TYPE: str | None = Field(
         description="Lindorm Vector Index Type, hnsw or flat is available in dify",
         default="hnsw",
     )
-    LINDORM_DISTANCE_TYPE: Optional[str] = Field(
+    LINDORM_DISTANCE_TYPE: str | None = Field(
         description="Vector Distance Type, support l2, cosinesimil, innerproduct", default="l2"
     )
-    LINDORM_USING_UGC: Optional[bool] = Field(
+    LINDORM_USING_UGC: str | None = Field(
         description="Using UGC index will store indexes with the same IndexType/Dimension in a single big index.",
         default=True,
-=======
-    DEFAULT_INDEX_TYPE: str | None = Field(
-        description="Lindorm Vector Index Type, hnsw or flat is available in dify",
-        default="hnsw",
-    )
-    DEFAULT_DISTANCE_TYPE: str | None = Field(
-        description="Vector Distance Type, support l2, cosinesimil, innerproduct", default="l2"
-    )
-    USING_UGC_INDEX: bool | None = Field(
-        description="Using UGC index will store the same type of Index in a single index but can retrieve separately.",
-        default=False,
->>>>>>> abf4955c
     )
     LINDORM_QUERY_TIMEOUT: float | None = Field(description="The lindorm search request timeout (s)", default=2.0)