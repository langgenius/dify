--- conflicted
+++ resolved
@@ -9,11 +9,7 @@
 
     CURRENT_VERSION: str = Field(
         description="Dify version",
-<<<<<<< HEAD
-        default="1.0.0-beta.1",
-=======
-        default="0.15.3",
->>>>>>> 286cdc41
+        default="1.0.0",
     )
 
     COMMIT_SHA: str = Field(
