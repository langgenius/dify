from pydantic import Field
from pydantic_settings import BaseSettings


class PackagingInfo(BaseSettings):
    """
    Packaging build information
    """

    CURRENT_VERSION: str = Field(
<<<<<<< HEAD
        description="Dify version",
        default="0.10.0-beta3",
=======
        description=" Platform version",
        default="0.9.1",
>>>>>>> 406497fc
    )

    COMMIT_SHA: str = Field(
        description="SHA-1 checksum of the git commit used to build the app",
        default="",
    )<|MERGE_RESOLUTION|>--- conflicted
+++ resolved
@@ -8,13 +8,8 @@
     """
 
     CURRENT_VERSION: str = Field(
-<<<<<<< HEAD
-        description="Dify version",
-        default="0.10.0-beta3",
-=======
         description=" Platform version",
         default="0.9.1",
->>>>>>> 406497fc
     )
 
     COMMIT_SHA: str = Field(
