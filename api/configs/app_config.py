from pydantic_settings import SettingsConfigDict

from configs.deploy import DeploymentConfig
from configs.enterprise import EnterpriseFeatureConfig
from configs.extra import ExtraServiceConfig
from configs.feature import FeatureConfig
from configs.middleware import MiddlewareConfig
from configs.packaging import PackagingInfo


class DifyConfig(
    # Packaging info
    PackagingInfo,
    # Deployment configs
    DeploymentConfig,
    # Feature configs
    FeatureConfig,
    # Middleware configs
    MiddlewareConfig,
    # Extra service configs
    ExtraServiceConfig,
    # Enterprise feature configs
    # **Before using, please contact business@dify.ai by email to inquire about licensing matters.**
    EnterpriseFeatureConfig,
):
    model_config = SettingsConfigDict(
        # read from dotenv format config file
<<<<<<< HEAD
        env_file='.env',
        env_file_encoding='utf-8',
        env_ignore_empty=True,
=======
        env_file=".env",
        env_file_encoding="utf-8",
>>>>>>> dabfd746
        frozen=True,
        # ignore extra attributes
        extra="ignore",
    )

    # Before adding any config,
    # please consider to arrange it in the proper config group of existed or added
    # for better readability and maintainability.
    # Thanks for your concentration and consideration.<|MERGE_RESOLUTION|>--- conflicted
+++ resolved
@@ -25,14 +25,9 @@
 ):
     model_config = SettingsConfigDict(
         # read from dotenv format config file
-<<<<<<< HEAD
         env_file='.env',
         env_file_encoding='utf-8',
         env_ignore_empty=True,
-=======
-        env_file=".env",
-        env_file_encoding="utf-8",
->>>>>>> dabfd746
         frozen=True,
         # ignore extra attributes
         extra="ignore",
