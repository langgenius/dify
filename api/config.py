--- conflicted
+++ resolved
@@ -71,8 +71,6 @@
     'CODE_EXECUTION_ENDPOINT': 'http://sandbox:8194',
     'CODE_EXECUTION_API_KEY': 'dify-sandbox',
     'TOOL_ICON_CACHE_MAX_AGE': 3600,
-    'INNER_API': 'False',
-    'ENTERPRISE_ENABLED': 'False',
     'MILVUS_DATABASE': 'default',
     'KEYWORD_DATA_SOURCE_TYPE': 'database',
     'INNER_API': 'False',
@@ -359,10 +357,5 @@
         self.API_COMPRESSION_ENABLED = get_bool_env('API_COMPRESSION_ENABLED')
         self.TOOL_ICON_CACHE_MAX_AGE = get_env('TOOL_ICON_CACHE_MAX_AGE')
 
-<<<<<<< HEAD
-        self.ENTERPRISE_ENABLED = get_bool_env('ENTERPRISE_ENABLED')
-
-=======
->>>>>>> 9d432d1a
         self.KEYWORD_DATA_SOURCE_TYPE = get_env('KEYWORD_DATA_SOURCE_TYPE')
         self.ENTERPRISE_ENABLED = get_bool_env('ENTERPRISE_ENABLED')