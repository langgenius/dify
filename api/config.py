--- conflicted
+++ resolved
@@ -237,25 +237,16 @@
         self.AZURE_BLOB_ACCOUNT_KEY = get_env('AZURE_BLOB_ACCOUNT_KEY')
         self.AZURE_BLOB_CONTAINER_NAME = get_env('AZURE_BLOB_CONTAINER_NAME')
         self.AZURE_BLOB_ACCOUNT_URL = get_env('AZURE_BLOB_ACCOUNT_URL')
-<<<<<<< HEAD
-
-        # Google Cloud Storage settings
-        self.ALIYUN_OSS_BUCKET_NAME=get_env('ALIYUN_OSS_BUCKET_NAME')
-        self.ALIYUN_OSS_ACCESS_KEY=get_env('ALIYUN_OSS_ACCESS_KEY')
-        self.ALIYUN_OSS_SECRET_KEY=get_env('ALIYUN_OSS_SECRET_KEY')
-        self.ALIYUN_OSS_ENDPOINT=get_env('ALIYUN_OSS_ENDPOINT')
-        self.ALIYUN_OSS_REGION=get_env('ALIYUN_OSS_REGION')
-        self.ALIYUN_OSS_AUTH_VERSION=get_env('ALIYUN_OSS_AUTH_VERSION')
-
-        # Google Cloud Storage settings
-=======
+
+        # Aliyun Storage settings
         self.ALIYUN_OSS_BUCKET_NAME = get_env('ALIYUN_OSS_BUCKET_NAME')
         self.ALIYUN_OSS_ACCESS_KEY = get_env('ALIYUN_OSS_ACCESS_KEY')
         self.ALIYUN_OSS_SECRET_KEY = get_env('ALIYUN_OSS_SECRET_KEY')
         self.ALIYUN_OSS_ENDPOINT = get_env('ALIYUN_OSS_ENDPOINT')
         self.ALIYUN_OSS_REGION = get_env('ALIYUN_OSS_REGION')
         self.ALIYUN_OSS_AUTH_VERSION = get_env('ALIYUN_OSS_AUTH_VERSION')
->>>>>>> 7aaa1ff2
+
+        # Google Cloud Storage settings
         self.GOOGLE_STORAGE_BUCKET_NAME = get_env('GOOGLE_STORAGE_BUCKET_NAME')
         self.GOOGLE_STORAGE_SERVICE_ACCOUNT_JSON_BASE64 = get_env('GOOGLE_STORAGE_SERVICE_ACCOUNT_JSON_BASE64')
 
@@ -354,7 +345,11 @@
         # RAG ETL Configurations.
         self.ETL_TYPE = get_env('ETL_TYPE')
         self.UNSTRUCTURED_API_URL = get_env('UNSTRUCTURED_API_URL')
+        self.UNSTRUCTURED_API_KEY = get_env('UNSTRUCTURED_API_KEY')
         self.KEYWORD_DATA_SOURCE_TYPE = get_env('KEYWORD_DATA_SOURCE_TYPE')
+
+        # Indexing Configurations.
+        self.INDEXING_MAX_SEGMENTATION_TOKENS_LENGTH = get_env('INDEXING_MAX_SEGMENTATION_TOKENS_LENGTH')
 
         # Tool Configurations.
         self.TOOL_ICON_CACHE_MAX_AGE = get_env('TOOL_ICON_CACHE_MAX_AGE')
@@ -413,38 +408,15 @@
         self.HOSTED_FETCH_APP_TEMPLATES_MODE = get_env('HOSTED_FETCH_APP_TEMPLATES_MODE')
         self.HOSTED_FETCH_APP_TEMPLATES_REMOTE_DOMAIN = get_env('HOSTED_FETCH_APP_TEMPLATES_REMOTE_DOMAIN')
 
-<<<<<<< HEAD
         # Model Load Balancing Configurations.
         self.MODEL_LB_ENABLED = get_bool_env('MODEL_LB_ENABLED')
-=======
-        self.ETL_TYPE = get_env('ETL_TYPE')
-        self.UNSTRUCTURED_API_URL = get_env('UNSTRUCTURED_API_URL')
-        self.UNSTRUCTURED_API_KEY = get_env('UNSTRUCTURED_API_KEY')
-        self.BILLING_ENABLED = get_bool_env('BILLING_ENABLED')
-        self.CAN_REPLACE_LOGO = get_bool_env('CAN_REPLACE_LOGO')
-
-        self.BATCH_UPLOAD_LIMIT = get_env('BATCH_UPLOAD_LIMIT')
-
-        self.CODE_EXECUTION_ENDPOINT = get_env('CODE_EXECUTION_ENDPOINT')
-        self.CODE_EXECUTION_API_KEY = get_env('CODE_EXECUTION_API_KEY')
->>>>>>> 7aaa1ff2
 
         # Platform Billing Configurations.
         self.BILLING_ENABLED = get_bool_env('BILLING_ENABLED')
 
-<<<<<<< HEAD
         # ------------------------
         # Enterprise feature Configurations.
         # **Before using, please contact business@dify.ai by email to inquire about licensing matters.**
         # ------------------------
         self.ENTERPRISE_ENABLED = get_bool_env('ENTERPRISE_ENABLED')
-        self.CAN_REPLACE_LOGO = get_bool_env('CAN_REPLACE_LOGO')
-=======
-        self.KEYWORD_DATA_SOURCE_TYPE = get_env('KEYWORD_DATA_SOURCE_TYPE')
-        self.ENTERPRISE_ENABLED = get_bool_env('ENTERPRISE_ENABLED')
-
-        # ------------------------
-        # Indexing Configurations.
-        # ------------------------
-        self.INDEXING_MAX_SEGMENTATION_TOKENS_LENGTH = get_env('INDEXING_MAX_SEGMENTATION_TOKENS_LENGTH')
->>>>>>> 7aaa1ff2
+        self.CAN_REPLACE_LOGO = get_bool_env('CAN_REPLACE_LOGO')