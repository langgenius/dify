import os

import dotenv

dotenv.load_dotenv()

DEFAULTS = {
    'DB_USERNAME': 'postgres',
    'DB_PASSWORD': '',
    'DB_HOST': 'localhost',
    'DB_PORT': '5432',
    'DB_DATABASE': 'dify',
    'DB_CHARSET': '',
    'REDIS_HOST': 'localhost',
    'REDIS_PORT': '6379',
    'REDIS_DB': '0',
    'REDIS_USE_SSL': 'False',
    'OAUTH_REDIRECT_PATH': '/console/api/oauth/authorize',
    'OAUTH_REDIRECT_INDEX_PATH': '/',
    'CONSOLE_WEB_URL': 'https://cloud.dify.ai',
    'CONSOLE_API_URL': 'https://cloud.dify.ai',
    'SERVICE_API_URL': 'https://api.dify.ai',
    'APP_WEB_URL': 'https://udify.app',
    'FILES_URL': '',
    'STORAGE_TYPE': 'local',
    'STORAGE_LOCAL_PATH': 'storage',
    'CHECK_UPDATE_URL': 'https://updates.dify.ai',
    'DEPLOY_ENV': 'PRODUCTION',
    'SQLALCHEMY_POOL_SIZE': 30,
    'SQLALCHEMY_POOL_RECYCLE': 3600,
    'SQLALCHEMY_ECHO': 'False',
    'SENTRY_TRACES_SAMPLE_RATE': 1.0,
    'SENTRY_PROFILES_SAMPLE_RATE': 1.0,
    'WEAVIATE_GRPC_ENABLED': 'True',
    'WEAVIATE_BATCH_SIZE': 100,
    'QDRANT_CLIENT_TIMEOUT': 20,
    'CELERY_BACKEND': 'database',
    'LOG_LEVEL': 'INFO',
    'HOSTED_OPENAI_QUOTA_LIMIT': 200,
    'HOSTED_OPENAI_TRIAL_ENABLED': 'False',
    'HOSTED_OPENAI_PAID_ENABLED': 'False',
    'HOSTED_AZURE_OPENAI_ENABLED': 'False',
    'HOSTED_AZURE_OPENAI_QUOTA_LIMIT': 200,
    'HOSTED_ANTHROPIC_QUOTA_LIMIT': 600000,
    'HOSTED_ANTHROPIC_TRIAL_ENABLED': 'False',
    'HOSTED_ANTHROPIC_PAID_ENABLED': 'False',
    'HOSTED_MODERATION_ENABLED': 'False',
    'HOSTED_MODERATION_PROVIDERS': '',
    'CLEAN_DAY_SETTING': 30,
    'UPLOAD_FILE_SIZE_LIMIT': 15,
    'UPLOAD_FILE_BATCH_LIMIT': 5,
    'UPLOAD_IMAGE_FILE_SIZE_LIMIT': 10,
    'OUTPUT_MODERATION_BUFFER_SIZE': 300,
    'MULTIMODAL_SEND_IMAGE_FORMAT': 'base64',
    'INVITE_EXPIRY_HOURS': 72,
    'BILLING_ENABLED': 'False',
    'CAN_REPLACE_LOGO': 'False',
    'ETL_TYPE': 'dify',
<<<<<<< HEAD
    'KEYWORD_STORE': 'jieba'
=======
    'BATCH_UPLOAD_LIMIT': 20
>>>>>>> 97fe8171
}


def get_env(key):
    return os.environ.get(key, DEFAULTS.get(key))


def get_bool_env(key):
    value = get_env(key)
    return value.lower() == 'true' if value is not None else False


def get_cors_allow_origins(env, default):
    cors_allow_origins = []
    if get_env(env):
        for origin in get_env(env).split(','):
            cors_allow_origins.append(origin)
    else:
        cors_allow_origins = [default]

    return cors_allow_origins


class Config:
    """Application configuration class."""

    def __init__(self):
        # ------------------------
        # General Configurations.
        # ------------------------
        self.CURRENT_VERSION = "0.5.6"
        self.COMMIT_SHA = get_env('COMMIT_SHA')
        self.EDITION = "SELF_HOSTED"
        self.DEPLOY_ENV = get_env('DEPLOY_ENV')
        self.TESTING = False
        self.LOG_LEVEL = get_env('LOG_LEVEL')

        # The backend URL prefix of the console API.
        # used to concatenate the login authorization callback or notion integration callback.
        self.CONSOLE_API_URL = get_env('CONSOLE_API_URL')

        # The front-end URL prefix of the console web.
        # used to concatenate some front-end addresses and for CORS configuration use.
        self.CONSOLE_WEB_URL = get_env('CONSOLE_WEB_URL')

        # WebApp Url prefix.
        # used to display WebAPP API Base Url to the front-end.
        self.APP_WEB_URL = get_env('APP_WEB_URL')

        # Service API Url prefix.
        # used to display Service API Base Url to the front-end.
        self.SERVICE_API_URL = get_env('SERVICE_API_URL')

        # File preview or download Url prefix.
        # used to display File preview or download Url to the front-end or as Multi-model inputs;
        # Url is signed and has expiration time.
        self.FILES_URL = get_env('FILES_URL') if get_env('FILES_URL') else self.CONSOLE_API_URL

        # Your App secret key will be used for securely signing the session cookie
        # Make sure you are changing this key for your deployment with a strong key.
        # You can generate a strong key using `openssl rand -base64 42`.
        # Alternatively you can set it with `SECRET_KEY` environment variable.
        self.SECRET_KEY = get_env('SECRET_KEY')

        # cors settings
        self.CONSOLE_CORS_ALLOW_ORIGINS = get_cors_allow_origins(
            'CONSOLE_CORS_ALLOW_ORIGINS', self.CONSOLE_WEB_URL)
        self.WEB_API_CORS_ALLOW_ORIGINS = get_cors_allow_origins(
            'WEB_API_CORS_ALLOW_ORIGINS', '*')

        # check update url
        self.CHECK_UPDATE_URL = get_env('CHECK_UPDATE_URL')

        # ------------------------
        # Database Configurations.
        # ------------------------
        db_credentials = {
            key: get_env(key) for key in
            ['DB_USERNAME', 'DB_PASSWORD', 'DB_HOST', 'DB_PORT', 'DB_DATABASE', 'DB_CHARSET']
        }

        db_extras = f"?client_encoding={db_credentials['DB_CHARSET']}" if db_credentials['DB_CHARSET'] else ""

        self.SQLALCHEMY_DATABASE_URI = f"postgresql://{db_credentials['DB_USERNAME']}:{db_credentials['DB_PASSWORD']}@{db_credentials['DB_HOST']}:{db_credentials['DB_PORT']}/{db_credentials['DB_DATABASE']}{db_extras}"
        self.SQLALCHEMY_ENGINE_OPTIONS = {
            'pool_size': int(get_env('SQLALCHEMY_POOL_SIZE')),
            'pool_recycle': int(get_env('SQLALCHEMY_POOL_RECYCLE'))
        }

        self.SQLALCHEMY_ECHO = get_bool_env('SQLALCHEMY_ECHO')

        # ------------------------
        # Redis Configurations.
        # ------------------------
        self.REDIS_HOST = get_env('REDIS_HOST')
        self.REDIS_PORT = get_env('REDIS_PORT')
        self.REDIS_USERNAME = get_env('REDIS_USERNAME')
        self.REDIS_PASSWORD = get_env('REDIS_PASSWORD')
        self.REDIS_DB = get_env('REDIS_DB')
        self.REDIS_USE_SSL = get_bool_env('REDIS_USE_SSL')

        # ------------------------
        # Celery worker Configurations.
        # ------------------------
        self.CELERY_BROKER_URL = get_env('CELERY_BROKER_URL')
        self.CELERY_BACKEND = get_env('CELERY_BACKEND')
        self.CELERY_RESULT_BACKEND = 'db+{}'.format(self.SQLALCHEMY_DATABASE_URI) \
            if self.CELERY_BACKEND == 'database' else self.CELERY_BROKER_URL
        self.BROKER_USE_SSL = self.CELERY_BROKER_URL.startswith('rediss://')

        # ------------------------
        # File Storage Configurations.
        # ------------------------
        self.STORAGE_TYPE = get_env('STORAGE_TYPE')
        self.STORAGE_LOCAL_PATH = get_env('STORAGE_LOCAL_PATH')
        self.S3_ENDPOINT = get_env('S3_ENDPOINT')
        self.S3_BUCKET_NAME = get_env('S3_BUCKET_NAME')
        self.S3_ACCESS_KEY = get_env('S3_ACCESS_KEY')
        self.S3_SECRET_KEY = get_env('S3_SECRET_KEY')
        self.S3_REGION = get_env('S3_REGION')

        # ------------------------
        # Vector Store Configurations.
        # Currently, only support: qdrant, milvus, zilliz, weaviate
        # ------------------------
        self.VECTOR_STORE = get_env('VECTOR_STORE')
        self.KEYWORD_STORE = get_env('KEYWORD_STORE')
        # qdrant settings
        self.QDRANT_URL = get_env('QDRANT_URL')
        self.QDRANT_API_KEY = get_env('QDRANT_API_KEY')
        self.QDRANT_CLIENT_TIMEOUT = get_env('QDRANT_CLIENT_TIMEOUT')

        # milvus / zilliz setting
        self.MILVUS_HOST = get_env('MILVUS_HOST')
        self.MILVUS_PORT = get_env('MILVUS_PORT')
        self.MILVUS_USER = get_env('MILVUS_USER')
        self.MILVUS_PASSWORD = get_env('MILVUS_PASSWORD')
        self.MILVUS_SECURE = get_env('MILVUS_SECURE')

        # weaviate settings
        self.WEAVIATE_ENDPOINT = get_env('WEAVIATE_ENDPOINT')
        self.WEAVIATE_API_KEY = get_env('WEAVIATE_API_KEY')
        self.WEAVIATE_GRPC_ENABLED = get_bool_env('WEAVIATE_GRPC_ENABLED')
        self.WEAVIATE_BATCH_SIZE = int(get_env('WEAVIATE_BATCH_SIZE'))

        # ------------------------
        # Mail Configurations.
        # ------------------------
        self.MAIL_TYPE = get_env('MAIL_TYPE')
        self.MAIL_DEFAULT_SEND_FROM = get_env('MAIL_DEFAULT_SEND_FROM')
        self.RESEND_API_KEY = get_env('RESEND_API_KEY')
        self.RESEND_API_URL = get_env('RESEND_API_URL')
        # SMTP settings
        self.SMTP_SERVER = get_env('SMTP_SERVER')
        self.SMTP_PORT = get_env('SMTP_PORT')
        self.SMTP_USERNAME = get_env('SMTP_USERNAME')
        self.SMTP_PASSWORD = get_env('SMTP_PASSWORD')
        self.SMTP_USE_TLS = get_bool_env('SMTP_USE_TLS')
        
        # ------------------------
        # Workpace Configurations.
        # ------------------------
        self.INVITE_EXPIRY_HOURS = int(get_env('INVITE_EXPIRY_HOURS'))

        # ------------------------
        # Sentry Configurations.
        # ------------------------
        self.SENTRY_DSN = get_env('SENTRY_DSN')
        self.SENTRY_TRACES_SAMPLE_RATE = float(get_env('SENTRY_TRACES_SAMPLE_RATE'))
        self.SENTRY_PROFILES_SAMPLE_RATE = float(get_env('SENTRY_PROFILES_SAMPLE_RATE'))

        # ------------------------
        # Business Configurations.
        # ------------------------

        # multi model send image format, support base64, url, default is base64
        self.MULTIMODAL_SEND_IMAGE_FORMAT = get_env('MULTIMODAL_SEND_IMAGE_FORMAT')

        # Dataset Configurations.
        self.CLEAN_DAY_SETTING = get_env('CLEAN_DAY_SETTING')

        # File upload Configurations.
        self.UPLOAD_FILE_SIZE_LIMIT = int(get_env('UPLOAD_FILE_SIZE_LIMIT'))
        self.UPLOAD_FILE_BATCH_LIMIT = int(get_env('UPLOAD_FILE_BATCH_LIMIT'))
        self.UPLOAD_IMAGE_FILE_SIZE_LIMIT = int(get_env('UPLOAD_IMAGE_FILE_SIZE_LIMIT'))

        # Moderation in app Configurations.
        self.OUTPUT_MODERATION_BUFFER_SIZE = int(get_env('OUTPUT_MODERATION_BUFFER_SIZE'))

        # Notion integration setting
        self.NOTION_CLIENT_ID = get_env('NOTION_CLIENT_ID')
        self.NOTION_CLIENT_SECRET = get_env('NOTION_CLIENT_SECRET')
        self.NOTION_INTEGRATION_TYPE = get_env('NOTION_INTEGRATION_TYPE')
        self.NOTION_INTERNAL_SECRET = get_env('NOTION_INTERNAL_SECRET')
        self.NOTION_INTEGRATION_TOKEN = get_env('NOTION_INTEGRATION_TOKEN')

        # ------------------------
        # Platform Configurations.
        # ------------------------
        self.HOSTED_OPENAI_API_KEY = get_env('HOSTED_OPENAI_API_KEY')
        self.HOSTED_OPENAI_API_BASE = get_env('HOSTED_OPENAI_API_BASE')
        self.HOSTED_OPENAI_API_ORGANIZATION = get_env('HOSTED_OPENAI_API_ORGANIZATION')
        self.HOSTED_OPENAI_TRIAL_ENABLED = get_bool_env('HOSTED_OPENAI_TRIAL_ENABLED')
        self.HOSTED_OPENAI_QUOTA_LIMIT = int(get_env('HOSTED_OPENAI_QUOTA_LIMIT'))
        self.HOSTED_OPENAI_PAID_ENABLED = get_bool_env('HOSTED_OPENAI_PAID_ENABLED')

        self.HOSTED_AZURE_OPENAI_ENABLED = get_bool_env('HOSTED_AZURE_OPENAI_ENABLED')
        self.HOSTED_AZURE_OPENAI_API_KEY = get_env('HOSTED_AZURE_OPENAI_API_KEY')
        self.HOSTED_AZURE_OPENAI_API_BASE = get_env('HOSTED_AZURE_OPENAI_API_BASE')
        self.HOSTED_AZURE_OPENAI_QUOTA_LIMIT = int(get_env('HOSTED_AZURE_OPENAI_QUOTA_LIMIT'))

        self.HOSTED_ANTHROPIC_API_BASE = get_env('HOSTED_ANTHROPIC_API_BASE')
        self.HOSTED_ANTHROPIC_API_KEY = get_env('HOSTED_ANTHROPIC_API_KEY')
        self.HOSTED_ANTHROPIC_TRIAL_ENABLED = get_bool_env('HOSTED_ANTHROPIC_TRIAL_ENABLED')
        self.HOSTED_ANTHROPIC_QUOTA_LIMIT = int(get_env('HOSTED_ANTHROPIC_QUOTA_LIMIT'))
        self.HOSTED_ANTHROPIC_PAID_ENABLED = get_bool_env('HOSTED_ANTHROPIC_PAID_ENABLED')

        self.HOSTED_MINIMAX_ENABLED = get_bool_env('HOSTED_MINIMAX_ENABLED')
        self.HOSTED_SPARK_ENABLED = get_bool_env('HOSTED_SPARK_ENABLED')
        self.HOSTED_ZHIPUAI_ENABLED = get_bool_env('HOSTED_ZHIPUAI_ENABLED')

        self.HOSTED_MODERATION_ENABLED = get_bool_env('HOSTED_MODERATION_ENABLED')
        self.HOSTED_MODERATION_PROVIDERS = get_env('HOSTED_MODERATION_PROVIDERS')

        self.ETL_TYPE = get_env('ETL_TYPE')
        self.UNSTRUCTURED_API_URL = get_env('UNSTRUCTURED_API_URL')
        self.BILLING_ENABLED = get_bool_env('BILLING_ENABLED')
        self.CAN_REPLACE_LOGO = get_bool_env('CAN_REPLACE_LOGO')

        self.BATCH_UPLOAD_LIMIT = get_env('BATCH_UPLOAD_LIMIT')


class CloudEditionConfig(Config):

    def __init__(self):
        super().__init__()

        self.EDITION = "CLOUD"

        self.GITHUB_CLIENT_ID = get_env('GITHUB_CLIENT_ID')
        self.GITHUB_CLIENT_SECRET = get_env('GITHUB_CLIENT_SECRET')
        self.GOOGLE_CLIENT_ID = get_env('GOOGLE_CLIENT_ID')
        self.GOOGLE_CLIENT_SECRET = get_env('GOOGLE_CLIENT_SECRET')
        self.OAUTH_REDIRECT_PATH = get_env('OAUTH_REDIRECT_PATH')<|MERGE_RESOLUTION|>--- conflicted
+++ resolved
@@ -56,11 +56,8 @@
     'BILLING_ENABLED': 'False',
     'CAN_REPLACE_LOGO': 'False',
     'ETL_TYPE': 'dify',
-<<<<<<< HEAD
-    'KEYWORD_STORE': 'jieba'
-=======
+    'KEYWORD_STORE': 'jieba',
     'BATCH_UPLOAD_LIMIT': 20
->>>>>>> 97fe8171
 }
 
 
