--- conflicted
+++ resolved
@@ -220,83 +220,6 @@
         self.CHROMA_AUTH_CREDENTIALS = get_env('CHROMA_AUTH_CREDENTIALS')
 
         # ------------------------
-<<<<<<< HEAD
-        # Mail Configurations.
-        # ------------------------
-        self.MAIL_TYPE = get_env('MAIL_TYPE')
-        self.MAIL_DEFAULT_SEND_FROM = get_env('MAIL_DEFAULT_SEND_FROM')
-        self.RESEND_API_KEY = get_env('RESEND_API_KEY')
-        self.RESEND_API_URL = get_env('RESEND_API_URL')
-        # SMTP settings
-        self.SMTP_SERVER = get_env('SMTP_SERVER')
-        self.SMTP_PORT = get_env('SMTP_PORT')
-        self.SMTP_USERNAME = get_env('SMTP_USERNAME')
-        self.SMTP_PASSWORD = get_env('SMTP_PASSWORD')
-        self.SMTP_USE_TLS = get_bool_env('SMTP_USE_TLS')
-        self.SMTP_OPPORTUNISTIC_TLS = get_bool_env('SMTP_OPPORTUNISTIC_TLS')
-
-        # ------------------------
-        # Workspace Configurations.
-        # ------------------------
-        self.INVITE_EXPIRY_HOURS = int(get_env('INVITE_EXPIRY_HOURS'))
-
-        # ------------------------
-        # Sentry Configurations.
-        # ------------------------
-        self.SENTRY_DSN = get_env('SENTRY_DSN')
-        self.SENTRY_TRACES_SAMPLE_RATE = float(get_env('SENTRY_TRACES_SAMPLE_RATE'))
-        self.SENTRY_PROFILES_SAMPLE_RATE = float(get_env('SENTRY_PROFILES_SAMPLE_RATE'))
-
-        # ------------------------
-        # Business Configurations.
-        # ------------------------
-
-        # multi model send image format, support base64, url, default is base64
-        self.MULTIMODAL_SEND_IMAGE_FORMAT = get_env('MULTIMODAL_SEND_IMAGE_FORMAT')
-
-        # Dataset Configurations.
-        self.CLEAN_DAY_SETTING = get_env('CLEAN_DAY_SETTING')
-
-        # File upload Configurations.
-        self.UPLOAD_FILE_SIZE_LIMIT = int(get_env('UPLOAD_FILE_SIZE_LIMIT'))
-        self.UPLOAD_FILE_BATCH_LIMIT = int(get_env('UPLOAD_FILE_BATCH_LIMIT'))
-        self.UPLOAD_IMAGE_FILE_SIZE_LIMIT = int(get_env('UPLOAD_IMAGE_FILE_SIZE_LIMIT'))
-        self.BATCH_UPLOAD_LIMIT = get_env('BATCH_UPLOAD_LIMIT')
-
-        # RAG ETL Configurations.
-        self.ETL_TYPE = get_env('ETL_TYPE')
-        self.UNSTRUCTURED_API_URL = get_env('UNSTRUCTURED_API_URL')
-        self.UNSTRUCTURED_API_KEY = get_env('UNSTRUCTURED_API_KEY')
-        self.KEYWORD_DATA_SOURCE_TYPE = get_env('KEYWORD_DATA_SOURCE_TYPE')
-
-        # Indexing Configurations.
-        self.INDEXING_MAX_SEGMENTATION_TOKENS_LENGTH = get_env('INDEXING_MAX_SEGMENTATION_TOKENS_LENGTH')
-
-        # Tool Configurations.
-        self.TOOL_ICON_CACHE_MAX_AGE = get_env('TOOL_ICON_CACHE_MAX_AGE')
-
-        self.WORKFLOW_MAX_EXECUTION_STEPS = int(get_env('WORKFLOW_MAX_EXECUTION_STEPS'))
-        self.WORKFLOW_MAX_EXECUTION_TIME = int(get_env('WORKFLOW_MAX_EXECUTION_TIME'))
-        self.WORKFLOW_CALL_MAX_DEPTH = int(get_env('WORKFLOW_CALL_MAX_DEPTH'))
-        self.APP_MAX_EXECUTION_TIME = int(get_env('APP_MAX_EXECUTION_TIME'))
-
-        # Moderation in app Configurations.
-        self.OUTPUT_MODERATION_BUFFER_SIZE = int(get_env('OUTPUT_MODERATION_BUFFER_SIZE'))
-
-        # Notion integration setting
-        self.NOTION_CLIENT_ID = get_env('NOTION_CLIENT_ID')
-        self.NOTION_CLIENT_SECRET = get_env('NOTION_CLIENT_SECRET')
-        self.NOTION_INTEGRATION_TYPE = get_env('NOTION_INTEGRATION_TYPE')
-        self.NOTION_INTERNAL_SECRET = get_env('NOTION_INTERNAL_SECRET')
-        self.NOTION_INTEGRATION_TOKEN = get_env('NOTION_INTEGRATION_TOKEN')
-
-        # Firecrawl integration setting
-        self.FIRECRAWL_API_KEY = get_env('FIRECRAWL_API_KEY')
-        self.FIRECRAWL_BASE_URL = get_env('FIRECRAWL_BASE_URL')
-
-        # ------------------------
-=======
->>>>>>> a51ec209
         # Platform Configurations.
         # ------------------------
         self.HOSTED_OPENAI_API_KEY = get_env('HOSTED_OPENAI_API_KEY')
