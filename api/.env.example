--- conflicted
+++ resolved
@@ -609,10 +609,7 @@
 # Set to false to export dataset IDs as plain text for easier cross-environment import
 DSL_EXPORT_ENCRYPT_DATASET_ID=true
 
-<<<<<<< HEAD
 # Tenant isolated task queue configuration
 TENANT_ISOLATED_TASK_CONCURRENCY=1
-=======
 # Maximum number of segments for dataset segments API (0 for unlimited)
-DATASET_MAX_SEGMENTS_PER_REQUEST=0
->>>>>>> b610cf9a
+DATASET_MAX_SEGMENTS_PER_REQUEST=0