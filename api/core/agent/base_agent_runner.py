import json
import logging
import uuid
from typing import Optional, Union, cast

from sqlalchemy import select

from core.agent.entities import AgentEntity, AgentToolEntity
from core.app.app_config.features.file_upload.manager import FileUploadConfigManager
from core.app.apps.agent_chat.app_config_manager import AgentChatAppConfig
from core.app.apps.base_app_queue_manager import AppQueueManager
from core.app.apps.base_app_runner import AppRunner
from core.app.entities.app_invoke_entities import (
    AgentChatAppGenerateEntity,
    ModelConfigWithCredentialsEntity,
)
from core.callback_handler.agent_tool_callback_handler import DifyAgentCallbackHandler
from core.callback_handler.index_tool_callback_handler import DatasetIndexToolCallbackHandler
from core.file import file_manager
from core.memory.token_buffer_memory import TokenBufferMemory
from core.model_manager import ModelInstance
from core.model_runtime.entities import (
    AssistantPromptMessage,
    LLMUsage,
    PromptMessage,
    PromptMessageTool,
    SystemPromptMessage,
    TextPromptMessageContent,
    ToolPromptMessage,
    UserPromptMessage,
)
from core.model_runtime.entities.message_entities import ImagePromptMessageContent, PromptMessageContentUnionTypes
from core.model_runtime.entities.model_entities import ModelFeature
from core.model_runtime.model_providers.__base.large_language_model import LargeLanguageModel
from core.prompt.utils.extract_thread_messages import extract_thread_messages
from core.tools.__base.tool import Tool
from core.tools.entities.tool_entities import (
    ToolParameter,
)
from core.tools.tool_manager import ToolManager
from core.tools.utils.dataset_retriever_tool import DatasetRetrieverTool
from extensions.ext_database import db
from factories import file_factory
from models.model import Conversation, Message, MessageAgentThought, MessageFile

logger = logging.getLogger(__name__)


class BaseAgentRunner(AppRunner):
    def __init__(
        self,
        *,
        tenant_id: str,
        application_generate_entity: AgentChatAppGenerateEntity,
        conversation: Conversation,
        app_config: AgentChatAppConfig,
        model_config: ModelConfigWithCredentialsEntity,
        config: AgentEntity,
        queue_manager: AppQueueManager,
        message: Message,
        user_id: str,
        model_instance: ModelInstance,
        memory: Optional[TokenBufferMemory] = None,
        prompt_messages: Optional[list[PromptMessage]] = None,
    ) -> None:
        self.tenant_id = tenant_id
        self.application_generate_entity = application_generate_entity
        self.conversation = conversation
        self.app_config = app_config
        self.model_config = model_config
        self.config = config
        self.queue_manager = queue_manager
        self.message = message
        self.user_id = user_id
        self.memory = memory
        self.history_prompt_messages = self.organize_agent_history(prompt_messages=prompt_messages or [])
        self.model_instance = model_instance

        # init callback
        self.agent_callback = DifyAgentCallbackHandler()
        # init dataset tools
        hit_callback = DatasetIndexToolCallbackHandler(
            queue_manager=queue_manager,
            app_id=self.app_config.app_id,
            message_id=message.id,
            user_id=user_id,
            invoke_from=self.application_generate_entity.invoke_from,
        )
        self.dataset_tools = DatasetRetrieverTool.get_dataset_tools(
            tenant_id=tenant_id,
            dataset_ids=app_config.dataset.dataset_ids if app_config.dataset else [],
            retrieve_config=app_config.dataset.retrieve_config if app_config.dataset else None,
            return_resource=app_config.additional_features.show_retrieve_source,
            invoke_from=application_generate_entity.invoke_from,
            hit_callback=hit_callback,
            user_id=user_id,
            inputs=cast(dict, application_generate_entity.inputs),
        )
        # get how many agent thoughts have been created
        self.agent_thought_count = (
            db.session.query(MessageAgentThought)
            .where(
                MessageAgentThought.message_id == self.message.id,
            )
            .count()
        )
        db.session.close()

        # check if model supports stream tool call
        llm_model = cast(LargeLanguageModel, model_instance.model_type_instance)
        model_schema = llm_model.get_model_schema(model_instance.model, model_instance.credentials)
        features = model_schema.features if model_schema and model_schema.features else []
        self.stream_tool_call = ModelFeature.STREAM_TOOL_CALL in features
        self.files = application_generate_entity.files if ModelFeature.VISION in features else []
        self.query: Optional[str] = ""
        self._current_thoughts: list[PromptMessage] = []

    def _repack_app_generate_entity(
        self, app_generate_entity: AgentChatAppGenerateEntity
    ) -> AgentChatAppGenerateEntity:
        """
        Repack app generate entity
        """
        if app_generate_entity.app_config.prompt_template.simple_prompt_template is None:
            app_generate_entity.app_config.prompt_template.simple_prompt_template = ""

        return app_generate_entity

    def _convert_tool_to_prompt_message_tool(self, tool: AgentToolEntity) -> tuple[PromptMessageTool, Tool]:
        """
        convert tool to prompt message tool
        """
        tool_entity = ToolManager.get_agent_tool_runtime(
            tenant_id=self.tenant_id,
            app_id=self.app_config.app_id,
            agent_tool=tool,
            invoke_from=self.application_generate_entity.invoke_from,
        )
        assert tool_entity.entity.description
        message_tool = PromptMessageTool(
            name=tool.tool_name,
            description=tool_entity.entity.description.llm,
            parameters={
                "type": "object",
                "properties": {},
                "required": [],
            },
        )

        parameters = tool_entity.get_merged_runtime_parameters()
        for parameter in parameters:
            if parameter.form != ToolParameter.ToolParameterForm.LLM:
                continue

            parameter_type = parameter.type.as_normal_type()
            if parameter.type in {
                ToolParameter.ToolParameterType.SYSTEM_FILES,
                ToolParameter.ToolParameterType.FILE,
                ToolParameter.ToolParameterType.FILES,
            }:
                continue
            enum = []
            if parameter.type == ToolParameter.ToolParameterType.SELECT:
                enum = [option.value for option in parameter.options] if parameter.options else []

            message_tool.parameters["properties"][parameter.name] = (
                {
                    "type": parameter_type,
                    "description": parameter.llm_description or "",
                }
                if parameter.input_schema is None
                else parameter.input_schema
            )

            if len(enum) > 0:
                message_tool.parameters["properties"][parameter.name]["enum"] = enum

            if parameter.required:
                message_tool.parameters["required"].append(parameter.name)

        return message_tool, tool_entity

    def _convert_dataset_retriever_tool_to_prompt_message_tool(self, tool: DatasetRetrieverTool) -> PromptMessageTool:
        """
        convert dataset retriever tool to prompt message tool
        """
        assert tool.entity.description

        prompt_tool = PromptMessageTool(
            name=tool.entity.identity.name,
            description=tool.entity.description.llm,
            parameters={
                "type": "object",
                "properties": {},
                "required": [],
            },
        )

        for parameter in tool.get_runtime_parameters():
            parameter_type = "string"

            prompt_tool.parameters["properties"][parameter.name] = {
                "type": parameter_type,
                "description": parameter.llm_description or "",
            }

            if parameter.required:
                if parameter.name not in prompt_tool.parameters["required"]:
                    prompt_tool.parameters["required"].append(parameter.name)

        return prompt_tool

    def _init_prompt_tools(self) -> tuple[dict[str, Tool], list[PromptMessageTool]]:
        """
        Init tools
        """
        tool_instances = {}
        prompt_messages_tools = []

        for tool in self.app_config.agent.tools or [] if self.app_config.agent else []:
            try:
                prompt_tool, tool_entity = self._convert_tool_to_prompt_message_tool(tool)
            except Exception:
                # api tool may be deleted
                continue
            # save tool entity
            tool_instances[tool.tool_name] = tool_entity
            # save prompt tool
            prompt_messages_tools.append(prompt_tool)

        # convert dataset tools into ModelRuntime Tool format
        for dataset_tool in self.dataset_tools:
            prompt_tool = self._convert_dataset_retriever_tool_to_prompt_message_tool(dataset_tool)
            # save prompt tool
            prompt_messages_tools.append(prompt_tool)
            # save tool entity
            tool_instances[dataset_tool.entity.identity.name] = dataset_tool

        return tool_instances, prompt_messages_tools

    def update_prompt_message_tool(self, tool: Tool, prompt_tool: PromptMessageTool) -> PromptMessageTool:
        """
        update prompt message tool
        """
        # try to get tool runtime parameters
        tool_runtime_parameters = tool.get_runtime_parameters()

        for parameter in tool_runtime_parameters:
            if parameter.form != ToolParameter.ToolParameterForm.LLM:
                continue

            parameter_type = parameter.type.as_normal_type()
            if parameter.type in {
                ToolParameter.ToolParameterType.SYSTEM_FILES,
                ToolParameter.ToolParameterType.FILE,
                ToolParameter.ToolParameterType.FILES,
            }:
                continue
            enum = []
            if parameter.type == ToolParameter.ToolParameterType.SELECT:
                enum = [option.value for option in parameter.options] if parameter.options else []

            prompt_tool.parameters["properties"][parameter.name] = (
                {
                    "type": parameter_type,
                    "description": parameter.llm_description or "",
                }
                if parameter.input_schema is None
                else parameter.input_schema
            )

            if len(enum) > 0:
                prompt_tool.parameters["properties"][parameter.name]["enum"] = enum

            if parameter.required:
                if parameter.name not in prompt_tool.parameters["required"]:
                    prompt_tool.parameters["required"].append(parameter.name)

        return prompt_tool

    def create_agent_thought(
        self, message_id: str, message: str, tool_name: str, tool_input: str, messages_ids: list[str]
    ) -> str:
        """
        Create agent thought
        """
        thought = MessageAgentThought(
            message_id=message_id,
            message_chain_id=None,
            thought="",
            tool=tool_name,
            tool_labels_str="{}",
            tool_meta_str="{}",
            tool_input=tool_input,
            message=message,
            message_token=0,
            message_unit_price=0,
            message_price_unit=0,
            message_files=json.dumps(messages_ids) if messages_ids else "",
            answer="",
            observation="",
            answer_token=0,
            answer_unit_price=0,
            answer_price_unit=0,
            tokens=0,
            total_price=0,
            position=self.agent_thought_count + 1,
            currency="USD",
            latency=0,
            created_by_role="account",
            created_by=self.user_id,
        )

        db.session.add(thought)
        db.session.commit()
        agent_thought_id = str(thought.id)
        self.agent_thought_count += 1
        db.session.close()

        return agent_thought_id

    def save_agent_thought(
        self,
        agent_thought_id: str,
        tool_name: str | None,
        tool_input: Union[str, dict, None],
        thought: str | None,
        observation: Union[str, dict, None],
        tool_invoke_meta: Union[str, dict, None],
        answer: str | None,
        messages_ids: list[str],
        llm_usage: LLMUsage | None = None,
    ):
        """
        Save agent thought
        """
<<<<<<< HEAD
        agent_thought = db.session.query(MessageAgentThought).filter(MessageAgentThought.id == agent_thought_id).first()
        if not agent_thought:
=======
        updated_agent_thought = (
            db.session.query(MessageAgentThought).where(MessageAgentThought.id == agent_thought.id).first()
        )
        if not updated_agent_thought:
>>>>>>> 665fcad6
            raise ValueError("agent thought not found")

        if thought:
            agent_thought.thought += thought

        if tool_name:
            agent_thought.tool = tool_name

        if tool_input:
            if isinstance(tool_input, dict):
                try:
                    tool_input = json.dumps(tool_input, ensure_ascii=False)
                except Exception:
                    tool_input = json.dumps(tool_input)

            agent_thought.tool_input = tool_input

        if observation:
            if isinstance(observation, dict):
                try:
                    observation = json.dumps(observation, ensure_ascii=False)
                except Exception:
                    observation = json.dumps(observation)

            agent_thought.observation = observation

        if answer:
            agent_thought.answer = answer

        if messages_ids is not None and len(messages_ids) > 0:
            agent_thought.message_files = json.dumps(messages_ids)

        if llm_usage:
            agent_thought.message_token = llm_usage.prompt_tokens
            agent_thought.message_price_unit = llm_usage.prompt_price_unit
            agent_thought.message_unit_price = llm_usage.prompt_unit_price
            agent_thought.answer_token = llm_usage.completion_tokens
            agent_thought.answer_price_unit = llm_usage.completion_price_unit
            agent_thought.answer_unit_price = llm_usage.completion_unit_price
            agent_thought.tokens = llm_usage.total_tokens
            agent_thought.total_price = llm_usage.total_price

        # check if tool labels is not empty
        labels = agent_thought.tool_labels or {}
        tools = agent_thought.tool.split(";") if agent_thought.tool else []
        for tool in tools:
            if not tool:
                continue
            if tool not in labels:
                tool_label = ToolManager.get_tool_label(tool)
                if tool_label:
                    labels[tool] = tool_label.to_dict()
                else:
                    labels[tool] = {"en_US": tool, "zh_Hans": tool}

        agent_thought.tool_labels_str = json.dumps(labels)

        if tool_invoke_meta is not None:
            if isinstance(tool_invoke_meta, dict):
                try:
                    tool_invoke_meta = json.dumps(tool_invoke_meta, ensure_ascii=False)
                except Exception:
                    tool_invoke_meta = json.dumps(tool_invoke_meta)

            agent_thought.tool_meta_str = tool_invoke_meta

        db.session.commit()
        db.session.close()

    def organize_agent_history(self, prompt_messages: list[PromptMessage]) -> list[PromptMessage]:
        """
        Organize agent history
        """
        result: list[PromptMessage] = []
        # check if there is a system message in the beginning of the conversation
        for prompt_message in prompt_messages:
            if isinstance(prompt_message, SystemPromptMessage):
                result.append(prompt_message)

        messages = (
            (
                db.session.execute(
                    select(Message)
                    .where(Message.conversation_id == self.message.conversation_id)
                    .order_by(Message.created_at.desc())
                )
            )
            .scalars()
            .all()
        )

        messages = list(reversed(extract_thread_messages(messages)))

        for message in messages:
            if message.id == self.message.id:
                continue

            result.append(self.organize_agent_user_prompt(message))
            agent_thoughts: list[MessageAgentThought] = message.agent_thoughts
            if agent_thoughts:
                for agent_thought in agent_thoughts:
                    tools = agent_thought.tool
                    if tools:
                        tools = tools.split(";")
                        tool_calls: list[AssistantPromptMessage.ToolCall] = []
                        tool_call_response: list[ToolPromptMessage] = []
                        try:
                            tool_inputs = json.loads(agent_thought.tool_input)
                        except Exception:
                            tool_inputs = {tool: {} for tool in tools}
                        try:
                            tool_responses = json.loads(agent_thought.observation)
                        except Exception:
                            tool_responses = dict.fromkeys(tools, agent_thought.observation)

                        for tool in tools:
                            # generate a uuid for tool call
                            tool_call_id = str(uuid.uuid4())
                            tool_calls.append(
                                AssistantPromptMessage.ToolCall(
                                    id=tool_call_id,
                                    type="function",
                                    function=AssistantPromptMessage.ToolCall.ToolCallFunction(
                                        name=tool,
                                        arguments=json.dumps(tool_inputs.get(tool, {})),
                                    ),
                                )
                            )
                            tool_call_response.append(
                                ToolPromptMessage(
                                    content=tool_responses.get(tool, agent_thought.observation),
                                    name=tool,
                                    tool_call_id=tool_call_id,
                                )
                            )

                        result.extend(
                            [
                                AssistantPromptMessage(
                                    content=agent_thought.thought,
                                    tool_calls=tool_calls,
                                ),
                                *tool_call_response,
                            ]
                        )
                    if not tools:
                        result.append(AssistantPromptMessage(content=agent_thought.thought))
            else:
                if message.answer:
                    result.append(AssistantPromptMessage(content=message.answer))

        db.session.close()

        return result

    def organize_agent_user_prompt(self, message: Message) -> UserPromptMessage:
        files = db.session.query(MessageFile).where(MessageFile.message_id == message.id).all()
        if not files:
            return UserPromptMessage(content=message.query)
        if message.app_model_config:
            file_extra_config = FileUploadConfigManager.convert(message.app_model_config.to_dict())
        else:
            file_extra_config = None

        if not file_extra_config:
            return UserPromptMessage(content=message.query)

        image_detail_config = file_extra_config.image_config.detail if file_extra_config.image_config else None
        image_detail_config = image_detail_config or ImagePromptMessageContent.DETAIL.LOW

        file_objs = file_factory.build_from_message_files(
            message_files=files, tenant_id=self.tenant_id, config=file_extra_config
        )
        if not file_objs:
            return UserPromptMessage(content=message.query)
        prompt_message_contents: list[PromptMessageContentUnionTypes] = []
        prompt_message_contents.append(TextPromptMessageContent(data=message.query))
        for file in file_objs:
            prompt_message_contents.append(
                file_manager.to_prompt_message_content(
                    file,
                    image_detail_config=image_detail_config,
                )
            )
        return UserPromptMessage(content=prompt_message_contents)<|MERGE_RESOLUTION|>--- conflicted
+++ resolved
@@ -334,15 +334,8 @@
         """
         Save agent thought
         """
-<<<<<<< HEAD
-        agent_thought = db.session.query(MessageAgentThought).filter(MessageAgentThought.id == agent_thought_id).first()
+        agent_thought = db.session.query(MessageAgentThought).where(MessageAgentThought.id == agent_thought_id).first()
         if not agent_thought:
-=======
-        updated_agent_thought = (
-            db.session.query(MessageAgentThought).where(MessageAgentThought.id == agent_thought.id).first()
-        )
-        if not updated_agent_thought:
->>>>>>> 665fcad6
             raise ValueError("agent thought not found")
 
         if thought:
