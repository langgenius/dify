import json
import logging
from collections.abc import Generator
from copy import deepcopy
from typing import Any, Optional, Union

from core.agent.base_agent_runner import BaseAgentRunner
from core.app.apps.base_app_queue_manager import PublishFrom
from core.app.entities.queue_entities import QueueAgentThoughtEvent, QueueMessageEndEvent, QueueMessageFileEvent
from core.file import file_manager
from core.model_runtime.entities import (
    AssistantPromptMessage,
    LLMResult,
    LLMResultChunk,
    LLMResultChunkDelta,
    LLMUsage,
    PromptMessage,
    PromptMessageContent,
    PromptMessageContentType,
    SystemPromptMessage,
    TextPromptMessageContent,
    ToolPromptMessage,
    UserPromptMessage,
)
from core.model_runtime.entities.message_entities import ImagePromptMessageContent
from core.prompt.agent_history_prompt_transform import AgentHistoryPromptTransform
from core.tools.entities.tool_entities import ToolInvokeMeta
from core.tools.tool_engine import ToolEngine
from models.model import Message

logger = logging.getLogger(__name__)


class FunctionCallAgentRunner(BaseAgentRunner):
    def run(self, message: Message, query: str, **kwargs: Any) -> Generator[LLMResultChunk, None, None]:
        """
        Run FunctionCall agent application
        """
        self.query = query
        app_generate_entity = self.application_generate_entity

        app_config = self.app_config
        assert app_config is not None, "app_config is required"
        assert app_config.agent is not None, "app_config.agent is required"

        # convert tools into ModelRuntime Tool format
        tool_instances, prompt_messages_tools = self._init_prompt_tools()

        assert app_config.agent

        iteration_step = 1
        max_iteration_steps = min(app_config.agent.max_iteration, 5) + 1

        # continue to run until there is not any tool call
        function_call_state = True
<<<<<<< HEAD
        llm_usage: dict[str, Optional[LLMUsage]] = {"usage": None}
=======
        llm_usage: dict[str, LLMUsage] = {"usage": LLMUsage.empty_usage()}
>>>>>>> cdaef30c
        final_answer = ""

        # get tracing instance
        trace_manager = app_generate_entity.trace_manager

        def increase_usage(final_llm_usage_dict: dict[str, Optional[LLMUsage]], usage: LLMUsage):
            if not final_llm_usage_dict["usage"]:
                final_llm_usage_dict["usage"] = usage
            else:
                llm_usage = final_llm_usage_dict["usage"]
                llm_usage.prompt_tokens += usage.prompt_tokens
                llm_usage.completion_tokens += usage.completion_tokens
                llm_usage.prompt_price += usage.prompt_price
                llm_usage.completion_price += usage.completion_price
                llm_usage.total_price += usage.total_price

        model_instance = self.model_instance

        while function_call_state and iteration_step <= max_iteration_steps:
            function_call_state = False

            if iteration_step == max_iteration_steps:
                # the last iteration, remove all tools
                prompt_messages_tools = []

            message_file_ids: list[str] = []
            agent_thought = self.create_agent_thought(
                message_id=message.id, message="", tool_name="", tool_input="", messages_ids=message_file_ids
            )

            # recalc llm max tokens
            prompt_messages = self._organize_prompt_messages()
            self.recalc_llm_max_tokens(self.model_config, prompt_messages)
            # invoke model
            chunks: Union[Generator[LLMResultChunk, None, None], LLMResult] = model_instance.invoke_llm(
                prompt_messages=prompt_messages,
                model_parameters=app_generate_entity.model_conf.parameters,
                tools=prompt_messages_tools,
                stop=app_generate_entity.model_conf.stop,
                stream=self.stream_tool_call,
                user=self.user_id,
                callbacks=[],
            )

            tool_calls: list[tuple[str, str, dict[str, Any]]] = []

            # save full response
            response = ""

            # save tool call names and inputs
            tool_call_names = ""
            tool_call_inputs = ""

            current_llm_usage = None

<<<<<<< HEAD
            if isinstance(chunks, Generator):
=======
            if self.stream_tool_call and isinstance(chunks, Generator):
>>>>>>> cdaef30c
                is_first_chunk = True
                for chunk in chunks:
                    if is_first_chunk:
                        self.queue_manager.publish(
                            QueueAgentThoughtEvent(agent_thought_id=agent_thought.id), PublishFrom.APPLICATION_MANAGER
                        )
                        is_first_chunk = False
                    # check if there is any tool call
                    if self.check_tool_calls(chunk):
                        function_call_state = True
                        tool_calls.extend(self.extract_tool_calls(chunk) or [])
                        tool_call_names = ";".join([tool_call[1] for tool_call in tool_calls])
                        try:
                            tool_call_inputs = json.dumps(
                                {tool_call[1]: tool_call[2] for tool_call in tool_calls}, ensure_ascii=False
                            )
                        except json.JSONDecodeError as e:
                            # ensure ascii to avoid encoding error
                            tool_call_inputs = json.dumps({tool_call[1]: tool_call[2] for tool_call in tool_calls})

                    if chunk.delta.message and chunk.delta.message.content:
                        if isinstance(chunk.delta.message.content, list):
                            for content in chunk.delta.message.content:
                                response += content.data
                        else:
                            response += str(chunk.delta.message.content)

                    if chunk.delta.usage:
                        increase_usage(llm_usage, chunk.delta.usage)
                        current_llm_usage = chunk.delta.usage

                    yield chunk
<<<<<<< HEAD
            else:
=======
            elif not self.stream_tool_call and isinstance(chunks, LLMResult):
>>>>>>> cdaef30c
                result = chunks
                # check if there is any tool call
                if self.check_blocking_tool_calls(result):
                    function_call_state = True
                    tool_calls.extend(self.extract_blocking_tool_calls(result) or [])
                    tool_call_names = ";".join([tool_call[1] for tool_call in tool_calls])
                    try:
                        tool_call_inputs = json.dumps(
                            {tool_call[1]: tool_call[2] for tool_call in tool_calls}, ensure_ascii=False
                        )
                    except json.JSONDecodeError as e:
                        # ensure ascii to avoid encoding error
                        tool_call_inputs = json.dumps({tool_call[1]: tool_call[2] for tool_call in tool_calls})

                if result.usage:
                    increase_usage(llm_usage, result.usage)
                    current_llm_usage = result.usage

                if result.message and result.message.content:
                    if isinstance(result.message.content, list):
                        for content in result.message.content:
                            response += content.data
                    else:
                        response += str(result.message.content)

                if not result.message.content:
                    result.message.content = ""

                self.queue_manager.publish(
                    QueueAgentThoughtEvent(agent_thought_id=agent_thought.id), PublishFrom.APPLICATION_MANAGER
                )

                yield LLMResultChunk(
                    model=model_instance.model,
                    prompt_messages=result.prompt_messages,
                    system_fingerprint=result.system_fingerprint,
                    delta=LLMResultChunkDelta(
                        index=0,
                        message=result.message,
                        usage=result.usage,
                    ),
                )
            else:
                raise RuntimeError(f"invalid chunks type: {type(chunks)}")

            assistant_message = AssistantPromptMessage(content="", tool_calls=[])
            if tool_calls:
                assistant_message.tool_calls = [
                    AssistantPromptMessage.ToolCall(
                        id=tool_call[0],
                        type="function",
                        function=AssistantPromptMessage.ToolCall.ToolCallFunction(
                            name=tool_call[1], arguments=json.dumps(tool_call[2], ensure_ascii=False)
                        ),
                    )
                    for tool_call in tool_calls
                ]
            else:
                assistant_message.content = response

            self._current_thoughts.append(assistant_message)

            # save thought
            self.save_agent_thought(
                agent_thought=agent_thought,
                tool_name=tool_call_names,
                tool_input=tool_call_inputs,
                thought=response,
                tool_invoke_meta=None,
                observation=None,
                answer=response,
                messages_ids=[],
                llm_usage=current_llm_usage,
            )
            self.queue_manager.publish(
                QueueAgentThoughtEvent(agent_thought_id=agent_thought.id), PublishFrom.APPLICATION_MANAGER
            )

            final_answer += response + "\n"

            # call tools
            tool_responses = []
            for tool_call_id, tool_call_name, tool_call_args in tool_calls:
                tool_instance = tool_instances.get(tool_call_name)
                if not tool_instance:
                    tool_response = {
                        "tool_call_id": tool_call_id,
                        "tool_call_name": tool_call_name,
                        "tool_response": f"there is not a tool named {tool_call_name}",
                        "meta": ToolInvokeMeta.error_instance(f"there is not a tool named {tool_call_name}").to_dict(),
                    }
                else:
                    # invoke tool
                    tool_invoke_response, message_files, tool_invoke_meta = ToolEngine.agent_invoke(
                        tool=tool_instance,
                        tool_parameters=tool_call_args,
                        user_id=self.user_id,
                        tenant_id=self.tenant_id,
                        message=self.message,
                        invoke_from=self.application_generate_entity.invoke_from,
                        agent_tool_callback=self.agent_callback,
                        trace_manager=trace_manager,
                        app_id=self.application_generate_entity.app_config.app_id,
                        message_id=self.message.id,
                        conversation_id=self.conversation.id,
                    )
                    # publish files
<<<<<<< HEAD
                    for message_file_id in message_files:
=======
                    for message_file_id, save_as in message_files:
                        if save_as:
                            if self.variables_pool:
                                self.variables_pool.set_file(
                                    tool_name=tool_call_name, value=message_file_id, name=save_as
                                )

>>>>>>> cdaef30c
                        # publish message file
                        self.queue_manager.publish(
                            QueueMessageFileEvent(message_file_id=message_file_id), PublishFrom.APPLICATION_MANAGER
                        )
                        # add message file ids
                        message_file_ids.append(message_file_id)

                    tool_response = {
                        "tool_call_id": tool_call_id,
                        "tool_call_name": tool_call_name,
                        "tool_response": tool_invoke_response,
                        "meta": tool_invoke_meta.to_dict(),
                    }

                tool_responses.append(tool_response)
                if tool_response["tool_response"] is not None:
                    self._current_thoughts.append(
                        ToolPromptMessage(
                            content=str(tool_response["tool_response"]),
                            tool_call_id=tool_call_id,
                            name=tool_call_name,
                        )
                    )

            if len(tool_responses) > 0:
                # save agent thought
                self.save_agent_thought(
                    agent_thought=agent_thought,
                    tool_name="",
                    tool_input="",
                    thought="",
                    tool_invoke_meta={
                        tool_response["tool_call_name"]: tool_response["meta"] for tool_response in tool_responses
                    },
                    observation={
                        tool_response["tool_call_name"]: tool_response["tool_response"]
                        for tool_response in tool_responses
                    },
                    answer="",
                    messages_ids=message_file_ids,
                )
                self.queue_manager.publish(
                    QueueAgentThoughtEvent(agent_thought_id=agent_thought.id), PublishFrom.APPLICATION_MANAGER
                )

            # update prompt tool
            for prompt_tool in prompt_messages_tools:
                self.update_prompt_message_tool(tool_instances[prompt_tool.name], prompt_tool)

            iteration_step += 1

<<<<<<< HEAD
=======
        if self.variables_pool and self.db_variables_pool:
            self.update_db_variables(self.variables_pool, self.db_variables_pool)
>>>>>>> cdaef30c
        # publish end event
        self.queue_manager.publish(
            QueueMessageEndEvent(
                llm_result=LLMResult(
                    model=model_instance.model,
                    prompt_messages=prompt_messages,
                    message=AssistantPromptMessage(content=final_answer),
                    usage=llm_usage["usage"] or LLMUsage.empty_usage(),
                    system_fingerprint="",
                )
            ),
            PublishFrom.APPLICATION_MANAGER,
        )

    def check_tool_calls(self, llm_result_chunk: LLMResultChunk) -> bool:
        """
        Check if there is any tool call in llm result chunk
        """
        if llm_result_chunk.delta.message.tool_calls:
            return True
        return False

    def check_blocking_tool_calls(self, llm_result: LLMResult) -> bool:
        """
        Check if there is any blocking tool call in llm result
        """
        if llm_result.message.tool_calls:
            return True
        return False

    def extract_tool_calls(self, llm_result_chunk: LLMResultChunk) -> list[tuple[str, str, dict[str, Any]]]:
        """
        Extract tool calls from llm result chunk

        Returns:
            List[Tuple[str, str, Dict[str, Any]]]: [(tool_call_id, tool_call_name, tool_call_args)]
        """
        tool_calls = []
        for prompt_message in llm_result_chunk.delta.message.tool_calls:
            args = {}
            if prompt_message.function.arguments != "":
                args = json.loads(prompt_message.function.arguments)

            tool_calls.append(
                (
                    prompt_message.id,
                    prompt_message.function.name,
                    args,
                )
            )

        return tool_calls

    def extract_blocking_tool_calls(self, llm_result: LLMResult) -> list[tuple[str, str, dict[str, Any]]]:
        """
        Extract blocking tool calls from llm result

        Returns:
            List[Tuple[str, str, Dict[str, Any]]]: [(tool_call_id, tool_call_name, tool_call_args)]
        """
        tool_calls = []
        for prompt_message in llm_result.message.tool_calls:
            args = {}
            if prompt_message.function.arguments != "":
                args = json.loads(prompt_message.function.arguments)

            tool_calls.append(
                (
                    prompt_message.id,
                    prompt_message.function.name,
                    args,
                )
            )

        return tool_calls

    def _init_system_message(self, prompt_template: str, prompt_messages: list[PromptMessage]) -> list[PromptMessage]:
        """
        Initialize system message
        """
        if not prompt_messages and prompt_template:
            return [
                SystemPromptMessage(content=prompt_template),
            ]

        if prompt_messages and not isinstance(prompt_messages[0], SystemPromptMessage) and prompt_template:
            prompt_messages.insert(0, SystemPromptMessage(content=prompt_template))

        return prompt_messages or []

    def _organize_user_query(self, query: str, prompt_messages: list[PromptMessage]) -> list[PromptMessage]:
        """
        Organize user query
        """
        if self.files:
            prompt_message_contents: list[PromptMessageContent] = []
            prompt_message_contents.append(TextPromptMessageContent(data=query))

            # get image detail config
            image_detail_config = (
                self.application_generate_entity.file_upload_config.image_config.detail
                if (
                    self.application_generate_entity.file_upload_config
                    and self.application_generate_entity.file_upload_config.image_config
                )
                else None
            )
            image_detail_config = image_detail_config or ImagePromptMessageContent.DETAIL.LOW
            for file in self.files:
                prompt_message_contents.append(
                    file_manager.to_prompt_message_content(
                        file,
                        image_detail_config=image_detail_config,
                    )
                )

            prompt_messages.append(UserPromptMessage(content=prompt_message_contents))
        else:
            prompt_messages.append(UserPromptMessage(content=query))

        return prompt_messages

    def _clear_user_prompt_image_messages(self, prompt_messages: list[PromptMessage]) -> list[PromptMessage]:
        """
        As for now, gpt supports both fc and vision at the first iteration.
        We need to remove the image messages from the prompt messages at the first iteration.
        """
        prompt_messages = deepcopy(prompt_messages)

        for prompt_message in prompt_messages:
            if isinstance(prompt_message, UserPromptMessage):
                if isinstance(prompt_message.content, list):
                    prompt_message.content = "\n".join(
                        [
                            content.data
                            if content.type == PromptMessageContentType.TEXT
                            else "[image]"
                            if content.type == PromptMessageContentType.IMAGE
                            else "[file]"
                            for content in prompt_message.content
                        ]
                    )

        return prompt_messages

    def _organize_prompt_messages(self):
        prompt_template = self.app_config.prompt_template.simple_prompt_template or ""
        self.history_prompt_messages = self._init_system_message(prompt_template, self.history_prompt_messages)
        query_prompt_messages = self._organize_user_query(self.query or "", [])

        self.history_prompt_messages = AgentHistoryPromptTransform(
            model_config=self.model_config,
            prompt_messages=[*query_prompt_messages, *self._current_thoughts],
            history_messages=self.history_prompt_messages,
            memory=self.memory,
        ).get_prompt()

        prompt_messages = [*self.history_prompt_messages, *query_prompt_messages, *self._current_thoughts]
        if len(self._current_thoughts) != 0:
            # clear messages after the first iteration
            prompt_messages = self._clear_user_prompt_image_messages(prompt_messages)
        return prompt_messages<|MERGE_RESOLUTION|>--- conflicted
+++ resolved
@@ -53,11 +53,7 @@
 
         # continue to run until there is not any tool call
         function_call_state = True
-<<<<<<< HEAD
         llm_usage: dict[str, Optional[LLMUsage]] = {"usage": None}
-=======
-        llm_usage: dict[str, LLMUsage] = {"usage": LLMUsage.empty_usage()}
->>>>>>> cdaef30c
         final_answer = ""
 
         # get tracing instance
@@ -113,11 +109,7 @@
 
             current_llm_usage = None
 
-<<<<<<< HEAD
             if isinstance(chunks, Generator):
-=======
-            if self.stream_tool_call and isinstance(chunks, Generator):
->>>>>>> cdaef30c
                 is_first_chunk = True
                 for chunk in chunks:
                     if is_first_chunk:
@@ -134,7 +126,7 @@
                             tool_call_inputs = json.dumps(
                                 {tool_call[1]: tool_call[2] for tool_call in tool_calls}, ensure_ascii=False
                             )
-                        except json.JSONDecodeError as e:
+                        except json.JSONDecodeError:
                             # ensure ascii to avoid encoding error
                             tool_call_inputs = json.dumps({tool_call[1]: tool_call[2] for tool_call in tool_calls})
 
@@ -150,11 +142,7 @@
                         current_llm_usage = chunk.delta.usage
 
                     yield chunk
-<<<<<<< HEAD
             else:
-=======
-            elif not self.stream_tool_call and isinstance(chunks, LLMResult):
->>>>>>> cdaef30c
                 result = chunks
                 # check if there is any tool call
                 if self.check_blocking_tool_calls(result):
@@ -165,7 +153,7 @@
                         tool_call_inputs = json.dumps(
                             {tool_call[1]: tool_call[2] for tool_call in tool_calls}, ensure_ascii=False
                         )
-                    except json.JSONDecodeError as e:
+                    except json.JSONDecodeError:
                         # ensure ascii to avoid encoding error
                         tool_call_inputs = json.dumps({tool_call[1]: tool_call[2] for tool_call in tool_calls})
 
@@ -197,8 +185,6 @@
                         usage=result.usage,
                     ),
                 )
-            else:
-                raise RuntimeError(f"invalid chunks type: {type(chunks)}")
 
             assistant_message = AssistantPromptMessage(content="", tool_calls=[])
             if tool_calls:
@@ -262,17 +248,7 @@
                         conversation_id=self.conversation.id,
                     )
                     # publish files
-<<<<<<< HEAD
                     for message_file_id in message_files:
-=======
-                    for message_file_id, save_as in message_files:
-                        if save_as:
-                            if self.variables_pool:
-                                self.variables_pool.set_file(
-                                    tool_name=tool_call_name, value=message_file_id, name=save_as
-                                )
-
->>>>>>> cdaef30c
                         # publish message file
                         self.queue_manager.publish(
                             QueueMessageFileEvent(message_file_id=message_file_id), PublishFrom.APPLICATION_MANAGER
@@ -324,11 +300,6 @@
 
             iteration_step += 1
 
-<<<<<<< HEAD
-=======
-        if self.variables_pool and self.db_variables_pool:
-            self.update_db_variables(self.variables_pool, self.db_variables_pool)
->>>>>>> cdaef30c
         # publish end event
         self.queue_manager.publish(
             QueueMessageEndEvent(
