--- conflicted
+++ resolved
@@ -22,14 +22,9 @@
 
 class ConversationMessageTask:
     def __init__(self, task_id: str, app: App, app_model_config: AppModelConfig, user: Account,
-<<<<<<< HEAD
-                 inputs: dict, query: str, streaming: bool, model_instance: BaseLLM,
-                 conversation: Optional[Conversation] = None, is_override: bool = False,
+                 inputs: dict, query: str, files: List[FileObj], streaming: bool,
+                 model_instance: BaseLLM, conversation: Optional[Conversation] = None, is_override: bool = False,
                  auto_generate_name: bool = True):
-=======
-                 inputs: dict, query: str, files: List[FileObj], streaming: bool,
-                 model_instance: BaseLLM, conversation: Optional[Conversation] = None, is_override: bool = False):
->>>>>>> 6b973964
         self.start_at = time.perf_counter()
 
         self.task_id = task_id
