--- conflicted
+++ resolved
@@ -1,9 +1,4 @@
 import datetime
-<<<<<<< HEAD
-import enum
-=======
-import re
->>>>>>> 1b0f92a3
 from collections.abc import Mapping
 from enum import StrEnum, auto
 from typing import Any, Optional
