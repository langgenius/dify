<<<<<<< HEAD
from collections.abc import Mapping
from typing import Any, Literal, Optional
=======
from typing import Any, Literal
>>>>>>> 407323f8

from flask import Response
from pydantic import BaseModel, ConfigDict, Field, field_validator

from core.entities.provider_entities import BasicProviderConfig
from core.model_runtime.entities.message_entities import (
    AssistantPromptMessage,
    PromptMessage,
    PromptMessageRole,
    PromptMessageTool,
    SystemPromptMessage,
    ToolPromptMessage,
    UserPromptMessage,
)
from core.model_runtime.entities.model_entities import ModelType
from core.workflow.nodes.parameter_extractor.entities import (
    ModelConfig as ParameterExtractorModelConfig,
)
from core.workflow.nodes.parameter_extractor.entities import (
    ParameterConfig,
)
from core.workflow.nodes.question_classifier.entities import (
    ClassConfig,
)
from core.workflow.nodes.question_classifier.entities import (
    ModelConfig as QuestionClassifierModelConfig,
)


class InvokeCredentials(BaseModel):
    tool_credentials: dict[str, str] = Field(
        default_factory=dict,
        description="Map of tool provider to credential id, used to store the credential id for the tool provider.",
    )


class PluginInvokeContext(BaseModel):
    credentials: InvokeCredentials | None = Field(
        default_factory=InvokeCredentials,
        description="Credentials context for the plugin invocation or backward invocation.",
    )


class RequestInvokeTool(BaseModel):
    """
    Request to invoke a tool
    """

    tool_type: Literal["builtin", "workflow", "api", "mcp"]
    provider: str
    tool: str
    tool_parameters: dict
    credential_id: str | None = None


class BaseRequestInvokeModel(BaseModel):
    provider: str
    model: str
    model_type: ModelType

    model_config = ConfigDict(protected_namespaces=())


class RequestInvokeLLM(BaseRequestInvokeModel):
    """
    Request to invoke LLM
    """

    model_type: ModelType = ModelType.LLM
    mode: str
    completion_params: dict[str, Any] = Field(default_factory=dict)
    prompt_messages: list[PromptMessage] = Field(default_factory=list)
    tools: list[PromptMessageTool] | None = Field(default_factory=list[PromptMessageTool])
    stop: list[str] | None = Field(default_factory=list[str])
    stream: bool | None = False

    model_config = ConfigDict(protected_namespaces=())

    @field_validator("prompt_messages", mode="before")
    @classmethod
    def convert_prompt_messages(cls, v):
        if not isinstance(v, list):
            raise ValueError("prompt_messages must be a list")

        for i in range(len(v)):
            if v[i]["role"] == PromptMessageRole.USER.value:
                v[i] = UserPromptMessage(**v[i])
            elif v[i]["role"] == PromptMessageRole.ASSISTANT.value:
                v[i] = AssistantPromptMessage(**v[i])
            elif v[i]["role"] == PromptMessageRole.SYSTEM.value:
                v[i] = SystemPromptMessage(**v[i])
            elif v[i]["role"] == PromptMessageRole.TOOL.value:
                v[i] = ToolPromptMessage(**v[i])
            else:
                v[i] = PromptMessage(**v[i])

        return v


class RequestInvokeLLMWithStructuredOutput(RequestInvokeLLM):
    """
    Request to invoke LLM with structured output
    """

    structured_output_schema: dict[str, Any] = Field(
        default_factory=dict, description="The schema of the structured output in JSON schema format"
    )


class RequestInvokeTextEmbedding(BaseRequestInvokeModel):
    """
    Request to invoke text embedding
    """

    model_type: ModelType = ModelType.TEXT_EMBEDDING
    texts: list[str]


class RequestInvokeRerank(BaseRequestInvokeModel):
    """
    Request to invoke rerank
    """

    model_type: ModelType = ModelType.RERANK
    query: str
    docs: list[str]
    score_threshold: float
    top_n: int


class RequestInvokeTTS(BaseRequestInvokeModel):
    """
    Request to invoke TTS
    """

    model_type: ModelType = ModelType.TTS
    content_text: str
    voice: str


class RequestInvokeSpeech2Text(BaseRequestInvokeModel):
    """
    Request to invoke speech2text
    """

    model_type: ModelType = ModelType.SPEECH2TEXT
    file: bytes

    @field_validator("file", mode="before")
    @classmethod
    def convert_file(cls, v):
        # hex string to bytes
        if isinstance(v, str):
            return bytes.fromhex(v)
        else:
            raise ValueError("file must be a hex string")


class RequestInvokeModeration(BaseRequestInvokeModel):
    """
    Request to invoke moderation
    """

    model_type: ModelType = ModelType.MODERATION
    text: str


class RequestInvokeParameterExtractorNode(BaseModel):
    """
    Request to invoke parameter extractor node
    """

    parameters: list[ParameterConfig]
    model: ParameterExtractorModelConfig
    instruction: str
    query: str


class RequestInvokeQuestionClassifierNode(BaseModel):
    """
    Request to invoke question classifier node
    """

    query: str
    model: QuestionClassifierModelConfig
    classes: list[ClassConfig]
    instruction: str


class RequestInvokeApp(BaseModel):
    """
    Request to invoke app
    """

    app_id: str
    inputs: dict[str, Any]
    query: str | None = None
    response_mode: Literal["blocking", "streaming"]
    conversation_id: str | None = None
    user: str | None = None
    files: list[dict] = Field(default_factory=list)


class RequestInvokeEncrypt(BaseModel):
    """
    Request to encryption
    """

    opt: Literal["encrypt", "decrypt", "clear"]
    namespace: Literal["endpoint"]
    identity: str
    data: dict = Field(default_factory=dict)
    config: list[BasicProviderConfig] = Field(default_factory=list)


class RequestInvokeSummary(BaseModel):
    """
    Request to summary
    """

    text: str
    instruction: str


class RequestRequestUploadFile(BaseModel):
    """
    Request to upload file
    """

    filename: str
    mimetype: str


class RequestFetchAppInfo(BaseModel):
    """
    Request to fetch app info
    """

    app_id: str


class Event(BaseModel):
    variables: Mapping[str, Any]


class TriggerInvokeResponse(BaseModel):
    event: Event
    cancelled: Optional[bool] = False


class PluginTriggerDispatchResponse(BaseModel):
    triggers: list[str]
    raw_http_response: str


class TriggerSubscriptionResponse(BaseModel):
    subscription: dict[str, Any]


class TriggerValidateProviderCredentialsResponse(BaseModel):
    result: bool


class TriggerDispatchResponse:
    triggers: list[str]
    response: Response

    def __init__(self, triggers: list[str], response: Response):
        self.triggers = triggers
        self.response = response<|MERGE_RESOLUTION|>--- conflicted
+++ resolved
@@ -1,9 +1,5 @@
-<<<<<<< HEAD
 from collections.abc import Mapping
 from typing import Any, Literal, Optional
-=======
-from typing import Any, Literal
->>>>>>> 407323f8
 
 from flask import Response
 from pydantic import BaseModel, ConfigDict, Field, field_validator
