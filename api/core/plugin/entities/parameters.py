<<<<<<< HEAD
from enum import StrEnum, auto
=======
import enum
import json
>>>>>>> f1d5bc58
from typing import Any, Optional, Union

from pydantic import BaseModel, Field, field_validator

from core.entities.parameter_entities import CommonParameterType
from core.tools.entities.common_entities import I18nObject
from core.workflow.nodes.base.entities import NumberType


class PluginParameterOption(BaseModel):
    value: str = Field(..., description="The value of the option")
    label: I18nObject = Field(..., description="The label of the option")
    icon: Optional[str] = Field(
        default=None, description="The icon of the option, can be a url or a base64 encoded image"
    )

    @field_validator("value", mode="before")
    @classmethod
    def transform_id_to_str(cls, value) -> str:
        if not isinstance(value, str):
            return str(value)
        else:
            return value


class PluginParameterType(StrEnum):
    """
    all available parameter types
    """

    STRING = CommonParameterType.STRING
    NUMBER = CommonParameterType.NUMBER
    BOOLEAN = CommonParameterType.BOOLEAN
    SELECT = CommonParameterType.SELECT
    SECRET_INPUT = CommonParameterType.SECRET_INPUT
    FILE = CommonParameterType.FILE
    FILES = CommonParameterType.FILES
    APP_SELECTOR = CommonParameterType.APP_SELECTOR
    MODEL_SELECTOR = CommonParameterType.MODEL_SELECTOR
    TOOLS_SELECTOR = CommonParameterType.TOOLS_SELECTOR
    ANY = CommonParameterType.ANY
    DYNAMIC_SELECT = CommonParameterType.DYNAMIC_SELECT

    # deprecated, should not use.
    SYSTEM_FILES = CommonParameterType.SYSTEM_FILES

    # MCP object and array type parameters
    ARRAY = CommonParameterType.ARRAY
    OBJECT = CommonParameterType.OBJECT


class MCPServerParameterType(StrEnum):
    """
    MCP server got complex parameter types
    """

    ARRAY = auto()
    OBJECT = auto()


class PluginParameterAutoGenerate(BaseModel):
    class Type(StrEnum):
        PROMPT_INSTRUCTION = auto()

    type: Type


class PluginParameterTemplate(BaseModel):
    enabled: bool = Field(default=False, description="Whether the parameter is jinja enabled")


class PluginParameter(BaseModel):
    name: str = Field(..., description="The name of the parameter")
    label: I18nObject = Field(..., description="The label presented to the user")
    placeholder: Optional[I18nObject] = Field(default=None, description="The placeholder presented to the user")
    scope: str | None = None
    auto_generate: Optional[PluginParameterAutoGenerate] = None
    template: Optional[PluginParameterTemplate] = None
    required: bool = False
    default: Optional[Union[float, int, str]] = None
    min: Optional[Union[float, int]] = None
    max: Optional[Union[float, int]] = None
    precision: Optional[int] = None
    options: list[PluginParameterOption] = Field(default_factory=list)

    @field_validator("options", mode="before")
    @classmethod
    def transform_options(cls, v):
        if not isinstance(v, list):
            return []
        return v


def as_normal_type(typ: StrEnum):
    if typ.value in {
        PluginParameterType.SECRET_INPUT,
        PluginParameterType.SELECT,
    }:
        return "string"
    return typ.value


def cast_parameter_value(typ: StrEnum, value: Any, /):
    try:
        match typ.value:
            case PluginParameterType.STRING | PluginParameterType.SECRET_INPUT | PluginParameterType.SELECT:
                if value is None:
                    return ""
                else:
                    return value if isinstance(value, str) else str(value)

            case PluginParameterType.BOOLEAN:
                if value is None:
                    return False
                elif isinstance(value, str):
                    # Allowed YAML boolean value strings: https://yaml.org/type/bool.html
                    # and also '0' for False and '1' for True
                    match value.lower():
                        case "true" | "yes" | "y" | "1":
                            return True
                        case "false" | "no" | "n" | "0":
                            return False
                        case _:
                            return bool(value)
                else:
                    return value if isinstance(value, bool) else bool(value)

            case PluginParameterType.NUMBER:
                if isinstance(value, int | float):
                    return value
                elif isinstance(value, str) and value:
                    if "." in value:
                        return float(value)
                    else:
                        return int(value)
            case PluginParameterType.SYSTEM_FILES | PluginParameterType.FILES:
                if not isinstance(value, list):
                    return [value]
                return value
            case PluginParameterType.FILE:
                if isinstance(value, list):
                    if len(value) != 1:
                        raise ValueError("This parameter only accepts one file but got multiple files while invoking.")
                    else:
                        return value[0]
                return value
            case PluginParameterType.MODEL_SELECTOR | PluginParameterType.APP_SELECTOR:
                if not isinstance(value, dict):
                    raise ValueError("The selector must be a dictionary.")
                return value
            case PluginParameterType.TOOLS_SELECTOR:
                if value and not isinstance(value, list):
                    raise ValueError("The tools selector must be a list.")
                return value
            case PluginParameterType.ANY:
                if value and not isinstance(value, str | dict | list | NumberType):
                    raise ValueError("The var selector must be a string, dictionary, list or number.")
                return value
            case PluginParameterType.ARRAY:
                if not isinstance(value, list):
                    # Try to parse JSON string for arrays
                    if isinstance(value, str):
                        try:
                            parsed_value = json.loads(value)
                            if isinstance(parsed_value, list):
                                return parsed_value
                        except (json.JSONDecodeError, ValueError):
                            pass
                    return [value]
                return value
            case PluginParameterType.OBJECT:
                if not isinstance(value, dict):
                    # Try to parse JSON string for objects
                    if isinstance(value, str):
                        try:
                            parsed_value = json.loads(value)
                            if isinstance(parsed_value, dict):
                                return parsed_value
                        except (json.JSONDecodeError, ValueError):
                            pass
                    return {}
                return value
            case _:
                return str(value)
    except ValueError:
        raise
    except Exception:
        raise ValueError(f"The tool parameter value {value} is not in correct type of {as_normal_type(typ)}.")


def init_frontend_parameter(rule: PluginParameter, type: StrEnum, value: Any):
    """
    init frontend parameter by rule
    """
    parameter_value = value
    if not parameter_value and parameter_value != 0:
        # get default value
        parameter_value = rule.default
        if not parameter_value and rule.required:
            raise ValueError(f"tool parameter {rule.name} not found in tool config")

    if type == PluginParameterType.SELECT:
        # check if tool_parameter_config in options
        options = [x.value for x in rule.options]
        if parameter_value is not None and parameter_value not in options:
            raise ValueError(f"tool parameter {rule.name} value {parameter_value} not in options {options}")

    return cast_parameter_value(type, parameter_value)<|MERGE_RESOLUTION|>--- conflicted
+++ resolved
@@ -1,9 +1,5 @@
-<<<<<<< HEAD
 from enum import StrEnum, auto
-=======
-import enum
 import json
->>>>>>> f1d5bc58
 from typing import Any, Optional, Union
 
 from pydantic import BaseModel, Field, field_validator
