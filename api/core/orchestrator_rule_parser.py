from typing import Optional

from langchain import WikipediaAPIWrapper
from langchain.callbacks.manager import Callbacks
from langchain.memory.chat_memory import BaseChatMemory
from langchain.tools import BaseTool, Tool, WikipediaQueryRun
from pydantic import BaseModel, Field

from core.agent.agent_executor import AgentExecutor, PlanningStrategy, AgentConfiguration
from core.callback_handler.agent_loop_gather_callback_handler import AgentLoopGatherCallbackHandler
from core.callback_handler.dataset_tool_callback_handler import DatasetToolCallbackHandler
from core.callback_handler.main_chain_gather_callback_handler import MainChainGatherCallbackHandler
from core.callback_handler.std_out_callback_handler import DifyStdOutCallbackHandler
from core.chain.sensitive_word_avoidance_chain import SensitiveWordAvoidanceChain, SensitiveWordAvoidanceRule
from core.conversation_message_task import ConversationMessageTask
from core.model_providers.error import ProviderTokenNotInitError
from core.model_providers.model_factory import ModelFactory
from core.model_providers.models.entity.model_params import ModelKwargs, ModelMode
from core.model_providers.models.llm.base import BaseLLM
from core.tool.current_datetime_tool import DatetimeTool
from core.tool.dataset_retriever_tool import DatasetRetrieverTool
from core.tool.provider.serpapi_provider import SerpAPIToolProvider
from core.tool.serpapi_wrapper import OptimizedSerpAPIWrapper, OptimizedSerpAPIInput
from core.tool.web_reader_tool import WebReaderTool
from extensions.ext_database import db
from models.dataset import Dataset, DatasetProcessRule
from models.model import AppModelConfig


class OrchestratorRuleParser:
    """Parse the orchestrator rule to entities."""

    def __init__(self, tenant_id: str, app_model_config: AppModelConfig):
        self.tenant_id = tenant_id
        self.app_model_config = app_model_config

    def to_agent_executor(self, conversation_message_task: ConversationMessageTask, memory: Optional[BaseChatMemory],
                          rest_tokens: int, chain_callback: MainChainGatherCallbackHandler,
                          retriever_from: str = 'dev') -> Optional[AgentExecutor]:
        if not self.app_model_config.agent_mode_dict:
            return None

        agent_mode_config = self.app_model_config.agent_mode_dict
        model_dict = self.app_model_config.model_dict
        return_resource = self.app_model_config.retriever_resource_dict.get('enabled', False)

        chain = None
        if agent_mode_config and agent_mode_config.get('enabled'):
            tool_configs = agent_mode_config.get('tools', [])
            agent_provider_name = model_dict.get('provider', 'openai')
            agent_model_name = model_dict.get('name', 'gpt-4')
            dataset_configs = self.app_model_config.dataset_configs_dict

            agent_model_instance = ModelFactory.get_text_generation_model(
                tenant_id=self.tenant_id,
                model_provider_name=agent_provider_name,
                model_name=agent_model_name,
                model_kwargs=ModelKwargs(
                    temperature=0.2,
                    top_p=0.3,
                    max_tokens=1500
                )
            )

            # add agent callback to record agent thoughts
            agent_callback = AgentLoopGatherCallbackHandler(
                model_instance=agent_model_instance,
                conversation_message_task=conversation_message_task
            )

            chain_callback.agent_callback = agent_callback
            agent_model_instance.add_callbacks([agent_callback])

            planning_strategy = PlanningStrategy(agent_mode_config.get('strategy', 'router'))

            # only OpenAI chat model (include Azure) support function call, use ReACT instead
            if agent_model_instance.model_mode != ModelMode.CHAT \
                    or agent_model_instance.model_provider.provider_name not in ['openai', 'azure_openai']:
                if planning_strategy == PlanningStrategy.FUNCTION_CALL:
                    planning_strategy = PlanningStrategy.REACT
                elif planning_strategy == PlanningStrategy.ROUTER:
                    planning_strategy = PlanningStrategy.REACT_ROUTER

            try:
                summary_model_instance = ModelFactory.get_text_generation_model(
                    tenant_id=self.tenant_id,
                    model_provider_name=agent_provider_name,
                    model_name=agent_model_name,
                    model_kwargs=ModelKwargs(
                        temperature=0,
                        max_tokens=500
                    ),
                    deduct_quota=False
                )
            except ProviderTokenNotInitError as e:
                summary_model_instance = None

            tools = self.to_tools(
                tool_configs=tool_configs,
                callbacks=[agent_callback, DifyStdOutCallbackHandler()],
                agent_model_instance=agent_model_instance,
                conversation_message_task=conversation_message_task,
                rest_tokens=rest_tokens,
                return_resource=return_resource,
                retriever_from=retriever_from,
                dataset_configs=dataset_configs
            )

            if len(tools) == 0:
                return None

            agent_configuration = AgentConfiguration(
                strategy=planning_strategy,
                model_instance=agent_model_instance,
                tools=tools,
                summary_model_instance=summary_model_instance,
                memory=memory,
                callbacks=[chain_callback, agent_callback],
                max_iterations=10,
                max_execution_time=400.0,
                early_stopping_method="generate"
            )

            return AgentExecutor(agent_configuration)

        return chain

    def to_sensitive_word_avoidance_chain(self, model_instance: BaseLLM, callbacks: Callbacks = None, **kwargs) \
            -> Optional[SensitiveWordAvoidanceChain]:
        """
        Convert app sensitive word avoidance config to chain

        :param model_instance: model instance
        :param callbacks: callbacks for the chain
        :param kwargs:
        :return:
        """
        sensitive_word_avoidance_rule = None

        if self.app_model_config.sensitive_word_avoidance_dict:
            sensitive_word_avoidance_config = self.app_model_config.sensitive_word_avoidance_dict
            if sensitive_word_avoidance_config.get("enabled", False):
                if sensitive_word_avoidance_config.get('type') == 'moderation':
                    sensitive_word_avoidance_rule = SensitiveWordAvoidanceRule(
                        type=SensitiveWordAvoidanceRule.Type.MODERATION,
                        canned_response=sensitive_word_avoidance_config.get("canned_response")
                        if sensitive_word_avoidance_config.get("canned_response")
                        else 'Your content violates our usage policy. Please revise and try again.',
                    )
                else:
                    sensitive_words = sensitive_word_avoidance_config.get("words", "")
                    if sensitive_words:
                        sensitive_word_avoidance_rule = SensitiveWordAvoidanceRule(
                            type=SensitiveWordAvoidanceRule.Type.KEYWORDS,
                            canned_response=sensitive_word_avoidance_config.get("canned_response")
                            if sensitive_word_avoidance_config.get("canned_response")
                            else 'Your content violates our usage policy. Please revise and try again.',
                            extra_params={
                                'sensitive_words': sensitive_words.split(','),
                            }
                        )

        if sensitive_word_avoidance_rule:
            return SensitiveWordAvoidanceChain(
                model_instance=model_instance,
                sensitive_word_avoidance_rule=sensitive_word_avoidance_rule,
                output_key="sensitive_word_avoidance_output",
                callbacks=callbacks,
                **kwargs
            )

        return None

    def to_tools(self, tool_configs: list, callbacks: Callbacks = None, **kwargs) -> list[BaseTool]:
        """
        Convert app agent tool configs to tools

        :param tool_configs: app agent tool configs
        :param callbacks:
        :return:
        """
        tools = []
        for tool_config in tool_configs:
            tool_type = list(tool_config.keys())[0]
            tool_val = list(tool_config.values())[0]
            if not tool_val.get("enabled") or tool_val.get("enabled") is not True:
                continue

            tool = None
            if tool_type == "dataset":
                tool = self.to_dataset_retriever_tool(tool_config=tool_val, **kwargs)
            elif tool_type == "web_reader":
                tool = self.to_web_reader_tool(tool_config=tool_val, **kwargs)
            elif tool_type == "google_search":
                tool = self.to_google_search_tool(tool_config=tool_val, **kwargs)
            elif tool_type == "wikipedia":
                tool = self.to_wikipedia_tool(tool_config=tool_val, **kwargs)
            elif tool_type == "current_datetime":
                tool = self.to_current_datetime_tool(tool_config=tool_val, **kwargs)

            if tool:
                if tool.callbacks is not None:
                    tool.callbacks.extend(callbacks)
                else:
                    tool.callbacks = callbacks
                tools.append(tool)

        return tools

    def to_dataset_retriever_tool(self, tool_config: dict, conversation_message_task: ConversationMessageTask,
                                  dataset_configs: dict, rest_tokens: int,
                                  return_resource: bool = False, retriever_from: str = 'dev',
                                  **kwargs) \
            -> Optional[BaseTool]:
        """
        A dataset tool is a tool that can be used to retrieve information from a dataset
        :param rest_tokens:
        :param tool_config:
        :param dataset_configs:
        :param conversation_message_task:
        :param return_resource:
        :param retriever_from:
        :return:
        """
        # get dataset from dataset id
        dataset = db.session.query(Dataset).filter(
            Dataset.tenant_id == self.tenant_id,
            Dataset.id == tool_config.get("id")
        ).first()

        if not dataset:
            return None

        if dataset and dataset.available_document_count == 0 and dataset.available_document_count == 0:
            return None

        top_k = dataset_configs.get("top_k", 2)

        # dynamically adjust top_k when the remaining token number is not enough to support top_k
        top_k = self._dynamic_calc_retrieve_k(dataset=dataset, top_k=top_k, rest_tokens=rest_tokens)

        score_threshold = None
        score_threshold_config = dataset_configs.get("score_threshold")
        if score_threshold_config and score_threshold_config.get("enable"):
            score_threshold = score_threshold_config.get("value")

        tool = DatasetRetrieverTool.from_dataset(
            dataset=dataset,
            top_k=top_k,
            score_threshold=score_threshold,
            callbacks=[DatasetToolCallbackHandler(conversation_message_task)],
            conversation_message_task=conversation_message_task,
            return_resource=return_resource,
            retriever_from=retriever_from
        )

        return tool

    def to_web_reader_tool(self, agent_model_instance: BaseLLM, **kwargs) -> Optional[BaseTool]:
        """
        A tool for reading web pages

        :return:
        """
        try:
            summary_model_instance = ModelFactory.get_text_generation_model(
                tenant_id=self.tenant_id,
                model_provider_name=agent_model_instance.model_provider.provider_name,
                model_name=agent_model_instance.name,
                model_kwargs=ModelKwargs(
                    temperature=0,
                    max_tokens=500
                ),
                deduct_quota=False
            )
        except ProviderTokenNotInitError:
            summary_model_instance = None

        tool = WebReaderTool(
            model_instance=summary_model_instance if summary_model_instance else None,
            max_chunk_length=4000,
            continue_reading=True
        )

        return tool

    def to_google_search_tool(self, **kwargs) -> Optional[BaseTool]:
        tool_provider = SerpAPIToolProvider(tenant_id=self.tenant_id)
        func_kwargs = tool_provider.credentials_to_func_kwargs()
        if not func_kwargs:
            return None

        tool = Tool(
            name="google_search",
            description="A tool for performing a Google search and extracting snippets and webpages "
                        "when you need to search for something you don't know or when your information "
                        "is not up to date. "
                        "Input should be a search query.",
            func=OptimizedSerpAPIWrapper(**func_kwargs).run,
            args_schema=OptimizedSerpAPIInput
        )

        return tool

<<<<<<< HEAD
    def to_current_datetime_tool(self, **kwargs) -> Optional[BaseTool]:
        tool = DatetimeTool(
            callbacks=[DifyStdOutCallbackHandler()]
        )
=======
    def to_current_datetime_tool(self) -> Optional[BaseTool]:
        tool = DatetimeTool()
>>>>>>> 2d1cb076

        return tool

    def to_wikipedia_tool(self, **kwargs) -> Optional[BaseTool]:
        class WikipediaInput(BaseModel):
            query: str = Field(..., description="search query.")

        return WikipediaQueryRun(
            name="wikipedia",
            api_wrapper=WikipediaAPIWrapper(doc_content_chars_max=4000),
            args_schema=WikipediaInput
        )

    @classmethod
    def _dynamic_calc_retrieve_k(cls, dataset: Dataset, top_k: int, rest_tokens: int) -> int:
        if rest_tokens == -1:
            return top_k

        processing_rule = dataset.latest_process_rule
        if not processing_rule:
            return top_k

        if processing_rule.mode == "custom":
            rules = processing_rule.rules_dict
            if not rules:
                return top_k

            segmentation = rules["segmentation"]
            segment_max_tokens = segmentation["max_tokens"]
        else:
            segment_max_tokens = DatasetProcessRule.AUTOMATIC_RULES['segmentation']['max_tokens']

        # when rest_tokens is less than default context tokens
        if rest_tokens < segment_max_tokens * top_k:
            return rest_tokens // segment_max_tokens

        return min(top_k, 10)<|MERGE_RESOLUTION|>--- conflicted
+++ resolved
@@ -302,15 +302,8 @@
 
         return tool
 
-<<<<<<< HEAD
     def to_current_datetime_tool(self, **kwargs) -> Optional[BaseTool]:
-        tool = DatetimeTool(
-            callbacks=[DifyStdOutCallbackHandler()]
-        )
-=======
-    def to_current_datetime_tool(self) -> Optional[BaseTool]:
         tool = DatetimeTool()
->>>>>>> 2d1cb076
 
         return tool
 
