import json
import sys
from collections.abc import Mapping, Sequence
from typing import Annotated, Any, TypeAlias, Self, Optional

from pydantic import BaseModel, ConfigDict, Discriminator, Tag, field_validator

from core.file import File

from .types import SegmentType


class Segment(BaseModel):
    """Segment is runtime type used during the execution of workflow.

    Note: this class is abstract, you should use subclasses of this class instead.
    """

    model_config = ConfigDict(frozen=True)

    value_type: SegmentType
    value: Any = None

    @field_validator("value_type")
    @classmethod
    def validate_value_type(cls, value):
        """
        This validator checks if the provided value is equal to the default value of the 'value_type' field.
        If the value is different, a ValueError is raised.
        """
        if value != cls.model_fields["value_type"].default:
            raise ValueError("Cannot modify 'value_type'")
        return value

    @property
    def text(self) -> str:
        return str(self.value)

    @property
    def log(self) -> str:
        return str(self.value)

    @property
    def markdown(self) -> str:
        return str(self.value)

    @property
    def size(self) -> int:
        """
        Return the size of the value in bytes.
        """
        return sys.getsizeof(self.value)

    def to_object(self):
        return self.value


class NoneSegment(Segment):
    value_type: SegmentType = SegmentType.NONE
    value: None = None

    @property
    def text(self) -> str:
        return ""

    @property
    def log(self) -> str:
        return ""

    @property
    def markdown(self) -> str:
        return ""


class StringSegment(Segment):
    value_type: SegmentType = SegmentType.STRING
    value: str = None  # type: ignore


class FloatSegment(Segment):
    value_type: SegmentType = SegmentType.FLOAT
    value: float = None  # type: ignore
    # NOTE(QuantumGhost): seems that the equality for FloatSegment with `NaN` value has some problems.
    # The following tests cannot pass.
    #
    #     def test_float_segment_and_nan():
    #         nan = float("nan")
    #         assert nan != nan
    #
    #         f1 = FloatSegment(value=float("nan"))
    #         f2 = FloatSegment(value=float("nan"))
    #         assert f1 != f2
    #
    #         f3 = FloatSegment(value=nan)
    #         f4 = FloatSegment(value=nan)
    #         assert f3 != f4


class IntegerSegment(Segment):
    value_type: SegmentType = SegmentType.INTEGER
    value: int = None  # type: ignore


class ObjectSegment(Segment):
    value_type: SegmentType = SegmentType.OBJECT
    value: Mapping[str, Any] = None  # type: ignore

    @property
    def text(self) -> str:
        return json.dumps(self.model_dump()["value"], ensure_ascii=False)

    @property
    def log(self) -> str:
        return json.dumps(self.model_dump()["value"], ensure_ascii=False, indent=2)

    @property
    def markdown(self) -> str:
        return json.dumps(self.model_dump()["value"], ensure_ascii=False, indent=2)


class ArraySegment(Segment):
    @property
    def text(self) -> str:
        # Return empty string for empty arrays instead of "[]"
        if not self.value:
            return ""
        return super().text

    @property
    def markdown(self) -> str:
        items = []
        for item in self.value:
            items.append(str(item))
        return "\n".join(items)


class FileSegment(Segment):
    value_type: SegmentType = SegmentType.FILE
    value: File = None  # type: ignore

    @property
    def markdown(self) -> str:
        return self.value.markdown

    @property
    def log(self) -> str:
        return ""

    @property
    def text(self) -> str:
        return ""


class BooleanSegment(Segment):
    value_type: SegmentType = SegmentType.BOOLEAN
    value: bool = None  # type: ignore


class ArrayAnySegment(ArraySegment):
    value_type: SegmentType = SegmentType.ARRAY_ANY
    value: Sequence[Any] = None  # type: ignore


class ArrayStringSegment(ArraySegment):
    value_type: SegmentType = SegmentType.ARRAY_STRING
    value: Sequence[str] = None  # type: ignore

    @property
    def text(self) -> str:
        # Return empty string for empty arrays instead of "[]"
        if not self.value:
            return ""
        return json.dumps(self.value, ensure_ascii=False)


class ArrayNumberSegment(ArraySegment):
    value_type: SegmentType = SegmentType.ARRAY_NUMBER
    value: Sequence[float | int] = None  # type: ignore


class ArrayObjectSegment(ArraySegment):
    value_type: SegmentType = SegmentType.ARRAY_OBJECT
    value: Sequence[Mapping[str, Any]] = None  # type: ignore


class ArrayFileSegment(ArraySegment):
    value_type: SegmentType = SegmentType.ARRAY_FILE
    value: Sequence[File] = None  # type: ignore

    @property
    def markdown(self) -> str:
        items = []
        for item in self.value:
            items.append(item.markdown)
        return "\n".join(items)

    @property
    def log(self) -> str:
        return ""

    @property
    def text(self) -> str:
        return ""

class VersionedMemoryValue(BaseModel):
    current_value: str
    versions: Mapping[str, str]

    model_config = ConfigDict(frozen=True)

    def add_version(
        self,
        new_value: str,
        version_name: Optional[str] = None
    ) -> Self:
        if version_name is None:
            version_name = str(len(self.versions) + 1)
        if version_name in self.versions.keys():
            raise ValueError(f"Version '{version_name}' already exists.")
        self.current_value = new_value
        return VersionedMemoryValue(
            current_value=new_value,
            versions={
                version_name: new_value,
                **self.versions,
            }
        )

class VersionedMemorySegment(Segment):
    value_type: SegmentType = SegmentType.VERSIONED_MEMORY
    value: VersionedMemoryValue

    @property
    def text(self) -> str:
        return self.value.current_value

    @property
    def log(self) -> str:
        return self.value.current_value

    @property
    def markdown(self) -> str:
        return self.value.current_value


class ArrayBooleanSegment(ArraySegment):
    value_type: SegmentType = SegmentType.ARRAY_BOOLEAN
    value: Sequence[bool] = None  # type: ignore


def get_segment_discriminator(v: Any) -> SegmentType | None:
    if isinstance(v, Segment):
        return v.value_type
    elif isinstance(v, dict):
        value_type = v.get("value_type")
        if value_type is None:
            return None
        try:
            seg_type = SegmentType(value_type)
        except ValueError:
            return None
        return seg_type
    else:
        # return None if the discriminator value isn't found
        return None


# The `SegmentUnion`` type is used to enable serialization and deserialization with Pydantic.
# Use `Segment` for type hinting when serialization is not required.
#
# Note:
# - All variants in `SegmentUnion` must inherit from the `Segment` class.
# - The union must include all non-abstract subclasses of `Segment`, except:
#   - `SegmentGroup`, which is not added to the variable pool.
#   - `Variable` and its subclasses, which are handled by `VariableUnion`.
SegmentUnion: TypeAlias = Annotated[
    (
        Annotated[NoneSegment, Tag(SegmentType.NONE)]
        | Annotated[StringSegment, Tag(SegmentType.STRING)]
        | Annotated[FloatSegment, Tag(SegmentType.FLOAT)]
        | Annotated[IntegerSegment, Tag(SegmentType.INTEGER)]
        | Annotated[ObjectSegment, Tag(SegmentType.OBJECT)]
        | Annotated[FileSegment, Tag(SegmentType.FILE)]
        | Annotated[BooleanSegment, Tag(SegmentType.BOOLEAN)]
        | Annotated[ArrayAnySegment, Tag(SegmentType.ARRAY_ANY)]
        | Annotated[ArrayStringSegment, Tag(SegmentType.ARRAY_STRING)]
        | Annotated[ArrayNumberSegment, Tag(SegmentType.ARRAY_NUMBER)]
        | Annotated[ArrayObjectSegment, Tag(SegmentType.ARRAY_OBJECT)]
        | Annotated[ArrayFileSegment, Tag(SegmentType.ARRAY_FILE)]
<<<<<<< HEAD
        | Annotated[VersionedMemorySegment, Tag(SegmentType.VERSIONED_MEMORY)]
=======
        | Annotated[ArrayBooleanSegment, Tag(SegmentType.ARRAY_BOOLEAN)]
>>>>>>> bb5b8d29
    ),
    Discriminator(get_segment_discriminator),
]<|MERGE_RESOLUTION|>--- conflicted
+++ resolved
@@ -1,7 +1,7 @@
 import json
 import sys
 from collections.abc import Mapping, Sequence
-from typing import Annotated, Any, TypeAlias, Self, Optional
+from typing import Annotated, Any, TypeAlias, Self
 
 from pydantic import BaseModel, ConfigDict, Discriminator, Tag, field_validator
 
@@ -287,11 +287,8 @@
         | Annotated[ArrayNumberSegment, Tag(SegmentType.ARRAY_NUMBER)]
         | Annotated[ArrayObjectSegment, Tag(SegmentType.ARRAY_OBJECT)]
         | Annotated[ArrayFileSegment, Tag(SegmentType.ARRAY_FILE)]
-<<<<<<< HEAD
+        | Annotated[ArrayBooleanSegment, Tag(SegmentType.ARRAY_BOOLEAN)]
         | Annotated[VersionedMemorySegment, Tag(SegmentType.VERSIONED_MEMORY)]
-=======
-        | Annotated[ArrayBooleanSegment, Tag(SegmentType.ARRAY_BOOLEAN)]
->>>>>>> bb5b8d29
     ),
     Discriminator(get_segment_discriminator),
 ]