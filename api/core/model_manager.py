--- conflicted
+++ resolved
@@ -442,13 +442,8 @@
                 redis_client.set(cache_key, current_index)
 
             redis_client.expire(cache_key, 3600)
-<<<<<<< HEAD
-            if current_index >= max_index:
-                current_index = current_index % max_index + 1
-=======
             if current_index > max_index:
                 current_index = current_index % max_index
->>>>>>> 503ed7ff
 
             real_index = current_index - 1
             if real_index > max_index:
@@ -456,11 +451,7 @@
 
             config = self._load_balancing_configs[real_index]
 
-<<<<<<< HEAD
-            if self.is_cooldown(config):
-=======
             if self.in_cooldown(config):
->>>>>>> 503ed7ff
                 cooldown_load_balancing_configs.append(config)
                 if len(cooldown_load_balancing_configs) >= len(self._load_balancing_configs):
                     # all configs are in cooldown
@@ -477,11 +468,7 @@
 
         return None
 
-<<<<<<< HEAD
-    def cooldown(self, config: ModelLoadBalancingConfiguration, expire: int = 60):
-=======
     def cooldown(self, config: ModelLoadBalancingConfiguration, expire: int = 60) -> None:
->>>>>>> 503ed7ff
         """
         Cooldown model load balancing config
         :param config: model load balancing config
@@ -498,11 +485,7 @@
 
         redis_client.setex(cooldown_cache_key, expire, 'true')
 
-<<<<<<< HEAD
-    def is_cooldown(self, config: ModelLoadBalancingConfiguration) -> bool:
-=======
     def in_cooldown(self, config: ModelLoadBalancingConfiguration) -> bool:
->>>>>>> 503ed7ff
         """
         Check if model load balancing config is in cooldown
         :param config: model load balancing config
@@ -516,9 +499,6 @@
             config.id
         )
 
-<<<<<<< HEAD
-        return redis_client.exists(cooldown_cache_key)
-=======
         return redis_client.exists(cooldown_cache_key)
 
     @classmethod
@@ -548,5 +528,4 @@
         if ttl == -2:
             return False, 0
 
-        return True, ttl
->>>>>>> 503ed7ff
+        return True, ttl