import logging
import os
from collections.abc import Callable, Generator, Sequence
from typing import IO, Optional, Union, cast

from core.entities.provider_configuration import ProviderConfiguration, ProviderModelBundle
from core.entities.provider_entities import ModelLoadBalancingConfiguration
from core.errors.error import ProviderTokenNotInitError
from core.model_runtime.callbacks.base_callback import Callback
from core.model_runtime.entities.llm_entities import LLMResult
from core.model_runtime.entities.message_entities import PromptMessage, PromptMessageTool
from core.model_runtime.entities.model_entities import ModelType
from core.model_runtime.entities.rerank_entities import RerankResult
from core.model_runtime.entities.text_embedding_entities import TextEmbeddingResult
from core.model_runtime.errors.invoke import InvokeAuthorizationError, InvokeConnectionError, InvokeRateLimitError
from core.model_runtime.model_providers.__base.large_language_model import LargeLanguageModel
from core.model_runtime.model_providers.__base.moderation_model import ModerationModel
from core.model_runtime.model_providers.__base.rerank_model import RerankModel
from core.model_runtime.model_providers.__base.speech2text_model import Speech2TextModel
from core.model_runtime.model_providers.__base.text_embedding_model import TextEmbeddingModel
from core.model_runtime.model_providers.__base.tts_model import TTSModel
from core.provider_manager import ProviderManager
from extensions.ext_redis import redis_client
from models.provider import ProviderType

logger = logging.getLogger(__name__)


class ModelInstance:
    """
    Model instance class
    """

    def __init__(self, provider_model_bundle: ProviderModelBundle, model: str) -> None:
        self.provider_model_bundle = provider_model_bundle
        self.model = model
        self.provider = provider_model_bundle.configuration.provider.provider
        self.credentials = self._fetch_credentials_from_bundle(provider_model_bundle, model)
        self.model_type_instance = self.provider_model_bundle.model_type_instance
        self.load_balancing_manager = self._get_load_balancing_manager(
            configuration=provider_model_bundle.configuration,
            model_type=provider_model_bundle.model_type_instance.model_type,
            model=model,
            credentials=self.credentials,
        )

    @staticmethod
    def _fetch_credentials_from_bundle(provider_model_bundle: ProviderModelBundle, model: str) -> dict:
        """
        Fetch credentials from provider model bundle
        :param provider_model_bundle: provider model bundle
        :param model: model name
        :return:
        """
        configuration = provider_model_bundle.configuration
        model_type = provider_model_bundle.model_type_instance.model_type
        credentials = configuration.get_current_credentials(model_type=model_type, model=model)

        if credentials is None:
            raise ProviderTokenNotInitError(f"Model {model} credentials is not initialized.")

        return credentials

    @staticmethod
    def _get_load_balancing_manager(
        configuration: ProviderConfiguration, model_type: ModelType, model: str, credentials: dict
    ) -> Optional["LBModelManager"]:
        """
        Get load balancing model credentials
        :param configuration: provider configuration
        :param model_type: model type
        :param model: model name
        :param credentials: model credentials
        :return:
        """
        if configuration.model_settings and configuration.using_provider_type == ProviderType.CUSTOM:
            current_model_setting = None
            # check if model is disabled by admin
            for model_setting in configuration.model_settings:
                if model_setting.model_type == model_type and model_setting.model == model:
                    current_model_setting = model_setting
                    break

            # check if load balancing is enabled
            if current_model_setting and current_model_setting.load_balancing_configs:
                # use load balancing proxy to choose credentials
                lb_model_manager = LBModelManager(
                    tenant_id=configuration.tenant_id,
                    provider=configuration.provider.provider,
                    model_type=model_type,
                    model=model,
                    load_balancing_configs=current_model_setting.load_balancing_configs,
                    managed_credentials=credentials if configuration.custom_configuration.provider else None,
                )

                return lb_model_manager

        return None

    def invoke_llm(
        self,
        prompt_messages: list[PromptMessage],
        model_parameters: Optional[dict] = None,
        tools: Sequence[PromptMessageTool] | None = None,
        stop: Optional[list[str]] = None,
        stream: bool = True,
        user: Optional[str] = None,
        callbacks: Optional[list[Callback]] = None,
    ) -> Union[LLMResult, Generator]:
        """
        Invoke large language model

        :param prompt_messages: prompt messages
        :param model_parameters: model parameters
        :param tools: tools for tool calling
        :param stop: stop words
        :param stream: is stream response
        :param user: unique user id
        :param callbacks: callbacks
        :return: full response or stream response chunk generator result
        """
        if not isinstance(self.model_type_instance, LargeLanguageModel):
            raise Exception("Model type instance is not LargeLanguageModel")

        self.model_type_instance = cast(LargeLanguageModel, self.model_type_instance)
        return self._round_robin_invoke(
            function=self.model_type_instance.invoke,
            model=self.model,
            credentials=self.credentials,
            prompt_messages=prompt_messages,
            model_parameters=model_parameters,
            tools=tools,
            stop=stop,
            stream=stream,
            user=user,
            callbacks=callbacks,
        )

    def get_llm_num_tokens(
        self, prompt_messages: list[PromptMessage], tools: Optional[list[PromptMessageTool]] = None
    ) -> int:
        """
        Get number of tokens for llm

        :param prompt_messages: prompt messages
        :param tools: tools for tool calling
        :return:
        """
        if not isinstance(self.model_type_instance, LargeLanguageModel):
            raise Exception("Model type instance is not LargeLanguageModel")

        self.model_type_instance = cast(LargeLanguageModel, self.model_type_instance)
        return self._round_robin_invoke(
            function=self.model_type_instance.get_num_tokens,
            model=self.model,
            credentials=self.credentials,
            prompt_messages=prompt_messages,
            tools=tools,
        )

    def invoke_text_embedding(self, texts: list[str], user: Optional[str] = None) -> TextEmbeddingResult:
        """
        Invoke large language model

        :param texts: texts to embed
        :param user: unique user id
        :return: embeddings result
        """
        if not isinstance(self.model_type_instance, TextEmbeddingModel):
            raise Exception("Model type instance is not TextEmbeddingModel")

        self.model_type_instance = cast(TextEmbeddingModel, self.model_type_instance)
        return self._round_robin_invoke(
            function=self.model_type_instance.invoke,
            model=self.model,
            credentials=self.credentials,
            texts=texts,
            user=user,
        )

    def get_text_embedding_num_tokens(self, texts: list[str]) -> int:
        """
        Get number of tokens for text embedding

        :param texts: texts to embed
        :return:
        """
        if not isinstance(self.model_type_instance, TextEmbeddingModel):
            raise Exception("Model type instance is not TextEmbeddingModel")

        self.model_type_instance = cast(TextEmbeddingModel, self.model_type_instance)
        return self._round_robin_invoke(
            function=self.model_type_instance.get_num_tokens,
            model=self.model,
            credentials=self.credentials,
            texts=texts,
        )

    def invoke_rerank(
        self,
        query: str,
        docs: list[str],
        score_threshold: Optional[float] = None,
        top_n: Optional[int] = None,
        user: Optional[str] = None,
    ) -> RerankResult:
        """
        Invoke rerank model

        :param query: search query
        :param docs: docs for reranking
        :param score_threshold: score threshold
        :param top_n: top n
        :param user: unique user id
        :return: rerank result
        """
        if not isinstance(self.model_type_instance, RerankModel):
            raise Exception("Model type instance is not RerankModel")

        self.model_type_instance = cast(RerankModel, self.model_type_instance)
        return self._round_robin_invoke(
            function=self.model_type_instance.invoke,
            model=self.model,
            credentials=self.credentials,
            query=query,
            docs=docs,
            score_threshold=score_threshold,
            top_n=top_n,
            user=user,
        )

    def invoke_moderation(self, text: str, user: Optional[str] = None) -> bool:
        """
        Invoke moderation model

        :param text: text to moderate
        :param user: unique user id
        :return: false if text is safe, true otherwise
        """
        if not isinstance(self.model_type_instance, ModerationModel):
            raise Exception("Model type instance is not ModerationModel")

        self.model_type_instance = cast(ModerationModel, self.model_type_instance)
        return self._round_robin_invoke(
            function=self.model_type_instance.invoke,
            model=self.model,
            credentials=self.credentials,
            text=text,
            user=user,
        )

<<<<<<< HEAD
    def invoke_speech2text(
            self, 
            file: IO[bytes], 
            user: Optional[str] = None,
            language: Optional[str] = None,
            prompt: Optional[str] = None,
            response_format: Optional[str] = "json",
            temperature: Optional[float] = 0,
            ) -> str:
=======
    def invoke_speech2text(self, file: IO[bytes], user: Optional[str] = None) -> str:
>>>>>>> 8efae1cb
        """
        Invoke large language model
        :param file: audio file
        :param user: unique user id
        :param language: The language of the input audio. Supplying the input language in ISO-639-1
        :param prompt: An optional text to guide the model's style or continue a previous audio segment. The prompt should match the audio language.
        :param response_format: The format of the transcript output, in one of these options: json, text, srt, verbose_json, or vtt.
        :param temperature: The sampling temperature, between 0 and 1. Higher values like 0.8 will make the output more random, while lower values like 0.2 will make it more focused and deterministic. If set to 0, the model will use log probability to automatically increase the temperature until certain thresholds are hit.
        :return: text for given audio file
        """
        if not isinstance(self.model_type_instance, Speech2TextModel):
            raise Exception("Model type instance is not Speech2TextModel")

        self.model_type_instance = cast(Speech2TextModel, self.model_type_instance)
        return self._round_robin_invoke(
            function=self.model_type_instance.invoke,
            model=self.model,
            credentials=self.credentials,
            file=file,
            user=user,
<<<<<<< HEAD
            language=language,
            prompt=prompt,
            response_format=response_format,
            temperature=temperature,
=======
>>>>>>> 8efae1cb
        )

    def invoke_tts(self, content_text: str, tenant_id: str, voice: str, user: Optional[str] = None) -> str:
        """
        Invoke large language tts model

        :param content_text: text content to be translated
        :param tenant_id: user tenant id
        :param voice: model timbre
        :param user: unique user id
        :return: text for given audio file
        """
        if not isinstance(self.model_type_instance, TTSModel):
            raise Exception("Model type instance is not TTSModel")

        self.model_type_instance = cast(TTSModel, self.model_type_instance)
        return self._round_robin_invoke(
            function=self.model_type_instance.invoke,
            model=self.model,
            credentials=self.credentials,
            content_text=content_text,
            user=user,
            tenant_id=tenant_id,
            voice=voice,
        )

    def _round_robin_invoke(self, function: Callable, *args, **kwargs):
        """
        Round-robin invoke
        :param function: function to invoke
        :param args: function args
        :param kwargs: function kwargs
        :return:
        """
        if not self.load_balancing_manager:
            return function(*args, **kwargs)

        last_exception = None
        while True:
            lb_config = self.load_balancing_manager.fetch_next()
            if not lb_config:
                if not last_exception:
                    raise ProviderTokenNotInitError("Model credentials is not initialized.")
                else:
                    raise last_exception

            try:
                if "credentials" in kwargs:
                    del kwargs["credentials"]
                return function(*args, **kwargs, credentials=lb_config.credentials)
            except InvokeRateLimitError as e:
                # expire in 60 seconds
                self.load_balancing_manager.cooldown(lb_config, expire=60)
                last_exception = e
                continue
            except (InvokeAuthorizationError, InvokeConnectionError) as e:
                # expire in 10 seconds
                self.load_balancing_manager.cooldown(lb_config, expire=10)
                last_exception = e
                continue
            except Exception as e:
                raise e

    def get_tts_voices(self, language: Optional[str] = None) -> list:
        """
        Invoke large language tts model voices

        :param language: tts language
        :return: tts model voices
        """
        if not isinstance(self.model_type_instance, TTSModel):
            raise Exception("Model type instance is not TTSModel")

        self.model_type_instance = cast(TTSModel, self.model_type_instance)
        return self.model_type_instance.get_tts_model_voices(
            model=self.model, credentials=self.credentials, language=language
        )


class ModelManager:
    def __init__(self) -> None:
        self._provider_manager = ProviderManager()

    def get_model_instance(self, tenant_id: str, provider: str, model_type: ModelType, model: str) -> ModelInstance:
        """
        Get model instance
        :param tenant_id: tenant id
        :param provider: provider name
        :param model_type: model type
        :param model: model name
        :return:
        """
        if not provider:
            return self.get_default_model_instance(tenant_id, model_type)

        provider_model_bundle = self._provider_manager.get_provider_model_bundle(
            tenant_id=tenant_id, provider=provider, model_type=model_type
        )

        return ModelInstance(provider_model_bundle, model)

    def get_default_provider_model_name(self, tenant_id: str, model_type: ModelType) -> tuple[str, str]:
        """
        Return first provider and the first model in the provider
        :param tenant_id: tenant id
        :param model_type: model type
        :return: provider name, model name
        """
        return self._provider_manager.get_first_provider_first_model(tenant_id, model_type)

    def get_default_model_instance(self, tenant_id: str, model_type: ModelType) -> ModelInstance:
        """
        Get default model instance
        :param tenant_id: tenant id
        :param model_type: model type
        :return:
        """
        default_model_entity = self._provider_manager.get_default_model(tenant_id=tenant_id, model_type=model_type)

        if not default_model_entity:
            raise ProviderTokenNotInitError(f"Default model not found for {model_type}")

        return self.get_model_instance(
            tenant_id=tenant_id,
            provider=default_model_entity.provider.provider,
            model_type=model_type,
            model=default_model_entity.model,
        )


class LBModelManager:
    def __init__(
        self,
        tenant_id: str,
        provider: str,
        model_type: ModelType,
        model: str,
        load_balancing_configs: list[ModelLoadBalancingConfiguration],
        managed_credentials: Optional[dict] = None,
    ) -> None:
        """
        Load balancing model manager
        :param tenant_id: tenant_id
        :param provider: provider
        :param model_type: model_type
        :param model: model name
        :param load_balancing_configs: all load balancing configurations
        :param managed_credentials: credentials if load balancing configuration name is __inherit__
        """
        self._tenant_id = tenant_id
        self._provider = provider
        self._model_type = model_type
        self._model = model
        self._load_balancing_configs = load_balancing_configs

        for load_balancing_config in self._load_balancing_configs[:]:  # Iterate over a shallow copy of the list
            if load_balancing_config.name == "__inherit__":
                if not managed_credentials:
                    # remove __inherit__ if managed credentials is not provided
                    self._load_balancing_configs.remove(load_balancing_config)
                else:
                    load_balancing_config.credentials = managed_credentials

    def fetch_next(self) -> Optional[ModelLoadBalancingConfiguration]:
        """
        Get next model load balancing config
        Strategy: Round Robin
        :return:
        """
        cache_key = "model_lb_index:{}:{}:{}:{}".format(
            self._tenant_id, self._provider, self._model_type.value, self._model
        )

        cooldown_load_balancing_configs = []
        max_index = len(self._load_balancing_configs)

        while True:
            current_index = redis_client.incr(cache_key)
            current_index = cast(int, current_index)
            if current_index >= 10000000:
                current_index = 1
                redis_client.set(cache_key, current_index)

            redis_client.expire(cache_key, 3600)
            if current_index > max_index:
                current_index = current_index % max_index

            real_index = current_index - 1
            if real_index > max_index:
                real_index = 0

            config = self._load_balancing_configs[real_index]

            if self.in_cooldown(config):
                cooldown_load_balancing_configs.append(config)
                if len(cooldown_load_balancing_configs) >= len(self._load_balancing_configs):
                    # all configs are in cooldown
                    return None

                continue

            if bool(os.environ.get("DEBUG", "False").lower() == "true"):
                logger.info(
                    f"Model LB\nid: {config.id}\nname:{config.name}\n"
                    f"tenant_id: {self._tenant_id}\nprovider: {self._provider}\n"
                    f"model_type: {self._model_type.value}\nmodel: {self._model}"
                )

            return config

        return None

    def cooldown(self, config: ModelLoadBalancingConfiguration, expire: int = 60) -> None:
        """
        Cooldown model load balancing config
        :param config: model load balancing config
        :param expire: cooldown time
        :return:
        """
        cooldown_cache_key = "model_lb_index:cooldown:{}:{}:{}:{}:{}".format(
            self._tenant_id, self._provider, self._model_type.value, self._model, config.id
        )

        redis_client.setex(cooldown_cache_key, expire, "true")

    def in_cooldown(self, config: ModelLoadBalancingConfiguration) -> bool:
        """
        Check if model load balancing config is in cooldown
        :param config: model load balancing config
        :return:
        """
        cooldown_cache_key = "model_lb_index:cooldown:{}:{}:{}:{}:{}".format(
            self._tenant_id, self._provider, self._model_type.value, self._model, config.id
        )

        res = redis_client.exists(cooldown_cache_key)
        res = cast(bool, res)
        return res

    @staticmethod
    def get_config_in_cooldown_and_ttl(
        tenant_id: str, provider: str, model_type: ModelType, model: str, config_id: str
    ) -> tuple[bool, int]:
        """
        Get model load balancing config is in cooldown and ttl
        :param tenant_id: workspace id
        :param provider: provider name
        :param model_type: model type
        :param model: model name
        :param config_id: model load balancing config id
        :return:
        """
        cooldown_cache_key = "model_lb_index:cooldown:{}:{}:{}:{}:{}".format(
            tenant_id, provider, model_type.value, model, config_id
        )

        ttl = redis_client.ttl(cooldown_cache_key)
        if ttl == -2:
            return False, 0

        ttl = cast(int, ttl)
        return True, ttl<|MERGE_RESOLUTION|>--- conflicted
+++ resolved
@@ -249,7 +249,6 @@
             user=user,
         )
 
-<<<<<<< HEAD
     def invoke_speech2text(
             self, 
             file: IO[bytes], 
@@ -259,9 +258,6 @@
             response_format: Optional[str] = "json",
             temperature: Optional[float] = 0,
             ) -> str:
-=======
-    def invoke_speech2text(self, file: IO[bytes], user: Optional[str] = None) -> str:
->>>>>>> 8efae1cb
         """
         Invoke large language model
         :param file: audio file
@@ -282,13 +278,10 @@
             credentials=self.credentials,
             file=file,
             user=user,
-<<<<<<< HEAD
             language=language,
             prompt=prompt,
             response_format=response_format,
             temperature=temperature,
-=======
->>>>>>> 8efae1cb
         )
 
     def invoke_tts(self, content_text: str, tenant_id: str, voice: str, user: Optional[str] = None) -> str:
