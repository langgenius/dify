--- conflicted
+++ resolved
@@ -8,11 +8,9 @@
 from typing import Any, Optional, cast
 
 from flask import current_app
-<<<<<<< HEAD
+
 from flask_login import current_user
 from sqlalchemy import select
-=======
->>>>>>> eb3a0319
 from sqlalchemy.orm.exc import ObjectDeletedError
 
 from configs import dify_config
