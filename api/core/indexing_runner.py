import concurrent.futures
import json
import logging
import re
import threading
import time
import uuid
from typing import Any

from flask import current_app
from sqlalchemy import select
from sqlalchemy.orm.exc import ObjectDeletedError

from configs import dify_config
from core.entities.knowledge_entities import IndexingEstimate, PreviewDetail, QAPreviewDetail
from core.errors.error import ProviderTokenNotInitError
from core.model_manager import ModelInstance, ModelManager
from core.model_runtime.entities.model_entities import ModelType
from core.rag.cleaner.clean_processor import CleanProcessor
from core.rag.datasource.keyword.keyword_factory import Keyword
from core.rag.docstore.dataset_docstore import DatasetDocumentStore
from core.rag.extractor.entity.datasource_type import DatasourceType
from core.rag.extractor.entity.extract_setting import ExtractSetting, NotionInfo, WebsiteInfo
from core.rag.index_processor.constant.index_type import IndexType
from core.rag.index_processor.index_processor_base import BaseIndexProcessor
from core.rag.index_processor.index_processor_factory import IndexProcessorFactory
from core.rag.models.document import ChildDocument, Document
from core.rag.splitter.fixed_text_splitter import (
    EnhanceRecursiveCharacterTextSplitter,
    FixedRecursiveCharacterTextSplitter,
)
from core.rag.splitter.text_splitter import TextSplitter
from core.tools.utils.web_reader_tool import get_image_upload_file_ids
from extensions.ext_database import db
from extensions.ext_redis import redis_client
from extensions.ext_storage import storage
from libs import helper
from libs.datetime_utils import naive_utc_now
from models.dataset import ChildChunk, Dataset, DatasetProcessRule, DocumentSegment
from models.dataset import Document as DatasetDocument
from models.model import UploadFile
from services.feature_service import FeatureService

logger = logging.getLogger(__name__)


class IndexingRunner:
    def __init__(self):
        self.storage = storage
        self.model_manager = ModelManager()

    def _handle_indexing_error(self, document_id: str, error: Exception) -> None:
        """Handle indexing errors by updating document status."""
        logger.exception("consume document failed")
        document = db.session.get(DatasetDocument, document_id)
        if document:
            document.indexing_status = "error"
            error_message = getattr(error, "description", str(error))
            document.error = str(error_message)
            document.stopped_at = naive_utc_now()
            db.session.commit()

    def run(self, dataset_documents: list[DatasetDocument]):
        """Run the indexing process."""
        for dataset_document in dataset_documents:
            document_id = dataset_document.id
            try:
                # Re-query the document to ensure it's bound to the current session
                requeried_document = db.session.get(DatasetDocument, document_id)
                if not requeried_document:
                    logger.warning("Document not found, skipping document id: %s", document_id)
                    continue

                # get dataset
<<<<<<< HEAD
                dataset = db.session.scalars(select(Dataset).filter_by(id=dataset_document.dataset_id).limit(1)).first()
=======
                dataset = db.session.query(Dataset).filter_by(id=requeried_document.dataset_id).first()
>>>>>>> 11f2f951

                if not dataset:
                    raise ValueError("no dataset found")
                # get the process rule
                stmt = select(DatasetProcessRule).where(
                    DatasetProcessRule.id == requeried_document.dataset_process_rule_id
                )
                processing_rule = db.session.scalar(stmt)
                if not processing_rule:
                    raise ValueError("no process rule found")
                index_type = requeried_document.doc_form
                index_processor = IndexProcessorFactory(index_type).init_index_processor()
                # extract
                text_docs = self._extract(index_processor, requeried_document, processing_rule.to_dict())

                # transform
                documents = self._transform(
                    index_processor, dataset, text_docs, requeried_document.doc_language, processing_rule.to_dict()
                )
                # save segment
                self._load_segments(dataset, requeried_document, documents)

                # load
                self._load(
                    index_processor=index_processor,
                    dataset=dataset,
                    dataset_document=requeried_document,
                    documents=documents,
                )
            except DocumentIsPausedError:
                raise DocumentIsPausedError(f"Document paused, document id: {document_id}")
            except ProviderTokenNotInitError as e:
                self._handle_indexing_error(document_id, e)
            except ObjectDeletedError:
                logger.warning("Document deleted, document id: %s", document_id)
            except Exception as e:
                self._handle_indexing_error(document_id, e)

    def run_in_splitting_status(self, dataset_document: DatasetDocument):
        """Run the indexing process when the index_status is splitting."""
        document_id = dataset_document.id
        try:
            # Re-query the document to ensure it's bound to the current session
            requeried_document = db.session.get(DatasetDocument, document_id)
            if not requeried_document:
                logger.warning("Document not found: %s", document_id)
                return

            # get dataset
<<<<<<< HEAD
            dataset = db.session.scalars(select(Dataset).filter_by(id=dataset_document.dataset_id).limit(1)).first()
=======
            dataset = db.session.query(Dataset).filter_by(id=requeried_document.dataset_id).first()
>>>>>>> 11f2f951

            if not dataset:
                raise ValueError("no dataset found")

            # get exist document_segment list and delete
            document_segments = (
                db.session.query(DocumentSegment)
                .filter_by(dataset_id=dataset.id, document_id=requeried_document.id)
                .all()
            )

            for document_segment in document_segments:
                db.session.delete(document_segment)
                if requeried_document.doc_form == IndexType.PARENT_CHILD_INDEX:
                    # delete child chunks
                    db.session.query(ChildChunk).where(ChildChunk.segment_id == document_segment.id).delete()
            db.session.commit()
            # get the process rule
            stmt = select(DatasetProcessRule).where(DatasetProcessRule.id == requeried_document.dataset_process_rule_id)
            processing_rule = db.session.scalar(stmt)
            if not processing_rule:
                raise ValueError("no process rule found")

            index_type = requeried_document.doc_form
            index_processor = IndexProcessorFactory(index_type).init_index_processor()
            # extract
            text_docs = self._extract(index_processor, requeried_document, processing_rule.to_dict())

            # transform
            documents = self._transform(
                index_processor, dataset, text_docs, requeried_document.doc_language, processing_rule.to_dict()
            )
            # save segment
            self._load_segments(dataset, requeried_document, documents)

            # load
            self._load(
                index_processor=index_processor,
                dataset=dataset,
                dataset_document=requeried_document,
                documents=documents,
            )
        except DocumentIsPausedError:
            raise DocumentIsPausedError(f"Document paused, document id: {document_id}")
        except ProviderTokenNotInitError as e:
            self._handle_indexing_error(document_id, e)
        except Exception as e:
            self._handle_indexing_error(document_id, e)

    def run_in_indexing_status(self, dataset_document: DatasetDocument):
        """Run the indexing process when the index_status is indexing."""
        document_id = dataset_document.id
        try:
            # Re-query the document to ensure it's bound to the current session
            requeried_document = db.session.get(DatasetDocument, document_id)
            if not requeried_document:
                logger.warning("Document not found: %s", document_id)
                return

            # get dataset
<<<<<<< HEAD
            dataset = db.session.scalars(select(Dataset).filter_by(id=dataset_document.dataset_id).limit(1)).first()
=======
            dataset = db.session.query(Dataset).filter_by(id=requeried_document.dataset_id).first()
>>>>>>> 11f2f951

            if not dataset:
                raise ValueError("no dataset found")

            # get exist document_segment list and delete
            document_segments = (
                db.session.query(DocumentSegment)
                .filter_by(dataset_id=dataset.id, document_id=requeried_document.id)
                .all()
            )

            documents = []
            if document_segments:
                for document_segment in document_segments:
                    # transform segment to node
                    if document_segment.status != "completed":
                        document = Document(
                            page_content=document_segment.content,
                            metadata={
                                "doc_id": document_segment.index_node_id,
                                "doc_hash": document_segment.index_node_hash,
                                "document_id": document_segment.document_id,
                                "dataset_id": document_segment.dataset_id,
                            },
                        )
                        if requeried_document.doc_form == IndexType.PARENT_CHILD_INDEX:
                            child_chunks = document_segment.get_child_chunks()
                            if child_chunks:
                                child_documents = []
                                for child_chunk in child_chunks:
                                    child_document = ChildDocument(
                                        page_content=child_chunk.content,
                                        metadata={
                                            "doc_id": child_chunk.index_node_id,
                                            "doc_hash": child_chunk.index_node_hash,
                                            "document_id": document_segment.document_id,
                                            "dataset_id": document_segment.dataset_id,
                                        },
                                    )
                                    child_documents.append(child_document)
                                document.children = child_documents
                        documents.append(document)
            # build index
            index_type = requeried_document.doc_form
            index_processor = IndexProcessorFactory(index_type).init_index_processor()
            self._load(
                index_processor=index_processor,
                dataset=dataset,
                dataset_document=requeried_document,
                documents=documents,
            )
        except DocumentIsPausedError:
            raise DocumentIsPausedError(f"Document paused, document id: {document_id}")
        except ProviderTokenNotInitError as e:
            self._handle_indexing_error(document_id, e)
        except Exception as e:
            self._handle_indexing_error(document_id, e)

    def indexing_estimate(
        self,
        tenant_id: str,
        extract_settings: list[ExtractSetting],
        tmp_processing_rule: dict,
        doc_form: str | None = None,
        doc_language: str = "English",
        dataset_id: str | None = None,
        indexing_technique: str = "economy",
    ) -> IndexingEstimate:
        """
        Estimate the indexing for the document.
        """
        # check document limit
        features = FeatureService.get_features(tenant_id)
        if features.billing.enabled:
            count = len(extract_settings)
            batch_upload_limit = dify_config.BATCH_UPLOAD_LIMIT
            if count > batch_upload_limit:
                raise ValueError(f"You have reached the batch upload limit of {batch_upload_limit}.")

        embedding_model_instance = None
        if dataset_id:
            dataset = db.session.scalars(select(Dataset).filter_by(id=dataset_id).limit(1)).first()
            if not dataset:
                raise ValueError("Dataset not found.")
            if dataset.indexing_technique == "high_quality" or indexing_technique == "high_quality":
                if dataset.embedding_model_provider:
                    embedding_model_instance = self.model_manager.get_model_instance(
                        tenant_id=tenant_id,
                        provider=dataset.embedding_model_provider,
                        model_type=ModelType.TEXT_EMBEDDING,
                        model=dataset.embedding_model,
                    )
                else:
                    embedding_model_instance = self.model_manager.get_default_model_instance(
                        tenant_id=tenant_id,
                        model_type=ModelType.TEXT_EMBEDDING,
                    )
        else:
            if indexing_technique == "high_quality":
                embedding_model_instance = self.model_manager.get_default_model_instance(
                    tenant_id=tenant_id,
                    model_type=ModelType.TEXT_EMBEDDING,
                )
        # keep separate, avoid union-list ambiguity
        preview_texts: list[PreviewDetail] = []
        qa_preview_texts: list[QAPreviewDetail] = []

        total_segments = 0
        index_type = doc_form
        index_processor = IndexProcessorFactory(index_type).init_index_processor()
        for extract_setting in extract_settings:
            # extract
            processing_rule = DatasetProcessRule(
                mode=tmp_processing_rule["mode"], rules=json.dumps(tmp_processing_rule["rules"])
            )
            text_docs = index_processor.extract(extract_setting, process_rule_mode=tmp_processing_rule["mode"])
            documents = index_processor.transform(
                text_docs,
                embedding_model_instance=embedding_model_instance,
                process_rule=processing_rule.to_dict(),
                tenant_id=tenant_id,
                doc_language=doc_language,
                preview=True,
            )
            total_segments += len(documents)
            for document in documents:
                if len(preview_texts) < 10:
                    if doc_form and doc_form == "qa_model":
                        qa_detail = QAPreviewDetail(
                            question=document.page_content, answer=document.metadata.get("answer") or ""
                        )
                        qa_preview_texts.append(qa_detail)
                    else:
                        preview_detail = PreviewDetail(content=document.page_content)
                        if document.children:
                            preview_detail.child_chunks = [child.page_content for child in document.children]
                        preview_texts.append(preview_detail)

                # delete image files and related db records
                image_upload_file_ids = get_image_upload_file_ids(document.page_content)
                for upload_file_id in image_upload_file_ids:
                    stmt = select(UploadFile).where(UploadFile.id == upload_file_id)
                    image_file = db.session.scalar(stmt)
                    if image_file is None:
                        continue
                    try:
                        storage.delete(image_file.key)
                    except Exception:
                        logger.exception(
                            "Delete image_files failed while indexing_estimate, \
                                          image_upload_file_is: %s",
                            upload_file_id,
                        )
                    db.session.delete(image_file)

        if doc_form and doc_form == "qa_model":
            return IndexingEstimate(total_segments=total_segments * 20, qa_preview=qa_preview_texts, preview=[])
        return IndexingEstimate(total_segments=total_segments, preview=preview_texts)

    def _extract(
        self, index_processor: BaseIndexProcessor, dataset_document: DatasetDocument, process_rule: dict
    ) -> list[Document]:
        # load file
        if dataset_document.data_source_type not in {"upload_file", "notion_import", "website_crawl"}:
            return []

        data_source_info = dataset_document.data_source_info_dict
        text_docs = []
        if dataset_document.data_source_type == "upload_file":
            if not data_source_info or "upload_file_id" not in data_source_info:
                raise ValueError("no upload file found")
            stmt = select(UploadFile).where(UploadFile.id == data_source_info["upload_file_id"])
            file_detail = db.session.scalars(stmt).one_or_none()

            if file_detail:
                extract_setting = ExtractSetting(
                    datasource_type=DatasourceType.FILE,
                    upload_file=file_detail,
                    document_model=dataset_document.doc_form,
                )
                text_docs = index_processor.extract(extract_setting, process_rule_mode=process_rule["mode"])
        elif dataset_document.data_source_type == "notion_import":
            if (
                not data_source_info
                or "notion_workspace_id" not in data_source_info
                or "notion_page_id" not in data_source_info
            ):
                raise ValueError("no notion import info found")
            extract_setting = ExtractSetting(
                datasource_type=DatasourceType.NOTION,
                notion_info=NotionInfo.model_validate(
                    {
                        "credential_id": data_source_info["credential_id"],
                        "notion_workspace_id": data_source_info["notion_workspace_id"],
                        "notion_obj_id": data_source_info["notion_page_id"],
                        "notion_page_type": data_source_info["type"],
                        "document": dataset_document,
                        "tenant_id": dataset_document.tenant_id,
                    }
                ),
                document_model=dataset_document.doc_form,
            )
            text_docs = index_processor.extract(extract_setting, process_rule_mode=process_rule["mode"])
        elif dataset_document.data_source_type == "website_crawl":
            if (
                not data_source_info
                or "provider" not in data_source_info
                or "url" not in data_source_info
                or "job_id" not in data_source_info
            ):
                raise ValueError("no website import info found")
            extract_setting = ExtractSetting(
                datasource_type=DatasourceType.WEBSITE,
                website_info=WebsiteInfo.model_validate(
                    {
                        "provider": data_source_info["provider"],
                        "job_id": data_source_info["job_id"],
                        "tenant_id": dataset_document.tenant_id,
                        "url": data_source_info["url"],
                        "mode": data_source_info["mode"],
                        "only_main_content": data_source_info["only_main_content"],
                    }
                ),
                document_model=dataset_document.doc_form,
            )
            text_docs = index_processor.extract(extract_setting, process_rule_mode=process_rule["mode"])
        # update document status to splitting
        self._update_document_index_status(
            document_id=dataset_document.id,
            after_indexing_status="splitting",
            extra_update_params={
                DatasetDocument.parsing_completed_at: naive_utc_now(),
            },
        )

        # replace doc id to document model id
        for text_doc in text_docs:
            if text_doc.metadata is not None:
                text_doc.metadata["document_id"] = dataset_document.id
                text_doc.metadata["dataset_id"] = dataset_document.dataset_id

        return text_docs

    @staticmethod
    def filter_string(text):
        text = re.sub(r"<\|", "<", text)
        text = re.sub(r"\|>", ">", text)
        text = re.sub(r"[\x00-\x08\x0B\x0C\x0E-\x1F\x7F\xEF\xBF\xBE]", "", text)
        # Unicode  U+FFFE
        text = re.sub("\ufffe", "", text)
        return text

    @staticmethod
    def _get_splitter(
        processing_rule_mode: str,
        max_tokens: int,
        chunk_overlap: int,
        separator: str,
        embedding_model_instance: ModelInstance | None,
    ) -> TextSplitter:
        """
        Get the NodeParser object according to the processing rule.
        """
        character_splitter: TextSplitter
        if processing_rule_mode in ["custom", "hierarchical"]:
            # The user-defined segmentation rule
            max_segmentation_tokens_length = dify_config.INDEXING_MAX_SEGMENTATION_TOKENS_LENGTH
            if max_tokens < 50 or max_tokens > max_segmentation_tokens_length:
                raise ValueError(f"Custom segment length should be between 50 and {max_segmentation_tokens_length}.")

            if separator:
                separator = separator.replace("\\n", "\n")

            character_splitter = FixedRecursiveCharacterTextSplitter.from_encoder(
                chunk_size=max_tokens,
                chunk_overlap=chunk_overlap,
                fixed_separator=separator,
                separators=["\n\n", "。", ". ", " ", ""],
                embedding_model_instance=embedding_model_instance,
            )
        else:
            # Automatic segmentation
            automatic_rules: dict[str, Any] = dict(DatasetProcessRule.AUTOMATIC_RULES["segmentation"])
            character_splitter = EnhanceRecursiveCharacterTextSplitter.from_encoder(
                chunk_size=automatic_rules["max_tokens"],
                chunk_overlap=automatic_rules["chunk_overlap"],
                separators=["\n\n", "。", ". ", " ", ""],
                embedding_model_instance=embedding_model_instance,
            )

        return character_splitter

    def _split_to_documents_for_estimate(
        self, text_docs: list[Document], splitter: TextSplitter, processing_rule: DatasetProcessRule
    ) -> list[Document]:
        """
        Split the text documents into nodes.
        """
        all_documents: list[Document] = []
        for text_doc in text_docs:
            # document clean
            document_text = self._document_clean(text_doc.page_content, processing_rule)
            text_doc.page_content = document_text

            # parse document to nodes
            documents = splitter.split_documents([text_doc])

            split_documents = []
            for document in documents:
                if document.page_content is None or not document.page_content.strip():
                    continue
                if document.metadata is not None:
                    doc_id = str(uuid.uuid4())
                    hash = helper.generate_text_hash(document.page_content)
                    document.metadata["doc_id"] = doc_id
                    document.metadata["doc_hash"] = hash

                split_documents.append(document)

            all_documents.extend(split_documents)

        return all_documents

    @staticmethod
    def _document_clean(text: str, processing_rule: DatasetProcessRule) -> str:
        """
        Clean the document text according to the processing rules.
        """
        if processing_rule.mode == "automatic":
            rules = DatasetProcessRule.AUTOMATIC_RULES
        else:
            rules = json.loads(processing_rule.rules) if processing_rule.rules else {}
        document_text = CleanProcessor.clean(text, {"rules": rules})

        return document_text

    @staticmethod
    def format_split_text(text: str) -> list[QAPreviewDetail]:
        regex = r"Q\d+:\s*(.*?)\s*A\d+:\s*([\s\S]*?)(?=Q\d+:|$)"
        matches = re.findall(regex, text, re.UNICODE)

        return [QAPreviewDetail(question=q, answer=re.sub(r"\n\s*", "\n", a.strip())) for q, a in matches if q and a]

    def _load(
        self,
        index_processor: BaseIndexProcessor,
        dataset: Dataset,
        dataset_document: DatasetDocument,
        documents: list[Document],
    ):
        """
        insert index and update document/segment status to completed
        """

        embedding_model_instance = None
        if dataset.indexing_technique == "high_quality":
            embedding_model_instance = self.model_manager.get_model_instance(
                tenant_id=dataset.tenant_id,
                provider=dataset.embedding_model_provider,
                model_type=ModelType.TEXT_EMBEDDING,
                model=dataset.embedding_model,
            )

        # chunk nodes by chunk size
        indexing_start_at = time.perf_counter()
        tokens = 0
        create_keyword_thread = None
        if dataset_document.doc_form != IndexType.PARENT_CHILD_INDEX and dataset.indexing_technique == "economy":
            # create keyword index
            create_keyword_thread = threading.Thread(
                target=self._process_keyword_index,
                args=(current_app._get_current_object(), dataset.id, dataset_document.id, documents),  # type: ignore
            )
            create_keyword_thread.start()

        max_workers = 10
        if dataset.indexing_technique == "high_quality":
            with concurrent.futures.ThreadPoolExecutor(max_workers=max_workers) as executor:
                futures = []

                # Distribute documents into multiple groups based on the hash values of page_content
                # This is done to prevent multiple threads from processing the same document,
                # Thereby avoiding potential database insertion deadlocks
                document_groups: list[list[Document]] = [[] for _ in range(max_workers)]
                for document in documents:
                    hash = helper.generate_text_hash(document.page_content)
                    group_index = int(hash, 16) % max_workers
                    document_groups[group_index].append(document)
                for chunk_documents in document_groups:
                    if len(chunk_documents) == 0:
                        continue
                    futures.append(
                        executor.submit(
                            self._process_chunk,
                            current_app._get_current_object(),  # type: ignore
                            index_processor,
                            chunk_documents,
                            dataset,
                            dataset_document,
                            embedding_model_instance,
                        )
                    )

                for future in futures:
                    tokens += future.result()
        if (
            dataset_document.doc_form != IndexType.PARENT_CHILD_INDEX
            and dataset.indexing_technique == "economy"
            and create_keyword_thread is not None
        ):
            create_keyword_thread.join()
        indexing_end_at = time.perf_counter()

        # update document status to completed
        self._update_document_index_status(
            document_id=dataset_document.id,
            after_indexing_status="completed",
            extra_update_params={
                DatasetDocument.tokens: tokens,
                DatasetDocument.completed_at: naive_utc_now(),
                DatasetDocument.indexing_latency: indexing_end_at - indexing_start_at,
                DatasetDocument.error: None,
            },
        )

    @staticmethod
    def _process_keyword_index(flask_app, dataset_id, document_id, documents):
        with flask_app.app_context():
            dataset = db.session.scalars(select(Dataset).filter_by(id=dataset_id).limit(1)).first()
            if not dataset:
                raise ValueError("no dataset found")
            keyword = Keyword(dataset)
            keyword.create(documents)
            if dataset.indexing_technique != "high_quality":
                document_ids = [document.metadata["doc_id"] for document in documents]
                db.session.query(DocumentSegment).where(
                    DocumentSegment.document_id == document_id,
                    DocumentSegment.dataset_id == dataset_id,
                    DocumentSegment.index_node_id.in_(document_ids),
                    DocumentSegment.status == "indexing",
                ).update(
                    {
                        DocumentSegment.status: "completed",
                        DocumentSegment.enabled: True,
                        DocumentSegment.completed_at: naive_utc_now(),
                    }
                )

                db.session.commit()

    def _process_chunk(
        self, flask_app, index_processor, chunk_documents, dataset, dataset_document, embedding_model_instance
    ):
        with flask_app.app_context():
            # check document is paused
            self._check_document_paused_status(dataset_document.id)

            tokens = 0
            if embedding_model_instance:
                page_content_list = [document.page_content for document in chunk_documents]
                tokens += sum(embedding_model_instance.get_text_embedding_num_tokens(page_content_list))

            # load index
            index_processor.load(dataset, chunk_documents, with_keywords=False)

            document_ids = [document.metadata["doc_id"] for document in chunk_documents]
            db.session.query(DocumentSegment).where(
                DocumentSegment.document_id == dataset_document.id,
                DocumentSegment.dataset_id == dataset.id,
                DocumentSegment.index_node_id.in_(document_ids),
                DocumentSegment.status == "indexing",
            ).update(
                {
                    DocumentSegment.status: "completed",
                    DocumentSegment.enabled: True,
                    DocumentSegment.completed_at: naive_utc_now(),
                }
            )

            db.session.commit()

            return tokens

    @staticmethod
    def _check_document_paused_status(document_id: str):
        indexing_cache_key = f"document_{document_id}_is_paused"
        result = redis_client.get(indexing_cache_key)
        if result:
            raise DocumentIsPausedError()

    @staticmethod
    def _update_document_index_status(
        document_id: str, after_indexing_status: str, extra_update_params: dict | None = None
    ):
        """
        Update the document indexing status.
        """
        count = db.session.query(DatasetDocument).filter_by(id=document_id, is_paused=True).count()
        if count > 0:
            raise DocumentIsPausedError()
        document = db.session.scalars(select(DatasetDocument).filter_by(id=document_id).limit(1)).first()
        if not document:
            raise DocumentIsDeletedPausedError()

        update_params = {DatasetDocument.indexing_status: after_indexing_status}

        if extra_update_params:
            update_params.update(extra_update_params)
        db.session.query(DatasetDocument).filter_by(id=document_id).update(update_params)  # type: ignore
        db.session.commit()

    @staticmethod
    def _update_segments_by_document(dataset_document_id: str, update_params: dict):
        """
        Update the document segment by document id.
        """
        db.session.query(DocumentSegment).filter_by(document_id=dataset_document_id).update(update_params)
        db.session.commit()

    def _transform(
        self,
        index_processor: BaseIndexProcessor,
        dataset: Dataset,
        text_docs: list[Document],
        doc_language: str,
        process_rule: dict,
    ) -> list[Document]:
        # get embedding model instance
        embedding_model_instance = None
        if dataset.indexing_technique == "high_quality":
            if dataset.embedding_model_provider:
                embedding_model_instance = self.model_manager.get_model_instance(
                    tenant_id=dataset.tenant_id,
                    provider=dataset.embedding_model_provider,
                    model_type=ModelType.TEXT_EMBEDDING,
                    model=dataset.embedding_model,
                )
            else:
                embedding_model_instance = self.model_manager.get_default_model_instance(
                    tenant_id=dataset.tenant_id,
                    model_type=ModelType.TEXT_EMBEDDING,
                )

        documents = index_processor.transform(
            text_docs,
            embedding_model_instance=embedding_model_instance,
            process_rule=process_rule,
            tenant_id=dataset.tenant_id,
            doc_language=doc_language,
        )

        return documents

    def _load_segments(self, dataset, dataset_document, documents):
        # save node to document segment
        doc_store = DatasetDocumentStore(
            dataset=dataset, user_id=dataset_document.created_by, document_id=dataset_document.id
        )

        # add document segments
        doc_store.add_documents(docs=documents, save_child=dataset_document.doc_form == IndexType.PARENT_CHILD_INDEX)

        # update document status to indexing
        cur_time = naive_utc_now()
        self._update_document_index_status(
            document_id=dataset_document.id,
            after_indexing_status="indexing",
            extra_update_params={
                DatasetDocument.cleaning_completed_at: cur_time,
                DatasetDocument.splitting_completed_at: cur_time,
                DatasetDocument.word_count: sum(len(doc.page_content) for doc in documents),
            },
        )

        # update segment status to indexing
        self._update_segments_by_document(
            dataset_document_id=dataset_document.id,
            update_params={
                DocumentSegment.status: "indexing",
                DocumentSegment.indexing_at: naive_utc_now(),
            },
        )
        pass


class DocumentIsPausedError(Exception):
    pass


class DocumentIsDeletedPausedError(Exception):
    pass<|MERGE_RESOLUTION|>--- conflicted
+++ resolved
@@ -72,11 +72,7 @@
                     continue
 
                 # get dataset
-<<<<<<< HEAD
-                dataset = db.session.scalars(select(Dataset).filter_by(id=dataset_document.dataset_id).limit(1)).first()
-=======
                 dataset = db.session.query(Dataset).filter_by(id=requeried_document.dataset_id).first()
->>>>>>> 11f2f951
 
                 if not dataset:
                     raise ValueError("no dataset found")
@@ -126,11 +122,7 @@
                 return
 
             # get dataset
-<<<<<<< HEAD
-            dataset = db.session.scalars(select(Dataset).filter_by(id=dataset_document.dataset_id).limit(1)).first()
-=======
             dataset = db.session.query(Dataset).filter_by(id=requeried_document.dataset_id).first()
->>>>>>> 11f2f951
 
             if not dataset:
                 raise ValueError("no dataset found")
@@ -191,11 +183,7 @@
                 return
 
             # get dataset
-<<<<<<< HEAD
-            dataset = db.session.scalars(select(Dataset).filter_by(id=dataset_document.dataset_id).limit(1)).first()
-=======
             dataset = db.session.query(Dataset).filter_by(id=requeried_document.dataset_id).first()
->>>>>>> 11f2f951
 
             if not dataset:
                 raise ValueError("no dataset found")
