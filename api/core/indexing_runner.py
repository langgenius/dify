import datetime
import json
import logging
import re
import threading
import time
import uuid
from typing import Optional, List, cast

from flask_login import current_user
from langchain.schema import Document
from langchain.text_splitter import RecursiveCharacterTextSplitter, TextSplitter

from core.data_loader.file_extractor import FileExtractor
from core.data_loader.loader.notion import NotionLoader
from core.docstore.dataset_docstore import DatesetDocumentStore
from core.generator.llm_generator import LLMGenerator
from core.index.index import IndexBuilder
from core.model_providers.error import ProviderTokenNotInitError
from core.model_providers.model_factory import ModelFactory
from core.model_providers.models.entity.message import MessageType
from core.spiltter.fixed_text_splitter import FixedRecursiveCharacterTextSplitter
from extensions.ext_database import db
from extensions.ext_redis import redis_client
from extensions.ext_storage import storage
from libs import helper
from models.dataset import Document as DatasetDocument
from models.dataset import Dataset, DocumentSegment, DatasetProcessRule
from models.model import UploadFile
from models.source import DataSourceBinding


class IndexingRunner:

    def __init__(self):
        self.storage = storage

    def run(self, dataset_documents: List[DatasetDocument]):
        """Run the indexing process."""
        for dataset_document in dataset_documents:
            try:
                # get dataset
                dataset = Dataset.query.filter_by(
                    id=dataset_document.dataset_id
                ).first()

                if not dataset:
                    raise ValueError("no dataset found")

                # load file
                text_docs = self._load_data(dataset_document)

                # get the process rule
                processing_rule = db.session.query(DatasetProcessRule). \
                    filter(DatasetProcessRule.id == dataset_document.dataset_process_rule_id). \
                    first()

                # get splitter
                splitter = self._get_splitter(processing_rule)

                # split to documents
                documents = self._step_split(
                    text_docs=text_docs,
                    splitter=splitter,
                    dataset=dataset,
                    dataset_document=dataset_document,
                    processing_rule=processing_rule
                )
                self._build_index(
                    dataset=dataset,
                    dataset_document=dataset_document,
                    documents=documents
                )
            except DocumentIsPausedException:
                raise DocumentIsPausedException('Document paused, document id: {}'.format(dataset_document.id))
            except ProviderTokenNotInitError as e:
                dataset_document.indexing_status = 'error'
                dataset_document.error = str(e.description)
                dataset_document.stopped_at = datetime.datetime.utcnow()
                db.session.commit()
            except Exception as e:
                logging.exception("consume document failed")
                dataset_document.indexing_status = 'error'
                dataset_document.error = str(e)
                dataset_document.stopped_at = datetime.datetime.utcnow()
                db.session.commit()

    def format_split_text(self, text):
        regex = r"Q\d+:\s*(.*?)\s*A\d+:\s*([\s\S]*?)(?=Q|$)"
        matches = re.findall(regex, text, re.MULTILINE)

        result = []
        for match in matches:
            q = match[0]
            a = match[1]
            if q and a:
                result.append({
                    "question": q,
                    "answer": re.sub(r"\n\s*", "\n", a.strip())
                })

        return result

    def run_in_splitting_status(self, dataset_document: DatasetDocument):
        """Run the indexing process when the index_status is splitting."""
        try:
            # get dataset
            dataset = Dataset.query.filter_by(
                id=dataset_document.dataset_id
            ).first()

            if not dataset:
                raise ValueError("no dataset found")

            # get exist document_segment list and delete
            document_segments = DocumentSegment.query.filter_by(
                dataset_id=dataset.id,
                document_id=dataset_document.id
            ).all()

            db.session.delete(document_segments)
            db.session.commit()

            # load file
            text_docs = self._load_data(dataset_document)

            # get the process rule
            processing_rule = db.session.query(DatasetProcessRule). \
                filter(DatasetProcessRule.id == dataset_document.dataset_process_rule_id). \
                first()

            # get splitter
            splitter = self._get_splitter(processing_rule)

            # split to documents
            documents = self._step_split(
                text_docs=text_docs,
                splitter=splitter,
                dataset=dataset,
                dataset_document=dataset_document,
                processing_rule=processing_rule
            )

            # build index
            self._build_index(
                dataset=dataset,
                dataset_document=dataset_document,
                documents=documents
            )
        except DocumentIsPausedException:
            raise DocumentIsPausedException('Document paused, document id: {}'.format(dataset_document.id))
        except ProviderTokenNotInitError as e:
            dataset_document.indexing_status = 'error'
            dataset_document.error = str(e.description)
            dataset_document.stopped_at = datetime.datetime.utcnow()
            db.session.commit()
        except Exception as e:
            logging.exception("consume document failed")
            dataset_document.indexing_status = 'error'
            dataset_document.error = str(e)
            dataset_document.stopped_at = datetime.datetime.utcnow()
            db.session.commit()

    def run_in_indexing_status(self, dataset_document: DatasetDocument):
        """Run the indexing process when the index_status is indexing."""
        try:
            # get dataset
            dataset = Dataset.query.filter_by(
                id=dataset_document.dataset_id
            ).first()

            if not dataset:
                raise ValueError("no dataset found")

            # get exist document_segment list and delete
            document_segments = DocumentSegment.query.filter_by(
                dataset_id=dataset.id,
                document_id=dataset_document.id
            ).all()

            documents = []
            if document_segments:
                for document_segment in document_segments:
                    # transform segment to node
                    if document_segment.status != "completed":
                        document = Document(
                            page_content=document_segment.content,
                            metadata={
                                "doc_id": document_segment.index_node_id,
                                "doc_hash": document_segment.index_node_hash,
                                "document_id": document_segment.document_id,
                                "dataset_id": document_segment.dataset_id,
                            }
                        )

                        documents.append(document)

            # build index
            self._build_index(
                dataset=dataset,
                dataset_document=dataset_document,
                documents=documents
            )
        except DocumentIsPausedException:
            raise DocumentIsPausedException('Document paused, document id: {}'.format(dataset_document.id))
        except ProviderTokenNotInitError as e:
            dataset_document.indexing_status = 'error'
            dataset_document.error = str(e.description)
            dataset_document.stopped_at = datetime.datetime.utcnow()
            db.session.commit()
        except Exception as e:
            logging.exception("consume document failed")
            dataset_document.indexing_status = 'error'
            dataset_document.error = str(e)
            dataset_document.stopped_at = datetime.datetime.utcnow()
            db.session.commit()

<<<<<<< HEAD
    def file_indexing_estimate(self, file_details: List[UploadFile], tmp_processing_rule: dict,
                               doc_form: str = None, doc_language: str = 'English') -> dict:
=======
    def file_indexing_estimate(self, tenant_id: str, file_details: List[UploadFile], tmp_processing_rule: dict,
                               doc_form: str = None) -> dict:
>>>>>>> 440cf633
        """
        Estimate the indexing for the document.
        """
        embedding_model = ModelFactory.get_embedding_model(
            tenant_id=tenant_id
        )

        tokens = 0
        preview_texts = []
        total_segments = 0
        for file_detail in file_details:
            # load data from file
            text_docs = FileExtractor.load(file_detail)

            processing_rule = DatasetProcessRule(
                mode=tmp_processing_rule["mode"],
                rules=json.dumps(tmp_processing_rule["rules"])
            )

            # get splitter
            splitter = self._get_splitter(processing_rule)

            # split to documents
            documents = self._split_to_documents_for_estimate(
                text_docs=text_docs,
                splitter=splitter,
                processing_rule=processing_rule
            )

            total_segments += len(documents)

            for document in documents:
                if len(preview_texts) < 5:
                    preview_texts.append(document.page_content)

                tokens += embedding_model.get_num_tokens(self.filter_string(document.page_content))

        text_generation_model = ModelFactory.get_text_generation_model(
            tenant_id=tenant_id
        )

        if doc_form and doc_form == 'qa_model':
            if len(preview_texts) > 0:
                # qa model document
<<<<<<< HEAD
                llm: StreamableOpenAI = LLMBuilder.to_llm(
                    tenant_id=current_user.current_tenant_id,
                    model_name='gpt-3.5-turbo',
                    max_tokens=2000
                )
                response = LLMGenerator.generate_qa_document_sync(llm, preview_texts[0], doc_language)
=======
                response = LLMGenerator.generate_qa_document(current_user.current_tenant_id, preview_texts[0])
>>>>>>> 440cf633
                document_qa_list = self.format_split_text(response)
                return {
                    "total_segments": total_segments * 20,
                    "tokens": total_segments * 2000,
                    "total_price": '{:f}'.format(
                        text_generation_model.get_token_price(total_segments * 2000, MessageType.HUMAN)),
                    "currency": embedding_model.get_currency(),
                    "qa_preview": document_qa_list,
                    "preview": preview_texts
                }
        return {
            "total_segments": total_segments,
            "tokens": tokens,
            "total_price": '{:f}'.format(embedding_model.get_token_price(tokens)),
            "currency": embedding_model.get_currency(),
            "preview": preview_texts
        }

<<<<<<< HEAD
    def notion_indexing_estimate(self, notion_info_list: list, tmp_processing_rule: dict,
                                 doc_form: str = None, doc_language: str = 'English') -> dict:
=======
    def notion_indexing_estimate(self, tenant_id: str, notion_info_list: list, tmp_processing_rule: dict, doc_form: str = None) -> dict:
>>>>>>> 440cf633
        """
        Estimate the indexing for the document.
        """
        embedding_model = ModelFactory.get_embedding_model(
            tenant_id=tenant_id
        )

        # load data from notion
        tokens = 0
        preview_texts = []
        total_segments = 0
        for notion_info in notion_info_list:
            workspace_id = notion_info['workspace_id']
            data_source_binding = DataSourceBinding.query.filter(
                db.and_(
                    DataSourceBinding.tenant_id == current_user.current_tenant_id,
                    DataSourceBinding.provider == 'notion',
                    DataSourceBinding.disabled == False,
                    DataSourceBinding.source_info['workspace_id'] == f'"{workspace_id}"'
                )
            ).first()
            if not data_source_binding:
                raise ValueError('Data source binding not found.')

            for page in notion_info['pages']:
                loader = NotionLoader(
                    notion_access_token=data_source_binding.access_token,
                    notion_workspace_id=workspace_id,
                    notion_obj_id=page['page_id'],
                    notion_page_type=page['type']
                )
                documents = loader.load()

                processing_rule = DatasetProcessRule(
                    mode=tmp_processing_rule["mode"],
                    rules=json.dumps(tmp_processing_rule["rules"])
                )

                # get splitter
                splitter = self._get_splitter(processing_rule)

                # split to documents
                documents = self._split_to_documents_for_estimate(
                    text_docs=documents,
                    splitter=splitter,
                    processing_rule=processing_rule
                )
                total_segments += len(documents)
                for document in documents:
                    if len(preview_texts) < 5:
                        preview_texts.append(document.page_content)

                    tokens += embedding_model.get_num_tokens(document.page_content)

        text_generation_model = ModelFactory.get_text_generation_model(
            tenant_id=tenant_id
        )

        if doc_form and doc_form == 'qa_model':
            if len(preview_texts) > 0:
                # qa model document
<<<<<<< HEAD
                llm: StreamableOpenAI = LLMBuilder.to_llm(
                    tenant_id=current_user.current_tenant_id,
                    model_name='gpt-3.5-turbo',
                    max_tokens=2000
                )
                response = LLMGenerator.generate_qa_document_sync(llm, preview_texts[0], doc_language)
=======
                response = LLMGenerator.generate_qa_document(current_user.current_tenant_id, preview_texts[0])
>>>>>>> 440cf633
                document_qa_list = self.format_split_text(response)
                return {
                    "total_segments": total_segments * 20,
                    "tokens": total_segments * 2000,
                    "total_price": '{:f}'.format(
                        text_generation_model.get_token_price(total_segments * 2000, MessageType.HUMAN)),
                    "currency": embedding_model.get_currency(),
                    "qa_preview": document_qa_list,
                    "preview": preview_texts
                }
        return {
            "total_segments": total_segments,
            "tokens": tokens,
            "total_price": '{:f}'.format(embedding_model.get_token_price(tokens)),
            "currency": embedding_model.get_currency(),
            "preview": preview_texts
        }

    def _load_data(self, dataset_document: DatasetDocument) -> List[Document]:
        # load file
        if dataset_document.data_source_type not in ["upload_file", "notion_import"]:
            return []

        data_source_info = dataset_document.data_source_info_dict
        text_docs = []
        if dataset_document.data_source_type == 'upload_file':
            if not data_source_info or 'upload_file_id' not in data_source_info:
                raise ValueError("no upload file found")

            file_detail = db.session.query(UploadFile). \
                filter(UploadFile.id == data_source_info['upload_file_id']). \
                one_or_none()

            text_docs = FileExtractor.load(file_detail)
        elif dataset_document.data_source_type == 'notion_import':
            loader = NotionLoader.from_document(dataset_document)
            text_docs = loader.load()

        # update document status to splitting
        self._update_document_index_status(
            document_id=dataset_document.id,
            after_indexing_status="splitting",
            extra_update_params={
                DatasetDocument.word_count: sum([len(text_doc.page_content) for text_doc in text_docs]),
                DatasetDocument.parsing_completed_at: datetime.datetime.utcnow()
            }
        )

        # replace doc id to document model id
        text_docs = cast(List[Document], text_docs)
        for text_doc in text_docs:
            # remove invalid symbol
            text_doc.page_content = self.filter_string(text_doc.page_content)
            text_doc.metadata['document_id'] = dataset_document.id
            text_doc.metadata['dataset_id'] = dataset_document.dataset_id

        return text_docs

    def filter_string(self, text):
        text = re.sub(r'<\|', '<', text)
        text = re.sub(r'\|>', '>', text)
        text = re.sub(r'[\x00-\x08\x0B\x0C\x0E-\x1F\x7F\x80-\xFF]', '', text)
        return text

    def _get_splitter(self, processing_rule: DatasetProcessRule) -> TextSplitter:
        """
        Get the NodeParser object according to the processing rule.
        """
        if processing_rule.mode == "custom":
            # The user-defined segmentation rule
            rules = json.loads(processing_rule.rules)
            segmentation = rules["segmentation"]
            if segmentation["max_tokens"] < 50 or segmentation["max_tokens"] > 1000:
                raise ValueError("Custom segment length should be between 50 and 1000.")

            separator = segmentation["separator"]
            if separator:
                separator = separator.replace('\\n', '\n')

            character_splitter = FixedRecursiveCharacterTextSplitter.from_tiktoken_encoder(
                chunk_size=segmentation["max_tokens"],
                chunk_overlap=0,
                fixed_separator=separator,
                separators=["\n\n", "。", ".", " ", ""]
            )
        else:
            # Automatic segmentation
            character_splitter = RecursiveCharacterTextSplitter.from_tiktoken_encoder(
                chunk_size=DatasetProcessRule.AUTOMATIC_RULES['segmentation']['max_tokens'],
                chunk_overlap=0,
                separators=["\n\n", "。", ".", " ", ""]
            )

        return character_splitter

    def _step_split(self, text_docs: List[Document], splitter: TextSplitter,
                    dataset: Dataset, dataset_document: DatasetDocument, processing_rule: DatasetProcessRule) \
            -> List[Document]:
        """
        Split the text documents into documents and save them to the document segment.
        """
        documents = self._split_to_documents(
            text_docs=text_docs,
            splitter=splitter,
            processing_rule=processing_rule,
            tenant_id=dataset.tenant_id,
            document_form=dataset_document.doc_form,
            document_language=dataset_document.doc_language
        )

        # save node to document segment
        doc_store = DatesetDocumentStore(
            dataset=dataset,
            user_id=dataset_document.created_by,
            document_id=dataset_document.id
        )

        # add document segments
        doc_store.add_documents(documents)

        # update document status to indexing
        cur_time = datetime.datetime.utcnow()
        self._update_document_index_status(
            document_id=dataset_document.id,
            after_indexing_status="indexing",
            extra_update_params={
                DatasetDocument.cleaning_completed_at: cur_time,
                DatasetDocument.splitting_completed_at: cur_time,
            }
        )

        # update segment status to indexing
        self._update_segments_by_document(
            dataset_document_id=dataset_document.id,
            update_params={
                DocumentSegment.status: "indexing",
                DocumentSegment.indexing_at: datetime.datetime.utcnow()
            }
        )

        return documents

    def _split_to_documents(self, text_docs: List[Document], splitter: TextSplitter,
                            processing_rule: DatasetProcessRule, tenant_id: str,
                            document_form: str, document_language: str) -> List[Document]:
        """
        Split the text documents into nodes.
        """
        all_documents = []
        all_qa_documents = []
        for text_doc in text_docs:
            # document clean
            document_text = self._document_clean(text_doc.page_content, processing_rule)
            text_doc.page_content = document_text

            # parse document to nodes
            documents = splitter.split_documents([text_doc])
            split_documents = []
            for document_node in documents:
                doc_id = str(uuid.uuid4())
                hash = helper.generate_text_hash(document_node.page_content)
                document_node.metadata['doc_id'] = doc_id
                document_node.metadata['doc_hash'] = hash

                split_documents.append(document_node)
            all_documents.extend(split_documents)
        # processing qa document
        if document_form == 'qa_model':
            for i in range(0, len(all_documents), 10):
                threads = []
                sub_documents = all_documents[i:i + 10]
                for doc in sub_documents:
                    document_format_thread = threading.Thread(target=self.format_qa_document, kwargs={
<<<<<<< HEAD
                        'llm': llm, 'document_node': doc, 'all_qa_documents': all_qa_documents,
                        'document_language': document_language})
=======
                        'tenant_id': tenant_id, 'document_node': doc, 'all_qa_documents': all_qa_documents})
>>>>>>> 440cf633
                    threads.append(document_format_thread)
                    document_format_thread.start()
                for thread in threads:
                    thread.join()
            return all_qa_documents
        return all_documents

<<<<<<< HEAD
    def format_qa_document(self, llm: StreamableOpenAI, document_node, all_qa_documents, document_language):
=======
    def format_qa_document(self, tenant_id: str, document_node, all_qa_documents):
>>>>>>> 440cf633
        format_documents = []
        if document_node.page_content is None or not document_node.page_content.strip():
            return
        try:
            # qa model document
<<<<<<< HEAD
            response = LLMGenerator.generate_qa_document_sync(llm, document_node.page_content, document_language)
=======
            response = LLMGenerator.generate_qa_document(tenant_id, document_node.page_content)
>>>>>>> 440cf633
            document_qa_list = self.format_split_text(response)
            qa_documents = []
            for result in document_qa_list:
                qa_document = Document(page_content=result['question'], metadata=document_node.metadata.copy())
                doc_id = str(uuid.uuid4())
                hash = helper.generate_text_hash(result['question'])
                qa_document.metadata['answer'] = result['answer']
                qa_document.metadata['doc_id'] = doc_id
                qa_document.metadata['doc_hash'] = hash
                qa_documents.append(qa_document)
            format_documents.extend(qa_documents)
        except Exception as e:
            logging.exception(e)

        all_qa_documents.extend(format_documents)


    def _split_to_documents_for_estimate(self, text_docs: List[Document], splitter: TextSplitter,
                                         processing_rule: DatasetProcessRule) -> List[Document]:
        """
        Split the text documents into nodes.
        """
        all_documents = []
        for text_doc in text_docs:
            # document clean
            document_text = self._document_clean(text_doc.page_content, processing_rule)
            text_doc.page_content = document_text

            # parse document to nodes
            documents = splitter.split_documents([text_doc])

            split_documents = []
            for document in documents:
                if document.page_content is None or not document.page_content.strip():
                    continue
                doc_id = str(uuid.uuid4())
                hash = helper.generate_text_hash(document.page_content)

                document.metadata['doc_id'] = doc_id
                document.metadata['doc_hash'] = hash

                split_documents.append(document)

            all_documents.extend(split_documents)

        return all_documents

    def _document_clean(self, text: str, processing_rule: DatasetProcessRule) -> str:
        """
        Clean the document text according to the processing rules.
        """
        if processing_rule.mode == "automatic":
            rules = DatasetProcessRule.AUTOMATIC_RULES
        else:
            rules = json.loads(processing_rule.rules) if processing_rule.rules else {}

        if 'pre_processing_rules' in rules:
            pre_processing_rules = rules["pre_processing_rules"]
            for pre_processing_rule in pre_processing_rules:
                if pre_processing_rule["id"] == "remove_extra_spaces" and pre_processing_rule["enabled"] is True:
                    # Remove extra spaces
                    pattern = r'\n{3,}'
                    text = re.sub(pattern, '\n\n', text)
                    pattern = r'[\t\f\r\x20\u00a0\u1680\u180e\u2000-\u200a\u202f\u205f\u3000]{2,}'
                    text = re.sub(pattern, ' ', text)
                elif pre_processing_rule["id"] == "remove_urls_emails" and pre_processing_rule["enabled"] is True:
                    # Remove email
                    pattern = r'([a-zA-Z0-9_.+-]+@[a-zA-Z0-9-]+\.[a-zA-Z0-9-.]+)'
                    text = re.sub(pattern, '', text)

                    # Remove URL
                    pattern = r'https?://[^\s]+'
                    text = re.sub(pattern, '', text)

        return text

    def format_split_text(self, text):
        regex = r"Q\d+:\s*(.*?)\s*A\d+:\s*([\s\S]*?)(?=Q|$)"  # 匹配Q和A的正则表达式
        matches = re.findall(regex, text, re.MULTILINE)  # 获取所有匹配到的结果

        result = []  # 存储最终的结果
        for match in matches:
            q = match[0]
            a = match[1]
            if q and a:
                # 如果Q和A都存在，就将其添加到结果中
                result.append({
                    "question": q,
                    "answer": re.sub(r"\n\s*", "\n", a.strip())
                })

        return result

    def _build_index(self, dataset: Dataset, dataset_document: DatasetDocument, documents: List[Document]) -> None:
        """
        Build the index for the document.
        """
        vector_index = IndexBuilder.get_index(dataset, 'high_quality')
        keyword_table_index = IndexBuilder.get_index(dataset, 'economy')

        embedding_model = ModelFactory.get_embedding_model(
            tenant_id=dataset.tenant_id
        )

        # chunk nodes by chunk size
        indexing_start_at = time.perf_counter()
        tokens = 0
        chunk_size = 100
        for i in range(0, len(documents), chunk_size):
            # check document is paused
            self._check_document_paused_status(dataset_document.id)
            chunk_documents = documents[i:i + chunk_size]

            tokens += sum(
                embedding_model.get_num_tokens(document.page_content)
                for document in chunk_documents
            )

            # save vector index
            if vector_index:
                vector_index.add_texts(chunk_documents)

            # save keyword index
            keyword_table_index.add_texts(chunk_documents)

            document_ids = [document.metadata['doc_id'] for document in chunk_documents]
            db.session.query(DocumentSegment).filter(
                DocumentSegment.document_id == dataset_document.id,
                DocumentSegment.index_node_id.in_(document_ids),
                DocumentSegment.status == "indexing"
            ).update({
                DocumentSegment.status: "completed",
                DocumentSegment.completed_at: datetime.datetime.utcnow()
            })

            db.session.commit()

        indexing_end_at = time.perf_counter()

        # update document status to completed
        self._update_document_index_status(
            document_id=dataset_document.id,
            after_indexing_status="completed",
            extra_update_params={
                DatasetDocument.tokens: tokens,
                DatasetDocument.completed_at: datetime.datetime.utcnow(),
                DatasetDocument.indexing_latency: indexing_end_at - indexing_start_at,
            }
        )

    def _check_document_paused_status(self, document_id: str):
        indexing_cache_key = 'document_{}_is_paused'.format(document_id)
        result = redis_client.get(indexing_cache_key)
        if result:
            raise DocumentIsPausedException()

    def _update_document_index_status(self, document_id: str, after_indexing_status: str,
                                      extra_update_params: Optional[dict] = None) -> None:
        """
        Update the document indexing status.
        """
        count = DatasetDocument.query.filter_by(id=document_id, is_paused=True).count()
        if count > 0:
            raise DocumentIsPausedException()

        update_params = {
            DatasetDocument.indexing_status: after_indexing_status
        }

        if extra_update_params:
            update_params.update(extra_update_params)

        DatasetDocument.query.filter_by(id=document_id).update(update_params)
        db.session.commit()

    def _update_segments_by_document(self, dataset_document_id: str, update_params: dict) -> None:
        """
        Update the document segment by document id.
        """
        DocumentSegment.query.filter_by(document_id=dataset_document_id).update(update_params)
        db.session.commit()

    def batch_add_segments(self, segments: List[DocumentSegment], dataset: Dataset):
        """
        Batch add segments index processing
        """
        documents = []
        for segment in segments:
            document = Document(
                page_content=segment.content,
                metadata={
                    "doc_id": segment.index_node_id,
                    "doc_hash": segment.index_node_hash,
                    "document_id": segment.document_id,
                    "dataset_id": segment.dataset_id,
                }
            )
            documents.append(document)
        # save vector index
        index = IndexBuilder.get_index(dataset, 'high_quality')
        if index:
            index.add_texts(documents, duplicate_check=True)

        # save keyword index
        index = IndexBuilder.get_index(dataset, 'economy')
        if index:
            index.add_texts(documents)


class DocumentIsPausedException(Exception):
    pass<|MERGE_RESOLUTION|>--- conflicted
+++ resolved
@@ -215,13 +215,8 @@
             dataset_document.stopped_at = datetime.datetime.utcnow()
             db.session.commit()
 
-<<<<<<< HEAD
-    def file_indexing_estimate(self, file_details: List[UploadFile], tmp_processing_rule: dict,
+    def file_indexing_estimate(self, tenant_id: str, file_details: List[UploadFile], tmp_processing_rule: dict,
                                doc_form: str = None, doc_language: str = 'English') -> dict:
-=======
-    def file_indexing_estimate(self, tenant_id: str, file_details: List[UploadFile], tmp_processing_rule: dict,
-                               doc_form: str = None) -> dict:
->>>>>>> 440cf633
         """
         Estimate the indexing for the document.
         """
@@ -266,16 +261,7 @@
         if doc_form and doc_form == 'qa_model':
             if len(preview_texts) > 0:
                 # qa model document
-<<<<<<< HEAD
-                llm: StreamableOpenAI = LLMBuilder.to_llm(
-                    tenant_id=current_user.current_tenant_id,
-                    model_name='gpt-3.5-turbo',
-                    max_tokens=2000
-                )
-                response = LLMGenerator.generate_qa_document_sync(llm, preview_texts[0], doc_language)
-=======
-                response = LLMGenerator.generate_qa_document(current_user.current_tenant_id, preview_texts[0])
->>>>>>> 440cf633
+                response = LLMGenerator.generate_qa_document(current_user.current_tenant_id, preview_texts[0], doc_language)
                 document_qa_list = self.format_split_text(response)
                 return {
                     "total_segments": total_segments * 20,
@@ -294,12 +280,8 @@
             "preview": preview_texts
         }
 
-<<<<<<< HEAD
-    def notion_indexing_estimate(self, notion_info_list: list, tmp_processing_rule: dict,
+    def notion_indexing_estimate(self, tenant_id: str, notion_info_list: list, tmp_processing_rule: dict,
                                  doc_form: str = None, doc_language: str = 'English') -> dict:
-=======
-    def notion_indexing_estimate(self, tenant_id: str, notion_info_list: list, tmp_processing_rule: dict, doc_form: str = None) -> dict:
->>>>>>> 440cf633
         """
         Estimate the indexing for the document.
         """
@@ -361,16 +343,7 @@
         if doc_form and doc_form == 'qa_model':
             if len(preview_texts) > 0:
                 # qa model document
-<<<<<<< HEAD
-                llm: StreamableOpenAI = LLMBuilder.to_llm(
-                    tenant_id=current_user.current_tenant_id,
-                    model_name='gpt-3.5-turbo',
-                    max_tokens=2000
-                )
-                response = LLMGenerator.generate_qa_document_sync(llm, preview_texts[0], doc_language)
-=======
-                response = LLMGenerator.generate_qa_document(current_user.current_tenant_id, preview_texts[0])
->>>>>>> 440cf633
+                response = LLMGenerator.generate_qa_document(current_user.current_tenant_id, preview_texts[0], doc_language)
                 document_qa_list = self.format_split_text(response)
                 return {
                     "total_segments": total_segments * 20,
@@ -544,12 +517,8 @@
                 sub_documents = all_documents[i:i + 10]
                 for doc in sub_documents:
                     document_format_thread = threading.Thread(target=self.format_qa_document, kwargs={
-<<<<<<< HEAD
-                        'llm': llm, 'document_node': doc, 'all_qa_documents': all_qa_documents,
+                        'tenant_id': tenant_id, 'document_node': doc, 'all_qa_documents': all_qa_documents,
                         'document_language': document_language})
-=======
-                        'tenant_id': tenant_id, 'document_node': doc, 'all_qa_documents': all_qa_documents})
->>>>>>> 440cf633
                     threads.append(document_format_thread)
                     document_format_thread.start()
                 for thread in threads:
@@ -557,21 +526,13 @@
             return all_qa_documents
         return all_documents
 
-<<<<<<< HEAD
-    def format_qa_document(self, llm: StreamableOpenAI, document_node, all_qa_documents, document_language):
-=======
-    def format_qa_document(self, tenant_id: str, document_node, all_qa_documents):
->>>>>>> 440cf633
+    def format_qa_document(self, tenant_id: str, document_node, all_qa_documents, document_language):
         format_documents = []
         if document_node.page_content is None or not document_node.page_content.strip():
             return
         try:
             # qa model document
-<<<<<<< HEAD
-            response = LLMGenerator.generate_qa_document_sync(llm, document_node.page_content, document_language)
-=======
-            response = LLMGenerator.generate_qa_document(tenant_id, document_node.page_content)
->>>>>>> 440cf633
+            response = LLMGenerator.generate_qa_document(tenant_id, document_node.page_content, document_language)
             document_qa_list = self.format_split_text(response)
             qa_documents = []
             for result in document_qa_list:
