--- conflicted
+++ resolved
@@ -8,13 +8,8 @@
 import uuid
 from typing import Any, Optional, cast
 
-<<<<<<< HEAD
 from flask import current_app
-from flask_login import current_user
-=======
-from flask import Flask, current_app
 from flask_login import current_user  # type: ignore
->>>>>>> 017d7538
 from sqlalchemy.orm.exc import ObjectDeletedError
 
 from configs import dify_config
@@ -282,12 +277,8 @@
                     tenant_id=tenant_id,
                     model_type=ModelType.TEXT_EMBEDDING,
                 )
-<<<<<<< HEAD
         preview_texts = []
 
-=======
-        preview_texts: list[str] = []
->>>>>>> 017d7538
         total_segments = 0
         index_type = doc_form
         index_processor = IndexProcessorFactory(index_type).init_index_processor()
@@ -309,7 +300,7 @@
             for document in documents:
                 if len(preview_texts) < 10:
                     if doc_form and doc_form == "qa_model":
-                        preview_detail = QAPreviewDetail(question=document.page_content, 
+                        preview_detail = QAPreviewDetail(question=document.page_content,
                                                          answer=document.metadata.get("answer")
                                                          )
                         preview_texts.append(preview_detail)
@@ -440,12 +431,7 @@
         """
         Get the NodeParser object according to the processing rule.
         """
-<<<<<<< HEAD
         if processing_rule_mode in ["custom", "hierarchical"]:
-=======
-        character_splitter: TextSplitter
-        if processing_rule.mode == "custom":
->>>>>>> 017d7538
             # The user-defined segmentation rule
             max_segmentation_tokens_length = dify_config.INDEXING_MAX_SEGMENTATION_TOKENS_LENGTH
             if max_tokens < 50 or max_tokens > max_segmentation_tokens_length:
@@ -473,145 +459,6 @@
 
         return character_splitter
 
-<<<<<<< HEAD
-=======
-    def _step_split(
-        self,
-        text_docs: list[Document],
-        splitter: TextSplitter,
-        dataset: Dataset,
-        dataset_document: DatasetDocument,
-        processing_rule: DatasetProcessRule,
-    ) -> list[Document]:
-        """
-        Split the text documents into documents and save them to the document segment.
-        """
-        documents = self._split_to_documents(
-            text_docs=text_docs,
-            splitter=splitter,
-            processing_rule=processing_rule,
-            tenant_id=dataset.tenant_id,
-            document_form=dataset_document.doc_form,
-            document_language=dataset_document.doc_language,
-        )
-
-        # save node to document segment
-        doc_store = DatasetDocumentStore(
-            dataset=dataset, user_id=dataset_document.created_by, document_id=dataset_document.id
-        )
-
-        # add document segments
-        doc_store.add_documents(documents)
-
-        # update document status to indexing
-        cur_time = datetime.datetime.now(datetime.UTC).replace(tzinfo=None)
-        self._update_document_index_status(
-            document_id=dataset_document.id,
-            after_indexing_status="indexing",
-            extra_update_params={
-                DatasetDocument.cleaning_completed_at: cur_time,
-                DatasetDocument.splitting_completed_at: cur_time,
-            },
-        )
-
-        # update segment status to indexing
-        self._update_segments_by_document(
-            dataset_document_id=dataset_document.id,
-            update_params={
-                DocumentSegment.status: "indexing",
-                DocumentSegment.indexing_at: datetime.datetime.now(datetime.UTC).replace(tzinfo=None),
-            },
-        )
-
-        return documents
-
-    def _split_to_documents(
-        self,
-        text_docs: list[Document],
-        splitter: TextSplitter,
-        processing_rule: DatasetProcessRule,
-        tenant_id: str,
-        document_form: str,
-        document_language: str,
-    ) -> list[Document]:
-        """
-        Split the text documents into nodes.
-        """
-        all_documents: list[Document] = []
-        all_qa_documents: list[Document] = []
-        for text_doc in text_docs:
-            # document clean
-            document_text = self._document_clean(text_doc.page_content, processing_rule)
-            text_doc.page_content = document_text
-
-            # parse document to nodes
-            documents = splitter.split_documents([text_doc])
-            split_documents = []
-            for document_node in documents:
-                if document_node.page_content.strip():
-                    if document_node.metadata is not None:
-                        doc_id = str(uuid.uuid4())
-                        hash = helper.generate_text_hash(document_node.page_content)
-                        document_node.metadata["doc_id"] = doc_id
-                        document_node.metadata["doc_hash"] = hash
-                    # delete Splitter character
-                    page_content = document_node.page_content
-                    document_node.page_content = remove_leading_symbols(page_content)
-
-                    if document_node.page_content:
-                        split_documents.append(document_node)
-            all_documents.extend(split_documents)
-        # processing qa document
-        if document_form == "qa_model":
-            for i in range(0, len(all_documents), 10):
-                threads = []
-                sub_documents = all_documents[i : i + 10]
-                for doc in sub_documents:
-                    document_format_thread = threading.Thread(
-                        target=self.format_qa_document,
-                        kwargs={
-                            "flask_app": current_app._get_current_object(),  # type: ignore
-                            "tenant_id": tenant_id,
-                            "document_node": doc,
-                            "all_qa_documents": all_qa_documents,
-                            "document_language": document_language,
-                        },
-                    )
-                    threads.append(document_format_thread)
-                    document_format_thread.start()
-                for thread in threads:
-                    thread.join()
-            return all_qa_documents
-        return all_documents
-
-    def format_qa_document(self, flask_app: Flask, tenant_id: str, document_node, all_qa_documents, document_language):
-        format_documents = []
-        if document_node.page_content is None or not document_node.page_content.strip():
-            return
-        with flask_app.app_context():
-            try:
-                # qa model document
-                response = LLMGenerator.generate_qa_document(tenant_id, document_node.page_content, document_language)
-                document_qa_list = self.format_split_text(response)
-                qa_documents = []
-                for result in document_qa_list:
-                    qa_document = Document(
-                        page_content=result["question"], metadata=document_node.metadata.model_copy()
-                    )
-                    if qa_document.metadata is not None:
-                        doc_id = str(uuid.uuid4())
-                        hash = helper.generate_text_hash(result["question"])
-                        qa_document.metadata["answer"] = result["answer"]
-                        qa_document.metadata["doc_id"] = doc_id
-                        qa_document.metadata["doc_hash"] = hash
-                    qa_documents.append(qa_document)
-                format_documents.extend(qa_documents)
-            except Exception as e:
-                logging.exception("Failed to format qa document")
-
-            all_qa_documents.extend(format_documents)
-
->>>>>>> 017d7538
     def _split_to_documents_for_estimate(
         self, text_docs: list[Document], splitter: TextSplitter, processing_rule: DatasetProcessRule
     ) -> list[Document]:
@@ -695,15 +542,6 @@
             )
             create_keyword_thread.start()
 
-<<<<<<< HEAD
-=======
-        # create keyword index
-        create_keyword_thread = threading.Thread(
-            target=self._process_keyword_index,
-            args=(current_app._get_current_object(), dataset.id, dataset_document.id, documents),  # type: ignore
-        )
-        create_keyword_thread.start()
->>>>>>> 017d7538
         if dataset.indexing_technique == "high_quality":
             with concurrent.futures.ThreadPoolExecutor(max_workers=10) as executor:
                 futures = []
