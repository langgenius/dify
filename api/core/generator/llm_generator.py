import logging

from langchain.schema import OutputParserException

from core.model_providers.error import LLMError
from core.model_providers.model_factory import ModelFactory
from core.model_providers.models.entity.message import PromptMessage, MessageType
from core.model_providers.models.entity.model_params import ModelKwargs
from core.prompt.output_parser.rule_config_generator import RuleConfigGeneratorOutputParser

from core.prompt.output_parser.suggested_questions_after_answer import SuggestedQuestionsAfterAnswerOutputParser
from core.prompt.prompt_template import JinjaPromptTemplate, OutLinePromptTemplate
from core.prompt.prompts import CONVERSATION_TITLE_PROMPT, CONVERSATION_SUMMARY_PROMPT, INTRODUCTION_GENERATE_PROMPT, \
    GENERATOR_QA_PROMPT


class LLMGenerator:
    @classmethod
    def generate_conversation_name(cls, tenant_id: str, query, answer):
        prompt = CONVERSATION_TITLE_PROMPT

        if len(query) > 2000:
            query = query[:300] + "...[TRUNCATED]..." + query[-300:]

        prompt = prompt.format(query=query)

        model_instance = ModelFactory.get_text_generation_model(
            tenant_id=tenant_id,
            model_kwargs=ModelKwargs(
                max_tokens=50
            )
        )

        prompts = [PromptMessage(content=prompt)]
        response = model_instance.run(prompts)
        answer = response.content
        return answer.strip()

    @classmethod
    def generate_conversation_summary(cls, tenant_id: str, messages):
        max_tokens = 200

        model_instance = ModelFactory.get_text_generation_model(
            tenant_id=tenant_id,
            model_kwargs=ModelKwargs(
                max_tokens=max_tokens
            )
        )

        prompt = CONVERSATION_SUMMARY_PROMPT
        prompt_with_empty_context = prompt.format(context='')
        prompt_tokens = model_instance.get_num_tokens([PromptMessage(content=prompt_with_empty_context)])
        max_context_token_length = model_instance.model_rules.max_tokens.max
        rest_tokens = max_context_token_length - prompt_tokens - max_tokens - 1

        context = ''
        for message in messages:
            if not message.answer:
                continue

            if len(message.query) > 2000:
                query = message.query[:300] + "...[TRUNCATED]..." + message.query[-300:]
            else:
                query = message.query

            if len(message.answer) > 2000:
                answer = message.answer[:300] + "...[TRUNCATED]..." + message.answer[-300:]
            else:
                answer = message.answer

            message_qa_text = "\n\nHuman:" + query + "\n\nAssistant:" + answer
            if rest_tokens - model_instance.get_num_tokens([PromptMessage(content=context + message_qa_text)]) > 0:
                context += message_qa_text

        if not context:
            return '[message too long, no summary]'

        prompt = prompt.format(context=context)
        prompts = [PromptMessage(content=prompt)]
        response = model_instance.run(prompts)
        answer = response.content
        return answer.strip()

    @classmethod
    def generate_introduction(cls, tenant_id: str, pre_prompt: str):
        prompt = INTRODUCTION_GENERATE_PROMPT
        prompt = prompt.format(prompt=pre_prompt)

        model_instance = ModelFactory.get_text_generation_model(
            tenant_id=tenant_id
        )

        prompts = [PromptMessage(content=prompt)]
        response = model_instance.run(prompts)
        answer = response.content
        return answer.strip()

    @classmethod
    def generate_suggested_questions_after_answer(cls, tenant_id: str, histories: str):
        output_parser = SuggestedQuestionsAfterAnswerOutputParser()
        format_instructions = output_parser.get_format_instructions()

        prompt = JinjaPromptTemplate(
            template="{{histories}}\n{{format_instructions}}\nquestions:\n",
            input_variables=["histories"],
            partial_variables={"format_instructions": format_instructions}
        )

        _input = prompt.format_prompt(histories=histories)

        model_instance = ModelFactory.get_text_generation_model(
            tenant_id=tenant_id,
            model_kwargs=ModelKwargs(
                max_tokens=256,
                temperature=0
            )
        )

        prompts = [PromptMessage(content=_input.to_string())]

        try:
            output = model_instance.run(prompts)
            questions = output_parser.parse(output.content)
        except LLMError:
            questions = []
        except Exception as e:
            logging.exception(e)
            questions = []

        return questions

    @classmethod
    def generate_rule_config(cls, tenant_id: str, audiences: str, hoping_to_solve: str) -> dict:
        output_parser = RuleConfigGeneratorOutputParser()

        prompt = OutLinePromptTemplate(
            template=output_parser.get_format_instructions(),
            input_variables=["audiences", "hoping_to_solve"],
            partial_variables={
                "variable": '{variable}',
                "lanA": '{lanA}',
                "lanB": '{lanB}',
                "topic": '{topic}'
            },
            validate_template=False
        )

        _input = prompt.format_prompt(audiences=audiences, hoping_to_solve=hoping_to_solve)

        model_instance = ModelFactory.get_text_generation_model(
            tenant_id=tenant_id,
            model_kwargs=ModelKwargs(
                max_tokens=512,
                temperature=0
            )
        )

        prompts = [PromptMessage(content=_input.to_string())]

        try:
            output = model_instance.run(prompts)
            rule_config = output_parser.parse(output.content)
        except LLMError as e:
            raise e
        except OutputParserException:
            raise ValueError('Please give a valid input for intended audience or hoping to solve problems.')
        except Exception as e:
            logging.exception(e)
            rule_config = {
                "prompt": "",
                "variables": [],
                "opening_statement": ""
            }

        return rule_config

    @classmethod
<<<<<<< HEAD
    def generate_qa_document_sync(cls, llm: StreamableOpenAI, query: str, document_language: str):
        prompt = GENERATOR_QA_PROMPT.format(language=document_language)
        if isinstance(llm, BaseChatModel):
            prompt = [SystemMessage(content=prompt), HumanMessage(content=query)]
=======
    def generate_qa_document(cls, tenant_id: str, query):
        prompt = GENERATOR_QA_PROMPT

        model_instance = ModelFactory.get_text_generation_model(
            tenant_id=tenant_id,
            model_kwargs=ModelKwargs(
                max_tokens=2000
            )
        )

        prompts = [
            PromptMessage(content=prompt, type=MessageType.SYSTEM),
            PromptMessage(content=query)
        ]
>>>>>>> 440cf633

        response = model_instance.run(prompts)
        answer = response.content
        return answer.strip()<|MERGE_RESOLUTION|>--- conflicted
+++ resolved
@@ -175,14 +175,8 @@
         return rule_config
 
     @classmethod
-<<<<<<< HEAD
-    def generate_qa_document_sync(cls, llm: StreamableOpenAI, query: str, document_language: str):
+    def generate_qa_document(cls, tenant_id: str, query, document_language: str):
         prompt = GENERATOR_QA_PROMPT.format(language=document_language)
-        if isinstance(llm, BaseChatModel):
-            prompt = [SystemMessage(content=prompt), HumanMessage(content=query)]
-=======
-    def generate_qa_document(cls, tenant_id: str, query):
-        prompt = GENERATOR_QA_PROMPT
 
         model_instance = ModelFactory.get_text_generation_model(
             tenant_id=tenant_id,
@@ -195,7 +189,6 @@
             PromptMessage(content=prompt, type=MessageType.SYSTEM),
             PromptMessage(content=query)
         ]
->>>>>>> 440cf633
 
         response = model_instance.run(prompts)
         answer = response.content
