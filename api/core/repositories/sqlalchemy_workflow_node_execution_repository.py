"""
SQLAlchemy implementation of the WorkflowNodeExecutionRepository.
"""

import dataclasses
import json
import logging
from collections.abc import Callable, Mapping, Sequence
from concurrent.futures import ThreadPoolExecutor
from typing import Any, Optional, TypeVar, Union

import psycopg2.errors
from sqlalchemy import UnaryExpression, asc, desc, select
from sqlalchemy.engine import Engine
from sqlalchemy.exc import IntegrityError
from sqlalchemy.orm import sessionmaker
from tenacity import before_sleep_log, retry, retry_if_exception, stop_after_attempt

from configs import dify_config
from core.model_runtime.utils.encoders import jsonable_encoder
from core.workflow.entities import WorkflowNodeExecution
from core.workflow.enums import NodeType, WorkflowNodeExecutionMetadataKey, WorkflowNodeExecutionStatus
from core.workflow.repositories.workflow_node_execution_repository import OrderConfig, WorkflowNodeExecutionRepository
from core.workflow.workflow_type_encoder import WorkflowRuntimeTypeConverter
from extensions.ext_storage import storage
from libs.helper import extract_tenant_id
from libs.uuid_utils import uuidv7
from models import (
    Account,
    CreatorUserRole,
    EndUser,
    WorkflowNodeExecutionModel,
    WorkflowNodeExecutionTriggeredFrom,
)
from models.enums import ExecutionOffLoadType
from models.model import UploadFile
from models.workflow import WorkflowNodeExecutionOffload
from services.file_service import FileService
from services.variable_truncator import VariableTruncator

logger = logging.getLogger(__name__)


@dataclasses.dataclass(frozen=True)
class _InputsOutputsTruncationResult:
    truncated_value: Mapping[str, Any]
    file: UploadFile
    offload: WorkflowNodeExecutionOffload


class SQLAlchemyWorkflowNodeExecutionRepository(WorkflowNodeExecutionRepository):
    """
    SQLAlchemy implementation of the WorkflowNodeExecutionRepository interface.

    This implementation supports multi-tenancy by filtering operations based on tenant_id.
    Each method creates its own session, handles the transaction, and commits changes
    to the database. This prevents long-running connections in the workflow core.

    This implementation also includes an in-memory cache for node executions to improve
    performance by reducing database queries.
    """

    def __init__(
        self,
        session_factory: sessionmaker | Engine,
        user: Union[Account, EndUser],
        app_id: str,
        triggered_from: Optional[WorkflowNodeExecutionTriggeredFrom],
    ):
        """
        Initialize the repository with a SQLAlchemy sessionmaker or engine and context information.

        Args:
            session_factory: SQLAlchemy sessionmaker or engine for creating sessions
            user: Account or EndUser object containing tenant_id, user ID, and role information
            app_id: App ID for filtering by application (can be None)
            triggered_from: Source of the execution trigger (SINGLE_STEP or WORKFLOW_RUN)
        """
        # If an engine is provided, create a sessionmaker from it
        if isinstance(session_factory, Engine):
            self._session_factory = sessionmaker(bind=session_factory, expire_on_commit=False)
        elif isinstance(session_factory, sessionmaker):
            self._session_factory = session_factory
        else:
            raise ValueError(
                f"Invalid session_factory type {type(session_factory).__name__}; expected sessionmaker or Engine"
            )

        # Extract tenant_id from user
        tenant_id = extract_tenant_id(user)
        if not tenant_id:
            raise ValueError("User must have a tenant_id or current_tenant_id")
        self._tenant_id = tenant_id

        # Store app context
        self._app_id = app_id

        # Extract user context
        self._triggered_from = triggered_from
        self._creator_user_id = user.id
        self._user = user  # Store the user object directly

        # Determine user role based on user type
        self._creator_user_role = CreatorUserRole.ACCOUNT if isinstance(user, Account) else CreatorUserRole.END_USER

        # Initialize in-memory cache for node executions
        # Key: node_execution_id, Value: WorkflowNodeExecution (DB model)
        self._node_execution_cache: dict[str, WorkflowNodeExecutionModel] = {}

        # Initialize FileService for handling offloaded data
        self._file_service = FileService(session_factory)

    def _create_truncator(self) -> VariableTruncator:
        return VariableTruncator(
            max_size_bytes=dify_config.WORKFLOW_VARIABLE_TRUNCATION_MAX_SIZE,
            array_element_limit=dify_config.WORKFLOW_VARIABLE_TRUNCATION_ARRAY_LENGTH,
            string_length_limit=dify_config.WORKFLOW_VARIABLE_TRUNCATION_STRING_LENGTH,
        )

    def _to_domain_model(self, db_model: WorkflowNodeExecutionModel) -> WorkflowNodeExecution:
        """
        Convert a database model to a domain model.

        This requires the offload_data, and correspond inputs_file and outputs_file are preloaded.

        Args:
            db_model: The database model to convert. It must have `offload_data`
                  and the corresponding `inputs_file` and `outputs_file` preloaded.

        Returns:
            The domain model
        """
        # Parse JSON fields - these might be truncated versions
        inputs = db_model.inputs_dict
        process_data = db_model.process_data_dict
        outputs = db_model.outputs_dict
        metadata = {WorkflowNodeExecutionMetadataKey(k): v for k, v in db_model.execution_metadata_dict.items()}

        # Convert status to domain enum
        status = WorkflowNodeExecutionStatus(db_model.status)

        domain_model = WorkflowNodeExecution(
            id=db_model.id,
            node_execution_id=db_model.node_execution_id,
            workflow_id=db_model.workflow_id,
            workflow_execution_id=db_model.workflow_run_id,
            index=db_model.index,
            predecessor_node_id=db_model.predecessor_node_id,
            node_id=db_model.node_id,
            node_type=NodeType(db_model.node_type),
            title=db_model.title,
            inputs=inputs,
            process_data=process_data,
            outputs=outputs,
            status=status,
            error=db_model.error,
            elapsed_time=db_model.elapsed_time,
            metadata=metadata,
            created_at=db_model.created_at,
            finished_at=db_model.finished_at,
        )

        if not db_model.offload_data:
            return domain_model

        offload_data = db_model.offload_data
        # Store truncated versions for API responses
        # TODO: consider load content concurrently.

        input_offload = _find_first(offload_data, _filter_by_offload_type(ExecutionOffLoadType.INPUTS))
        if input_offload is not None:
            assert input_offload.file is not None
            domain_model.inputs = self._load_file(input_offload.file)
            domain_model.set_truncated_inputs(inputs)

        outputs_offload = _find_first(offload_data, _filter_by_offload_type(ExecutionOffLoadType.OUTPUTS))
        if outputs_offload is not None:
            assert outputs_offload.file is not None
            domain_model.outputs = self._load_file(outputs_offload.file)
            domain_model.set_truncated_outputs(outputs)

        process_data_offload = _find_first(offload_data, _filter_by_offload_type(ExecutionOffLoadType.PROCESS_DATA))
        if process_data_offload is not None:
            assert process_data_offload.file is not None
            domain_model.process_data = self._load_file(process_data_offload.file)
            domain_model.set_truncated_process_data(process_data)

        return domain_model

    def _load_file(self, file: UploadFile) -> Mapping[str, Any]:
        content = storage.load(file.key)
        return json.loads(content)

    @staticmethod
    def _json_encode(values: Mapping[str, Any]) -> str:
        json_converter = WorkflowRuntimeTypeConverter()
        return json.dumps(json_converter.to_json_encodable(values))

    def _to_db_model(self, domain_model: WorkflowNodeExecution) -> WorkflowNodeExecutionModel:
        """
        Convert a domain model to a database model. This copies the inputs /
        process_data / outputs from domain model directly without applying truncation.

        Args:
            domain_model: The domain model to convert

        Returns:
            The database model, without setting inputs, process_data and outputs fields.
        """
        # Use values from constructor if provided
        if not self._triggered_from:
            raise ValueError("triggered_from is required in repository constructor")
        if not self._creator_user_id:
            raise ValueError("created_by is required in repository constructor")
        if not self._creator_user_role:
            raise ValueError("created_by_role is required in repository constructor")

        converter = WorkflowRuntimeTypeConverter()

        # json_converter = WorkflowRuntimeTypeConverter()
        db_model = WorkflowNodeExecutionModel()
        db_model.id = domain_model.id
        db_model.tenant_id = self._tenant_id
        if self._app_id is not None:
            db_model.app_id = self._app_id
        db_model.workflow_id = domain_model.workflow_id
        db_model.triggered_from = self._triggered_from
        db_model.workflow_run_id = domain_model.workflow_execution_id
        db_model.index = domain_model.index
        db_model.predecessor_node_id = domain_model.predecessor_node_id
        db_model.node_execution_id = domain_model.node_execution_id
        db_model.node_id = domain_model.node_id
        db_model.node_type = domain_model.node_type
        db_model.title = domain_model.title
        db_model.inputs = (
            _deterministic_json_dump(converter.to_json_encodable(domain_model.inputs))
            if domain_model.inputs is not None
            else None
        )
        db_model.process_data = (
            _deterministic_json_dump(converter.to_json_encodable(domain_model.process_data))
            if domain_model.process_data is not None
            else None
        )
        db_model.outputs = (
            _deterministic_json_dump(converter.to_json_encodable(domain_model.outputs))
            if domain_model.outputs is not None
            else None
        )
        # inputs, process_data and outputs are handled below
        db_model.status = domain_model.status
        db_model.error = domain_model.error
        db_model.elapsed_time = domain_model.elapsed_time
        db_model.execution_metadata = (
            json.dumps(jsonable_encoder(domain_model.metadata)) if domain_model.metadata else None
        )
        db_model.created_at = domain_model.created_at
        db_model.created_by_role = self._creator_user_role
        db_model.created_by = self._creator_user_id
        db_model.finished_at = domain_model.finished_at

        return db_model

    def _is_duplicate_key_error(self, exception: BaseException) -> bool:
        """Check if the exception is a duplicate key constraint violation."""
        return isinstance(exception, IntegrityError) and isinstance(exception.orig, psycopg2.errors.UniqueViolation)

    def _regenerate_id_on_duplicate(self, execution: WorkflowNodeExecution, db_model: WorkflowNodeExecutionModel):
        """Regenerate UUID v7 for both domain and database models when duplicate key detected."""
        new_id = str(uuidv7())
        logger.warning(
            "Duplicate key conflict for workflow node execution ID %s, generating new UUID v7: %s", db_model.id, new_id
        )
        db_model.id = new_id
        execution.id = new_id

<<<<<<< HEAD
    def _truncate_and_upload(
        self,
        values: Mapping[str, Any] | None,
        execution_id: str,
        type_: ExecutionOffLoadType,
    ) -> _InputsOutputsTruncationResult | None:
        if values is None:
            return None

        converter = WorkflowRuntimeTypeConverter()
        json_encodable_value = converter.to_json_encodable(values)
        truncator = self._create_truncator()
        truncated_values, truncated = truncator.truncate_variable_mapping(json_encodable_value)
        if not truncated:
            return None

        value_json = _deterministic_json_dump(json_encodable_value)
        assert value_json is not None, "value_json should be None here."

        suffix = type_.value
        upload_file = self._file_service.upload_file(
            filename=f"node_execution_{execution_id}_{suffix}.json",
            content=value_json.encode("utf-8"),
            mimetype="application/json",
            user=self._user,
        )
        offload = WorkflowNodeExecutionOffload(
            id=uuidv7(),
            tenant_id=self._tenant_id,
            app_id=self._app_id,
            node_execution_id=execution_id,
            type_=type_,
            file_id=upload_file.id,
        )
        return _InputsOutputsTruncationResult(
            truncated_value=truncated_values,
            file=upload_file,
            offload=offload,
        )

    def save(self, execution: WorkflowNodeExecution) -> None:
=======
    def save(self, execution: WorkflowNodeExecution):
>>>>>>> 299141ae
        """
        Save or update a NodeExecution domain entity to the database.

        This method serves as a domain-to-database adapter that:
        1. Converts the domain entity to its database representation
        2. Checks for existing records and updates or inserts accordingly
        3. Handles truncation and offloading of large inputs/outputs
        4. Persists the database model using SQLAlchemy's merge operation
        5. Maintains proper multi-tenancy by including tenant context during conversion
        6. Updates the in-memory cache for faster subsequent lookups

        The method handles both creating new records and updating existing ones through
        SQLAlchemy's merge operation.

        Args:
            execution: The NodeExecution domain entity to persist
        """
        # NOTE: As per the implementation of `WorkflowCycleManager`,
        # the `save` method is invoked multiple times during the node's execution lifecycle, including:
        #
        # - When the node starts execution
        # - When the node retries execution
        # - When the node completes execution (either successfully or with failure)
        #
        # Only the final invocation will have `inputs` and `outputs` populated.
        #
        # This simplifies the logic for saving offloaded variables but introduces a tight coupling
        # between this module and `WorkflowCycleManager`.

        # Convert domain model to database model using tenant context and other attributes
        db_model = self._to_db_model(execution)

        # Use tenacity for retry logic with duplicate key handling
        @retry(
            stop=stop_after_attempt(3),
            retry=retry_if_exception(self._is_duplicate_key_error),
            before_sleep=before_sleep_log(logger, logging.WARNING),
            reraise=True,
        )
        def _save_with_retry():
            try:
                self._persist_to_database(db_model)
            except IntegrityError as e:
                if self._is_duplicate_key_error(e):
                    # Generate new UUID and retry
                    self._regenerate_id_on_duplicate(execution, db_model)
                    raise  # Let tenacity handle the retry
                else:
                    # Different integrity error, don't retry
                    logger.exception("Non-duplicate key integrity error while saving workflow node execution")
                    raise

        try:
            _save_with_retry()

            # Update the in-memory cache after successful save
            if db_model.node_execution_id:
                self._node_execution_cache[db_model.node_execution_id] = db_model

        except Exception:
            logger.exception("Failed to save workflow node execution after all retries")
            raise

    def _persist_to_database(self, db_model: WorkflowNodeExecutionModel):
        """
        Persist the database model to the database.

        Checks if a record with the same ID exists and either updates it or creates a new one.

        Args:
            db_model: The database model to persist
        """
        with self._session_factory() as session:
            # Check if record already exists
            existing = session.get(WorkflowNodeExecutionModel, db_model.id)

            if existing:
                # Update existing record by copying all non-private attributes
                for key, value in db_model.__dict__.items():
                    if not key.startswith("_"):
                        setattr(existing, key, value)
            else:
                # Add new record
                session.add(db_model)

            session.commit()

            # Update the in-memory cache for faster subsequent lookups
            # Only cache if we have a node_execution_id to use as the cache key
            if db_model.node_execution_id:
                self._node_execution_cache[db_model.node_execution_id] = db_model

    def save_execution_data(self, execution: WorkflowNodeExecution):
        domain_model = execution
        with self._session_factory(expire_on_commit=False) as session:
            query = WorkflowNodeExecutionModel.preload_offload_data(select(WorkflowNodeExecutionModel)).where(
                WorkflowNodeExecutionModel.id == domain_model.id
            )
            db_model: WorkflowNodeExecutionModel | None = session.execute(query).scalars().first()

        if db_model is not None:
            offload_data = db_model.offload_data

        else:
            db_model = self._to_db_model(domain_model)
            offload_data = []

        offload_data = db_model.offload_data
        if domain_model.inputs is not None:
            result = self._truncate_and_upload(
                domain_model.inputs,
                domain_model.id,
                ExecutionOffLoadType.INPUTS,
            )
            if result is not None:
                db_model.inputs = self._json_encode(result.truncated_value)
                domain_model.set_truncated_inputs(result.truncated_value)
                offload_data = _replace_or_append_offload(offload_data, result.offload)
            else:
                db_model.inputs = self._json_encode(domain_model.inputs)

        if domain_model.outputs is not None:
            result = self._truncate_and_upload(
                domain_model.outputs,
                domain_model.id,
                ExecutionOffLoadType.OUTPUTS,
            )
            if result is not None:
                db_model.outputs = self._json_encode(result.truncated_value)
                domain_model.set_truncated_outputs(result.truncated_value)
                offload_data = _replace_or_append_offload(offload_data, result.offload)
            else:
                db_model.outputs = self._json_encode(domain_model.outputs)

        if domain_model.process_data is not None:
            result = self._truncate_and_upload(
                domain_model.process_data,
                domain_model.id,
                ExecutionOffLoadType.PROCESS_DATA,
            )
            if result is not None:
                db_model.process_data = self._json_encode(result.truncated_value)
                domain_model.set_truncated_process_data(result.truncated_value)
                offload_data = _replace_or_append_offload(offload_data, result.offload)
            else:
                db_model.process_data = self._json_encode(domain_model.process_data)

        db_model.offload_data = offload_data
        with self._session_factory() as session, session.begin():
            session.merge(db_model)
            session.flush()

    def get_db_models_by_workflow_run(
        self,
        workflow_run_id: str,
        order_config: Optional[OrderConfig] = None,
        triggered_from: WorkflowNodeExecutionTriggeredFrom = WorkflowNodeExecutionTriggeredFrom.WORKFLOW_RUN,
    ) -> Sequence[WorkflowNodeExecutionModel]:
        """
        Retrieve all WorkflowNodeExecution database models for a specific workflow run.

        The returned models have `offload_data` preloaded, along with the associated
        `inputs_file` and `outputs_file` data.

        This method directly returns database models without converting to domain models,
        which is useful when you need to access database-specific fields like triggered_from.
        It also updates the in-memory cache with the retrieved models.

        Args:
            workflow_run_id: The workflow run ID
            order_config: Optional configuration for ordering results
                order_config.order_by: List of fields to order by (e.g., ["index", "created_at"])
                order_config.order_direction: Direction to order ("asc" or "desc")

        Returns:
            A list of WorkflowNodeExecution database models
        """
        with self._session_factory() as session:
            stmt = WorkflowNodeExecutionModel.preload_offload_data_and_files(select(WorkflowNodeExecutionModel))
            stmt = stmt.where(
                WorkflowNodeExecutionModel.workflow_run_id == workflow_run_id,
                WorkflowNodeExecutionModel.tenant_id == self._tenant_id,
                WorkflowNodeExecutionModel.triggered_from == triggered_from,
            )

            if self._app_id:
                stmt = stmt.where(WorkflowNodeExecutionModel.app_id == self._app_id)

            # Apply ordering if provided
            if order_config and order_config.order_by:
                order_columns: list[UnaryExpression] = []
                for field in order_config.order_by:
                    column = getattr(WorkflowNodeExecutionModel, field, None)
                    if not column:
                        continue
                    if order_config.order_direction == "desc":
                        order_columns.append(desc(column))
                    else:
                        order_columns.append(asc(column))

                if order_columns:
                    stmt = stmt.order_by(*order_columns)

            db_models = session.scalars(stmt).all()

            # Update the cache with the retrieved DB models
            for model in db_models:
                if model.node_execution_id:
                    self._node_execution_cache[model.node_execution_id] = model

            return db_models

    def get_by_workflow_run(
        self,
        workflow_run_id: str,
        order_config: Optional[OrderConfig] = None,
        triggered_from: WorkflowNodeExecutionTriggeredFrom = WorkflowNodeExecutionTriggeredFrom.WORKFLOW_RUN,
    ) -> Sequence[WorkflowNodeExecution]:
        """
        Retrieve all NodeExecution instances for a specific workflow run.

        This method always queries the database to ensure complete and ordered results,
        but updates the cache with any retrieved executions.

        Args:
            workflow_run_id: The workflow run ID
            order_config: Optional configuration for ordering results
                order_config.order_by: List of fields to order by (e.g., ["index", "created_at"])
                order_config.order_direction: Direction to order ("asc" or "desc")

        Returns:
            A list of NodeExecution instances
        """
        # Get the database models using the new method
        db_models = self.get_db_models_by_workflow_run(workflow_run_id, order_config, triggered_from)

        with ThreadPoolExecutor(max_workers=10) as executor:
            domain_models = executor.map(self._to_domain_model, db_models, timeout=30)

        return list(domain_models)


def _deterministic_json_dump(value: Mapping[str, Any]) -> str:
    return json.dumps(value, sort_keys=True)


_T = TypeVar("_T")


def _find_first(seq: Sequence[_T], pred: Callable[[_T], bool]) -> _T | None:
    filtered = [i for i in seq if pred(i)]
    if filtered:
        return filtered[0]
    return None


def _filter_by_offload_type(offload_type: ExecutionOffLoadType) -> Callable[[WorkflowNodeExecutionOffload], bool]:
    def f(offload: WorkflowNodeExecutionOffload) -> bool:
        return offload.type_ == offload_type

    return f


def _replace_or_append_offload(
    seq: list[WorkflowNodeExecutionOffload], elem: WorkflowNodeExecutionOffload
) -> list[WorkflowNodeExecutionOffload]:
    """Replace all elements in `seq` that satisfy the equality condition defined by `eq_func` with `elem`.

    Args:
        seq: The sequence of elements to process.
        elem: The new element to insert.
        eq_func: A function that determines equality between elements.

    Returns:
        A new sequence with the specified elements replaced or appended.
    """
    ls = [i for i in seq if i.type_ != elem.type_]
    ls.append(elem)
    return ls<|MERGE_RESOLUTION|>--- conflicted
+++ resolved
@@ -274,7 +274,6 @@
         db_model.id = new_id
         execution.id = new_id
 
-<<<<<<< HEAD
     def _truncate_and_upload(
         self,
         values: Mapping[str, Any] | None,
@@ -316,9 +315,6 @@
         )
 
     def save(self, execution: WorkflowNodeExecution) -> None:
-=======
-    def save(self, execution: WorkflowNodeExecution):
->>>>>>> 299141ae
         """
         Save or update a NodeExecution domain entity to the database.
 
