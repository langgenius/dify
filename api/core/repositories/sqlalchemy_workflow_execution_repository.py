--- conflicted
+++ resolved
@@ -146,24 +146,7 @@
         db_model.workflow_id = domain_model.workflow_id
         db_model.triggered_from = self._triggered_from
 
-<<<<<<< HEAD
-        # Check if this is a new record
-        with self._session_factory() as session:
-            existing = session.scalar(select(WorkflowRun).where(WorkflowRun.id == domain_model.id_))
-            if not existing:
-                # For new records, get the next sequence number
-                stmt = select(func.max(WorkflowRun.sequence_number)).where(
-                    WorkflowRun.app_id == self._app_id,
-                    WorkflowRun.tenant_id == self._tenant_id,
-                )
-                max_sequence = session.scalar(stmt)
-                db_model.sequence_number = (max_sequence or 0) + 1
-            else:
-                # For updates, keep the existing sequence number
-                db_model.sequence_number = existing.sequence_number
-=======
         # No sequence number generation needed anymore
->>>>>>> b9f59e3a
 
         db_model.type = domain_model.workflow_type
         db_model.version = domain_model.workflow_version
