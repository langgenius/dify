--- conflicted
+++ resolved
@@ -126,51 +126,6 @@
 
         prompt_messages: list[PromptMessage] = []
         for message in messages:
-<<<<<<< HEAD
-            msgfile_stmt = select(MessageFile).where(MessageFile.message_id == message.id)
-            files = db.session.scalars(msgfile_stmt).all()
-            if files:
-                file_extra_config = None
-                if self.conversation.mode in {AppMode.AGENT_CHAT, AppMode.COMPLETION, AppMode.CHAT}:
-                    file_extra_config = FileUploadConfigManager.convert(self.conversation.model_config)
-                elif self.conversation.mode in {AppMode.ADVANCED_CHAT, AppMode.WORKFLOW}:
-                    workflow_run = db.session.scalar(
-                        select(WorkflowRun).where(WorkflowRun.id == message.workflow_run_id)
-                    )
-                    if not workflow_run:
-                        raise ValueError(f"Workflow run not found: {message.workflow_run_id}")
-                    workflow = db.session.scalar(select(Workflow).where(Workflow.id == workflow_run.workflow_id))
-                    if not workflow:
-                        raise ValueError(f"Workflow not found: {workflow_run.workflow_id}")
-                    file_extra_config = FileUploadConfigManager.convert(workflow.features_dict, is_vision=False)
-                else:
-                    raise AssertionError(f"Invalid app mode: {self.conversation.mode}")
-
-                detail = ImagePromptMessageContent.DETAIL.LOW
-                if file_extra_config and app_record:
-                    file_objs = file_factory.build_from_message_files(
-                        message_files=files, tenant_id=app_record.tenant_id, config=file_extra_config
-                    )
-                    if file_extra_config.image_config and file_extra_config.image_config.detail:
-                        detail = file_extra_config.image_config.detail
-                else:
-                    file_objs = []
-
-                if not file_objs:
-                    prompt_messages.append(UserPromptMessage(content=message.query))
-                else:
-                    prompt_message_contents: list[PromptMessageContentUnionTypes] = []
-                    for file in file_objs:
-                        prompt_message = file_manager.to_prompt_message_content(
-                            file,
-                            image_detail_config=detail,
-                        )
-                        prompt_message_contents.append(prompt_message)
-                    prompt_message_contents.append(TextPromptMessageContent(data=message.query))
-
-                    prompt_messages.append(UserPromptMessage(content=prompt_message_contents))
-
-=======
             # Process user message with files
             user_files = (
                 db.session.query(MessageFile)
@@ -190,7 +145,6 @@
                     is_user_message=True,
                 )
                 prompt_messages.append(user_prompt_message)
->>>>>>> cb04c211
             else:
                 prompt_messages.append(UserPromptMessage(content=message.query))
 
