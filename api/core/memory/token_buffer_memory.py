from collections.abc import Sequence
from typing import Optional

from sqlalchemy import select
from sqlalchemy.orm import Session

from core.app.app_config.features.file_upload.manager import FileUploadConfigManager
from core.file import file_manager
from core.model_manager import ModelInstance
from core.model_runtime.entities import (
    AssistantPromptMessage,
    ImagePromptMessageContent,
    PromptMessage,
    PromptMessageRole,
    TextPromptMessageContent,
    UserPromptMessage,
)
from core.model_runtime.entities.message_entities import PromptMessageContentUnionTypes
from core.prompt.utils.extract_thread_messages import extract_thread_messages
from extensions.ext_database import db
from factories import file_factory
from models.model import AppMode, Conversation, Message, MessageFile
from models.workflow import Workflow, WorkflowRun


class TokenBufferMemory:
    def __init__(
        self,
        conversation: Conversation,
        model_instance: ModelInstance,
    ) -> None:
        self.conversation = conversation
        self.model_instance = model_instance

    def _build_prompt_message_with_files(
        self, message_files: list[MessageFile], text_content: str, message: Message, app_record, is_user_message: bool
    ) -> PromptMessage:
        """
        Build prompt message with files.
        :param message_files: list of MessageFile objects
        :param text_content: text content of the message
        :param message: Message object
        :param app_record: app record
        :param is_user_message: whether this is a user message
        :return: PromptMessage
        """
        if self.conversation.mode in {AppMode.AGENT_CHAT, AppMode.COMPLETION, AppMode.CHAT}:
            file_extra_config = FileUploadConfigManager.convert(self.conversation.model_config)
        elif self.conversation.mode in {AppMode.ADVANCED_CHAT, AppMode.WORKFLOW}:
            workflow_run = db.session.scalar(select(WorkflowRun).where(WorkflowRun.id == message.workflow_run_id))
            if not workflow_run:
                raise ValueError(f"Workflow run not found: {message.workflow_run_id}")
            workflow = db.session.scalar(select(Workflow).where(Workflow.id == workflow_run.workflow_id))
            if not workflow:
                raise ValueError(f"Workflow not found: {workflow_run.workflow_id}")
            file_extra_config = FileUploadConfigManager.convert(workflow.features_dict, is_vision=False)
        else:
            raise AssertionError(f"Invalid app mode: {self.conversation.mode}")

        detail = ImagePromptMessageContent.DETAIL.HIGH
        if file_extra_config and app_record:
            # Build files directly without filtering by belongs_to
            file_objs = [
                file_factory.build_from_message_file(
                    message_file=message_file, tenant_id=app_record.tenant_id, config=file_extra_config
                )
                for message_file in message_files
            ]
            if file_extra_config.image_config and file_extra_config.image_config.detail:
                detail = file_extra_config.image_config.detail
        else:
            file_objs = []

        if not file_objs:
            if is_user_message:
                return UserPromptMessage(content=text_content)
            else:
                return AssistantPromptMessage(content=text_content)
        else:
            prompt_message_contents: list[PromptMessageContentUnionTypes] = []
            for file in file_objs:
                prompt_message = file_manager.to_prompt_message_content(
                    file,
                    image_detail_config=detail,
                )
                prompt_message_contents.append(prompt_message)
            prompt_message_contents.append(TextPromptMessageContent(data=text_content))

            if is_user_message:
                return UserPromptMessage(content=prompt_message_contents)
            else:
                return AssistantPromptMessage(content=prompt_message_contents)

    def get_history_prompt_messages(
        self, max_token_limit: int = 2000, message_limit: Optional[int] = None
    ) -> Sequence[PromptMessage]:
        """
        Get history prompt messages.
        :param max_token_limit: max token limit
        :param message_limit: message limit
        """
<<<<<<< HEAD
        app_record = self.conversation.app

        # fetch limited messages, and return reversed
        stmt = (
            select(Message).where(Message.conversation_id == self.conversation.id).order_by(Message.created_at.desc())
        )

        if message_limit and message_limit > 0:
            message_limit = min(message_limit, 500)
        else:
            message_limit = 500

        stmt = stmt.limit(message_limit)

        messages = db.session.scalars(stmt).all()

        # instead of all messages from the conversation, we only need to extract messages
        # that belong to the thread of last message
        thread_messages = extract_thread_messages(messages)

        # for newly created message, its answer is temporarily empty, we don't need to add it to memory
        if thread_messages and not thread_messages[0].answer and thread_messages[0].answer_tokens == 0:
            thread_messages.pop(0)

        messages = list(reversed(thread_messages))

        prompt_messages: list[PromptMessage] = []
        for message in messages:
            # Process user message with files
            user_files = (
                db.session.query(MessageFile)
                .where(
                    MessageFile.message_id == message.id,
                    (MessageFile.belongs_to == "user") | (MessageFile.belongs_to.is_(None)),
                )
                .all()
            )

            if user_files:
                user_prompt_message = self._build_prompt_message_with_files(
                    message_files=user_files,
                    text_content=message.query,
                    message=message,
                    app_record=app_record,
                    is_user_message=True,
                )
                prompt_messages.append(user_prompt_message)
            else:
                prompt_messages.append(UserPromptMessage(content=message.query))

            # Process assistant message with files
            assistant_files = (
                db.session.query(MessageFile)
                .where(MessageFile.message_id == message.id, MessageFile.belongs_to == "assistant")
                .all()
            )

            if assistant_files:
                assistant_prompt_message = self._build_prompt_message_with_files(
                    message_files=assistant_files,
                    text_content=message.answer,
                    message=message,
                    app_record=app_record,
                    is_user_message=False,
                )
                prompt_messages.append(assistant_prompt_message)
            else:
=======
        with Session(db.engine) as session:
            app_record = self.conversation.app

            # fetch limited messages, and return reversed
            stmt = (
                select(Message)
                .where(Message.conversation_id == self.conversation.id)
                .order_by(Message.created_at.desc())
            )

            if message_limit and message_limit > 0:
                message_limit = min(message_limit, 500)
            else:
                message_limit = 500

            stmt = stmt.limit(message_limit)

            messages = session.scalars(stmt).all()

            # instead of all messages from the conversation, we only need to extract messages
            # that belong to the thread of last message
            thread_messages = extract_thread_messages(messages)

            # for newly created message, its answer is temporarily empty, we don't need to add it to memory
            if thread_messages and not thread_messages[0].answer and thread_messages[0].answer_tokens == 0:
                thread_messages.pop(0)

            messages = list(reversed(thread_messages))

            prompt_messages: list[PromptMessage] = []
            for message in messages:
                files = session.query(MessageFile).where(MessageFile.message_id == message.id).all()
                if files:
                    file_extra_config = None
                    if self.conversation.mode in {AppMode.AGENT_CHAT, AppMode.COMPLETION, AppMode.CHAT}:
                        file_extra_config = FileUploadConfigManager.convert(self.conversation.model_config)
                    elif self.conversation.mode in {AppMode.ADVANCED_CHAT, AppMode.WORKFLOW}:
                        workflow_run = session.scalar(
                            select(WorkflowRun).where(WorkflowRun.id == message.workflow_run_id)
                        )
                        if not workflow_run:
                            raise ValueError(f"Workflow run not found: {message.workflow_run_id}")
                        workflow = session.scalar(select(Workflow).where(Workflow.id == workflow_run.workflow_id))
                        if not workflow:
                            raise ValueError(f"Workflow not found: {workflow_run.workflow_id}")
                        file_extra_config = FileUploadConfigManager.convert(workflow.features_dict, is_vision=False)
                    else:
                        raise AssertionError(f"Invalid app mode: {self.conversation.mode}")

                    detail = ImagePromptMessageContent.DETAIL.LOW
                    if file_extra_config and app_record:
                        file_objs = file_factory.build_from_message_files(
                            message_files=files, tenant_id=app_record.tenant_id, config=file_extra_config
                        )
                        if file_extra_config.image_config and file_extra_config.image_config.detail:
                            detail = file_extra_config.image_config.detail
                    else:
                        file_objs = []

                    if not file_objs:
                        prompt_messages.append(UserPromptMessage(content=message.query))
                    else:
                        prompt_message_contents: list[PromptMessageContentUnionTypes] = []
                        for file in file_objs:
                            prompt_message = file_manager.to_prompt_message_content(
                                file,
                                image_detail_config=detail,
                            )
                            prompt_message_contents.append(prompt_message)
                        prompt_message_contents.append(TextPromptMessageContent(data=message.query))

                        prompt_messages.append(UserPromptMessage(content=prompt_message_contents))

                else:
                    prompt_messages.append(UserPromptMessage(content=message.query))

>>>>>>> 1e9bfd88
                prompt_messages.append(AssistantPromptMessage(content=message.answer))

            if not prompt_messages:
                return []

            # prune the chat message if it exceeds the max token limit
            curr_message_tokens = self.model_instance.get_llm_num_tokens(prompt_messages)

        if curr_message_tokens > max_token_limit:
            while curr_message_tokens > max_token_limit and len(prompt_messages) > 1:
                prompt_messages.pop(0)
                curr_message_tokens = self.model_instance.get_llm_num_tokens(prompt_messages)

        return prompt_messages

    def get_history_prompt_text(
        self,
        human_prefix: str = "Human",
        ai_prefix: str = "Assistant",
        max_token_limit: int = 2000,
        message_limit: Optional[int] = None,
    ) -> str:
        """
        Get history prompt text.
        :param human_prefix: human prefix
        :param ai_prefix: ai prefix
        :param max_token_limit: max token limit
        :param message_limit: message limit
        :return:
        """
        prompt_messages = self.get_history_prompt_messages(max_token_limit=max_token_limit, message_limit=message_limit)

        string_messages = []
        for m in prompt_messages:
            if m.role == PromptMessageRole.USER:
                role = human_prefix
            elif m.role == PromptMessageRole.ASSISTANT:
                role = ai_prefix
            else:
                continue

            if isinstance(m.content, list):
                inner_msg = ""
                for content in m.content:
                    if isinstance(content, TextPromptMessageContent):
                        inner_msg += f"{content.data}\n"
                    elif isinstance(content, ImagePromptMessageContent):
                        inner_msg += "[image]\n"

                string_messages.append(f"{role}: {inner_msg.strip()}")
            else:
                message = f"{role}: {m.content}"
                string_messages.append(message)

        return "\n".join(string_messages)<|MERGE_RESOLUTION|>--- conflicted
+++ resolved
@@ -33,7 +33,12 @@
         self.model_instance = model_instance
 
     def _build_prompt_message_with_files(
-        self, message_files: list[MessageFile], text_content: str, message: Message, app_record, is_user_message: bool
+        self,
+        message_files: Sequence[MessageFile],
+        text_content: str,
+        message: Message,
+        app_record,
+        is_user_message: bool,
     ) -> PromptMessage:
         """
         Build prompt message with files.
@@ -99,75 +104,6 @@
         :param max_token_limit: max token limit
         :param message_limit: message limit
         """
-<<<<<<< HEAD
-        app_record = self.conversation.app
-
-        # fetch limited messages, and return reversed
-        stmt = (
-            select(Message).where(Message.conversation_id == self.conversation.id).order_by(Message.created_at.desc())
-        )
-
-        if message_limit and message_limit > 0:
-            message_limit = min(message_limit, 500)
-        else:
-            message_limit = 500
-
-        stmt = stmt.limit(message_limit)
-
-        messages = db.session.scalars(stmt).all()
-
-        # instead of all messages from the conversation, we only need to extract messages
-        # that belong to the thread of last message
-        thread_messages = extract_thread_messages(messages)
-
-        # for newly created message, its answer is temporarily empty, we don't need to add it to memory
-        if thread_messages and not thread_messages[0].answer and thread_messages[0].answer_tokens == 0:
-            thread_messages.pop(0)
-
-        messages = list(reversed(thread_messages))
-
-        prompt_messages: list[PromptMessage] = []
-        for message in messages:
-            # Process user message with files
-            user_files = (
-                db.session.query(MessageFile)
-                .where(
-                    MessageFile.message_id == message.id,
-                    (MessageFile.belongs_to == "user") | (MessageFile.belongs_to.is_(None)),
-                )
-                .all()
-            )
-
-            if user_files:
-                user_prompt_message = self._build_prompt_message_with_files(
-                    message_files=user_files,
-                    text_content=message.query,
-                    message=message,
-                    app_record=app_record,
-                    is_user_message=True,
-                )
-                prompt_messages.append(user_prompt_message)
-            else:
-                prompt_messages.append(UserPromptMessage(content=message.query))
-
-            # Process assistant message with files
-            assistant_files = (
-                db.session.query(MessageFile)
-                .where(MessageFile.message_id == message.id, MessageFile.belongs_to == "assistant")
-                .all()
-            )
-
-            if assistant_files:
-                assistant_prompt_message = self._build_prompt_message_with_files(
-                    message_files=assistant_files,
-                    text_content=message.answer,
-                    message=message,
-                    app_record=app_record,
-                    is_user_message=False,
-                )
-                prompt_messages.append(assistant_prompt_message)
-            else:
-=======
         with Session(db.engine) as session:
             app_record = self.conversation.app
 
@@ -199,53 +135,43 @@
 
             prompt_messages: list[PromptMessage] = []
             for message in messages:
-                files = session.query(MessageFile).where(MessageFile.message_id == message.id).all()
-                if files:
-                    file_extra_config = None
-                    if self.conversation.mode in {AppMode.AGENT_CHAT, AppMode.COMPLETION, AppMode.CHAT}:
-                        file_extra_config = FileUploadConfigManager.convert(self.conversation.model_config)
-                    elif self.conversation.mode in {AppMode.ADVANCED_CHAT, AppMode.WORKFLOW}:
-                        workflow_run = session.scalar(
-                            select(WorkflowRun).where(WorkflowRun.id == message.workflow_run_id)
-                        )
-                        if not workflow_run:
-                            raise ValueError(f"Workflow run not found: {message.workflow_run_id}")
-                        workflow = session.scalar(select(Workflow).where(Workflow.id == workflow_run.workflow_id))
-                        if not workflow:
-                            raise ValueError(f"Workflow not found: {workflow_run.workflow_id}")
-                        file_extra_config = FileUploadConfigManager.convert(workflow.features_dict, is_vision=False)
-                    else:
-                        raise AssertionError(f"Invalid app mode: {self.conversation.mode}")
-
-                    detail = ImagePromptMessageContent.DETAIL.LOW
-                    if file_extra_config and app_record:
-                        file_objs = file_factory.build_from_message_files(
-                            message_files=files, tenant_id=app_record.tenant_id, config=file_extra_config
-                        )
-                        if file_extra_config.image_config and file_extra_config.image_config.detail:
-                            detail = file_extra_config.image_config.detail
-                    else:
-                        file_objs = []
-
-                    if not file_objs:
-                        prompt_messages.append(UserPromptMessage(content=message.query))
-                    else:
-                        prompt_message_contents: list[PromptMessageContentUnionTypes] = []
-                        for file in file_objs:
-                            prompt_message = file_manager.to_prompt_message_content(
-                                file,
-                                image_detail_config=detail,
-                            )
-                            prompt_message_contents.append(prompt_message)
-                        prompt_message_contents.append(TextPromptMessageContent(data=message.query))
-
-                        prompt_messages.append(UserPromptMessage(content=prompt_message_contents))
+                # Process user message with files
+                user_file_query = select(MessageFile).where(
+                    MessageFile.message_id == message.id,
+                    (MessageFile.belongs_to == "user") | (MessageFile.belongs_to.is_(None)),
+                )
+                user_files = session.scalars(user_file_query).all()
+
+                if user_files:
+                    user_prompt_message = self._build_prompt_message_with_files(
+                        message_files=user_files,
+                        text_content=message.query,
+                        message=message,
+                        app_record=app_record,
+                        is_user_message=True,
+                    )
+                    prompt_messages.append(user_prompt_message)
 
                 else:
                     prompt_messages.append(UserPromptMessage(content=message.query))
 
->>>>>>> 1e9bfd88
-                prompt_messages.append(AssistantPromptMessage(content=message.answer))
+                # Process assistant message with files
+                assistant_file_query = select(MessageFile).where(
+                    MessageFile.message_id == message.id, MessageFile.belongs_to == "assistant"
+                )
+                assistant_files = session.scalars(assistant_file_query).all()
+
+                if assistant_files:
+                    assistant_prompt_message = self._build_prompt_message_with_files(
+                        message_files=assistant_files,
+                        text_content=message.answer,
+                        message=message,
+                        app_record=app_record,
+                        is_user_message=False,
+                    )
+                    prompt_messages.append(assistant_prompt_message)
+                else:
+                    prompt_messages.append(AssistantPromptMessage(content=message.answer))
 
             if not prompt_messages:
                 return []
