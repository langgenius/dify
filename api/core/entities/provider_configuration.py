--- conflicted
+++ resolved
@@ -342,9 +342,6 @@
             with Session(db.engine) as new_session:
                 return _validate(new_session)
 
-<<<<<<< HEAD
-    def create_provider_credential(self, credentials: dict, credential_name: str):
-=======
     def _generate_provider_credential_name(self, session) -> str:
         """
         Generate a unique credential name for provider.
@@ -403,8 +400,7 @@
             logger.warning("Error generating next credential name: %s", str(e))
             return "API KEY 1"
 
-    def create_provider_credential(self, credentials: dict, credential_name: str | None) -> None:
->>>>>>> b673560b
+    def create_provider_credential(self, credentials: dict, credential_name: str | None):
         """
         Add custom provider credentials.
         :param credentials: provider credentials
@@ -460,13 +456,8 @@
         self,
         credentials: dict,
         credential_id: str,
-<<<<<<< HEAD
-        credential_name: str,
+        credential_name: str | None,
     ):
-=======
-        credential_name: str | None,
-    ) -> None:
->>>>>>> b673560b
         """
         update a saved provider credential (by credential_id).
 
@@ -886,13 +877,8 @@
                 return _validate(new_session)
 
     def create_custom_model_credential(
-<<<<<<< HEAD
-        self, model_type: ModelType, model: str, credentials: dict, credential_name: str
-    ):
-=======
         self, model_type: ModelType, model: str, credentials: dict, credential_name: str | None
     ) -> None:
->>>>>>> b673560b
         """
         Create a custom model credential.
 
@@ -953,13 +939,8 @@
                 raise
 
     def update_custom_model_credential(
-<<<<<<< HEAD
-        self, model_type: ModelType, model: str, credentials: dict, credential_name: str, credential_id: str
-    ):
-=======
         self, model_type: ModelType, model: str, credentials: dict, credential_name: str | None, credential_id: str
     ) -> None:
->>>>>>> b673560b
         """
         Update a custom model credential.
 
