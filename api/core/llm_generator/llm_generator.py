--- conflicted
+++ resolved
@@ -572,11 +572,7 @@
             error = str(e)
             return {"error": f"Failed to generate code. Error: {error}"}
         except Exception as e:
-<<<<<<< HEAD
-            logger.exception("Failed to invoke LLM model, model: %s", json.dumps(model_config.get("name")), exc_info=e)
-=======
             logger.exception(
                 "Failed to invoke LLM model, model: %s", json.dumps(model_config.get("name")), exc_info=True
             )
->>>>>>> 86e7cb71
             return {"error": f"An unexpected error occurred: {str(e)}"}