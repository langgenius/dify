--- conflicted
+++ resolved
@@ -433,11 +433,7 @@
     ):
         session = db.session()
 
-<<<<<<< HEAD
-        app: App | None = db.session.scalars(select(App).where(App.id == flow_id).limit(1)).first()
-=======
-        app: App | None = session.query(App).where(App.id == flow_id).first()
->>>>>>> 15270f09
+        app: App | None = session.scalars(select(App).where(App.id == flow_id).limit(1)).first()
         if not app:
             raise ValueError("App not found.")
         workflow = workflow_service.get_draft_workflow(app_model=app)
