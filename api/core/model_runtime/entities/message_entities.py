from abc import ABC
from collections.abc import Mapping, Sequence
from enum import Enum, StrEnum
from typing import Annotated, Any, Literal, Optional, Union

from pydantic import BaseModel, Field, field_serializer, field_validator


class PromptMessageRole(Enum):
    """
    Enum class for prompt message.
    """

    SYSTEM = "system"
    USER = "user"
    ASSISTANT = "assistant"
    TOOL = "tool"

    @classmethod
    def value_of(cls, value: str) -> "PromptMessageRole":
        """
        Get value of given mode.

        :param value: mode value
        :return: mode
        """
        for mode in cls:
            if mode.value == value:
                return mode
        raise ValueError(f"invalid prompt message type value {value}")


class PromptMessageTool(BaseModel):
    """
    Model class for prompt message tool.
    """

    name: str
    description: str
    parameters: dict


class PromptMessageFunction(BaseModel):
    """
    Model class for prompt message function.
    """

    type: str = "function"
    function: PromptMessageTool


class PromptMessageContentType(StrEnum):
    """
    Enum class for prompt message content type.
    """

    TEXT = "text"
    IMAGE = "image"
    AUDIO = "audio"
    VIDEO = "video"
    DOCUMENT = "document"


class PromptMessageContent(BaseModel):
    pass


class TextPromptMessageContent(PromptMessageContent):
    """
    Model class for text prompt message content.
    """

    type: Literal[PromptMessageContentType.TEXT] = PromptMessageContentType.TEXT
    data: str


class MultiModalPromptMessageContent(PromptMessageContent):
    """
    Model class for multi-modal prompt message content.
    """

    format: str = Field(default=..., description="the format of multi-modal file")
    base64_data: str = Field(default="", description="the base64 data of multi-modal file")
    url: str = Field(default="", description="the url of multi-modal file")
    mime_type: str = Field(default=..., description="the mime type of multi-modal file")

    @property
    def data(self):
        return self.url or f"data:{self.mime_type};base64,{self.base64_data}"


class VideoPromptMessageContent(MultiModalPromptMessageContent):
    type: Literal[PromptMessageContentType.VIDEO] = PromptMessageContentType.VIDEO


class AudioPromptMessageContent(MultiModalPromptMessageContent):
    type: Literal[PromptMessageContentType.AUDIO] = PromptMessageContentType.AUDIO


class ImagePromptMessageContent(MultiModalPromptMessageContent):
    """
    Model class for image prompt message content.
    """

    class DETAIL(StrEnum):
        LOW = "low"
        HIGH = "high"

    type: Literal[PromptMessageContentType.IMAGE] = PromptMessageContentType.IMAGE
    detail: DETAIL = DETAIL.LOW


class DocumentPromptMessageContent(MultiModalPromptMessageContent):
    type: Literal[PromptMessageContentType.DOCUMENT] = PromptMessageContentType.DOCUMENT


PromptMessageContentUnionTypes = Annotated[
    Union[
        TextPromptMessageContent,
        ImagePromptMessageContent,
        DocumentPromptMessageContent,
        AudioPromptMessageContent,
        VideoPromptMessageContent,
    ],
    Field(discriminator="type"),
]


CONTENT_TYPE_MAPPING: Mapping[PromptMessageContentType, type[PromptMessageContent]] = {
    PromptMessageContentType.TEXT: TextPromptMessageContent,
    PromptMessageContentType.IMAGE: ImagePromptMessageContent,
    PromptMessageContentType.AUDIO: AudioPromptMessageContent,
    PromptMessageContentType.VIDEO: VideoPromptMessageContent,
    PromptMessageContentType.DOCUMENT: DocumentPromptMessageContent,
}


class PromptMessage(ABC, BaseModel):
    """
    Model class for prompt message.
    """

    role: PromptMessageRole
    content: Optional[str | list[PromptMessageContentUnionTypes]] = None
    name: Optional[str] = None

    def is_empty(self) -> bool:
        """
        Check if prompt message is empty.

        :return: True if prompt message is empty, False otherwise
        """
        return not self.content

<<<<<<< HEAD
    @field_validator("content", mode="before")
    @classmethod
    def validate_content(cls, v):
        if isinstance(v, list):
            prompts = []
            for prompt in v:
                if isinstance(prompt, PromptMessageContent):
                    if not isinstance(prompt, TextPromptMessageContent | MultiModalPromptMessageContent):
                        prompt = CONTENT_TYPE_MAPPING[prompt.type].model_validate(prompt.model_dump())
                elif isinstance(prompt, dict):
                    prompt = CONTENT_TYPE_MAPPING[prompt["type"]].model_validate(prompt)
                else:
                    raise ValueError(f"invalid prompt message {prompt}")
                prompts.append(prompt)
            return prompts
        return v
=======
    @field_serializer("content")
    def serialize_content(
        self, content: Optional[Union[str, Sequence[PromptMessageContent]]]
    ) -> Optional[str | list[dict[str, Any] | PromptMessageContent] | Sequence[PromptMessageContent]]:
        if content is None or isinstance(content, str):
            return content
        if isinstance(content, list):
            return [item.model_dump() if hasattr(item, "model_dump") else item for item in content]
        return content
>>>>>>> e2cb7006


class UserPromptMessage(PromptMessage):
    """
    Model class for user prompt message.
    """

    role: PromptMessageRole = PromptMessageRole.USER


class AssistantPromptMessage(PromptMessage):
    """
    Model class for assistant prompt message.
    """

    class ToolCall(BaseModel):
        """
        Model class for assistant prompt message tool call.
        """

        class ToolCallFunction(BaseModel):
            """
            Model class for assistant prompt message tool call function.
            """

            name: str
            arguments: str

        id: str
        type: str
        function: ToolCallFunction

        @field_validator("id", mode="before")
        @classmethod
        def transform_id_to_str(cls, value) -> str:
            if not isinstance(value, str):
                return str(value)
            else:
                return value

    role: PromptMessageRole = PromptMessageRole.ASSISTANT
    tool_calls: list[ToolCall] = []

    def is_empty(self) -> bool:
        """
        Check if prompt message is empty.

        :return: True if prompt message is empty, False otherwise
        """
        if not super().is_empty() and not self.tool_calls:
            return False

        return True


class SystemPromptMessage(PromptMessage):
    """
    Model class for system prompt message.
    """

    role: PromptMessageRole = PromptMessageRole.SYSTEM


class ToolPromptMessage(PromptMessage):
    """
    Model class for tool prompt message.
    """

    role: PromptMessageRole = PromptMessageRole.TOOL
    tool_call_id: str

    def is_empty(self) -> bool:
        """
        Check if prompt message is empty.

        :return: True if prompt message is empty, False otherwise
        """
        if not super().is_empty() and not self.tool_call_id:
            return False

        return True<|MERGE_RESOLUTION|>--- conflicted
+++ resolved
@@ -61,8 +61,12 @@
     DOCUMENT = "document"
 
 
-class PromptMessageContent(BaseModel):
-    pass
+class PromptMessageContent(ABC, BaseModel):
+    """
+    Model class for prompt message content.
+    """
+
+    type: PromptMessageContentType
 
 
 class TextPromptMessageContent(PromptMessageContent):
@@ -152,7 +156,6 @@
         """
         return not self.content
 
-<<<<<<< HEAD
     @field_validator("content", mode="before")
     @classmethod
     def validate_content(cls, v):
@@ -169,7 +172,7 @@
                 prompts.append(prompt)
             return prompts
         return v
-=======
+
     @field_serializer("content")
     def serialize_content(
         self, content: Optional[Union[str, Sequence[PromptMessageContent]]]
@@ -179,7 +182,6 @@
         if isinstance(content, list):
             return [item.model_dump() if hasattr(item, "model_dump") else item for item in content]
         return content
->>>>>>> e2cb7006
 
 
 class UserPromptMessage(PromptMessage):
