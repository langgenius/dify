--- conflicted
+++ resolved
@@ -122,7 +122,7 @@
           label:
             en_US: AWS GovCloud (US-West)
             zh_Hans: AWS GovCloud (US-West)
-<<<<<<< HEAD
+            ja_JP: AWS GovCloud (米国西部)
     - variable: bedrock_endpoint_url
       label:
         zh_Hans: Bedrock Endpoint URL
@@ -132,9 +132,6 @@
       placeholder:
         zh_Hans: 在此输入您的 Bedrock Endpoint URL, 如：https://123456.cloudfront.net
         en_US: Enter your Bedrock Endpoint URL, e.g. https://123456.cloudfront.net
-=======
-            ja_JP: AWS GovCloud (米国西部)
->>>>>>> 1374be5a
     - variable: model_for_validation
       required: false
       label:
