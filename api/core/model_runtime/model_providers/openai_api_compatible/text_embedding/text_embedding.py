import json
import time
from decimal import Decimal
from typing import Optional
from urllib.parse import urljoin

import numpy as np
import requests

from core.entities.embedding_type import EmbeddingInputType
from core.model_runtime.entities.common_entities import I18nObject
from core.model_runtime.entities.model_entities import (
    AIModelEntity,
    FetchFrom,
    ModelPropertyKey,
    ModelType,
    PriceConfig,
    PriceType,
)
from core.model_runtime.entities.text_embedding_entities import EmbeddingUsage, TextEmbeddingResult
from core.model_runtime.errors.validate import CredentialsValidateFailedError
from core.model_runtime.model_providers.__base.text_embedding_model import TextEmbeddingModel
from core.model_runtime.model_providers.openai_api_compatible._common import _CommonOaiApiCompat


class OAICompatEmbeddingModel(_CommonOaiApiCompat, TextEmbeddingModel):
    """
    Model class for an OpenAI API-compatible text embedding model.
    """

    def _invoke(
        self,
        model: str,
        credentials: dict,
        texts: list[str],
        user: Optional[str] = None,
        input_type: EmbeddingInputType = EmbeddingInputType.DOCUMENT,
    ) -> TextEmbeddingResult:
        """
        Invoke text embedding model

        :param model: model name
        :param credentials: model credentials
        :param texts: texts to embed
        :param user: unique user id
        :param input_type: input type
        :return: embeddings result
        """

        # Prepare headers and payload for the request
        headers = {"Content-Type": "application/json"}

        api_key = credentials.get("api_key")
        if api_key:
            headers["Authorization"] = f"Bearer {api_key}"

        endpoint_url = credentials.get("endpoint_url")
        assert endpoint_url is not None, "endpoint_url is required in credentials"
        if not endpoint_url.endswith("/"):
            endpoint_url += "/"

        endpoint_url = urljoin(endpoint_url, "embeddings")

        extra_model_kwargs = {}
        if user:
            extra_model_kwargs["user"] = user

        extra_model_kwargs["encoding_format"] = "float"

        # get model properties
        context_size = self._get_context_size(model, credentials)
        max_chunks = self._get_max_chunks(model, credentials)

        inputs = []
        indices = []
        used_tokens = 0

        for i, text in enumerate(texts):
            # Here token count is only an approximation based on the GPT2 tokenizer
            # TODO: Optimize for better token estimation and chunking
            num_tokens = self._get_num_tokens_by_gpt2(text)

            if num_tokens >= context_size:
                cutoff = int(np.floor(len(text) * (context_size / num_tokens)))
                # if num tokens is larger than context length, only use the start
                inputs.append(text[0:cutoff])
            else:
                inputs.append(text)
            indices += [i]

        batched_embeddings = []
        _iter = range(0, len(inputs), max_chunks)

        for i in _iter:
            # Prepare the payload for the request
            payload = {"input": inputs[i : i + max_chunks], "model": model, **extra_model_kwargs}

            # Make the request to the OpenAI API
            response = requests.post(endpoint_url, headers=headers, data=json.dumps(payload), timeout=(10, 300))

            response.raise_for_status()  # Raise an exception for HTTP errors
            response_data = response.json()

            # Extract embeddings and used tokens from the response
            embeddings_batch = [data["embedding"] for data in response_data["data"]]
            embedding_used_tokens = response_data["usage"]["total_tokens"]

            used_tokens += embedding_used_tokens
            batched_embeddings += embeddings_batch

        # calc usage
        usage = self._calc_response_usage(model=model, credentials=credentials, tokens=used_tokens)

        return TextEmbeddingResult(embeddings=batched_embeddings, usage=usage, model=model)

    def get_num_tokens(self, model: str, credentials: dict, texts: list[str]) -> int:
        """
        Approximate number of tokens for given messages using GPT2 tokenizer

        :param model: model name
        :param credentials: model credentials
        :param texts: texts to embed
        :return:
        """
        return sum(self._get_num_tokens_by_gpt2(text) for text in texts)

    def validate_credentials(self, model: str, credentials: dict) -> None:
        """
        Validate model credentials

        :param model: model name
        :param credentials: model credentials
        :return:
        """
        try:
            headers = {"Content-Type": "application/json"}

            api_key = credentials.get("api_key")

            if api_key:
                headers["Authorization"] = f"Bearer {api_key}"

<<<<<<< HEAD
            endpoint_url = credentials.get("endpoint_url")
            assert endpoint_url is not None, "endpoint_url is required in credentials"
=======
            endpoint_url = credentials.get("endpoint_url", "")
>>>>>>> 239bf97b
            if not endpoint_url.endswith("/"):
                endpoint_url += "/"

            endpoint_url = urljoin(endpoint_url, "embeddings")

            payload = {"input": "ping", "model": model}
            # For nvidia models, the "input_type":"query" need in the payload
            # more to check issue #11193 or NvidiaTextEmbeddingModel
            if model.startswith("nvidia/"):
                payload["input_type"] = "query"

            response = requests.post(url=endpoint_url, headers=headers, data=json.dumps(payload), timeout=(10, 300))

            if response.status_code != 200:
                raise CredentialsValidateFailedError(
                    f"Credentials validation failed with status code {response.status_code}"
                )

            try:
                json_result = response.json()
            except json.JSONDecodeError as e:
                raise CredentialsValidateFailedError("Credentials validation failed: JSON decode error")

            if "model" not in json_result:
                raise CredentialsValidateFailedError("Credentials validation failed: invalid response")
        except CredentialsValidateFailedError:
            raise
        except Exception as ex:
            raise CredentialsValidateFailedError(str(ex))

    def get_customizable_model_schema(self, model: str, credentials: dict) -> AIModelEntity:
        """
        generate custom model entities from credentials
        """
        entity = AIModelEntity(
            model=model,
            label=I18nObject(en_US=model),
            model_type=ModelType.TEXT_EMBEDDING,
            fetch_from=FetchFrom.CUSTOMIZABLE_MODEL,
            model_properties={
                ModelPropertyKey.CONTEXT_SIZE: int(credentials.get("context_size", 512)),
                ModelPropertyKey.MAX_CHUNKS: 1,
            },
            parameter_rules=[],
            pricing=PriceConfig(
                input=Decimal(credentials.get("input_price", 0)),
                unit=Decimal(credentials.get("unit", 0)),
                currency=credentials.get("currency", "USD"),
            ),
        )

        return entity

    def _calc_response_usage(self, model: str, credentials: dict, tokens: int) -> EmbeddingUsage:
        """
        Calculate response usage

        :param model: model name
        :param credentials: model credentials
        :param tokens: input tokens
        :return: usage
        """
        # get input price info
        input_price_info = self.get_price(
            model=model, credentials=credentials, price_type=PriceType.INPUT, tokens=tokens
        )

        # transform usage
        usage = EmbeddingUsage(
            tokens=tokens,
            total_tokens=tokens,
            unit_price=input_price_info.unit_price,
            price_unit=input_price_info.unit,
            total_price=input_price_info.total_amount,
            currency=input_price_info.currency,
            latency=time.perf_counter() - self.started_at,
        )

        return usage<|MERGE_RESOLUTION|>--- conflicted
+++ resolved
@@ -140,12 +140,7 @@
             if api_key:
                 headers["Authorization"] = f"Bearer {api_key}"
 
-<<<<<<< HEAD
-            endpoint_url = credentials.get("endpoint_url")
-            assert endpoint_url is not None, "endpoint_url is required in credentials"
-=======
             endpoint_url = credentials.get("endpoint_url", "")
->>>>>>> 239bf97b
             if not endpoint_url.endswith("/"):
                 endpoint_url += "/"
 
