--- conflicted
+++ resolved
@@ -20,10 +20,7 @@
 from core.model_runtime.model_providers.__base.tts_model import TTSModel
 from core.model_runtime.schema_validators.model_credential_schema_validator import ModelCredentialSchemaValidator
 from core.model_runtime.schema_validators.provider_credential_schema_validator import ProviderCredentialSchemaValidator
-<<<<<<< HEAD
-=======
 from core.plugin.entities.plugin import ModelProviderID
->>>>>>> 363c46ac
 from core.plugin.entities.plugin_daemon import PluginModelProviderEntity
 from core.plugin.manager.asset import PluginAssetManager
 from core.plugin.manager.model import PluginModelManager
@@ -116,12 +113,9 @@
         :param provider: provider name
         :return: provider schema
         """
-<<<<<<< HEAD
-=======
         if "/" not in provider:
             provider = str(ModelProviderID(provider))
 
->>>>>>> 363c46ac
         # fetch plugin model providers
         plugin_model_provider_entities = self.get_plugin_model_providers()
 
@@ -373,8 +367,4 @@
             plugin_id = "/".join(provider.split("/")[:-1])
             provider_name = provider.split("/")[-1]
 
-<<<<<<< HEAD
-        return plugin_id, provider_name
-=======
-        return str(plugin_id), provider_name
->>>>>>> 363c46ac
+        return str(plugin_id), provider_name