--- conflicted
+++ resolved
@@ -5,12 +5,6 @@
 from typing import TYPE_CHECKING, Optional
 
 import tiktoken
-<<<<<<< HEAD
-from google.cloud import aiplatform
-from google.oauth2 import service_account  # type: ignore
-from vertexai.language_models import TextEmbeddingModel as VertexTextEmbeddingModel  # type: ignore
-=======
->>>>>>> ef7e47d1
 
 from core.entities.embedding_type import EmbeddingInputType
 from core.model_runtime.entities.common_entities import I18nObject
