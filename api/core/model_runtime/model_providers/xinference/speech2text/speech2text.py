from typing import IO, Optional

from xinference_client.client.restful.restful_client import Client, RESTfulAudioModelHandle

from core.model_runtime.entities.common_entities import I18nObject
from core.model_runtime.entities.model_entities import AIModelEntity, FetchFrom, ModelType
from core.model_runtime.errors.invoke import (
    InvokeAuthorizationError,
    InvokeBadRequestError,
    InvokeConnectionError,
    InvokeError,
    InvokeRateLimitError,
    InvokeServerUnavailableError,
)
from core.model_runtime.errors.validate import CredentialsValidateFailedError
from core.model_runtime.model_providers.__base.speech2text_model import Speech2TextModel


class XinferenceSpeech2TextModel(Speech2TextModel):
    """
    Model class for Xinference speech to text model.
    """

    def _invoke(self, model: str, credentials: dict,
                file: IO[bytes], user: Optional[str] = None) \
            -> str:
        """
        Invoke speech2text model

        :param model: model name
        :param credentials: model credentials
        :param file: audio file
        :param user: unique user id
        :return: text for given audio file
        """
        return self._speech2text_invoke(model, credentials, file)

    def validate_credentials(self, model: str, credentials: dict) -> None:
        """
        Validate model credentials

        :param model: model name
        :param credentials: model credentials
        :return:
        """
        try:
            if "/" in credentials['model_uid'] or "?" in credentials['model_uid'] or "#" in credentials['model_uid']:
                raise CredentialsValidateFailedError("model_uid should not contain /, ?, or #")

<<<<<<< HEAD
=======
            # if credentials['server_url'].endswith('/'):
            #     credentials['server_url'] = credentials['server_url'][:-1]

>>>>>>> 5355b898
            # initialize client
            client = Client(
                base_url=credentials['server_url']
            )

            xinference_client = client.get_model(model_uid=credentials['model_uid'])

            if not isinstance(xinference_client, RESTfulAudioModelHandle):
                raise InvokeBadRequestError(
                    'please check model type, the model you want to invoke is not a audio model')

            audio_file_path = self._get_demo_file_path()

            with open(audio_file_path, 'rb') as audio_file:
                self.invoke(model, credentials, audio_file)
        except Exception as ex:
            raise CredentialsValidateFailedError(str(ex))

    @property
    def _invoke_error_mapping(self) -> dict[type[InvokeError], list[type[Exception]]]:
        """
        Map model invoke error to unified error
        The key is the error type thrown to the caller
        The value is the error type thrown by the model,
        which needs to be converted into a unified error type for the caller.

        :return: Invoke error mapping
        """
        return {
            InvokeConnectionError: [
                InvokeConnectionError
            ],
            InvokeServerUnavailableError: [
                InvokeServerUnavailableError
            ],
            InvokeRateLimitError: [
                InvokeRateLimitError
            ],
            InvokeAuthorizationError: [
                InvokeAuthorizationError
            ],
            InvokeBadRequestError: [
                InvokeBadRequestError,
                KeyError,
                ValueError
            ]
        }

    def _speech2text_invoke(
        self, 
        model: str, 
        credentials: dict, 
        file: IO[bytes],
        language: Optional[str] = None,
        prompt: Optional[str] = None,
        response_format: Optional[str] = "json",
        temperature: Optional[float] = 0,
    ) -> str:
        """
        Invoke speech2text model

        :param model: model name
        :param credentials: model credentials
        :param file: The audio file object (not file name) to transcribe, in one of these formats: flac, mp3, mp4, mpe            g,mpga, m4a, ogg, wav, or webm.
        :param language: The language of the input audio. Supplying the input language in ISO-639-1
        :param prompt: An optional text to guide the model's style or continue a previous audio segment.
            The prompt should match the audio language.
        :param response_format: The format of the transcript output, in one of these options: json, text, srt, verbose            _json, or vtt.
        :param temperature: The sampling temperature, between 0 and 1. Higher values like 0.8 will make the output mor            e random,while lower values like 0.2 will make it more focused and deterministic.If set to 0, the model wi            ll use log probability to automatically increase the temperature until certain thresholds are hit.
        :return: text for given audio file
        """
        handle = RESTfulAudioModelHandle(credentials['model_uid'],credentials['server_url'],auth_headers={})
        response = handle.transcriptions(
            audio=file,
            language = language,
            prompt = prompt,
            response_format = response_format,
            temperature = temperature
        )

        return response["text"]

    def get_customizable_model_schema(self, model: str, credentials: dict) -> AIModelEntity | None:
        """
            used to define customizable model schema
        """
        entity = AIModelEntity(
            model=model,
            label=I18nObject(
                en_US=model
            ),
            fetch_from=FetchFrom.CUSTOMIZABLE_MODEL,
            model_type=ModelType.SPEECH2TEXT,
            model_properties={ },
            parameter_rules=[]
        )

        return entity<|MERGE_RESOLUTION|>--- conflicted
+++ resolved
@@ -47,12 +47,7 @@
             if "/" in credentials['model_uid'] or "?" in credentials['model_uid'] or "#" in credentials['model_uid']:
                 raise CredentialsValidateFailedError("model_uid should not contain /, ?, or #")
 
-<<<<<<< HEAD
-=======
-            # if credentials['server_url'].endswith('/'):
-            #     credentials['server_url'] = credentials['server_url'][:-1]
 
->>>>>>> 5355b898
             # initialize client
             client = Client(
                 base_url=credentials['server_url']
