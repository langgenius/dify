--- conflicted
+++ resolved
@@ -318,16 +318,12 @@
             message_dict = {"role": "system", "content": message.content}
         elif isinstance(message, ToolPromptMessage):
             message = cast(ToolPromptMessage, message)
-<<<<<<< HEAD
-            message_dict = {"tool_call_id": message.tool_call_id, "role": "tool", "content": message.content, "name": message.name}
-=======
             message_dict = {
                 "tool_call_id": message.tool_call_id,
                 "role": "tool",
                 "content": message.content,
                 "name": message.name,
             }
->>>>>>> 04f1e183
         else:
             raise ValueError(f"Unknown message type {type(message)}")
 
@@ -478,13 +474,8 @@
         client = OpenAI(
             base_url=f'{credentials["server_url"]}/v1',
             api_key=api_key,
-<<<<<<< HEAD
-            max_retries=int(credentials["max_retries"]),
-            timeout=int(credentials["invoke_timeout"]),
-=======
             max_retries=int(credentials.get("max_retries") or DEFAULT_MAX_RETRIES),
             timeout=int(credentials.get("invoke_timeout") or DEFAULT_INVOKE_TIMEOUT),
->>>>>>> 04f1e183
         )
 
         xinference_client = Client(
