--- conflicted
+++ resolved
@@ -123,86 +123,6 @@
         except Exception as ex:
             raise InvokeBadRequestError(str(ex))
 
-<<<<<<< HEAD
-    def _get_model_voice(self, model: str, credentials: dict) -> Literal["alloy", "echo", "fable", "onyx", "nova", "shimmer"]:
-        """
-        Get voice for given tts model
-
-        :param model: model name
-        :param credentials: model credentials
-        :return: voice
-        """
-        model_schema = self.get_model_schema(model, credentials)
-
-        if model_schema and ModelPropertyKey.DEFAULT_VOICE in model_schema.model_properties:
-            return model_schema.model_properties[ModelPropertyKey.DEFAULT_VOICE]
-
-    def _get_model_audio_type(self, model: str, credentials: dict) -> str:
-        """
-        Get audio type for given tts model
-
-        :param model: model name
-        :param credentials: model credentials
-        :return: voice
-        """
-        model_schema = self.get_model_schema(model, credentials)
-
-        if model_schema and ModelPropertyKey.AUDOI_TYPE in model_schema.model_properties:
-            return model_schema.model_properties[ModelPropertyKey.AUDOI_TYPE]
-
-    def _get_model_word_limit(self, model: str, credentials: dict) -> int:
-        """
-        Get audio type for given tts model
-        :return: audio type
-        """
-        model_schema = self.get_model_schema(model, credentials)
-
-        if model_schema and ModelPropertyKey.WORD_LIMIT in model_schema.model_properties:
-            return model_schema.model_properties[ModelPropertyKey.WORD_LIMIT]
-
-    def _get_model_workers_limit(self, model: str, credentials: dict) -> int:
-        """
-        Get audio max workers for given tts model
-        :return: audio type
-        """
-        model_schema = self.get_model_schema(model, credentials)
-
-        if model_schema and ModelPropertyKey.MAX_WORKERS in model_schema.model_properties:
-            return model_schema.model_properties[ModelPropertyKey.MAX_WORKERS]
-
-    @staticmethod
-    def _split_text_into_sentences(text: str, limit: int, delimiters=None):
-        if delimiters is None:
-            delimiters = set('。！？；\n')
-
-        buf = []
-        word_count = 0
-        for char in text:
-            buf.append(char)
-            if char in delimiters:
-                if word_count >= limit:
-                    yield ''.join(buf)
-                    buf = []
-                    word_count = 0
-                else:
-                    word_count += 1
-            else:
-                word_count += 1
-
-        if buf:
-            yield ''.join(buf)
-
-    @staticmethod
-    def _get_file_name(file_content: str) -> str:
-        hash_object = hashlib.sha256(file_content.encode())
-        hex_digest = hash_object.hexdigest()
-
-        namespace_uuid = uuid.UUID('a5da6ef9-b303-596f-8e88-bf8fa40f4b31')
-        unique_uuid = uuid.uuid5(namespace_uuid, hex_digest)
-        return str(unique_uuid)
-
-=======
->>>>>>> ed66e9d0
     def _process_sentence(self, sentence: str, model: str, credentials: dict):
         """
         _tts_invoke openai text2speech model api
