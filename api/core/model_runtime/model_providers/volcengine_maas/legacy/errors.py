from core.model_runtime.model_providers.volcengine_maas.legacy.volc_sdk import MaasError


class ClientSDKRequestError(MaasError):
    pass


class SignatureDoesNotMatchError(MaasError):
    pass


class RequestTimeoutError(MaasError):
    pass


class ServiceConnectionTimeoutError(MaasError):
    pass


class MissingAuthenticationHeaderError(MaasError):
    pass


class AuthenticationHeaderIsInvalidError(MaasError):
    pass


class InternalServiceError(MaasError):
    pass


class MissingParameterError(MaasError):
    pass


class InvalidParameterError(MaasError):
    pass


class AuthenticationExpireError(MaasError):
    pass


class EndpointIsInvalidError(MaasError):
    pass


class EndpointIsNotEnableError(MaasError):
    pass


class ModelNotSupportStreamModeError(MaasError):
    pass


class ReqTextExistRiskError(MaasError):
    pass


class RespTextExistRiskError(MaasError):
    pass


class EndpointRateLimitExceededError(MaasError):
    pass


class ServiceConnectionRefusedError(MaasError):
    pass


class ServiceConnectionClosedError(MaasError):
    pass


class UnauthorizedUserForEndpointError(MaasError):
    pass


class InvalidEndpointWithNoURLError(MaasError):
    pass


class EndpointAccountRpmRateLimitExceededError(MaasError):
    pass


class EndpointAccountTpmRateLimitExceededError(MaasError):
    pass


class ServiceResourceWaitQueueFullError(MaasError):
    pass


class EndpointIsPendingError(MaasError):
    pass


class ServiceNotOpenError(MaasError):
    pass


AuthErrors = {
<<<<<<< HEAD
    "SignatureDoesNotMatch": SignatureDoesNotMatch,
    "MissingAuthenticationHeader": MissingAuthenticationHeader,
    "AuthenticationHeaderIsInvalid": AuthenticationHeaderIsInvalid,
    "AuthenticationExpire": AuthenticationExpire,
    "UnauthorizedUserForEndpoint": UnauthorizedUserForEndpoint,
}

BadRequestErrors = {
    "MissingParameter": MissingParameter,
    "InvalidParameter": InvalidParameter,
    "EndpointIsInvalid": EndpointIsInvalid,
    "EndpointIsNotEnable": EndpointIsNotEnable,
    "ModelNotSupportStreamMode": ModelNotSupportStreamMode,
    "ReqTextExistRisk": ReqTextExistRisk,
    "RespTextExistRisk": RespTextExistRisk,
    "InvalidEndpointWithNoURL": InvalidEndpointWithNoURL,
    "ServiceNotOpen": ServiceNotOpen,
}

RateLimitErrors = {
    "EndpointRateLimitExceeded": EndpointRateLimitExceeded,
    "EndpointAccountRpmRateLimitExceeded": EndpointAccountRpmRateLimitExceeded,
    "EndpointAccountTpmRateLimitExceeded": EndpointAccountTpmRateLimitExceeded,
=======
    "SignatureDoesNotMatch": SignatureDoesNotMatchError,
    "MissingAuthenticationHeader": MissingAuthenticationHeaderError,
    "AuthenticationHeaderIsInvalid": AuthenticationHeaderIsInvalidError,
    "AuthenticationExpire": AuthenticationExpireError,
    "UnauthorizedUserForEndpoint": UnauthorizedUserForEndpointError,
}

BadRequestErrors = {
    "MissingParameter": MissingParameterError,
    "InvalidParameter": InvalidParameterError,
    "EndpointIsInvalid": EndpointIsInvalidError,
    "EndpointIsNotEnable": EndpointIsNotEnableError,
    "ModelNotSupportStreamMode": ModelNotSupportStreamModeError,
    "ReqTextExistRisk": ReqTextExistRiskError,
    "RespTextExistRisk": RespTextExistRiskError,
    "InvalidEndpointWithNoURL": InvalidEndpointWithNoURLError,
    "ServiceNotOpen": ServiceNotOpenError,
}

RateLimitErrors = {
    "EndpointRateLimitExceeded": EndpointRateLimitExceededError,
    "EndpointAccountRpmRateLimitExceeded": EndpointAccountRpmRateLimitExceededError,
    "EndpointAccountTpmRateLimitExceeded": EndpointAccountTpmRateLimitExceededError,
>>>>>>> ce94a61f
}

ServerUnavailableErrors = {
    "InternalServiceError": InternalServiceError,
<<<<<<< HEAD
    "EndpointIsPending": EndpointIsPending,
    "ServiceResourceWaitQueueFull": ServiceResourceWaitQueueFull,
=======
    "EndpointIsPending": EndpointIsPendingError,
    "ServiceResourceWaitQueueFull": ServiceResourceWaitQueueFullError,
>>>>>>> ce94a61f
}

ConnectionErrors = {
    "ClientSDKRequestError": ClientSDKRequestError,
<<<<<<< HEAD
    "RequestTimeout": RequestTimeout,
    "ServiceConnectionTimeout": ServiceConnectionTimeout,
    "ServiceConnectionRefused": ServiceConnectionRefused,
    "ServiceConnectionClosed": ServiceConnectionClosed,
=======
    "RequestTimeout": RequestTimeoutError,
    "ServiceConnectionTimeout": ServiceConnectionTimeoutError,
    "ServiceConnectionRefused": ServiceConnectionRefusedError,
    "ServiceConnectionClosed": ServiceConnectionClosedError,
>>>>>>> ce94a61f
}

ErrorCodeMap = {
    **AuthErrors,
    **BadRequestErrors,
    **RateLimitErrors,
    **ServerUnavailableErrors,
    **ConnectionErrors,
}


def wrap_error(e: MaasError) -> Exception:
    if ErrorCodeMap.get(e.code):
        return ErrorCodeMap.get(e.code)(e.code_n, e.code, e.message, e.req_id)
    return e<|MERGE_RESOLUTION|>--- conflicted
+++ resolved
@@ -102,31 +102,6 @@
 
 
 AuthErrors = {
-<<<<<<< HEAD
-    "SignatureDoesNotMatch": SignatureDoesNotMatch,
-    "MissingAuthenticationHeader": MissingAuthenticationHeader,
-    "AuthenticationHeaderIsInvalid": AuthenticationHeaderIsInvalid,
-    "AuthenticationExpire": AuthenticationExpire,
-    "UnauthorizedUserForEndpoint": UnauthorizedUserForEndpoint,
-}
-
-BadRequestErrors = {
-    "MissingParameter": MissingParameter,
-    "InvalidParameter": InvalidParameter,
-    "EndpointIsInvalid": EndpointIsInvalid,
-    "EndpointIsNotEnable": EndpointIsNotEnable,
-    "ModelNotSupportStreamMode": ModelNotSupportStreamMode,
-    "ReqTextExistRisk": ReqTextExistRisk,
-    "RespTextExistRisk": RespTextExistRisk,
-    "InvalidEndpointWithNoURL": InvalidEndpointWithNoURL,
-    "ServiceNotOpen": ServiceNotOpen,
-}
-
-RateLimitErrors = {
-    "EndpointRateLimitExceeded": EndpointRateLimitExceeded,
-    "EndpointAccountRpmRateLimitExceeded": EndpointAccountRpmRateLimitExceeded,
-    "EndpointAccountTpmRateLimitExceeded": EndpointAccountTpmRateLimitExceeded,
-=======
     "SignatureDoesNotMatch": SignatureDoesNotMatchError,
     "MissingAuthenticationHeader": MissingAuthenticationHeaderError,
     "AuthenticationHeaderIsInvalid": AuthenticationHeaderIsInvalidError,
@@ -150,33 +125,20 @@
     "EndpointRateLimitExceeded": EndpointRateLimitExceededError,
     "EndpointAccountRpmRateLimitExceeded": EndpointAccountRpmRateLimitExceededError,
     "EndpointAccountTpmRateLimitExceeded": EndpointAccountTpmRateLimitExceededError,
->>>>>>> ce94a61f
 }
 
 ServerUnavailableErrors = {
     "InternalServiceError": InternalServiceError,
-<<<<<<< HEAD
-    "EndpointIsPending": EndpointIsPending,
-    "ServiceResourceWaitQueueFull": ServiceResourceWaitQueueFull,
-=======
     "EndpointIsPending": EndpointIsPendingError,
     "ServiceResourceWaitQueueFull": ServiceResourceWaitQueueFullError,
->>>>>>> ce94a61f
 }
 
 ConnectionErrors = {
     "ClientSDKRequestError": ClientSDKRequestError,
-<<<<<<< HEAD
-    "RequestTimeout": RequestTimeout,
-    "ServiceConnectionTimeout": ServiceConnectionTimeout,
-    "ServiceConnectionRefused": ServiceConnectionRefused,
-    "ServiceConnectionClosed": ServiceConnectionClosed,
-=======
     "RequestTimeout": RequestTimeoutError,
     "ServiceConnectionTimeout": ServiceConnectionTimeoutError,
     "ServiceConnectionRefused": ServiceConnectionRefusedError,
     "ServiceConnectionClosed": ServiceConnectionClosedError,
->>>>>>> ce94a61f
 }
 
 ErrorCodeMap = {
