--- conflicted
+++ resolved
@@ -1,12 +1,9 @@
 provider: nvidia
 label:
   en_US: API Catalog
-<<<<<<< HEAD
-=======
 description:
   en_US: API Catalog
   zh_Hans: API Catalog
->>>>>>> 3338fe33
 icon_small:
   en_US: icon_s_en.svg
 icon_large:
