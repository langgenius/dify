--- conflicted
+++ resolved
@@ -9,24 +9,4 @@
 
 class PerfXCloudProvider(ModelProvider):
     def validate_provider_credentials(self, credentials: dict) -> None:
-<<<<<<< HEAD
-       pass
-=======
-        """
-        Validate provider credentials
-        if validate failed, raise exception
-
-        :param credentials: provider credentials, credentials form defined in `provider_credential_schema`.
-        """
-        try:
-            model_instance = self.get_model_instance(ModelType.LLM)
-
-            # Use `Qwen2_72B_Chat_GPTQ_Int4` model for validate,
-            # no matter what model you pass in, text completion model or chat model
-            model_instance.validate_credentials(model="Qwen2-72B-Instruct-GPTQ-Int4", credentials=credentials)
-        except CredentialsValidateFailedError as ex:
-            raise ex
-        except Exception as ex:
-            logger.exception(f"{self.get_provider_schema().provider} credentials validate failed")
-            raise ex
->>>>>>> 42b153b6
+       pass