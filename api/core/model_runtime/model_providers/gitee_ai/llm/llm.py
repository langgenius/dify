--- conflicted
+++ resolved
@@ -28,10 +28,6 @@
         stream: bool = True,
         user: Optional[str] = None,
     ) -> Union[LLMResult, Generator]:
-<<<<<<< HEAD
-        self._add_custom_parameters(credentials, model)
-        return super()._invoke(model, credentials, prompt_messages, model_parameters, tools, stop, stream, user)
-=======
         self._add_custom_parameters(credentials, model, model_parameters)
         return super()._invoke(
             GiteeAILargeLanguageModel.MODEL_TO_IDENTITY.get(model, model),
@@ -43,7 +39,6 @@
             stream,
             user,
         )
->>>>>>> dfa9a919
 
     def validate_credentials(self, model: str, credentials: dict) -> None:
         self._add_custom_parameters(credentials, model, None)
