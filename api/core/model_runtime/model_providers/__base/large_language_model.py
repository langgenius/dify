--- conflicted
+++ resolved
@@ -2,7 +2,7 @@
 import time
 import uuid
 from collections.abc import Generator, Sequence
-from typing import Optional, Union, cast
+from typing import Optional, Union
 
 from pydantic import ConfigDict
 
@@ -22,7 +22,6 @@
     PriceType,
 )
 from core.model_runtime.model_providers.__base.ai_model import AIModel
-from core.model_runtime.utils.helper import convert_llm_result_chunk_to_str
 from core.plugin.impl.model import PluginModelClient
 
 logger = logging.getLogger(__name__)
@@ -262,6 +261,16 @@
         system_fingerprint = None
         real_model = model
 
+        def _update_message_content(content: str | list[PromptMessageContentUnionTypes] | None):
+            if not content:
+                return
+            if isinstance(content, list):
+                message_content.extend(content)
+                return
+            if isinstance(content, str):
+                message_content.append(TextPromptMessageContent(data=content))
+                return
+
         try:
             for chunk in result:
                 # Following https://github.com/langgenius/dify/issues/17799,
@@ -283,16 +292,8 @@
                     callbacks=callbacks,
                 )
 
-<<<<<<< HEAD
-                if isinstance(chunk.delta.message.content, list):
-                    message_content.extend(chunk.delta.message.content)
-                elif isinstance(chunk.delta.message.content, str):
-                    message_content.append(TextPromptMessageContent(data=chunk.delta.message.content))
-=======
-                text = convert_llm_result_chunk_to_str(chunk.delta.message.content)
-                current_content = cast(str, assistant_message.content)
-                assistant_message.content = current_content + text
->>>>>>> e5bdc143
+                _update_message_content(chunk.delta.message.content)
+
                 real_model = chunk.model
                 if chunk.delta.usage:
                     usage = chunk.delta.usage
