--- conflicted
+++ resolved
@@ -32,11 +32,7 @@
         return result.group(1)
 
     @classmethod
-<<<<<<< HEAD
-    def transform_response(cls, response: str) -> dict:
-=======
     def transform_response(cls, response: str) -> Mapping[str, Any]:
->>>>>>> 6b498890
         """
         Transform response to dict
         :param response: response
