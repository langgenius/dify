from collections.abc import Sequence

import httpx
from yarl import URL

from configs import dify_config
from core.helper.download import download_with_size_limit
from core.plugin.entities.marketplace import MarketplacePluginDeclaration

marketplace_api_url = URL(str(dify_config.MARKETPLACE_API_URL))


def get_plugin_pkg_url(plugin_unique_identifier: str) -> str:
    return str((marketplace_api_url / "api/v1/plugins/download").with_query(unique_identifier=plugin_unique_identifier))


def download_plugin_pkg(plugin_unique_identifier: str):
    return download_with_size_limit(get_plugin_pkg_url(plugin_unique_identifier), dify_config.PLUGIN_MAX_PACKAGE_SIZE)


def batch_fetch_plugin_manifests(plugin_ids: list[str]) -> Sequence[MarketplacePluginDeclaration]:
    if len(plugin_ids) == 0:
        return []

    url = str(marketplace_api_url / "api/v1/plugins/batch")
    response = httpx.post(url, json={"plugin_ids": plugin_ids}, headers={"X-Dify-Version": dify_config.project.version})
    response.raise_for_status()

    return [MarketplacePluginDeclaration.model_validate(plugin) for plugin in response.json()["data"]["plugins"]]


def batch_fetch_plugin_by_ids(plugin_ids: list[str]) -> list[dict]:
<<<<<<< HEAD
    if len(plugin_ids) == 0:
=======
    if not plugin_ids:
>>>>>>> 61a0fcc2
        return []

    url = str(marketplace_api_url / "api/v1/plugins/batch")
    response = httpx.post(url, json={"plugin_ids": plugin_ids}, headers={"X-Dify-Version": dify_config.project.version})
    response.raise_for_status()

<<<<<<< HEAD
    return response.json()["data"]["plugins"]
=======
    data = response.json()
    return data.get("data", {}).get("plugins", [])
>>>>>>> 61a0fcc2


def batch_fetch_plugin_manifests_ignore_deserialization_error(
    plugin_ids: list[str],
) -> Sequence[MarketplacePluginDeclaration]:
    if len(plugin_ids) == 0:
        return []

    url = str(marketplace_api_url / "api/v1/plugins/batch")
    response = httpx.post(url, json={"plugin_ids": plugin_ids}, headers={"X-Dify-Version": dify_config.project.version})
    response.raise_for_status()
    result: list[MarketplacePluginDeclaration] = []
    for plugin in response.json()["data"]["plugins"]:
        try:
            result.append(MarketplacePluginDeclaration.model_validate(plugin))
        except Exception:
            pass

    return result


def record_install_plugin_event(plugin_unique_identifier: str):
    url = str(marketplace_api_url / "api/v1/stats/plugins/install_count")
    response = httpx.post(url, json={"unique_identifier": plugin_unique_identifier})
    response.raise_for_status()<|MERGE_RESOLUTION|>--- conflicted
+++ resolved
@@ -30,23 +30,15 @@
 
 
 def batch_fetch_plugin_by_ids(plugin_ids: list[str]) -> list[dict]:
-<<<<<<< HEAD
-    if len(plugin_ids) == 0:
-=======
     if not plugin_ids:
->>>>>>> 61a0fcc2
         return []
 
     url = str(marketplace_api_url / "api/v1/plugins/batch")
     response = httpx.post(url, json={"plugin_ids": plugin_ids}, headers={"X-Dify-Version": dify_config.project.version})
     response.raise_for_status()
 
-<<<<<<< HEAD
-    return response.json()["data"]["plugins"]
-=======
     data = response.json()
     return data.get("data", {}).get("plugins", [])
->>>>>>> 61a0fcc2
 
 
 def batch_fetch_plugin_manifests_ignore_deserialization_error(
