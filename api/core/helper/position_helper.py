import os
from collections import OrderedDict
from collections.abc import Callable
from typing import Any

from configs import dify_config
from core.tools.utils.yaml_utils import load_yaml_file


def get_position_map(folder_path: str, *, file_name: str = "_position.yaml") -> dict[str, int]:
    """
    Get the mapping from name to index from a YAML file
    :param folder_path:
    :param file_name: the YAML file name, default to '_position.yaml'
    :return: a dict with name as key and index as value
    """
    position_file_path = os.path.join(folder_path, file_name)
    yaml_content = load_yaml_file(file_path=position_file_path, default_value=[])
    positions = [item.strip() for item in yaml_content if item and isinstance(item, str) and item.strip()]
    return {name: index for index, name in enumerate(positions)}


def get_tool_position_map(folder_path: str, file_name: str = "_position.yaml") -> dict[str, int]:
    """
    Get the mapping for tools from name to index from a YAML file.
    :param folder_path:
    :param file_name: the YAML file name, default to '_position.yaml'
    :return: a dict with name as key and index as value
    """
    position_map = get_position_map(folder_path, file_name=file_name)

    return pin_position_map(
        position_map,
        pin_list=dify_config.POSITION_TOOL_PINS_LIST,
    )


def get_provider_position_map(folder_path: str, file_name: str = "_position.yaml") -> dict[str, int]:
    """
    Get the mapping for providers from name to index from a YAML file.
    :param folder_path:
    :param file_name: the YAML file name, default to '_position.yaml'
    :return: a dict with name as key and index as value
    """
    position_map = get_position_map(folder_path, file_name=file_name)
    return pin_position_map(
        position_map,
        pin_list=dify_config.POSITION_PROVIDER_PINS_LIST,
    )


def pin_position_map(original_position_map: dict[str, int], pin_list: list[str]) -> dict[str, int]:
    """
    Pin the items in the pin list to the beginning of the position map.
<<<<<<< HEAD
=======
    Overall logic: exclude > include > pin
>>>>>>> 99e61078
    :param position_map: the position map to be sorted and filtered
    :param pin_list: the list of pins to be put at the beginning
    :return: the sorted position map
    """
    positions = sorted(original_position_map.keys(), key=lambda x: original_position_map[x])

    # Add pins to position map
    position_map = {name: idx for idx, name in enumerate(pin_list)}

    # Add remaining positions to position map
    start_idx = len(position_map)
    for name in positions:
        if name not in position_map:
            position_map[name] = start_idx
            start_idx += 1

    return position_map


def is_filtered(
        include_set: set[str],
        exclude_set: set[str],
        data: Any,
        name_func: Callable[[Any], str],
) -> bool:
    """
    Chcek if the object should be filtered out.
<<<<<<< HEAD
=======
    Overall logic: exclude > include > pin
>>>>>>> 99e61078
    :param include_set: the set of names to be included
    :param exclude_set: the set of names to be excluded
    :param name_func: the function to get the name of the object
    :param data: the data to be filtered
    :return: True if the object should be filtered out, False otherwise
    """
    if not data:
        return False
    if not include_set and not exclude_set:
        return False

    name = name_func(data)

    if name in exclude_set:  # exclude_set is prioritized
        return True
    if include_set and name not in include_set:  # filter out only if include_set is not empty
        return True
    return False


def sort_by_position_map(
        position_map: dict[str, int],
        data: list[Any],
        name_func: Callable[[Any], str],
) -> list[Any]:
    """
    Sort the objects by the position map.
    If the name of the object is not in the position map, it will be put at the end.
    :param position_map: the map holding positions in the form of {name: index}
    :param name_func: the function to get the name of the object
    :param data: the data to be sorted
    :return: the sorted objects
    """
    if not position_map or not data:
        return data

    return sorted(data, key=lambda x: position_map.get(name_func(x), float('inf')))


def sort_to_dict_by_position_map(
        position_map: dict[str, int],
        data: list[Any],
        name_func: Callable[[Any], str],
) -> OrderedDict[str, Any]:
    """
    Sort the objects into a ordered dict by the position map.
    If the name of the object is not in the position map, it will be put at the end.
    :param position_map: the map holding positions in the form of {name: index}
    :param name_func: the function to get the name of the object
    :param data: the data to be sorted
    :return: an OrderedDict with the sorted pairs of name and object
    """
    sorted_items = sort_by_position_map(position_map, data, name_func)
    return OrderedDict([(name_func(item), item) for item in sorted_items])<|MERGE_RESOLUTION|>--- conflicted
+++ resolved
@@ -52,10 +52,7 @@
 def pin_position_map(original_position_map: dict[str, int], pin_list: list[str]) -> dict[str, int]:
     """
     Pin the items in the pin list to the beginning of the position map.
-<<<<<<< HEAD
-=======
     Overall logic: exclude > include > pin
->>>>>>> 99e61078
     :param position_map: the position map to be sorted and filtered
     :param pin_list: the list of pins to be put at the beginning
     :return: the sorted position map
@@ -83,10 +80,7 @@
 ) -> bool:
     """
     Chcek if the object should be filtered out.
-<<<<<<< HEAD
-=======
     Overall logic: exclude > include > pin
->>>>>>> 99e61078
     :param include_set: the set of names to be included
     :param exclude_set: the set of names to be excluded
     :param name_func: the function to get the name of the object
