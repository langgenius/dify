import hashlib
import logging
import random
import socket
import threading
import uuid
from collections import deque
from collections.abc import Sequence
from datetime import datetime
from typing import Final, cast
from urllib.parse import urljoin

import httpx
from opentelemetry import trace as trace_api
from opentelemetry.exporter.otlp.proto.http.trace_exporter import OTLPSpanExporter
from opentelemetry.sdk.resources import Resource
from opentelemetry.sdk.trace import ReadableSpan
from opentelemetry.sdk.util.instrumentation import InstrumentationScope
from opentelemetry.semconv.resource import ResourceAttributes
from opentelemetry.trace import Link, SpanContext, TraceFlags

from configs import dify_config
from core.ops.aliyun_trace.entities.aliyun_trace_entity import SpanData

INVALID_SPAN_ID: Final[int] = 0x0000000000000000
INVALID_TRACE_ID: Final[int] = 0x00000000000000000000000000000000
DEFAULT_TIMEOUT: Final[int] = 5
DEFAULT_MAX_QUEUE_SIZE: Final[int] = 1000
DEFAULT_SCHEDULE_DELAY_SEC: Final[int] = 5
DEFAULT_MAX_EXPORT_BATCH_SIZE: Final[int] = 50

logger = logging.getLogger(__name__)


class TraceClient:
    def __init__(
        self,
        service_name: str,
        endpoint: str,
        max_queue_size: int = DEFAULT_MAX_QUEUE_SIZE,
        schedule_delay_sec: int = DEFAULT_SCHEDULE_DELAY_SEC,
        max_export_batch_size: int = DEFAULT_MAX_EXPORT_BATCH_SIZE,
    ):
        self.endpoint = endpoint
        self.resource = Resource(
            attributes={
                ResourceAttributes.SERVICE_NAME: service_name,
                ResourceAttributes.SERVICE_VERSION: f"dify-{dify_config.project.version}-{dify_config.COMMIT_SHA}",
                ResourceAttributes.DEPLOYMENT_ENVIRONMENT: f"{dify_config.DEPLOY_ENV}-{dify_config.EDITION}",
                ResourceAttributes.HOST_NAME: socket.gethostname(),
            }
        )
        self.span_builder = SpanBuilder(self.resource)
        self.exporter = OTLPSpanExporter(endpoint=endpoint)

        self.max_queue_size = max_queue_size
        self.schedule_delay_sec = schedule_delay_sec
        self.max_export_batch_size = max_export_batch_size

        self.queue: deque = deque(maxlen=max_queue_size)
        self.condition = threading.Condition(threading.Lock())
        self.done = False

        self.worker_thread = threading.Thread(target=self._worker, daemon=True)
        self.worker_thread.start()

        self._spans_dropped = False

    def export(self, spans: Sequence[ReadableSpan]):
        self.exporter.export(spans)

    def api_check(self) -> bool:
        try:
            response = httpx.head(self.endpoint, timeout=DEFAULT_TIMEOUT)
            if response.status_code == 405:
                return True
            else:
                logger.debug("AliyunTrace API check failed: Unexpected status code: %s", response.status_code)
                return False
        except httpx.RequestError as e:
            logger.debug("AliyunTrace API check failed: %s", str(e))
            raise ValueError(f"AliyunTrace API check failed: {str(e)}")

    def get_project_url(self) -> str:
        return "https://arms.console.aliyun.com/#/llm"

    def add_span(self, span_data: SpanData | None) -> None:
        if span_data is None:
            return

        span: ReadableSpan = self.span_builder.build_span(span_data)
        with self.condition:
            if len(self.queue) == self.max_queue_size:
                if not self._spans_dropped:
                    logger.warning("Queue is full, likely spans will be dropped.")
                    self._spans_dropped = True

            self.queue.appendleft(span)
            if len(self.queue) >= self.max_export_batch_size:
                self.condition.notify()

    def _worker(self) -> None:
        while not self.done:
            with self.condition:
                if len(self.queue) < self.max_export_batch_size and not self.done:
                    self.condition.wait(timeout=self.schedule_delay_sec)
            self._export_batch()

    def _export_batch(self) -> None:
        spans_to_export: list[ReadableSpan] = []
        with self.condition:
            while len(spans_to_export) < self.max_export_batch_size and self.queue:
                spans_to_export.append(self.queue.pop())

        if spans_to_export:
            try:
                self.exporter.export(spans_to_export)
            except Exception as e:
                logger.debug("Error exporting spans: %s", e)

    def shutdown(self) -> None:
        with self.condition:
            self.done = True
            self.condition.notify_all()
        self.worker_thread.join()
        self._export_batch()
        self.exporter.shutdown()


class SpanBuilder:
    def __init__(self, resource: Resource) -> None:
        self.resource = resource
        self.instrumentation_scope = InstrumentationScope(
            __name__,
            "",
            None,
            None,
        )

    def build_span(self, span_data: SpanData) -> ReadableSpan:
        span_context = trace_api.SpanContext(
            trace_id=span_data.trace_id,
            span_id=span_data.span_id,
            is_remote=False,
            trace_flags=trace_api.TraceFlags(trace_api.TraceFlags.SAMPLED),
            trace_state=None,
        )

        parent_span_context = None
        if span_data.parent_span_id is not None:
            parent_span_context = trace_api.SpanContext(
                trace_id=span_data.trace_id,
                span_id=span_data.parent_span_id,
                is_remote=False,
                trace_flags=trace_api.TraceFlags(trace_api.TraceFlags.SAMPLED),
                trace_state=None,
            )

        span = ReadableSpan(
            name=span_data.name,
            context=span_context,
            parent=parent_span_context,
            resource=self.resource,
            attributes=span_data.attributes,
            events=span_data.events,
            links=span_data.links,
            kind=trace_api.SpanKind.INTERNAL,
            status=span_data.status,
            start_time=span_data.start_time,
            end_time=span_data.end_time,
            instrumentation_scope=self.instrumentation_scope,
        )
        return span


def create_link(trace_id_str: str) -> Link:
    placeholder_span_id = INVALID_SPAN_ID
    try:
        trace_id = int(trace_id_str, 16)
    except ValueError as e:
        raise ValueError(f"Invalid trace ID format: {trace_id_str}") from e

    span_context = SpanContext(
        trace_id=trace_id, span_id=placeholder_span_id, is_remote=False, trace_flags=TraceFlags(TraceFlags.SAMPLED)
    )

    return Link(span_context)


def generate_span_id() -> int:
    span_id = random.getrandbits(64)
    while span_id == INVALID_SPAN_ID:
        span_id = random.getrandbits(64)
    return span_id


def convert_to_trace_id(uuid_v4: str | None) -> int:
    if uuid_v4 is None:
        raise ValueError("UUID cannot be None")
    try:
        uuid_obj = uuid.UUID(uuid_v4)
<<<<<<< HEAD
        return int(uuid_obj)
        # return uuid_obj.int
=======
        return cast(int, uuid_obj.int)
>>>>>>> 0b35bc1e
    except ValueError as e:
        raise ValueError(f"Invalid UUID input: {uuid_v4}") from e


def convert_string_to_id(string: str | None) -> int:
    if not string:
        return generate_span_id()
    hash_bytes = hashlib.sha256(string.encode("utf-8")).digest()
    return int.from_bytes(hash_bytes[:8], byteorder="big", signed=False)


def convert_to_span_id(uuid_v4: str | None, span_type: str) -> int:
    if uuid_v4 is None:
        raise ValueError("UUID cannot be None")
    try:
        uuid_obj = uuid.UUID(uuid_v4)
    except ValueError as e:
        raise ValueError(f"Invalid UUID input: {uuid_v4}") from e
    combined_key = f"{uuid_obj.hex}-{span_type}"
    return convert_string_to_id(combined_key)


def convert_datetime_to_nanoseconds(start_time_a: datetime | None) -> int | None:
    if start_time_a is None:
        return None
    timestamp_in_seconds = start_time_a.timestamp()
    return int(timestamp_in_seconds * 1e9)


def build_endpoint(base_url: str, license_key: str) -> str:
    if "log.aliyuncs.com" in base_url:  # cms2.0 endpoint
        return urljoin(base_url, f"adapt_{license_key}/api/v1/traces")
    else:  # xtrace endpoint
        return urljoin(base_url, f"adapt_{license_key}/api/otlp/traces")<|MERGE_RESOLUTION|>--- conflicted
+++ resolved
@@ -199,12 +199,7 @@
         raise ValueError("UUID cannot be None")
     try:
         uuid_obj = uuid.UUID(uuid_v4)
-<<<<<<< HEAD
-        return int(uuid_obj)
-        # return uuid_obj.int
-=======
         return cast(int, uuid_obj.int)
->>>>>>> 0b35bc1e
     except ValueError as e:
         raise ValueError(f"Invalid UUID input: {uuid_v4}") from e
 
