import hashlib
import logging
import random
import socket
import threading
import uuid
from collections import deque
from collections.abc import Sequence
from datetime import datetime
from typing import Final
from urllib.parse import urljoin

import httpx
from opentelemetry import trace as trace_api
from opentelemetry.exporter.otlp.proto.http.trace_exporter import OTLPSpanExporter
from opentelemetry.sdk.resources import Resource
from opentelemetry.sdk.trace import ReadableSpan
from opentelemetry.sdk.util.instrumentation import InstrumentationScope
from opentelemetry.semconv.resource import ResourceAttributes
from opentelemetry.trace import Link, SpanContext, TraceFlags

from configs import dify_config
from core.ops.aliyun_trace.entities.aliyun_trace_entity import SpanData

INVALID_SPAN_ID: Final[int] = 0x0000000000000000
INVALID_TRACE_ID: Final[int] = 0x00000000000000000000000000000000
DEFAULT_TIMEOUT: Final[int] = 5
DEFAULT_MAX_QUEUE_SIZE: Final[int] = 1000
DEFAULT_SCHEDULE_DELAY_SEC: Final[int] = 5
DEFAULT_MAX_EXPORT_BATCH_SIZE: Final[int] = 50

logger = logging.getLogger(__name__)


class TraceClient:
    def __init__(
        self,
        service_name: str,
        endpoint: str,
        max_queue_size: int = DEFAULT_MAX_QUEUE_SIZE,
        schedule_delay_sec: int = DEFAULT_SCHEDULE_DELAY_SEC,
        max_export_batch_size: int = DEFAULT_MAX_EXPORT_BATCH_SIZE,
    ):
        self.endpoint = endpoint
        self.resource = Resource(
            attributes={
                ResourceAttributes.SERVICE_NAME: service_name,
                ResourceAttributes.SERVICE_VERSION: f"dify-{dify_config.project.version}-{dify_config.COMMIT_SHA}",
                ResourceAttributes.DEPLOYMENT_ENVIRONMENT: f"{dify_config.DEPLOY_ENV}-{dify_config.EDITION}",
                ResourceAttributes.HOST_NAME: socket.gethostname(),
            }
        )
        self.span_builder = SpanBuilder(self.resource)
        self.exporter = OTLPSpanExporter(endpoint=endpoint)

        self.max_queue_size = max_queue_size
        self.schedule_delay_sec = schedule_delay_sec
        self.max_export_batch_size = max_export_batch_size

        self.queue: deque = deque(maxlen=max_queue_size)
        self.condition = threading.Condition(threading.Lock())
        self.done = False

        self.worker_thread = threading.Thread(target=self._worker, daemon=True)
        self.worker_thread.start()

        self._spans_dropped = False

    def export(self, spans: Sequence[ReadableSpan]):
        self.exporter.export(spans)

    def api_check(self) -> bool:
        try:
            response = httpx.head(self.endpoint, timeout=DEFAULT_TIMEOUT)
            if response.status_code == 405:
                return True
            else:
                logger.debug("AliyunTrace API check failed: Unexpected status code: %s", response.status_code)
                return False
        except httpx.RequestError as e:
            logger.debug("AliyunTrace API check failed: %s", str(e))
            raise ValueError(f"AliyunTrace API check failed: {str(e)}")

    def get_project_url(self) -> str:
        return "https://arms.console.aliyun.com/#/llm"

    def add_span(self, span_data: SpanData | None) -> None:
        if span_data is None:
            return

        span: ReadableSpan = self.span_builder.build_span(span_data)
        with self.condition:
            if len(self.queue) == self.max_queue_size:
                if not self._spans_dropped:
                    logger.warning("Queue is full, likely spans will be dropped.")
                    self._spans_dropped = True

            self.queue.appendleft(span)
            if len(self.queue) >= self.max_export_batch_size:
                self.condition.notify()

    def _worker(self) -> None:
        while not self.done:
            with self.condition:
                if len(self.queue) < self.max_export_batch_size and not self.done:
                    self.condition.wait(timeout=self.schedule_delay_sec)
            self._export_batch()

    def _export_batch(self) -> None:
        spans_to_export: list[ReadableSpan] = []
        with self.condition:
            while len(spans_to_export) < self.max_export_batch_size and self.queue:
                spans_to_export.append(self.queue.pop())

        if spans_to_export:
            try:
                self.exporter.export(spans_to_export)
            except Exception as e:
                logger.debug("Error exporting spans: %s", e)

    def shutdown(self) -> None:
        with self.condition:
            self.done = True
            self.condition.notify_all()
        self.worker_thread.join()
        self._export_batch()
        self.exporter.shutdown()


class SpanBuilder:
    def __init__(self, resource: Resource) -> None:
        self.resource = resource
        self.instrumentation_scope = InstrumentationScope(
            __name__,
            "",
            None,
            None,
        )

    def build_span(self, span_data: SpanData) -> ReadableSpan:
        span_context = trace_api.SpanContext(
            trace_id=span_data.trace_id,
            span_id=span_data.span_id,
            is_remote=False,
            trace_flags=trace_api.TraceFlags(trace_api.TraceFlags.SAMPLED),
            trace_state=None,
        )

        parent_span_context = None
        if span_data.parent_span_id is not None:
            parent_span_context = trace_api.SpanContext(
                trace_id=span_data.trace_id,
                span_id=span_data.parent_span_id,
                is_remote=False,
                trace_flags=trace_api.TraceFlags(trace_api.TraceFlags.SAMPLED),
                trace_state=None,
            )

        span = ReadableSpan(
            name=span_data.name,
            context=span_context,
            parent=parent_span_context,
            resource=self.resource,
            attributes=span_data.attributes,
            events=span_data.events,
            links=span_data.links,
            kind=trace_api.SpanKind.INTERNAL,
            status=span_data.status,
            start_time=span_data.start_time,
            end_time=span_data.end_time,
            instrumentation_scope=self.instrumentation_scope,
        )
        return span


def create_link(trace_id_str: str) -> Link:
    placeholder_span_id = INVALID_SPAN_ID
    try:
        trace_id = int(trace_id_str, 16)
    except ValueError as e:
        raise ValueError(f"Invalid trace ID format: {trace_id_str}") from e

    span_context = SpanContext(
        trace_id=trace_id, span_id=placeholder_span_id, is_remote=False, trace_flags=TraceFlags(TraceFlags.SAMPLED)
    )

    return Link(span_context)


def generate_span_id() -> int:
    span_id = random.getrandbits(64)
    while span_id == INVALID_SPAN_ID:
        span_id = random.getrandbits(64)
    return span_id


def convert_to_trace_id(uuid_v4: str | None) -> int:
    if uuid_v4 is None:
        raise ValueError("UUID cannot be None")
    try:
        uuid_obj = uuid.UUID(uuid_v4)
        return uuid_obj.int
    except ValueError as e:
        raise ValueError(f"Invalid UUID input: {uuid_v4}") from e


def convert_string_to_id(string: str | None) -> int:
    if not string:
        return generate_span_id()
    hash_bytes = hashlib.sha256(string.encode("utf-8")).digest()
    return int.from_bytes(hash_bytes[:8], byteorder="big", signed=False)


def convert_to_span_id(uuid_v4: str | None, span_type: str) -> int:
    if uuid_v4 is None:
        raise ValueError("UUID cannot be None")
    try:
        uuid_obj = uuid.UUID(uuid_v4)
    except ValueError as e:
        raise ValueError(f"Invalid UUID input: {uuid_v4}") from e
    combined_key = f"{uuid_obj.hex}-{span_type}"
    return convert_string_to_id(combined_key)


def convert_datetime_to_nanoseconds(start_time_a: datetime | None) -> int | None:
    if start_time_a is None:
        return None
    timestamp_in_seconds = start_time_a.timestamp()
    return int(timestamp_in_seconds * 1e9)


def build_endpoint(base_url: str, license_key: str) -> str:
    if "log.aliyuncs.com" in base_url:  # cms2.0 endpoint
<<<<<<< HEAD
        return urljoin(base_url, f"adapt_{license_key}/api/v1/traces")
    else:   # xtrace endpoint
=======
        return f"{base_url}/adapt_{license_key}/api/v1/traces"
    else:  # xtrace endpoint
>>>>>>> db6a3225
        return urljoin(base_url, f"adapt_{license_key}/api/otlp/traces")<|MERGE_RESOLUTION|>--- conflicted
+++ resolved
@@ -231,11 +231,6 @@
 
 def build_endpoint(base_url: str, license_key: str) -> str:
     if "log.aliyuncs.com" in base_url:  # cms2.0 endpoint
-<<<<<<< HEAD
         return urljoin(base_url, f"adapt_{license_key}/api/v1/traces")
-    else:   # xtrace endpoint
-=======
-        return f"{base_url}/adapt_{license_key}/api/v1/traces"
     else:  # xtrace endpoint
->>>>>>> db6a3225
         return urljoin(base_url, f"adapt_{license_key}/api/otlp/traces")