--- conflicted
+++ resolved
@@ -4,12 +4,8 @@
 from typing import Optional
 from urllib.parse import urljoin
 
-<<<<<<< HEAD
-from opentelemetry.trace import Status, StatusCode
+from opentelemetry.trace import Link, Status, StatusCode
 from sqlalchemy import select
-=======
-from opentelemetry.trace import Link, Status, StatusCode
->>>>>>> 352776ba
 from sqlalchemy.orm import Session, sessionmaker
 
 from core.ops.aliyun_trace.data_exporter.traceclient import (
