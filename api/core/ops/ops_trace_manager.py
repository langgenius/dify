--- conflicted
+++ resolved
@@ -367,11 +367,6 @@
     def conversation_trace(self, **kwargs):
         return kwargs
 
-<<<<<<< HEAD
-    def workflow_trace(self, workflow_run: Optional[WorkflowRun], conversation_id, user_id):
-        if not workflow_run:
-            return {}
-=======
     def workflow_trace(self, workflow_run: WorkflowRun | None, conversation_id, user_id):
         if not workflow_run:
             raise ValueError("Workflow run not found")
@@ -379,7 +374,6 @@
         db.session.merge(workflow_run)
         db.sessoin.refresh(workflow_run)
 
->>>>>>> 6b498890
         workflow_id = workflow_run.workflow_id
         tenant_id = workflow_run.tenant_id
         workflow_run_id = workflow_run.id
