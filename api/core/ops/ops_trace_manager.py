import collections
import json
import logging
import os
import queue
import threading
import time
from datetime import timedelta
from typing import TYPE_CHECKING, Any, Optional, Union
from uuid import UUID, uuid4

from cachetools import LRUCache
from flask import current_app
from sqlalchemy import select
from sqlalchemy.orm import Session

from core.helper.encrypter import decrypt_token, encrypt_token, obfuscated_token
from core.ops.entities.config_entity import (
    OPS_FILE_PATH,
    TracingProviderEnum,
)
from core.ops.entities.trace_entity import (
    DatasetRetrievalTraceInfo,
    GenerateNameTraceInfo,
    MessageTraceInfo,
    ModerationTraceInfo,
    SuggestedQuestionTraceInfo,
    TaskData,
    ToolTraceInfo,
    TraceTaskName,
    WorkflowTraceInfo,
)
from core.ops.utils import get_message_data
from extensions.ext_database import db
from extensions.ext_storage import storage
from models.model import App, AppModelConfig, Conversation, Message, MessageFile, TraceAppConfig
from models.workflow import WorkflowAppLog, WorkflowRun
from tasks.ops_trace_task import process_trace_tasks

if TYPE_CHECKING:
    from core.workflow.entities import WorkflowExecution

logger = logging.getLogger(__name__)


class OpsTraceProviderConfigMap(collections.UserDict[str, dict[str, Any]]):
    def __getitem__(self, provider: str) -> dict[str, Any]:
        match provider:
            case TracingProviderEnum.LANGFUSE:
                from core.ops.entities.config_entity import LangfuseConfig
                from core.ops.langfuse_trace.langfuse_trace import LangFuseDataTrace

                return {
                    "config_class": LangfuseConfig,
                    "secret_keys": ["public_key", "secret_key"],
                    "other_keys": ["host", "project_key"],
                    "trace_instance": LangFuseDataTrace,
                }

            case TracingProviderEnum.LANGSMITH:
                from core.ops.entities.config_entity import LangSmithConfig
                from core.ops.langsmith_trace.langsmith_trace import LangSmithDataTrace

                return {
                    "config_class": LangSmithConfig,
                    "secret_keys": ["api_key"],
                    "other_keys": ["project", "endpoint"],
                    "trace_instance": LangSmithDataTrace,
                }

            case TracingProviderEnum.OPIK:
                from core.ops.entities.config_entity import OpikConfig
                from core.ops.opik_trace.opik_trace import OpikDataTrace

                return {
                    "config_class": OpikConfig,
                    "secret_keys": ["api_key"],
                    "other_keys": ["project", "url", "workspace"],
                    "trace_instance": OpikDataTrace,
                }

            case TracingProviderEnum.WEAVE:
                from core.ops.entities.config_entity import WeaveConfig
                from core.ops.weave_trace.weave_trace import WeaveDataTrace

                return {
                    "config_class": WeaveConfig,
                    "secret_keys": ["api_key"],
                    "other_keys": ["project", "entity", "endpoint", "host"],
                    "trace_instance": WeaveDataTrace,
                }
            case TracingProviderEnum.ARIZE:
                from core.ops.arize_phoenix_trace.arize_phoenix_trace import ArizePhoenixDataTrace
                from core.ops.entities.config_entity import ArizeConfig

                return {
                    "config_class": ArizeConfig,
                    "secret_keys": ["api_key", "space_id"],
                    "other_keys": ["project", "endpoint"],
                    "trace_instance": ArizePhoenixDataTrace,
                }
            case TracingProviderEnum.PHOENIX:
                from core.ops.arize_phoenix_trace.arize_phoenix_trace import ArizePhoenixDataTrace
                from core.ops.entities.config_entity import PhoenixConfig

                return {
                    "config_class": PhoenixConfig,
                    "secret_keys": ["api_key"],
                    "other_keys": ["project", "endpoint"],
                    "trace_instance": ArizePhoenixDataTrace,
                }
            case TracingProviderEnum.ALIYUN:
                from core.ops.aliyun_trace.aliyun_trace import AliyunDataTrace
                from core.ops.entities.config_entity import AliyunConfig

                return {
                    "config_class": AliyunConfig,
                    "secret_keys": ["license_key"],
                    "other_keys": ["endpoint", "app_name"],
                    "trace_instance": AliyunDataTrace,
                }

            case _:
                raise KeyError(f"Unsupported tracing provider: {provider}")


provider_config_map = OpsTraceProviderConfigMap()


class OpsTraceManager:
    ops_trace_instances_cache: LRUCache = LRUCache(maxsize=128)

    @classmethod
    def encrypt_tracing_config(
        cls, tenant_id: str, tracing_provider: str, tracing_config: dict, current_trace_config=None
    ):
        """
        Encrypt tracing config.
        :param tenant_id: tenant id
        :param tracing_provider: tracing provider
        :param tracing_config: tracing config dictionary to be encrypted
        :param current_trace_config: current tracing configuration for keeping existing values
        :return: encrypted tracing configuration
        """
        # Get the configuration class and the keys that require encryption
        config_class, secret_keys, other_keys = (
            provider_config_map[tracing_provider]["config_class"],
            provider_config_map[tracing_provider]["secret_keys"],
            provider_config_map[tracing_provider]["other_keys"],
        )

        new_config = {}
        # Encrypt necessary keys
        for key in secret_keys:
            if key in tracing_config:
                if "*" in tracing_config[key]:
                    # If the key contains '*', retain the original value from the current config
                    new_config[key] = current_trace_config.get(key, tracing_config[key])
                else:
                    # Otherwise, encrypt the key
                    new_config[key] = encrypt_token(tenant_id, tracing_config[key])

        for key in other_keys:
            new_config[key] = tracing_config.get(key, "")

        # Create a new instance of the config class with the new configuration
        encrypted_config = config_class(**new_config)
        return encrypted_config.model_dump()

    @classmethod
    def decrypt_tracing_config(cls, tenant_id: str, tracing_provider: str, tracing_config: dict):
        """
        Decrypt tracing config
        :param tenant_id: tenant id
        :param tracing_provider: tracing provider
        :param tracing_config: tracing config
        :return:
        """
        config_class, secret_keys, other_keys = (
            provider_config_map[tracing_provider]["config_class"],
            provider_config_map[tracing_provider]["secret_keys"],
            provider_config_map[tracing_provider]["other_keys"],
        )
        new_config = {}
        for key in secret_keys:
            if key in tracing_config:
                new_config[key] = decrypt_token(tenant_id, tracing_config[key])

        for key in other_keys:
            new_config[key] = tracing_config.get(key, "")

        return config_class(**new_config).model_dump()

    @classmethod
    def obfuscated_decrypt_token(cls, tracing_provider: str, decrypt_tracing_config: dict):
        """
        Decrypt tracing config
        :param tracing_provider: tracing provider
        :param decrypt_tracing_config: tracing config
        :return:
        """
        config_class, secret_keys, other_keys = (
            provider_config_map[tracing_provider]["config_class"],
            provider_config_map[tracing_provider]["secret_keys"],
            provider_config_map[tracing_provider]["other_keys"],
        )
        new_config = {}
        for key in secret_keys:
            if key in decrypt_tracing_config:
                new_config[key] = obfuscated_token(decrypt_tracing_config[key])

        for key in other_keys:
            new_config[key] = decrypt_tracing_config.get(key, "")
        return config_class(**new_config).model_dump()

    @classmethod
    def get_decrypted_tracing_config(cls, app_id: str, tracing_provider: str):
        """
        Get decrypted tracing config
        :param app_id: app id
        :param tracing_provider: tracing provider
        :return:
        """
<<<<<<< HEAD
        trace_config_data: Optional[TraceAppConfig] = db.session.scalars(
            select(TraceAppConfig)
=======
        trace_config_data: TraceAppConfig | None = (
            db.session.query(TraceAppConfig)
>>>>>>> 15270f09
            .where(TraceAppConfig.app_id == app_id, TraceAppConfig.tracing_provider == tracing_provider)
            .limit(1)
        ).first()

        if not trace_config_data:
            return None
        # decrypt_token
        stmt = select(App).where(App.id == app_id)
        app = db.session.scalar(stmt)
        if not app:
            raise ValueError("App not found")

        tenant_id = app.tenant_id
        decrypt_tracing_config = cls.decrypt_tracing_config(
            tenant_id, tracing_provider, trace_config_data.tracing_config
        )

        return decrypt_tracing_config

    @classmethod
    def get_ops_trace_instance(
        cls,
        app_id: Union[UUID, str] | None = None,
    ):
        """
        Get ops trace through model config
        :param app_id: app_id
        :return:
        """
        if isinstance(app_id, UUID):
            app_id = str(app_id)

        if app_id is None:
            return None

<<<<<<< HEAD
        app: Optional[App] = db.session.scalars(select(App).where(App.id == app_id).limit(1)).first()
=======
        app: App | None = db.session.query(App).where(App.id == app_id).first()
>>>>>>> 15270f09

        if app is None:
            return None

        app_ops_trace_config = json.loads(app.tracing) if app.tracing else None
        if app_ops_trace_config is None:
            return None
        if not app_ops_trace_config.get("enabled"):
            return None

        tracing_provider = app_ops_trace_config.get("tracing_provider")
        if tracing_provider is None:
            return None
        try:
            provider_config_map[tracing_provider]
        except KeyError:
            return None

        # decrypt_token
        decrypt_trace_config = cls.get_decrypted_tracing_config(app_id, tracing_provider)
        if not decrypt_trace_config:
            return None

        trace_instance, config_class = (
            provider_config_map[tracing_provider]["trace_instance"],
            provider_config_map[tracing_provider]["config_class"],
        )
        decrypt_trace_config_key = json.dumps(decrypt_trace_config, sort_keys=True)
        tracing_instance = cls.ops_trace_instances_cache.get(decrypt_trace_config_key)
        if tracing_instance is None:
            # create new tracing_instance and update the cache if it absent
            tracing_instance = trace_instance(config_class(**decrypt_trace_config))
            cls.ops_trace_instances_cache[decrypt_trace_config_key] = tracing_instance
            logger.info("new tracing_instance for app_id: %s", app_id)
        return tracing_instance

    @classmethod
    def get_app_config_through_message_id(cls, message_id: str):
        app_model_config = None
        message_stmt = select(Message).where(Message.id == message_id)
        message_data = db.session.scalar(message_stmt)
        if not message_data:
            return None
        conversation_id = message_data.conversation_id
        conversation_stmt = select(Conversation).where(Conversation.id == conversation_id)
        conversation_data = db.session.scalar(conversation_stmt)
        if not conversation_data:
            return None

        if conversation_data.app_model_config_id:
            config_stmt = select(AppModelConfig).where(AppModelConfig.id == conversation_data.app_model_config_id)
            app_model_config = db.session.scalar(config_stmt)
        elif conversation_data.app_model_config_id is None and conversation_data.override_model_configs:
            app_model_config = conversation_data.override_model_configs

        return app_model_config

    @classmethod
    def update_app_tracing_config(cls, app_id: str, enabled: bool, tracing_provider: str):
        """
        Update app tracing config
        :param app_id: app id
        :param enabled: enabled
        :param tracing_provider: tracing provider
        :return:
        """
        # auth check
        try:
            if enabled or tracing_provider is not None:
                provider_config_map[tracing_provider]
        except KeyError:
            raise ValueError(f"Invalid tracing provider: {tracing_provider}")

<<<<<<< HEAD
        app_config: Optional[App] = db.session.scalars(select(App).where(App.id == app_id).limit(1)).first()
=======
        app_config: App | None = db.session.query(App).where(App.id == app_id).first()
>>>>>>> 15270f09
        if not app_config:
            raise ValueError("App not found")
        app_config.tracing = json.dumps(
            {
                "enabled": enabled,
                "tracing_provider": tracing_provider,
            }
        )
        db.session.commit()

    @classmethod
    def get_app_tracing_config(cls, app_id: str):
        """
        Get app tracing config
        :param app_id: app id
        :return:
        """
<<<<<<< HEAD
        app: Optional[App] = db.session.scalars(select(App).where(App.id == app_id).limit(1)).first()
=======
        app: App | None = db.session.query(App).where(App.id == app_id).first()
>>>>>>> 15270f09
        if not app:
            raise ValueError("App not found")
        if not app.tracing:
            return {"enabled": False, "tracing_provider": None}
        app_trace_config = json.loads(app.tracing)
        return app_trace_config

    @staticmethod
    def check_trace_config_is_effective(tracing_config: dict, tracing_provider: str):
        """
        Check trace config is effective
        :param tracing_config: tracing config
        :param tracing_provider: tracing provider
        :return:
        """
        config_type, trace_instance = (
            provider_config_map[tracing_provider]["config_class"],
            provider_config_map[tracing_provider]["trace_instance"],
        )
        tracing_config = config_type(**tracing_config)
        return trace_instance(tracing_config).api_check()

    @staticmethod
    def get_trace_config_project_key(tracing_config: dict, tracing_provider: str):
        """
        get trace config is project key
        :param tracing_config: tracing config
        :param tracing_provider: tracing provider
        :return:
        """
        config_type, trace_instance = (
            provider_config_map[tracing_provider]["config_class"],
            provider_config_map[tracing_provider]["trace_instance"],
        )
        tracing_config = config_type(**tracing_config)
        return trace_instance(tracing_config).get_project_key()

    @staticmethod
    def get_trace_config_project_url(tracing_config: dict, tracing_provider: str):
        """
        get trace config is project key
        :param tracing_config: tracing config
        :param tracing_provider: tracing provider
        :return:
        """
        config_type, trace_instance = (
            provider_config_map[tracing_provider]["config_class"],
            provider_config_map[tracing_provider]["trace_instance"],
        )
        tracing_config = config_type(**tracing_config)
        return trace_instance(tracing_config).get_project_url()


class TraceTask:
    def __init__(
        self,
        trace_type: Any,
        message_id: str | None = None,
        workflow_execution: Optional["WorkflowExecution"] = None,
        conversation_id: str | None = None,
        user_id: str | None = None,
        timer: Any | None = None,
        **kwargs,
    ):
        self.trace_type = trace_type
        self.message_id = message_id
        self.workflow_run_id = workflow_execution.id_ if workflow_execution else None
        self.conversation_id = conversation_id
        self.user_id = user_id
        self.timer = timer
        self.file_base_url = os.getenv("FILES_URL", "http://127.0.0.1:5001")
        self.app_id = None
        self.trace_id = None
        self.kwargs = kwargs
        external_trace_id = kwargs.get("external_trace_id")
        if external_trace_id:
            self.trace_id = external_trace_id

    def execute(self):
        return self.preprocess()

    def preprocess(self):
        preprocess_map = {
            TraceTaskName.CONVERSATION_TRACE: lambda: self.conversation_trace(**self.kwargs),
            TraceTaskName.WORKFLOW_TRACE: lambda: self.workflow_trace(
                workflow_run_id=self.workflow_run_id, conversation_id=self.conversation_id, user_id=self.user_id
            ),
            TraceTaskName.MESSAGE_TRACE: lambda: self.message_trace(message_id=self.message_id),
            TraceTaskName.MODERATION_TRACE: lambda: self.moderation_trace(
                message_id=self.message_id, timer=self.timer, **self.kwargs
            ),
            TraceTaskName.SUGGESTED_QUESTION_TRACE: lambda: self.suggested_question_trace(
                message_id=self.message_id, timer=self.timer, **self.kwargs
            ),
            TraceTaskName.DATASET_RETRIEVAL_TRACE: lambda: self.dataset_retrieval_trace(
                message_id=self.message_id, timer=self.timer, **self.kwargs
            ),
            TraceTaskName.TOOL_TRACE: lambda: self.tool_trace(
                message_id=self.message_id, timer=self.timer, **self.kwargs
            ),
            TraceTaskName.GENERATE_NAME_TRACE: lambda: self.generate_name_trace(
                conversation_id=self.conversation_id, timer=self.timer, **self.kwargs
            ),
        }

        return preprocess_map.get(self.trace_type, lambda: None)()

    # process methods for different trace types
    def conversation_trace(self, **kwargs):
        return kwargs

    def workflow_trace(
        self,
        *,
        workflow_run_id: str | None,
        conversation_id: str | None,
        user_id: str | None,
    ):
        if not workflow_run_id:
            return {}

        with Session(db.engine) as session:
            workflow_run_stmt = select(WorkflowRun).where(WorkflowRun.id == workflow_run_id)
            workflow_run = session.scalars(workflow_run_stmt).first()
            if not workflow_run:
                raise ValueError("Workflow run not found")

            workflow_id = workflow_run.workflow_id
            tenant_id = workflow_run.tenant_id
            workflow_run_id = workflow_run.id
            workflow_run_elapsed_time = workflow_run.elapsed_time
            workflow_run_status = workflow_run.status
            workflow_run_inputs = workflow_run.inputs_dict
            workflow_run_outputs = workflow_run.outputs_dict
            workflow_run_version = workflow_run.version
            error = workflow_run.error or ""

            total_tokens = workflow_run.total_tokens

            file_list = workflow_run_inputs.get("sys.file") or []
            query = workflow_run_inputs.get("query") or workflow_run_inputs.get("sys.query") or ""

            # get workflow_app_log_id
            workflow_app_log_data_stmt = select(WorkflowAppLog.id).where(
                WorkflowAppLog.tenant_id == tenant_id,
                WorkflowAppLog.app_id == workflow_run.app_id,
                WorkflowAppLog.workflow_run_id == workflow_run.id,
            )
            workflow_app_log_id = session.scalar(workflow_app_log_data_stmt)
            # get message_id
            message_id = None
            if conversation_id:
                message_data_stmt = select(Message.id).where(
                    Message.conversation_id == conversation_id,
                    Message.workflow_run_id == workflow_run_id,
                )
                message_id = session.scalar(message_data_stmt)

            metadata = {
                "workflow_id": workflow_id,
                "conversation_id": conversation_id,
                "workflow_run_id": workflow_run_id,
                "tenant_id": tenant_id,
                "elapsed_time": workflow_run_elapsed_time,
                "status": workflow_run_status,
                "version": workflow_run_version,
                "total_tokens": total_tokens,
                "file_list": file_list,
                "triggered_from": workflow_run.triggered_from,
                "user_id": user_id,
                "app_id": workflow_run.app_id,
            }

            workflow_trace_info = WorkflowTraceInfo(
                trace_id=self.trace_id,
                workflow_data=workflow_run.to_dict(),
                conversation_id=conversation_id,
                workflow_id=workflow_id,
                tenant_id=tenant_id,
                workflow_run_id=workflow_run_id,
                workflow_run_elapsed_time=workflow_run_elapsed_time,
                workflow_run_status=workflow_run_status,
                workflow_run_inputs=workflow_run_inputs,
                workflow_run_outputs=workflow_run_outputs,
                workflow_run_version=workflow_run_version,
                error=error,
                total_tokens=total_tokens,
                file_list=file_list,
                query=query,
                metadata=metadata,
                workflow_app_log_id=workflow_app_log_id,
                message_id=message_id,
                start_time=workflow_run.created_at,
                end_time=workflow_run.finished_at,
            )
        return workflow_trace_info

    def message_trace(self, message_id: str | None):
        if not message_id:
            return {}
        message_data = get_message_data(message_id)
        if not message_data:
            return {}
        conversation_mode_stmt = select(Conversation.mode).where(Conversation.id == message_data.conversation_id)
        conversation_mode = db.session.scalars(conversation_mode_stmt).all()
        if not conversation_mode or len(conversation_mode) == 0:
            return {}
        conversation_mode = conversation_mode[0]
        created_at = message_data.created_at
        inputs = message_data.message

        # get message file data
        message_file_data = db.session.scalars(select(MessageFile).filter_by(message_id=message_id).limit(1)).first()
        file_list = []
        if message_file_data and message_file_data.url is not None:
            file_url = f"{self.file_base_url}/{message_file_data.url}" if message_file_data else ""
            file_list.append(file_url)

        metadata = {
            "conversation_id": message_data.conversation_id,
            "ls_provider": message_data.model_provider,
            "ls_model_name": message_data.model_id,
            "status": message_data.status,
            "from_end_user_id": message_data.from_end_user_id,
            "from_account_id": message_data.from_account_id,
            "agent_based": message_data.agent_based,
            "workflow_run_id": message_data.workflow_run_id,
            "from_source": message_data.from_source,
            "message_id": message_id,
        }

        message_tokens = message_data.message_tokens

        message_trace_info = MessageTraceInfo(
            trace_id=self.trace_id,
            message_id=message_id,
            message_data=message_data.to_dict(),
            conversation_model=conversation_mode,
            message_tokens=message_tokens,
            answer_tokens=message_data.answer_tokens,
            total_tokens=message_tokens + message_data.answer_tokens,
            error=message_data.error or "",
            inputs=inputs,
            outputs=message_data.answer,
            file_list=file_list,
            start_time=created_at,
            end_time=created_at + timedelta(seconds=message_data.provider_response_latency),
            metadata=metadata,
            message_file_data=message_file_data,
            conversation_mode=conversation_mode,
        )

        return message_trace_info

    def moderation_trace(self, message_id, timer, **kwargs):
        moderation_result = kwargs.get("moderation_result")
        if not moderation_result:
            return {}
        inputs = kwargs.get("inputs")
        message_data = get_message_data(message_id)
        if not message_data:
            return {}
        metadata = {
            "message_id": message_id,
            "action": moderation_result.action,
            "preset_response": moderation_result.preset_response,
            "query": moderation_result.query,
        }

        # get workflow_app_log_id
        workflow_app_log_id = None
        if message_data.workflow_run_id:
            workflow_app_log_data = db.session.scalars(
                select(WorkflowAppLog).filter_by(workflow_run_id=message_data.workflow_run_id).limit(1)
            ).first()
            workflow_app_log_id = str(workflow_app_log_data.id) if workflow_app_log_data else None

        moderation_trace_info = ModerationTraceInfo(
            trace_id=self.trace_id,
            message_id=workflow_app_log_id or message_id,
            inputs=inputs,
            message_data=message_data.to_dict(),
            flagged=moderation_result.flagged,
            action=moderation_result.action,
            preset_response=moderation_result.preset_response,
            query=moderation_result.query,
            start_time=timer.get("start"),
            end_time=timer.get("end"),
            metadata=metadata,
        )

        return moderation_trace_info

    def suggested_question_trace(self, message_id, timer, **kwargs):
        suggested_question = kwargs.get("suggested_question", [])
        message_data = get_message_data(message_id)
        if not message_data:
            return {}
        metadata = {
            "message_id": message_id,
            "ls_provider": message_data.model_provider,
            "ls_model_name": message_data.model_id,
            "status": message_data.status,
            "from_end_user_id": message_data.from_end_user_id,
            "from_account_id": message_data.from_account_id,
            "agent_based": message_data.agent_based,
            "workflow_run_id": message_data.workflow_run_id,
            "from_source": message_data.from_source,
        }

        # get workflow_app_log_id
        workflow_app_log_id = None
        if message_data.workflow_run_id:
            workflow_app_log_data = db.session.scalars(
                select(WorkflowAppLog).filter_by(workflow_run_id=message_data.workflow_run_id).limit(1)
            ).first()
            workflow_app_log_id = str(workflow_app_log_data.id) if workflow_app_log_data else None

        suggested_question_trace_info = SuggestedQuestionTraceInfo(
            trace_id=self.trace_id,
            message_id=workflow_app_log_id or message_id,
            message_data=message_data.to_dict(),
            inputs=message_data.message,
            outputs=message_data.answer,
            start_time=timer.get("start"),
            end_time=timer.get("end"),
            metadata=metadata,
            total_tokens=message_data.message_tokens + message_data.answer_tokens,
            status=message_data.status,
            error=message_data.error,
            from_account_id=message_data.from_account_id,
            agent_based=message_data.agent_based,
            from_source=message_data.from_source,
            model_provider=message_data.model_provider,
            model_id=message_data.model_id,
            suggested_question=suggested_question,
            level=message_data.status,
            status_message=message_data.error,
        )

        return suggested_question_trace_info

    def dataset_retrieval_trace(self, message_id, timer, **kwargs):
        documents = kwargs.get("documents")
        message_data = get_message_data(message_id)
        if not message_data:
            return {}

        metadata = {
            "message_id": message_id,
            "ls_provider": message_data.model_provider,
            "ls_model_name": message_data.model_id,
            "status": message_data.status,
            "from_end_user_id": message_data.from_end_user_id,
            "from_account_id": message_data.from_account_id,
            "agent_based": message_data.agent_based,
            "workflow_run_id": message_data.workflow_run_id,
            "from_source": message_data.from_source,
        }

        dataset_retrieval_trace_info = DatasetRetrievalTraceInfo(
            trace_id=self.trace_id,
            message_id=message_id,
            inputs=message_data.query or message_data.inputs,
            documents=[doc.model_dump() for doc in documents] if documents else [],
            start_time=timer.get("start"),
            end_time=timer.get("end"),
            metadata=metadata,
            message_data=message_data.to_dict(),
        )

        return dataset_retrieval_trace_info

    def tool_trace(self, message_id, timer, **kwargs):
        tool_name = kwargs.get("tool_name", "")
        tool_inputs = kwargs.get("tool_inputs", {})
        tool_outputs = kwargs.get("tool_outputs", {})
        message_data = get_message_data(message_id)
        if not message_data:
            return {}
        tool_config = {}
        time_cost = 0
        error = None
        tool_parameters = {}
        created_time = message_data.created_at
        end_time = message_data.updated_at
        agent_thoughts = message_data.agent_thoughts
        for agent_thought in agent_thoughts:
            if tool_name in agent_thought.tools:
                created_time = agent_thought.created_at
                tool_meta_data = agent_thought.tool_meta.get(tool_name, {})
                tool_config = tool_meta_data.get("tool_config", {})
                time_cost = tool_meta_data.get("time_cost", 0)
                end_time = created_time + timedelta(seconds=time_cost)
                error = tool_meta_data.get("error", "")
                tool_parameters = tool_meta_data.get("tool_parameters", {})
        metadata = {
            "message_id": message_id,
            "tool_name": tool_name,
            "tool_inputs": tool_inputs,
            "tool_outputs": tool_outputs,
            "tool_config": tool_config,
            "time_cost": time_cost,
            "error": error,
            "tool_parameters": tool_parameters,
        }

        file_url = ""
        message_file_data = db.session.scalars(select(MessageFile).filter_by(message_id=message_id).limit(1)).first()
        if message_file_data:
            message_file_id = message_file_data.id if message_file_data else None
            type = message_file_data.type
            created_by_role = message_file_data.created_by_role
            created_user_id = message_file_data.created_by
            file_url = f"{self.file_base_url}/{message_file_data.url}"

            metadata.update(
                {
                    "message_file_id": message_file_id,
                    "created_by_role": created_by_role,
                    "created_user_id": created_user_id,
                    "type": type,
                }
            )

        tool_trace_info = ToolTraceInfo(
            trace_id=self.trace_id,
            message_id=message_id,
            message_data=message_data.to_dict(),
            tool_name=tool_name,
            start_time=timer.get("start") if timer else created_time,
            end_time=timer.get("end") if timer else end_time,
            tool_inputs=tool_inputs,
            tool_outputs=tool_outputs,
            metadata=metadata,
            message_file_data=message_file_data,
            error=error,
            inputs=message_data.message,
            outputs=message_data.answer,
            tool_config=tool_config,
            time_cost=time_cost,
            tool_parameters=tool_parameters,
            file_url=file_url,
        )

        return tool_trace_info

    def generate_name_trace(self, conversation_id, timer, **kwargs):
        generate_conversation_name = kwargs.get("generate_conversation_name")
        inputs = kwargs.get("inputs")
        tenant_id = kwargs.get("tenant_id")
        if not tenant_id:
            return {}
        start_time = timer.get("start")
        end_time = timer.get("end")

        metadata = {
            "conversation_id": conversation_id,
            "tenant_id": tenant_id,
        }

        generate_name_trace_info = GenerateNameTraceInfo(
            trace_id=self.trace_id,
            conversation_id=conversation_id,
            inputs=inputs,
            outputs=generate_conversation_name,
            start_time=start_time,
            end_time=end_time,
            metadata=metadata,
            tenant_id=tenant_id,
        )

        return generate_name_trace_info


trace_manager_timer: threading.Timer | None = None
trace_manager_queue: queue.Queue = queue.Queue()
trace_manager_interval = int(os.getenv("TRACE_QUEUE_MANAGER_INTERVAL", 5))
trace_manager_batch_size = int(os.getenv("TRACE_QUEUE_MANAGER_BATCH_SIZE", 100))


class TraceQueueManager:
    def __init__(self, app_id=None, user_id=None):
        global trace_manager_timer

        self.app_id = app_id
        self.user_id = user_id
        self.trace_instance = OpsTraceManager.get_ops_trace_instance(app_id)
        self.flask_app = current_app._get_current_object()  # type: ignore
        if trace_manager_timer is None:
            self.start_timer()

    def add_trace_task(self, trace_task: TraceTask):
        global trace_manager_timer, trace_manager_queue
        try:
            if self.trace_instance:
                trace_task.app_id = self.app_id
                trace_manager_queue.put(trace_task)
        except Exception:
            logger.exception("Error adding trace task, trace_type %s", trace_task.trace_type)
        finally:
            self.start_timer()

    def collect_tasks(self):
        global trace_manager_queue
        tasks: list[TraceTask] = []
        while len(tasks) < trace_manager_batch_size and not trace_manager_queue.empty():
            task = trace_manager_queue.get_nowait()
            tasks.append(task)
            trace_manager_queue.task_done()
        return tasks

    def run(self):
        try:
            tasks = self.collect_tasks()
            if tasks:
                self.send_to_celery(tasks)
        except Exception:
            logger.exception("Error processing trace tasks")

    def start_timer(self):
        global trace_manager_timer
        if trace_manager_timer is None or not trace_manager_timer.is_alive():
            trace_manager_timer = threading.Timer(trace_manager_interval, self.run)
            trace_manager_timer.name = f"trace_manager_timer_{time.strftime('%Y-%m-%d %H:%M:%S', time.localtime())}"
            trace_manager_timer.daemon = False
            trace_manager_timer.start()

    def send_to_celery(self, tasks: list[TraceTask]):
        with self.flask_app.app_context():
            for task in tasks:
                if task.app_id is None:
                    continue
                file_id = uuid4().hex
                trace_info = task.execute()
                task_data = TaskData(
                    app_id=task.app_id,
                    trace_info_type=type(trace_info).__name__,
                    trace_info=trace_info.model_dump() if trace_info else None,
                )
                file_path = f"{OPS_FILE_PATH}{task.app_id}/{file_id}.json"
                storage.save(file_path, task_data.model_dump_json().encode("utf-8"))
                file_info = {
                    "file_id": file_id,
                    "app_id": task.app_id,
                }
                process_trace_tasks.delay(file_info)<|MERGE_RESOLUTION|>--- conflicted
+++ resolved
@@ -221,13 +221,8 @@
         :param tracing_provider: tracing provider
         :return:
         """
-<<<<<<< HEAD
         trace_config_data: Optional[TraceAppConfig] = db.session.scalars(
             select(TraceAppConfig)
-=======
-        trace_config_data: TraceAppConfig | None = (
-            db.session.query(TraceAppConfig)
->>>>>>> 15270f09
             .where(TraceAppConfig.app_id == app_id, TraceAppConfig.tracing_provider == tracing_provider)
             .limit(1)
         ).first()
@@ -263,11 +258,7 @@
         if app_id is None:
             return None
 
-<<<<<<< HEAD
         app: Optional[App] = db.session.scalars(select(App).where(App.id == app_id).limit(1)).first()
-=======
-        app: App | None = db.session.query(App).where(App.id == app_id).first()
->>>>>>> 15270f09
 
         if app is None:
             return None
@@ -341,11 +332,7 @@
         except KeyError:
             raise ValueError(f"Invalid tracing provider: {tracing_provider}")
 
-<<<<<<< HEAD
         app_config: Optional[App] = db.session.scalars(select(App).where(App.id == app_id).limit(1)).first()
-=======
-        app_config: App | None = db.session.query(App).where(App.id == app_id).first()
->>>>>>> 15270f09
         if not app_config:
             raise ValueError("App not found")
         app_config.tracing = json.dumps(
@@ -363,11 +350,7 @@
         :param app_id: app id
         :return:
         """
-<<<<<<< HEAD
         app: Optional[App] = db.session.scalars(select(App).where(App.id == app_id).limit(1)).first()
-=======
-        app: App | None = db.session.query(App).where(App.id == app_id).first()
->>>>>>> 15270f09
         if not app:
             raise ValueError("App not found")
         if not app.tracing:
