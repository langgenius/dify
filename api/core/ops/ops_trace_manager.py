import json
import logging
import os
import queue
import threading
import time
from datetime import timedelta
from typing import Any, Optional, Union
from uuid import UUID, uuid4

from cachetools import LRUCache
from flask import current_app
from sqlalchemy import select
from sqlalchemy.orm import Session

from core.helper.encrypter import decrypt_token, encrypt_token, obfuscated_token
from core.ops.entities.config_entity import (
    OPS_FILE_PATH,
    TracingProviderEnum,
)
from core.ops.entities.trace_entity import (
    DatasetRetrievalTraceInfo,
    GenerateNameTraceInfo,
    MessageTraceInfo,
    ModerationTraceInfo,
    SuggestedQuestionTraceInfo,
    TaskData,
    ToolTraceInfo,
    TraceTaskName,
    WorkflowTraceInfo,
)
from core.ops.utils import get_message_data
from core.workflow.entities.workflow_execution_entities import WorkflowExecution
from extensions.ext_database import db
from extensions.ext_storage import storage
from models.model import App, AppModelConfig, Conversation, Message, MessageFile, TraceAppConfig
from models.workflow import WorkflowAppLog, WorkflowRun
from tasks.ops_trace_task import process_trace_tasks


class OpsTraceProviderConfigMap(dict[str, dict[str, Any]]):
    def __getitem__(self, provider: str) -> dict[str, Any]:
        match provider:
            case TracingProviderEnum.LANGFUSE:
                from core.ops.entities.config_entity import LangfuseConfig
                from core.ops.langfuse_trace.langfuse_trace import LangFuseDataTrace

                return {
                    "config_class": LangfuseConfig,
                    "secret_keys": ["public_key", "secret_key"],
                    "other_keys": ["host", "project_key"],
                    "trace_instance": LangFuseDataTrace,
                }

            case TracingProviderEnum.LANGSMITH:
                from core.ops.entities.config_entity import LangSmithConfig
                from core.ops.langsmith_trace.langsmith_trace import LangSmithDataTrace

                return {
                    "config_class": LangSmithConfig,
                    "secret_keys": ["api_key"],
                    "other_keys": ["project", "endpoint"],
                    "trace_instance": LangSmithDataTrace,
                }

            case TracingProviderEnum.OPIK:
                from core.ops.entities.config_entity import OpikConfig
                from core.ops.opik_trace.opik_trace import OpikDataTrace

                return {
                    "config_class": OpikConfig,
                    "secret_keys": ["api_key"],
                    "other_keys": ["project", "url", "workspace"],
                    "trace_instance": OpikDataTrace,
                }

            case TracingProviderEnum.WEAVE:
                from core.ops.entities.config_entity import WeaveConfig
                from core.ops.weave_trace.weave_trace import WeaveDataTrace

                return {
                    "config_class": WeaveConfig,
                    "secret_keys": ["api_key"],
                    "other_keys": ["project", "entity", "endpoint"],
                    "trace_instance": WeaveDataTrace,
                }

            case _:
                raise KeyError(f"Unsupported tracing provider: {provider}")


provider_config_map: dict[str, dict[str, Any]] = OpsTraceProviderConfigMap()


class OpsTraceManager:
    ops_trace_instances_cache: LRUCache = LRUCache(maxsize=128)

    @classmethod
    def encrypt_tracing_config(
        cls, tenant_id: str, tracing_provider: str, tracing_config: dict, current_trace_config=None
    ):
        """
        Encrypt tracing config.
        :param tenant_id: tenant id
        :param tracing_provider: tracing provider
        :param tracing_config: tracing config dictionary to be encrypted
        :param current_trace_config: current tracing configuration for keeping existing values
        :return: encrypted tracing configuration
        """
        # Get the configuration class and the keys that require encryption
        config_class, secret_keys, other_keys = (
            provider_config_map[tracing_provider]["config_class"],
            provider_config_map[tracing_provider]["secret_keys"],
            provider_config_map[tracing_provider]["other_keys"],
        )

        new_config = {}
        # Encrypt necessary keys
        for key in secret_keys:
            if key in tracing_config:
                if "*" in tracing_config[key]:
                    # If the key contains '*', retain the original value from the current config
                    new_config[key] = current_trace_config.get(key, tracing_config[key])
                else:
                    # Otherwise, encrypt the key
                    new_config[key] = encrypt_token(tenant_id, tracing_config[key])

        for key in other_keys:
            new_config[key] = tracing_config.get(key, "")

        # Create a new instance of the config class with the new configuration
        encrypted_config = config_class(**new_config)
        return encrypted_config.model_dump()

    @classmethod
    def decrypt_tracing_config(cls, tenant_id: str, tracing_provider: str, tracing_config: dict):
        """
        Decrypt tracing config
        :param tenant_id: tenant id
        :param tracing_provider: tracing provider
        :param tracing_config: tracing config
        :return:
        """
        config_class, secret_keys, other_keys = (
            provider_config_map[tracing_provider]["config_class"],
            provider_config_map[tracing_provider]["secret_keys"],
            provider_config_map[tracing_provider]["other_keys"],
        )
        new_config = {}
        for key in secret_keys:
            if key in tracing_config:
                new_config[key] = decrypt_token(tenant_id, tracing_config[key])

        for key in other_keys:
            new_config[key] = tracing_config.get(key, "")

        return config_class(**new_config).model_dump()

    @classmethod
    def obfuscated_decrypt_token(cls, tracing_provider: str, decrypt_tracing_config: dict):
        """
        Decrypt tracing config
        :param tracing_provider: tracing provider
        :param decrypt_tracing_config: tracing config
        :return:
        """
        config_class, secret_keys, other_keys = (
            provider_config_map[tracing_provider]["config_class"],
            provider_config_map[tracing_provider]["secret_keys"],
            provider_config_map[tracing_provider]["other_keys"],
        )
        new_config = {}
        for key in secret_keys:
            if key in decrypt_tracing_config:
                new_config[key] = obfuscated_token(decrypt_tracing_config[key])

        for key in other_keys:
            new_config[key] = decrypt_tracing_config.get(key, "")
        return config_class(**new_config).model_dump()

    @classmethod
    def get_decrypted_tracing_config(cls, app_id: str, tracing_provider: str):
        """
        Get decrypted tracing config
        :param app_id: app id
        :param tracing_provider: tracing provider
        :return:
        """
        trace_config_data: Optional[TraceAppConfig] = (
            db.session.query(TraceAppConfig)
            .filter(TraceAppConfig.app_id == app_id, TraceAppConfig.tracing_provider == tracing_provider)
            .first()
        )

        if not trace_config_data:
            return None

        # decrypt_token
        app = db.session.query(App).filter(App.id == app_id).first()
        if not app:
            raise ValueError("App not found")

        tenant_id = app.tenant_id
        decrypt_tracing_config = cls.decrypt_tracing_config(
            tenant_id, tracing_provider, trace_config_data.tracing_config
        )

        return decrypt_tracing_config

    @classmethod
    def get_ops_trace_instance(
        cls,
        app_id: Optional[Union[UUID, str]] = None,
    ):
        """
        Get ops trace through model config
        :param app_id: app_id
        :return:
        """
        if isinstance(app_id, UUID):
            app_id = str(app_id)

        if app_id is None:
            return None

        app: Optional[App] = db.session.query(App).filter(App.id == app_id).first()

        if app is None:
            return None

        app_ops_trace_config = json.loads(app.tracing) if app.tracing else None
        if app_ops_trace_config is None:
            return None
        if not app_ops_trace_config.get("enabled"):
            return None

        tracing_provider = app_ops_trace_config.get("tracing_provider")
        if tracing_provider is None:
            return None
        try:
            provider_config_map[tracing_provider]
        except KeyError:
            return None

        # decrypt_token
        decrypt_trace_config = cls.get_decrypted_tracing_config(app_id, tracing_provider)
        if not decrypt_trace_config:
            return None

        trace_instance, config_class = (
            provider_config_map[tracing_provider]["trace_instance"],
            provider_config_map[tracing_provider]["config_class"],
        )
        decrypt_trace_config_key = str(decrypt_trace_config)
        tracing_instance = cls.ops_trace_instances_cache.get(decrypt_trace_config_key)
        if tracing_instance is None:
            # create new tracing_instance and update the cache if it absent
            tracing_instance = trace_instance(config_class(**decrypt_trace_config))
            cls.ops_trace_instances_cache[decrypt_trace_config_key] = tracing_instance
            logging.info(f"new tracing_instance for app_id: {app_id}")
        return tracing_instance

    @classmethod
    def get_app_config_through_message_id(cls, message_id: str):
        app_model_config = None
        message_data = db.session.query(Message).filter(Message.id == message_id).first()
        if not message_data:
            return None
        conversation_id = message_data.conversation_id
        conversation_data = db.session.query(Conversation).filter(Conversation.id == conversation_id).first()
        if not conversation_data:
            return None

        if conversation_data.app_model_config_id:
            app_model_config = (
                db.session.query(AppModelConfig)
                .filter(AppModelConfig.id == conversation_data.app_model_config_id)
                .first()
            )
        elif conversation_data.app_model_config_id is None and conversation_data.override_model_configs:
            app_model_config = conversation_data.override_model_configs

        return app_model_config

    @classmethod
    def update_app_tracing_config(cls, app_id: str, enabled: bool, tracing_provider: str):
        """
        Update app tracing config
        :param app_id: app id
        :param enabled: enabled
        :param tracing_provider: tracing provider
        :return:
        """
        # auth check
<<<<<<< HEAD
        if enabled == True:
=======
        if tracing_provider is not None:
>>>>>>> 6f48af26
            try:
                provider_config_map[tracing_provider]
            except KeyError:
                raise ValueError(f"Invalid tracing provider: {tracing_provider}")
<<<<<<< HEAD
        else:
            if tracing_provider is not None:
                raise ValueError(f"Invalid tracing provider: {tracing_provider}")
=======
>>>>>>> 6f48af26

        app_config: Optional[App] = db.session.query(App).filter(App.id == app_id).first()
        if not app_config:
            raise ValueError("App not found")
        app_config.tracing = json.dumps(
            {
                "enabled": enabled,
                "tracing_provider": tracing_provider,
            }
        )
        db.session.commit()

    @classmethod
    def get_app_tracing_config(cls, app_id: str):
        """
        Get app tracing config
        :param app_id: app id
        :return:
        """
        app: Optional[App] = db.session.query(App).filter(App.id == app_id).first()
        if not app:
            raise ValueError("App not found")
        if not app.tracing:
            return {"enabled": False, "tracing_provider": None}
        app_trace_config = json.loads(app.tracing)
        return app_trace_config

    @staticmethod
    def check_trace_config_is_effective(tracing_config: dict, tracing_provider: str):
        """
        Check trace config is effective
        :param tracing_config: tracing config
        :param tracing_provider: tracing provider
        :return:
        """
        config_type, trace_instance = (
            provider_config_map[tracing_provider]["config_class"],
            provider_config_map[tracing_provider]["trace_instance"],
        )
        tracing_config = config_type(**tracing_config)
        return trace_instance(tracing_config).api_check()

    @staticmethod
    def get_trace_config_project_key(tracing_config: dict, tracing_provider: str):
        """
        get trace config is project key
        :param tracing_config: tracing config
        :param tracing_provider: tracing provider
        :return:
        """
        config_type, trace_instance = (
            provider_config_map[tracing_provider]["config_class"],
            provider_config_map[tracing_provider]["trace_instance"],
        )
        tracing_config = config_type(**tracing_config)
        return trace_instance(tracing_config).get_project_key()

    @staticmethod
    def get_trace_config_project_url(tracing_config: dict, tracing_provider: str):
        """
        get trace config is project key
        :param tracing_config: tracing config
        :param tracing_provider: tracing provider
        :return:
        """
        config_type, trace_instance = (
            provider_config_map[tracing_provider]["config_class"],
            provider_config_map[tracing_provider]["trace_instance"],
        )
        tracing_config = config_type(**tracing_config)
        return trace_instance(tracing_config).get_project_url()


class TraceTask:
    def __init__(
        self,
        trace_type: Any,
        message_id: Optional[str] = None,
        workflow_execution: Optional[WorkflowExecution] = None,
        conversation_id: Optional[str] = None,
        user_id: Optional[str] = None,
        timer: Optional[Any] = None,
        **kwargs,
    ):
        self.trace_type = trace_type
        self.message_id = message_id
        self.workflow_run_id = workflow_execution.id if workflow_execution else None
        self.conversation_id = conversation_id
        self.user_id = user_id
        self.timer = timer
        self.file_base_url = os.getenv("FILES_URL", "http://127.0.0.1:5001")
        self.app_id = None

        self.kwargs = kwargs

    def execute(self):
        return self.preprocess()

    def preprocess(self):
        preprocess_map = {
            TraceTaskName.CONVERSATION_TRACE: lambda: self.conversation_trace(**self.kwargs),
            TraceTaskName.WORKFLOW_TRACE: lambda: self.workflow_trace(
                workflow_run_id=self.workflow_run_id, conversation_id=self.conversation_id, user_id=self.user_id
            ),
            TraceTaskName.MESSAGE_TRACE: lambda: self.message_trace(message_id=self.message_id),
            TraceTaskName.MODERATION_TRACE: lambda: self.moderation_trace(
                message_id=self.message_id, timer=self.timer, **self.kwargs
            ),
            TraceTaskName.SUGGESTED_QUESTION_TRACE: lambda: self.suggested_question_trace(
                message_id=self.message_id, timer=self.timer, **self.kwargs
            ),
            TraceTaskName.DATASET_RETRIEVAL_TRACE: lambda: self.dataset_retrieval_trace(
                message_id=self.message_id, timer=self.timer, **self.kwargs
            ),
            TraceTaskName.TOOL_TRACE: lambda: self.tool_trace(
                message_id=self.message_id, timer=self.timer, **self.kwargs
            ),
            TraceTaskName.GENERATE_NAME_TRACE: lambda: self.generate_name_trace(
                conversation_id=self.conversation_id, timer=self.timer, **self.kwargs
            ),
        }

        return preprocess_map.get(self.trace_type, lambda: None)()

    # process methods for different trace types
    def conversation_trace(self, **kwargs):
        return kwargs

    def workflow_trace(
        self,
        *,
        workflow_run_id: str | None,
        conversation_id: str | None,
        user_id: str | None,
    ):
        if not workflow_run_id:
            return {}

        with Session(db.engine) as session:
            workflow_run_stmt = select(WorkflowRun).where(WorkflowRun.id == workflow_run_id)
            workflow_run = session.scalars(workflow_run_stmt).first()
            if not workflow_run:
                raise ValueError("Workflow run not found")

            workflow_id = workflow_run.workflow_id
            tenant_id = workflow_run.tenant_id
            workflow_run_id = workflow_run.id
            workflow_run_elapsed_time = workflow_run.elapsed_time
            workflow_run_status = workflow_run.status
            workflow_run_inputs = workflow_run.inputs_dict
            workflow_run_outputs = workflow_run.outputs_dict
            workflow_run_version = workflow_run.version
            error = workflow_run.error or ""

            total_tokens = workflow_run.total_tokens

            file_list = workflow_run_inputs.get("sys.file") or []
            query = workflow_run_inputs.get("query") or workflow_run_inputs.get("sys.query") or ""

            # get workflow_app_log_id
            workflow_app_log_data_stmt = select(WorkflowAppLog.id).where(
                WorkflowAppLog.tenant_id == tenant_id,
                WorkflowAppLog.app_id == workflow_run.app_id,
                WorkflowAppLog.workflow_run_id == workflow_run.id,
            )
            workflow_app_log_id = session.scalar(workflow_app_log_data_stmt)
            # get message_id
            message_id = None
            if conversation_id:
                message_data_stmt = select(Message.id).where(
                    Message.conversation_id == conversation_id,
                    Message.workflow_run_id == workflow_run_id,
                )
                message_id = session.scalar(message_data_stmt)

            metadata = {
                "workflow_id": workflow_id,
                "conversation_id": conversation_id,
                "workflow_run_id": workflow_run_id,
                "tenant_id": tenant_id,
                "elapsed_time": workflow_run_elapsed_time,
                "status": workflow_run_status,
                "version": workflow_run_version,
                "total_tokens": total_tokens,
                "file_list": file_list,
                "triggered_from": workflow_run.triggered_from,
                "user_id": user_id,
            }

            workflow_trace_info = WorkflowTraceInfo(
                workflow_data=workflow_run.to_dict(),
                conversation_id=conversation_id,
                workflow_id=workflow_id,
                tenant_id=tenant_id,
                workflow_run_id=workflow_run_id,
                workflow_run_elapsed_time=workflow_run_elapsed_time,
                workflow_run_status=workflow_run_status,
                workflow_run_inputs=workflow_run_inputs,
                workflow_run_outputs=workflow_run_outputs,
                workflow_run_version=workflow_run_version,
                error=error,
                total_tokens=total_tokens,
                file_list=file_list,
                query=query,
                metadata=metadata,
                workflow_app_log_id=workflow_app_log_id,
                message_id=message_id,
                start_time=workflow_run.created_at,
                end_time=workflow_run.finished_at,
            )
        return workflow_trace_info

    def message_trace(self, message_id: str | None):
        if not message_id:
            return {}
        message_data = get_message_data(message_id)
        if not message_data:
            return {}
        conversation_mode_stmt = select(Conversation.mode).where(Conversation.id == message_data.conversation_id)
        conversation_mode = db.session.scalars(conversation_mode_stmt).all()
        if not conversation_mode or len(conversation_mode) == 0:
            return {}
        conversation_mode = conversation_mode[0]
        created_at = message_data.created_at
        inputs = message_data.message

        # get message file data
        message_file_data = db.session.query(MessageFile).filter_by(message_id=message_id).first()
        file_list = []
        if message_file_data and message_file_data.url is not None:
            file_url = f"{self.file_base_url}/{message_file_data.url}" if message_file_data else ""
            file_list.append(file_url)

        metadata = {
            "conversation_id": message_data.conversation_id,
            "ls_provider": message_data.model_provider,
            "ls_model_name": message_data.model_id,
            "status": message_data.status,
            "from_end_user_id": message_data.from_end_user_id,
            "from_account_id": message_data.from_account_id,
            "agent_based": message_data.agent_based,
            "workflow_run_id": message_data.workflow_run_id,
            "from_source": message_data.from_source,
            "message_id": message_id,
        }

        message_tokens = message_data.message_tokens

        message_trace_info = MessageTraceInfo(
            message_id=message_id,
            message_data=message_data.to_dict(),
            conversation_model=conversation_mode,
            message_tokens=message_tokens,
            answer_tokens=message_data.answer_tokens,
            total_tokens=message_tokens + message_data.answer_tokens,
            error=message_data.error or "",
            inputs=inputs,
            outputs=message_data.answer,
            file_list=file_list,
            start_time=created_at,
            end_time=created_at + timedelta(seconds=message_data.provider_response_latency),
            metadata=metadata,
            message_file_data=message_file_data,
            conversation_mode=conversation_mode,
        )

        return message_trace_info

    def moderation_trace(self, message_id, timer, **kwargs):
        moderation_result = kwargs.get("moderation_result")
        if not moderation_result:
            return {}
        inputs = kwargs.get("inputs")
        message_data = get_message_data(message_id)
        if not message_data:
            return {}
        metadata = {
            "message_id": message_id,
            "action": moderation_result.action,
            "preset_response": moderation_result.preset_response,
            "query": moderation_result.query,
        }

        # get workflow_app_log_id
        workflow_app_log_id = None
        if message_data.workflow_run_id:
            workflow_app_log_data = (
                db.session.query(WorkflowAppLog).filter_by(workflow_run_id=message_data.workflow_run_id).first()
            )
            workflow_app_log_id = str(workflow_app_log_data.id) if workflow_app_log_data else None

        moderation_trace_info = ModerationTraceInfo(
            message_id=workflow_app_log_id or message_id,
            inputs=inputs,
            message_data=message_data.to_dict(),
            flagged=moderation_result.flagged,
            action=moderation_result.action,
            preset_response=moderation_result.preset_response,
            query=moderation_result.query,
            start_time=timer.get("start"),
            end_time=timer.get("end"),
            metadata=metadata,
        )

        return moderation_trace_info

    def suggested_question_trace(self, message_id, timer, **kwargs):
        suggested_question = kwargs.get("suggested_question", [])
        message_data = get_message_data(message_id)
        if not message_data:
            return {}
        metadata = {
            "message_id": message_id,
            "ls_provider": message_data.model_provider,
            "ls_model_name": message_data.model_id,
            "status": message_data.status,
            "from_end_user_id": message_data.from_end_user_id,
            "from_account_id": message_data.from_account_id,
            "agent_based": message_data.agent_based,
            "workflow_run_id": message_data.workflow_run_id,
            "from_source": message_data.from_source,
        }

        # get workflow_app_log_id
        workflow_app_log_id = None
        if message_data.workflow_run_id:
            workflow_app_log_data = (
                db.session.query(WorkflowAppLog).filter_by(workflow_run_id=message_data.workflow_run_id).first()
            )
            workflow_app_log_id = str(workflow_app_log_data.id) if workflow_app_log_data else None

        suggested_question_trace_info = SuggestedQuestionTraceInfo(
            message_id=workflow_app_log_id or message_id,
            message_data=message_data.to_dict(),
            inputs=message_data.message,
            outputs=message_data.answer,
            start_time=timer.get("start"),
            end_time=timer.get("end"),
            metadata=metadata,
            total_tokens=message_data.message_tokens + message_data.answer_tokens,
            status=message_data.status,
            error=message_data.error,
            from_account_id=message_data.from_account_id,
            agent_based=message_data.agent_based,
            from_source=message_data.from_source,
            model_provider=message_data.model_provider,
            model_id=message_data.model_id,
            suggested_question=suggested_question,
            level=message_data.status,
            status_message=message_data.error,
        )

        return suggested_question_trace_info

    def dataset_retrieval_trace(self, message_id, timer, **kwargs):
        documents = kwargs.get("documents")
        message_data = get_message_data(message_id)
        if not message_data:
            return {}

        metadata = {
            "message_id": message_id,
            "ls_provider": message_data.model_provider,
            "ls_model_name": message_data.model_id,
            "status": message_data.status,
            "from_end_user_id": message_data.from_end_user_id,
            "from_account_id": message_data.from_account_id,
            "agent_based": message_data.agent_based,
            "workflow_run_id": message_data.workflow_run_id,
            "from_source": message_data.from_source,
        }

        dataset_retrieval_trace_info = DatasetRetrievalTraceInfo(
            message_id=message_id,
            inputs=message_data.query or message_data.inputs,
            documents=[doc.model_dump() for doc in documents] if documents else [],
            start_time=timer.get("start"),
            end_time=timer.get("end"),
            metadata=metadata,
            message_data=message_data.to_dict(),
        )

        return dataset_retrieval_trace_info

    def tool_trace(self, message_id, timer, **kwargs):
        tool_name = kwargs.get("tool_name", "")
        tool_inputs = kwargs.get("tool_inputs", {})
        tool_outputs = kwargs.get("tool_outputs", {})
        message_data = get_message_data(message_id)
        if not message_data:
            return {}
        tool_config = {}
        time_cost = 0
        error = None
        tool_parameters = {}
        created_time = message_data.created_at
        end_time = message_data.updated_at
        agent_thoughts = message_data.agent_thoughts
        for agent_thought in agent_thoughts:
            if tool_name in agent_thought.tools:
                created_time = agent_thought.created_at
                tool_meta_data = agent_thought.tool_meta.get(tool_name, {})
                tool_config = tool_meta_data.get("tool_config", {})
                time_cost = tool_meta_data.get("time_cost", 0)
                end_time = created_time + timedelta(seconds=time_cost)
                error = tool_meta_data.get("error", "")
                tool_parameters = tool_meta_data.get("tool_parameters", {})
        metadata = {
            "message_id": message_id,
            "tool_name": tool_name,
            "tool_inputs": tool_inputs,
            "tool_outputs": tool_outputs,
            "tool_config": tool_config,
            "time_cost": time_cost,
            "error": error,
            "tool_parameters": tool_parameters,
        }

        file_url = ""
        message_file_data = db.session.query(MessageFile).filter_by(message_id=message_id).first()
        if message_file_data:
            message_file_id = message_file_data.id if message_file_data else None
            type = message_file_data.type
            created_by_role = message_file_data.created_by_role
            created_user_id = message_file_data.created_by
            file_url = f"{self.file_base_url}/{message_file_data.url}"

            metadata.update(
                {
                    "message_file_id": message_file_id,
                    "created_by_role": created_by_role,
                    "created_user_id": created_user_id,
                    "type": type,
                }
            )

        tool_trace_info = ToolTraceInfo(
            message_id=message_id,
            message_data=message_data.to_dict(),
            tool_name=tool_name,
            start_time=timer.get("start") if timer else created_time,
            end_time=timer.get("end") if timer else end_time,
            tool_inputs=tool_inputs,
            tool_outputs=tool_outputs,
            metadata=metadata,
            message_file_data=message_file_data,
            error=error,
            inputs=message_data.message,
            outputs=message_data.answer,
            tool_config=tool_config,
            time_cost=time_cost,
            tool_parameters=tool_parameters,
            file_url=file_url,
        )

        return tool_trace_info

    def generate_name_trace(self, conversation_id, timer, **kwargs):
        generate_conversation_name = kwargs.get("generate_conversation_name")
        inputs = kwargs.get("inputs")
        tenant_id = kwargs.get("tenant_id")
        if not tenant_id:
            return {}
        start_time = timer.get("start")
        end_time = timer.get("end")

        metadata = {
            "conversation_id": conversation_id,
            "tenant_id": tenant_id,
        }

        generate_name_trace_info = GenerateNameTraceInfo(
            conversation_id=conversation_id,
            inputs=inputs,
            outputs=generate_conversation_name,
            start_time=start_time,
            end_time=end_time,
            metadata=metadata,
            tenant_id=tenant_id,
        )

        return generate_name_trace_info


trace_manager_timer: Optional[threading.Timer] = None
trace_manager_queue: queue.Queue = queue.Queue()
trace_manager_interval = int(os.getenv("TRACE_QUEUE_MANAGER_INTERVAL", 5))
trace_manager_batch_size = int(os.getenv("TRACE_QUEUE_MANAGER_BATCH_SIZE", 100))


class TraceQueueManager:
    def __init__(self, app_id=None, user_id=None):
        global trace_manager_timer

        self.app_id = app_id
        self.user_id = user_id
        self.trace_instance = OpsTraceManager.get_ops_trace_instance(app_id)
        self.flask_app = current_app._get_current_object()  # type: ignore
        if trace_manager_timer is None:
            self.start_timer()

    def add_trace_task(self, trace_task: TraceTask):
        global trace_manager_timer, trace_manager_queue
        try:
            if self.trace_instance:
                trace_task.app_id = self.app_id
                trace_manager_queue.put(trace_task)
        except Exception as e:
            logging.exception(f"Error adding trace task, trace_type {trace_task.trace_type}")
        finally:
            self.start_timer()

    def collect_tasks(self):
        global trace_manager_queue
        tasks: list[TraceTask] = []
        while len(tasks) < trace_manager_batch_size and not trace_manager_queue.empty():
            task = trace_manager_queue.get_nowait()
            tasks.append(task)
            trace_manager_queue.task_done()
        return tasks

    def run(self):
        try:
            tasks = self.collect_tasks()
            if tasks:
                self.send_to_celery(tasks)
        except Exception as e:
            logging.exception("Error processing trace tasks")

    def start_timer(self):
        global trace_manager_timer
        if trace_manager_timer is None or not trace_manager_timer.is_alive():
            trace_manager_timer = threading.Timer(trace_manager_interval, self.run)
            trace_manager_timer.name = f"trace_manager_timer_{time.strftime('%Y-%m-%d %H:%M:%S', time.localtime())}"
            trace_manager_timer.daemon = False
            trace_manager_timer.start()

    def send_to_celery(self, tasks: list[TraceTask]):
        with self.flask_app.app_context():
            for task in tasks:
                if task.app_id is None:
                    continue
                file_id = uuid4().hex
                trace_info = task.execute()
                task_data = TaskData(
                    app_id=task.app_id,
                    trace_info_type=type(trace_info).__name__,
                    trace_info=trace_info.model_dump() if trace_info else None,
                )
                file_path = f"{OPS_FILE_PATH}{task.app_id}/{file_id}.json"
                storage.save(file_path, task_data.model_dump_json().encode("utf-8"))
                file_info = {
                    "file_id": file_id,
                    "app_id": task.app_id,
                }
                process_trace_tasks.delay(file_info)<|MERGE_RESOLUTION|>--- conflicted
+++ resolved
@@ -292,21 +292,14 @@
         :return:
         """
         # auth check
-<<<<<<< HEAD
         if enabled == True:
-=======
-        if tracing_provider is not None:
->>>>>>> 6f48af26
             try:
                 provider_config_map[tracing_provider]
             except KeyError:
                 raise ValueError(f"Invalid tracing provider: {tracing_provider}")
-<<<<<<< HEAD
         else:
             if tracing_provider is not None:
                 raise ValueError(f"Invalid tracing provider: {tracing_provider}")
-=======
->>>>>>> 6f48af26
 
         app_config: Optional[App] = db.session.query(App).filter(App.id == app_id).first()
         if not app_config:
