import json
import time
from collections.abc import Mapping, Sequence
from datetime import datetime, timezone
from typing import Any, Optional, Union, cast

from sqlalchemy.orm import Session

from core.app.entities.app_invoke_entities import AdvancedChatAppGenerateEntity, InvokeFrom, WorkflowAppGenerateEntity
from core.app.entities.queue_entities import (
    QueueIterationCompletedEvent,
    QueueIterationNextEvent,
    QueueIterationStartEvent,
    QueueNodeFailedEvent,
    QueueNodeInIterationFailedEvent,
    QueueNodeStartedEvent,
    QueueNodeSucceededEvent,
    QueueParallelBranchRunFailedEvent,
    QueueParallelBranchRunStartedEvent,
    QueueParallelBranchRunSucceededEvent,
)
from core.app.entities.task_entities import (
    IterationNodeCompletedStreamResponse,
    IterationNodeNextStreamResponse,
    IterationNodeStartStreamResponse,
    NodeFinishStreamResponse,
    NodeStartStreamResponse,
    ParallelBranchFinishedStreamResponse,
    ParallelBranchStartStreamResponse,
    WorkflowFinishStreamResponse,
    WorkflowStartStreamResponse,
    WorkflowTaskState,
)
from core.file import FILE_MODEL_IDENTITY, File
from core.model_runtime.utils.encoders import jsonable_encoder
from core.ops.entities.trace_entity import TraceTaskName
from core.ops.ops_trace_manager import TraceQueueManager, TraceTask
from core.tools.tool_manager import ToolManager
from core.workflow.entities.node_entities import NodeRunMetadataKey
from core.workflow.enums import SystemVariableKey
from core.workflow.nodes import NodeType
from core.workflow.nodes.tool.entities import ToolNodeData
from core.workflow.workflow_entry import WorkflowEntry
from extensions.ext_database import db
from models.account import Account
from models.enums import CreatedByRole, WorkflowRunTriggeredFrom
from models.model import EndUser
from models.workflow import (
    Workflow,
    WorkflowNodeExecution,
    WorkflowNodeExecutionStatus,
    WorkflowNodeExecutionTriggeredFrom,
    WorkflowRun,
    WorkflowRunStatus,
)


class WorkflowCycleManage:
    _application_generate_entity: Union[AdvancedChatAppGenerateEntity, WorkflowAppGenerateEntity]
    _workflow: Workflow
    _user: Union[Account, EndUser]
    _task_state: WorkflowTaskState
    _workflow_system_variables: dict[SystemVariableKey, Any]
    _wip_workflow_node_executions: dict[str, WorkflowNodeExecution]

    def _handle_workflow_run_start(self) -> WorkflowRun:
        max_sequence = (
            db.session.query(db.func.max(WorkflowRun.sequence_number))
            .filter(WorkflowRun.tenant_id == self._workflow.tenant_id)
            .filter(WorkflowRun.app_id == self._workflow.app_id)
            .scalar()
            or 0
        )
        new_sequence_number = max_sequence + 1

        inputs = {**self._application_generate_entity.inputs}
        for key, value in (self._workflow_system_variables or {}).items():
            if key.value == "conversation":
                continue

            inputs[f"sys.{key.value}"] = value

        inputs = dict(WorkflowEntry.handle_special_values(inputs) or {})

        triggered_from = (
            WorkflowRunTriggeredFrom.DEBUGGING
            if self._application_generate_entity.invoke_from == InvokeFrom.DEBUGGER
            else WorkflowRunTriggeredFrom.APP_RUN
        )

        # init workflow run
        workflow_run = WorkflowRun()
        workflow_run_id = self._workflow_system_variables[SystemVariableKey.WORKFLOW_RUN_ID]
        if workflow_run_id:
            workflow_run.id = workflow_run_id
        workflow_run.tenant_id = self._workflow.tenant_id
        workflow_run.app_id = self._workflow.app_id
        workflow_run.sequence_number = new_sequence_number
        workflow_run.workflow_id = self._workflow.id
        workflow_run.type = self._workflow.type
        workflow_run.triggered_from = triggered_from.value
        workflow_run.version = self._workflow.version
        workflow_run.graph = self._workflow.graph
        workflow_run.inputs = json.dumps(inputs)
        workflow_run.status = WorkflowRunStatus.RUNNING.value
        workflow_run.created_by_role = (
            CreatedByRole.ACCOUNT.value if isinstance(self._user, Account) else CreatedByRole.END_USER.value
        )
        workflow_run.created_by = self._user.id

        db.session.add(workflow_run)
        db.session.commit()
        db.session.refresh(workflow_run)
        db.session.close()

        return workflow_run

    def _handle_workflow_run_success(
        self,
        workflow_run: WorkflowRun,
        start_at: float,
        total_tokens: int,
        total_steps: int,
        outputs: Mapping[str, Any] | None = None,
        conversation_id: Optional[str] = None,
        trace_manager: Optional[TraceQueueManager] = None,
    ) -> WorkflowRun:
        """
        Workflow run success
        :param workflow_run: workflow run
        :param start_at: start time
        :param total_tokens: total tokens
        :param total_steps: total steps
        :param outputs: outputs
        :param conversation_id: conversation id
        :return:
        """
        workflow_run = self._refetch_workflow_run(workflow_run.id)

        outputs = WorkflowEntry.handle_special_values(outputs)

        workflow_run.status = WorkflowRunStatus.SUCCEEDED.value
        workflow_run.outputs = json.dumps(outputs or {})
        workflow_run.elapsed_time = time.perf_counter() - start_at
        workflow_run.total_tokens = total_tokens
        workflow_run.total_steps = total_steps
        workflow_run.finished_at = datetime.now(timezone.utc).replace(tzinfo=None)

        db.session.commit()
        db.session.refresh(workflow_run)

        if trace_manager:
            trace_manager.add_trace_task(
                TraceTask(
                    TraceTaskName.WORKFLOW_TRACE,
                    workflow_run=workflow_run,
                    conversation_id=conversation_id,
                    user_id=trace_manager.user_id,
                )
            )

        db.session.close()

        return workflow_run

    def _handle_workflow_run_failed(
        self,
        workflow_run: WorkflowRun,
        start_at: float,
        total_tokens: int,
        total_steps: int,
        status: WorkflowRunStatus,
        error: str,
        conversation_id: Optional[str] = None,
        trace_manager: Optional[TraceQueueManager] = None,
    ) -> WorkflowRun:
        """
        Workflow run failed
        :param workflow_run: workflow run
        :param start_at: start time
        :param total_tokens: total tokens
        :param total_steps: total steps
        :param status: status
        :param error: error message
        :return:
        """
        workflow_run = self._refetch_workflow_run(workflow_run.id)

        workflow_run.status = status.value
        workflow_run.error = error
        workflow_run.elapsed_time = time.perf_counter() - start_at
        workflow_run.total_tokens = total_tokens
        workflow_run.total_steps = total_steps
        workflow_run.finished_at = datetime.now(timezone.utc).replace(tzinfo=None)

        db.session.commit()

        running_workflow_node_executions = (
            db.session.query(WorkflowNodeExecution)
            .filter(
                WorkflowNodeExecution.tenant_id == workflow_run.tenant_id,
                WorkflowNodeExecution.app_id == workflow_run.app_id,
                WorkflowNodeExecution.workflow_id == workflow_run.workflow_id,
                WorkflowNodeExecution.triggered_from == WorkflowNodeExecutionTriggeredFrom.WORKFLOW_RUN.value,
                WorkflowNodeExecution.workflow_run_id == workflow_run.id,
                WorkflowNodeExecution.status == WorkflowNodeExecutionStatus.RUNNING.value,
            )
            .all()
        )

        for workflow_node_execution in running_workflow_node_executions:
            workflow_node_execution.status = WorkflowNodeExecutionStatus.FAILED.value
            workflow_node_execution.error = error
            workflow_node_execution.finished_at = datetime.now(timezone.utc).replace(tzinfo=None)
            workflow_node_execution.elapsed_time = (
                workflow_node_execution.finished_at - workflow_node_execution.created_at
            ).total_seconds()
            db.session.commit()

        db.session.refresh(workflow_run)
        db.session.close()

        if trace_manager:
            trace_manager.add_trace_task(
                TraceTask(
                    TraceTaskName.WORKFLOW_TRACE,
                    workflow_run=workflow_run,
                    conversation_id=conversation_id,
                    user_id=trace_manager.user_id,
                )
            )

        return workflow_run

    def _handle_node_execution_start(
        self, workflow_run: WorkflowRun, event: QueueNodeStartedEvent
    ) -> WorkflowNodeExecution:
        # init workflow node execution

        with Session(db.engine, expire_on_commit=False) as session:
            workflow_node_execution = WorkflowNodeExecution()
            workflow_node_execution.tenant_id = workflow_run.tenant_id
            workflow_node_execution.app_id = workflow_run.app_id
            workflow_node_execution.workflow_id = workflow_run.workflow_id
            workflow_node_execution.triggered_from = WorkflowNodeExecutionTriggeredFrom.WORKFLOW_RUN.value
            workflow_node_execution.workflow_run_id = workflow_run.id
            workflow_node_execution.predecessor_node_id = event.predecessor_node_id
            workflow_node_execution.index = event.node_run_index
            workflow_node_execution.node_execution_id = event.node_execution_id
            workflow_node_execution.node_id = event.node_id
            workflow_node_execution.node_type = event.node_type.value
            workflow_node_execution.title = event.node_data.title
            workflow_node_execution.status = WorkflowNodeExecutionStatus.RUNNING.value
            workflow_node_execution.created_by_role = workflow_run.created_by_role
            workflow_node_execution.created_by = workflow_run.created_by
            workflow_node_execution.execution_metadata = json.dumps(
                {
                    NodeRunMetadataKey.PARALLEL_MODE_RUN_ID: event.parallel_mode_run_id,
                    NodeRunMetadataKey.ITERATION_ID: event.in_iteration_id,
                }
            )
            workflow_node_execution.created_at = datetime.now(timezone.utc).replace(tzinfo=None)

            session.add(workflow_node_execution)
            session.commit()
            session.refresh(workflow_node_execution)

        self._wip_workflow_node_executions[workflow_node_execution.node_execution_id] = workflow_node_execution
        return workflow_node_execution

    def _handle_workflow_node_execution_success(self, event: QueueNodeSucceededEvent) -> WorkflowNodeExecution:
        """
        Workflow node execution success
        :param event: queue node succeeded event
        :return:
        """
        workflow_node_execution = self._refetch_workflow_node_execution(event.node_execution_id)

        inputs = WorkflowEntry.handle_special_values(event.inputs)
        process_data = WorkflowEntry.handle_special_values(event.process_data)
        outputs = WorkflowEntry.handle_special_values(event.outputs)
        execution_metadata = (
            json.dumps(jsonable_encoder(event.execution_metadata)) if event.execution_metadata else None
        )
        finished_at = datetime.now(timezone.utc).replace(tzinfo=None)
        elapsed_time = (finished_at - event.start_at).total_seconds()

        db.session.query(WorkflowNodeExecution).filter(WorkflowNodeExecution.id == workflow_node_execution.id).update(
            {
                WorkflowNodeExecution.status: WorkflowNodeExecutionStatus.SUCCEEDED.value,
                WorkflowNodeExecution.inputs: json.dumps(inputs) if inputs else None,
                WorkflowNodeExecution.process_data: json.dumps(process_data) if event.process_data else None,
                WorkflowNodeExecution.outputs: json.dumps(outputs) if outputs else None,
                WorkflowNodeExecution.execution_metadata: execution_metadata,
                WorkflowNodeExecution.finished_at: finished_at,
                WorkflowNodeExecution.elapsed_time: elapsed_time,
            }
        )

        db.session.commit()
        db.session.close()
        process_data = WorkflowEntry.handle_special_values(event.process_data)

        workflow_node_execution.status = WorkflowNodeExecutionStatus.SUCCEEDED.value
        workflow_node_execution.inputs = json.dumps(inputs) if inputs else None
        workflow_node_execution.process_data = json.dumps(process_data) if process_data else None
        workflow_node_execution.outputs = json.dumps(outputs) if outputs else None
        workflow_node_execution.execution_metadata = execution_metadata
        workflow_node_execution.finished_at = finished_at
        workflow_node_execution.elapsed_time = elapsed_time

        self._wip_workflow_node_executions.pop(workflow_node_execution.node_execution_id)

        return workflow_node_execution

    def _handle_workflow_node_execution_failed(
        self, event: QueueNodeFailedEvent | QueueNodeInIterationFailedEvent
    ) -> WorkflowNodeExecution:
        """
        Workflow node execution failed
        :param event: queue node failed event
        :return:
        """
        workflow_node_execution = self._refetch_workflow_node_execution(event.node_execution_id)

        inputs = WorkflowEntry.handle_special_values(event.inputs)
        process_data = WorkflowEntry.handle_special_values(event.process_data)
        outputs = WorkflowEntry.handle_special_values(event.outputs)
        finished_at = datetime.now(timezone.utc).replace(tzinfo=None)
        elapsed_time = (finished_at - event.start_at).total_seconds()
        execution_metadata = (
            json.dumps(jsonable_encoder(event.execution_metadata)) if event.execution_metadata else None
        )
        db.session.query(WorkflowNodeExecution).filter(WorkflowNodeExecution.id == workflow_node_execution.id).update(
            {
                WorkflowNodeExecution.status: WorkflowNodeExecutionStatus.FAILED.value,
                WorkflowNodeExecution.error: event.error,
                WorkflowNodeExecution.inputs: json.dumps(inputs) if inputs else None,
                WorkflowNodeExecution.process_data: json.dumps(event.process_data) if event.process_data else None,
                WorkflowNodeExecution.outputs: json.dumps(outputs) if outputs else None,
                WorkflowNodeExecution.finished_at: finished_at,
                WorkflowNodeExecution.elapsed_time: elapsed_time,
                WorkflowNodeExecution.execution_metadata: execution_metadata,
            }
        )

        db.session.commit()
        db.session.close()
        process_data = WorkflowEntry.handle_special_values(event.process_data)

        workflow_node_execution.status = WorkflowNodeExecutionStatus.FAILED.value
        workflow_node_execution.error = event.error
        workflow_node_execution.inputs = json.dumps(inputs) if inputs else None
        workflow_node_execution.process_data = json.dumps(process_data) if process_data else None
        workflow_node_execution.outputs = json.dumps(outputs) if outputs else None
        workflow_node_execution.finished_at = finished_at
        workflow_node_execution.elapsed_time = elapsed_time
        workflow_node_execution.execution_metadata = execution_metadata

        self._wip_workflow_node_executions.pop(workflow_node_execution.node_execution_id)

        return workflow_node_execution

    #################################################
    #             to stream responses               #
    #################################################

    def _workflow_start_to_stream_response(
        self, task_id: str, workflow_run: WorkflowRun
    ) -> WorkflowStartStreamResponse:
        """
        Workflow start to stream response.
        :param task_id: task id
        :param workflow_run: workflow run
        :return:
        """
        return WorkflowStartStreamResponse(
            task_id=task_id,
            workflow_run_id=workflow_run.id,
            data=WorkflowStartStreamResponse.Data(
                id=workflow_run.id,
                workflow_id=workflow_run.workflow_id,
                sequence_number=workflow_run.sequence_number,
<<<<<<< HEAD
                inputs=dict(workflow_run.inputs_dict or {}),
=======
                inputs=workflow_run.inputs_dict,
>>>>>>> 2ae6460f
                created_at=int(workflow_run.created_at.timestamp()),
            ),
        )

    def _workflow_finish_to_stream_response(
        self, task_id: str, workflow_run: WorkflowRun
    ) -> WorkflowFinishStreamResponse:
        """
        Workflow finish to stream response.
        :param task_id: task id
        :param workflow_run: workflow run
        :return:
        """
        created_by = None
        if workflow_run.created_by_role == CreatedByRole.ACCOUNT.value:
            created_by_account = workflow_run.created_by_account
            if created_by_account:
                created_by = {
                    "id": created_by_account.id,
                    "name": created_by_account.name,
                    "email": created_by_account.email,
                }
        else:
            created_by_end_user = workflow_run.created_by_end_user
            if created_by_end_user:
                created_by = {
                    "id": created_by_end_user.id,
                    "user": created_by_end_user.session_id,
                }

        return WorkflowFinishStreamResponse(
            task_id=task_id,
            workflow_run_id=workflow_run.id,
            data=WorkflowFinishStreamResponse.Data(
                id=workflow_run.id,
                workflow_id=workflow_run.workflow_id,
                sequence_number=workflow_run.sequence_number,
                status=workflow_run.status,
                outputs=dict(workflow_run.outputs_dict) if workflow_run.outputs_dict else None,
                error=workflow_run.error,
                elapsed_time=workflow_run.elapsed_time,
                total_tokens=workflow_run.total_tokens,
                total_steps=workflow_run.total_steps,
                created_by=created_by,
                created_at=int(workflow_run.created_at.timestamp()),
                finished_at=int(workflow_run.finished_at.timestamp()),
<<<<<<< HEAD
                files=self._fetch_files_from_node_outputs(dict(workflow_run.outputs_dict or {})),
=======
                files=self._fetch_files_from_node_outputs(workflow_run.outputs_dict),
>>>>>>> 2ae6460f
            ),
        )

    def _workflow_node_start_to_stream_response(
        self, event: QueueNodeStartedEvent, task_id: str, workflow_node_execution: WorkflowNodeExecution
    ) -> Optional[NodeStartStreamResponse]:
        """
        Workflow node start to stream response.
        :param event: queue node started event
        :param task_id: task id
        :param workflow_node_execution: workflow node execution
        :return:
        """
        if workflow_node_execution.node_type in {NodeType.ITERATION.value, NodeType.LOOP.value}:
            return None

        response = NodeStartStreamResponse(
            task_id=task_id,
            workflow_run_id=workflow_node_execution.workflow_run_id,
            data=NodeStartStreamResponse.Data(
                id=workflow_node_execution.id,
                node_id=workflow_node_execution.node_id,
                node_type=workflow_node_execution.node_type,
                title=workflow_node_execution.title,
                index=workflow_node_execution.index,
                predecessor_node_id=workflow_node_execution.predecessor_node_id,
                inputs=workflow_node_execution.inputs_dict,
                created_at=int(workflow_node_execution.created_at.timestamp()),
                parallel_id=event.parallel_id,
                parallel_start_node_id=event.parallel_start_node_id,
                parent_parallel_id=event.parent_parallel_id,
                parent_parallel_start_node_id=event.parent_parallel_start_node_id,
                iteration_id=event.in_iteration_id,
                parallel_run_id=event.parallel_mode_run_id,
            ),
        )

        # extras logic
        if event.node_type == NodeType.TOOL:
            node_data = cast(ToolNodeData, event.node_data)
            response.data.extras["icon"] = ToolManager.get_tool_icon(
                tenant_id=self._application_generate_entity.app_config.tenant_id,
                provider_type=node_data.provider_type,
                provider_id=node_data.provider_id,
            )

        return response

    def _workflow_node_finish_to_stream_response(
        self,
        event: QueueNodeSucceededEvent | QueueNodeFailedEvent | QueueNodeInIterationFailedEvent,
        task_id: str,
        workflow_node_execution: WorkflowNodeExecution,
    ) -> Optional[NodeFinishStreamResponse]:
        """
        Workflow node finish to stream response.
        :param event: queue node succeeded or failed event
        :param task_id: task id
        :param workflow_node_execution: workflow node execution
        :return:
        """
        if workflow_node_execution.node_type in {NodeType.ITERATION.value, NodeType.LOOP.value}:
            return None

        return NodeFinishStreamResponse(
            task_id=task_id,
            workflow_run_id=workflow_node_execution.workflow_run_id,
            data=NodeFinishStreamResponse.Data(
                id=workflow_node_execution.id,
                node_id=workflow_node_execution.node_id,
                node_type=workflow_node_execution.node_type,
                index=workflow_node_execution.index,
                title=workflow_node_execution.title,
                predecessor_node_id=workflow_node_execution.predecessor_node_id,
                inputs=workflow_node_execution.inputs_dict,
                process_data=workflow_node_execution.process_data_dict,
                outputs=workflow_node_execution.outputs_dict,
                status=workflow_node_execution.status,
                error=workflow_node_execution.error,
                elapsed_time=workflow_node_execution.elapsed_time,
                execution_metadata=workflow_node_execution.execution_metadata_dict,
                created_at=int(workflow_node_execution.created_at.timestamp()),
                finished_at=int(workflow_node_execution.finished_at.timestamp()),
                files=self._fetch_files_from_node_outputs(workflow_node_execution.outputs_dict or {}),
                parallel_id=event.parallel_id,
                parallel_start_node_id=event.parallel_start_node_id,
                parent_parallel_id=event.parent_parallel_id,
                parent_parallel_start_node_id=event.parent_parallel_start_node_id,
                iteration_id=event.in_iteration_id,
            ),
        )

    def _workflow_parallel_branch_start_to_stream_response(
        self, task_id: str, workflow_run: WorkflowRun, event: QueueParallelBranchRunStartedEvent
    ) -> ParallelBranchStartStreamResponse:
        """
        Workflow parallel branch start to stream response
        :param task_id: task id
        :param workflow_run: workflow run
        :param event: parallel branch run started event
        :return:
        """
        return ParallelBranchStartStreamResponse(
            task_id=task_id,
            workflow_run_id=workflow_run.id,
            data=ParallelBranchStartStreamResponse.Data(
                parallel_id=event.parallel_id,
                parallel_branch_id=event.parallel_start_node_id,
                parent_parallel_id=event.parent_parallel_id,
                parent_parallel_start_node_id=event.parent_parallel_start_node_id,
                iteration_id=event.in_iteration_id,
                created_at=int(time.time()),
            ),
        )

    def _workflow_parallel_branch_finished_to_stream_response(
        self,
        task_id: str,
        workflow_run: WorkflowRun,
        event: QueueParallelBranchRunSucceededEvent | QueueParallelBranchRunFailedEvent,
    ) -> ParallelBranchFinishedStreamResponse:
        """
        Workflow parallel branch finished to stream response
        :param task_id: task id
        :param workflow_run: workflow run
        :param event: parallel branch run succeeded or failed event
        :return:
        """
        return ParallelBranchFinishedStreamResponse(
            task_id=task_id,
            workflow_run_id=workflow_run.id,
            data=ParallelBranchFinishedStreamResponse.Data(
                parallel_id=event.parallel_id,
                parallel_branch_id=event.parallel_start_node_id,
                parent_parallel_id=event.parent_parallel_id,
                parent_parallel_start_node_id=event.parent_parallel_start_node_id,
                iteration_id=event.in_iteration_id,
                status="succeeded" if isinstance(event, QueueParallelBranchRunSucceededEvent) else "failed",
                error=event.error if isinstance(event, QueueParallelBranchRunFailedEvent) else None,
                created_at=int(time.time()),
            ),
        )

    def _workflow_iteration_start_to_stream_response(
        self, task_id: str, workflow_run: WorkflowRun, event: QueueIterationStartEvent
    ) -> IterationNodeStartStreamResponse:
        """
        Workflow iteration start to stream response
        :param task_id: task id
        :param workflow_run: workflow run
        :param event: iteration start event
        :return:
        """
        return IterationNodeStartStreamResponse(
            task_id=task_id,
            workflow_run_id=workflow_run.id,
            data=IterationNodeStartStreamResponse.Data(
                id=event.node_id,
                node_id=event.node_id,
                node_type=event.node_type.value,
                title=event.node_data.title,
                created_at=int(time.time()),
                extras={},
                inputs=event.inputs or {},
                metadata=event.metadata or {},
                parallel_id=event.parallel_id,
                parallel_start_node_id=event.parallel_start_node_id,
            ),
        )

    def _workflow_iteration_next_to_stream_response(
        self, task_id: str, workflow_run: WorkflowRun, event: QueueIterationNextEvent
    ) -> IterationNodeNextStreamResponse:
        """
        Workflow iteration next to stream response
        :param task_id: task id
        :param workflow_run: workflow run
        :param event: iteration next event
        :return:
        """
        return IterationNodeNextStreamResponse(
            task_id=task_id,
            workflow_run_id=workflow_run.id,
            data=IterationNodeNextStreamResponse.Data(
                id=event.node_id,
                node_id=event.node_id,
                node_type=event.node_type.value,
                title=event.node_data.title,
                index=event.index,
                pre_iteration_output=event.output,
                created_at=int(time.time()),
                extras={},
                parallel_id=event.parallel_id,
                parallel_start_node_id=event.parallel_start_node_id,
                parallel_mode_run_id=event.parallel_mode_run_id,
                duration=event.duration,
            ),
        )

    def _workflow_iteration_completed_to_stream_response(
        self, task_id: str, workflow_run: WorkflowRun, event: QueueIterationCompletedEvent
    ) -> IterationNodeCompletedStreamResponse:
        """
        Workflow iteration completed to stream response
        :param task_id: task id
        :param workflow_run: workflow run
        :param event: iteration completed event
        :return:
        """
        return IterationNodeCompletedStreamResponse(
            task_id=task_id,
            workflow_run_id=workflow_run.id,
            data=IterationNodeCompletedStreamResponse.Data(
                id=event.node_id,
                node_id=event.node_id,
                node_type=event.node_type.value,
                title=event.node_data.title,
                outputs=event.outputs,
                created_at=int(time.time()),
                extras={},
                inputs=event.inputs or {},
                status=WorkflowNodeExecutionStatus.SUCCEEDED
                if event.error is None
                else WorkflowNodeExecutionStatus.FAILED,
                error=None,
                elapsed_time=(datetime.now(timezone.utc).replace(tzinfo=None) - event.start_at).total_seconds(),
                total_tokens=event.metadata.get("total_tokens", 0) if event.metadata else 0,
                execution_metadata=event.metadata,
                finished_at=int(time.time()),
                steps=event.steps,
                parallel_id=event.parallel_id,
                parallel_start_node_id=event.parallel_start_node_id,
            ),
        )

    def _fetch_files_from_node_outputs(self, outputs_dict: dict) -> Sequence[Mapping[str, Any]]:
        """
        Fetch files from node outputs
        :param outputs_dict: node outputs dict
        :return:
        """
        if not outputs_dict:
            return []

        files = [self._fetch_files_from_variable_value(output_value) for output_value in outputs_dict.values()]
        # Remove None
        files = [file for file in files if file]
        # Flatten list
        # Flatten the list of sequences into a single list of mappings
        flattened_files = [file for sublist in files if sublist for file in sublist]

        # Convert to tuple to match Sequence type
        return tuple(flattened_files)

    def _fetch_files_from_variable_value(self, value: Union[dict, list]) -> Sequence[Mapping[str, Any]]:
        """
        Fetch files from variable value
        :param value: variable value
        :return:
        """
        if not value:
            return []

        files = []
        if isinstance(value, list):
            for item in value:
                file = self._get_file_var_from_value(item)
                if file:
                    files.append(file)
        elif isinstance(value, dict):
            file = self._get_file_var_from_value(value)
            if file:
                files.append(file)

        return files

    def _get_file_var_from_value(self, value: Union[dict, list]) -> Mapping[str, Any] | None:
        """
        Get file var from value
        :param value: variable value
        :return:
        """
        if not value:
            return None

        if isinstance(value, dict) and value.get("dify_model_identity") == FILE_MODEL_IDENTITY:
            return value
        elif isinstance(value, File):
            return value.to_dict()
        
        return None

    def _refetch_workflow_run(self, workflow_run_id: str) -> WorkflowRun:
        """
        Refetch workflow run
        :param workflow_run_id: workflow run id
        :return:
        """
        workflow_run = db.session.query(WorkflowRun).filter(WorkflowRun.id == workflow_run_id).first()

        if not workflow_run:
            raise Exception(f"Workflow run not found: {workflow_run_id}")

        return workflow_run

    def _refetch_workflow_node_execution(self, node_execution_id: str) -> WorkflowNodeExecution:
        """
        Refetch workflow node execution
        :param node_execution_id: workflow node execution id
        :return:
        """
        workflow_node_execution = self._wip_workflow_node_executions.get(node_execution_id)

        if not workflow_node_execution:
            raise Exception(f"Workflow node execution not found: {node_execution_id}")

        return workflow_node_execution<|MERGE_RESOLUTION|>--- conflicted
+++ resolved
@@ -381,11 +381,7 @@
                 id=workflow_run.id,
                 workflow_id=workflow_run.workflow_id,
                 sequence_number=workflow_run.sequence_number,
-<<<<<<< HEAD
                 inputs=dict(workflow_run.inputs_dict or {}),
-=======
-                inputs=workflow_run.inputs_dict,
->>>>>>> 2ae6460f
                 created_at=int(workflow_run.created_at.timestamp()),
             ),
         )
@@ -432,11 +428,7 @@
                 created_by=created_by,
                 created_at=int(workflow_run.created_at.timestamp()),
                 finished_at=int(workflow_run.finished_at.timestamp()),
-<<<<<<< HEAD
-                files=self._fetch_files_from_node_outputs(dict(workflow_run.outputs_dict or {})),
-=======
                 files=self._fetch_files_from_node_outputs(workflow_run.outputs_dict),
->>>>>>> 2ae6460f
             ),
         )
 
