import logging
from threading import Thread
from typing import Optional, Union

from flask import Flask, current_app
from sqlalchemy import select
<<<<<<< HEAD
=======
from sqlalchemy.orm import Session
>>>>>>> acd209a8

from configs import dify_config
from core.app.entities.app_invoke_entities import (
    AdvancedChatAppGenerateEntity,
    AgentChatAppGenerateEntity,
    ChatAppGenerateEntity,
    CompletionAppGenerateEntity,
)
from core.app.entities.queue_entities import (
    QueueAnnotationReplyEvent,
    QueueMessageFileEvent,
    QueueRetrieverResourcesEvent,
)
from core.app.entities.task_entities import (
    AnnotationReply,
    AnnotationReplyAccount,
    EasyUITaskState,
    MessageFileStreamResponse,
    MessageReplaceStreamResponse,
    MessageStreamResponse,
    StreamEvent,
    WorkflowTaskState,
)
from core.llm_generator.llm_generator import LLMGenerator
from core.tools.signature import sign_tool_file
from extensions.ext_database import db
from models.model import AppMode, Conversation, MessageAnnotation, MessageFile
from services.annotation_service import AppAnnotationService

logger = logging.getLogger(__name__)


class MessageCycleManager:
    def __init__(
        self,
        *,
        application_generate_entity: Union[
            ChatAppGenerateEntity,
            CompletionAppGenerateEntity,
            AgentChatAppGenerateEntity,
            AdvancedChatAppGenerateEntity,
        ],
        task_state: Union[EasyUITaskState, WorkflowTaskState],
    ) -> None:
        self._application_generate_entity = application_generate_entity
        self._task_state = task_state

    def generate_conversation_name(self, *, conversation_id: str, query: str) -> Optional[Thread]:
        """
        Generate conversation name.
        :param conversation_id: conversation id
        :param query: query
        :return: thread
        """
        if isinstance(self._application_generate_entity, CompletionAppGenerateEntity):
            return None

        is_first_message = self._application_generate_entity.conversation_id is None
        extras = self._application_generate_entity.extras
        auto_generate_conversation_name = extras.get("auto_generate_conversation_name", True)

        if auto_generate_conversation_name and is_first_message:
            # start generate thread
            thread = Thread(
                target=self._generate_conversation_name_worker,
                kwargs={
                    "flask_app": current_app._get_current_object(),  # type: ignore
                    "conversation_id": conversation_id,
                    "query": query,
                },
            )

            thread.start()

            return thread

        return None

    def _generate_conversation_name_worker(self, flask_app: Flask, conversation_id: str, query: str):
        with flask_app.app_context():
            # get conversation and message
            stmt = select(Conversation).where(Conversation.id == conversation_id)
            conversation = db.session.scalar(stmt)

            if not conversation:
                return

            if conversation.mode != AppMode.COMPLETION.value:
                app_model = conversation.app
                if not app_model:
                    return

                # generate conversation name
                try:
                    name = LLMGenerator.generate_conversation_name(app_model.tenant_id, query)
                    conversation.name = name
                except Exception as e:
                    if dify_config.DEBUG:
                        logger.exception("generate conversation name failed, conversation_id: %s", conversation_id)
                    pass

                db.session.merge(conversation)
                db.session.commit()
                db.session.close()

    def handle_annotation_reply(self, event: QueueAnnotationReplyEvent) -> Optional[MessageAnnotation]:
        """
        Handle annotation reply.
        :param event: event
        :return:
        """
        annotation = AppAnnotationService.get_annotation_by_id(event.message_annotation_id)
        if annotation:
            account = annotation.account
            self._task_state.metadata.annotation_reply = AnnotationReply(
                id=annotation.id,
                account=AnnotationReplyAccount(
                    id=annotation.account_id,
                    name=account.name if account else "Dify user",
                ),
            )

            return annotation

        return None

    def handle_retriever_resources(self, event: QueueRetrieverResourcesEvent) -> None:
        """
        Handle retriever resources.
        :param event: event
        :return:
        """
        if self._application_generate_entity.app_config.additional_features.show_retrieve_source:
            self._task_state.metadata.retriever_resources = event.retriever_resources

    def message_file_to_stream_response(self, event: QueueMessageFileEvent) -> Optional[MessageFileStreamResponse]:
        """
        Message file to stream response.
        :param event: event
        :return:
        """
<<<<<<< HEAD
        stmt = select(MessageFile).where(MessageFile.id == event.message_file_id)
        message_file = db.session.scalar(stmt)
=======
        with Session(db.engine, expire_on_commit=False) as session:
            message_file = session.scalar(select(MessageFile).where(MessageFile.id == event.message_file_id))
>>>>>>> acd209a8

        if message_file and message_file.url is not None:
            # get tool file id
            tool_file_id = message_file.url.split("/")[-1]
            # trim extension
            tool_file_id = tool_file_id.split(".")[0]

            # get extension
            if "." in message_file.url:
                extension = f".{message_file.url.split('.')[-1]}"
                if len(extension) > 10:
                    extension = ".bin"
            else:
                extension = ".bin"
            # add sign url to local file
            if message_file.url.startswith("http"):
                url = message_file.url
            else:
                url = sign_tool_file(tool_file_id=tool_file_id, extension=extension)

            return MessageFileStreamResponse(
                task_id=self._application_generate_entity.task_id,
                id=message_file.id,
                type=message_file.type,
                belongs_to=message_file.belongs_to or "user",
                url=url,
            )

        return None

    def message_to_stream_response(
        self, answer: str, message_id: str, from_variable_selector: Optional[list[str]] = None
    ) -> MessageStreamResponse:
        """
        Message to stream response.
        :param answer: answer
        :param message_id: message id
        :return:
        """
        with Session(db.engine, expire_on_commit=False) as session:
            message_file = session.scalar(select(MessageFile).where(MessageFile.id == message_id))
        event_type = StreamEvent.MESSAGE_FILE if message_file else StreamEvent.MESSAGE

        return MessageStreamResponse(
            task_id=self._application_generate_entity.task_id,
            id=message_id,
            answer=answer,
            from_variable_selector=from_variable_selector,
            event=event_type,
        )

    def message_replace_to_stream_response(self, answer: str, reason: str = "") -> MessageReplaceStreamResponse:
        """
        Message replace to stream response.
        :param answer: answer
        :return:
        """
        return MessageReplaceStreamResponse(
            task_id=self._application_generate_entity.task_id, answer=answer, reason=reason
        )<|MERGE_RESOLUTION|>--- conflicted
+++ resolved
@@ -4,11 +4,7 @@
 
 from flask import Flask, current_app
 from sqlalchemy import select
-<<<<<<< HEAD
-=======
 from sqlalchemy.orm import Session
->>>>>>> acd209a8
-
 from configs import dify_config
 from core.app.entities.app_invoke_entities import (
     AdvancedChatAppGenerateEntity,
@@ -149,13 +145,8 @@
         :param event: event
         :return:
         """
-<<<<<<< HEAD
-        stmt = select(MessageFile).where(MessageFile.id == event.message_file_id)
-        message_file = db.session.scalar(stmt)
-=======
         with Session(db.engine, expire_on_commit=False) as session:
             message_file = session.scalar(select(MessageFile).where(MessageFile.id == event.message_file_id))
->>>>>>> acd209a8
 
         if message_file and message_file.url is not None:
             # get tool file id
