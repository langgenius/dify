--- conflicted
+++ resolved
@@ -53,16 +53,12 @@
 
 
 class PauseStatePersistenceLayer(GraphEngineLayer):
-<<<<<<< HEAD
-    def __init__(self, session_factory: Engine | sessionmaker[Session], state_owner_user_id: str):
-=======
     def __init__(
         self,
-        session_factory: Engine | sessionmaker,
+        session_factory: Engine | sessionmaker[Session],
         generate_entity: WorkflowAppGenerateEntity | AdvancedChatAppGenerateEntity,
         state_owner_user_id: str,
     ):
->>>>>>> fd255e81
         """Create a PauseStatePersistenceLayer.
 
         The `state_owner_user_id` is used when creating state file for pause.
@@ -107,10 +103,8 @@
         entity_wrapper: _GenerateEntityUnion
         if isinstance(self._generate_entity, WorkflowAppGenerateEntity):
             entity_wrapper = _WorkflowGenerateEntityWrapper(entity=self._generate_entity)
-        elif isinstance(self._generate_entity, AdvancedChatAppGenerateEntity):
+        else:
             entity_wrapper = _AdvancedChatAppGenerateEntityWrapper(entity=self._generate_entity)
-        else:
-            raise AssertionError(f"unknown entity type: type={type(self._generate_entity)}")
 
         state = WorkflowResumptionContext(
             serialized_graph_runtime_state=self.graph_runtime_state.dumps(),
