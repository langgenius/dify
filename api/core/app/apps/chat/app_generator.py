--- conflicted
+++ resolved
@@ -1,13 +1,8 @@
 import logging
 import threading
 import uuid
-<<<<<<< HEAD
-from collections.abc import Generator
-from typing import Any, Union
-=======
 from collections.abc import Generator, Mapping
 from typing import Any, Literal, Union, overload
->>>>>>> 42d986b9
 
 from flask import Flask, current_app
 from pydantic import ValidationError
@@ -35,8 +30,6 @@
 
 
 class ChatAppGenerator(MessageBasedAppGenerator):
-<<<<<<< HEAD
-=======
     @overload
     def generate(
         self,
@@ -67,7 +60,6 @@
         streaming: bool,
     ) -> Union[Mapping[str, Any], Generator[str, None, None]]: ...
 
->>>>>>> 42d986b9
     def generate(
         self,
         app_model: App,
