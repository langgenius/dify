--- conflicted
+++ resolved
@@ -71,14 +71,10 @@
     def run(self) -> None:
         app_config = self.application_generate_entity.app_config
         app_config = cast(AdvancedChatAppConfig, app_config)
-<<<<<<< HEAD
-        app_stmt = select(App).where(App.id == app_config.app_id)
-        app_record = db.session.scalar(app_stmt)
-=======
 
         with Session(db.engine, expire_on_commit=False) as session:
             app_record = session.scalar(select(App).where(App.id == app_config.app_id))
->>>>>>> acd209a8
+
         if not app_record:
             raise ValueError("App not found")
 
