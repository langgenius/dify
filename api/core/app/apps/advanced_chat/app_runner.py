import logging
import time
<<<<<<< HEAD
from collections.abc import Mapping, MutableMapping
=======
from collections.abc import Mapping, Sequence
>>>>>>> 87fb9a6b
from typing import Any, cast

from sqlalchemy import select
from sqlalchemy.orm import Session
from typing_extensions import override

from core.app.apps.advanced_chat.app_config_manager import AdvancedChatAppConfig
from core.app.apps.base_app_queue_manager import AppQueueManager
from core.app.apps.workflow_app_runner import WorkflowBasedAppRunner
from core.app.entities.app_invoke_entities import (
    AdvancedChatAppGenerateEntity,
    AppGenerateEntity,
    InvokeFrom,
)
from core.app.entities.queue_entities import (
    QueueAnnotationReplyEvent,
    QueueStopEvent,
    QueueTextChunkEvent,
)
from core.app.features.annotation_reply.annotation_reply import AnnotationReplyFeature
from core.memory.entities import MemoryCreatedBy, MemoryScope
from core.model_runtime.entities import AssistantPromptMessage, UserPromptMessage
from core.moderation.base import ModerationError
from core.moderation.input_moderation import InputModeration
from core.variables.variables import VariableUnion
from core.workflow.enums import WorkflowType
from core.workflow.graph_engine.command_channels.redis_channel import RedisChannel
from core.workflow.graph_engine.layers.base import GraphEngineLayer
from core.workflow.graph_engine.layers.persistence import PersistenceWorkflowInfo, WorkflowPersistenceLayer
from core.workflow.graph_events import GraphRunSucceededEvent
from core.workflow.repositories.workflow_execution_repository import WorkflowExecutionRepository
from core.workflow.repositories.workflow_node_execution_repository import WorkflowNodeExecutionRepository
from core.workflow.runtime import GraphRuntimeState, VariablePool
from core.workflow.system_variable import SystemVariable
from core.workflow.variable_loader import VariableLoader
from core.workflow.workflow_entry import WorkflowEntry
from extensions.ext_database import db
from extensions.ext_redis import redis_client
from models import Workflow
from models.enums import UserFrom
from models.model import App, Conversation, Message, MessageAnnotation
from models.workflow import ConversationVariable
from services.chatflow_history_service import ChatflowHistoryService
from services.chatflow_memory_service import ChatflowMemoryService

logger = logging.getLogger(__name__)


class AdvancedChatAppRunner(WorkflowBasedAppRunner):
    """
    AdvancedChat Application Runner
    """

    def __init__(
        self,
        *,
        application_generate_entity: AdvancedChatAppGenerateEntity,
        queue_manager: AppQueueManager,
        conversation: Conversation,
        message: Message,
        dialogue_count: int,
        variable_loader: VariableLoader,
        workflow: Workflow,
        system_user_id: str,
        app: App,
        workflow_execution_repository: WorkflowExecutionRepository,
        workflow_node_execution_repository: WorkflowNodeExecutionRepository,
        graph_engine_layers: Sequence[GraphEngineLayer] = (),
    ):
        super().__init__(
            queue_manager=queue_manager,
            variable_loader=variable_loader,
            app_id=application_generate_entity.app_config.app_id,
            graph_engine_layers=graph_engine_layers,
        )
        self.application_generate_entity = application_generate_entity
        self.conversation = conversation
        self.message = message
        self._dialogue_count = dialogue_count
        self._workflow = workflow
        self.system_user_id = system_user_id
        self._app = app
        self._workflow_execution_repository = workflow_execution_repository
        self._workflow_node_execution_repository = workflow_node_execution_repository

    def run(self):
        ChatflowMemoryService.wait_for_sync_memory_completion(
            workflow=self._workflow,
            conversation_id=self.conversation.id
        )

        app_config = self.application_generate_entity.app_config
        app_config = cast(AdvancedChatAppConfig, app_config)

        system_inputs = SystemVariable(
            query=self.application_generate_entity.query,
            files=self.application_generate_entity.files,
            conversation_id=self.conversation.id,
            user_id=self.system_user_id,
            dialogue_count=self._dialogue_count,
            app_id=app_config.app_id,
            workflow_id=app_config.workflow_id,
            workflow_execution_id=self.application_generate_entity.workflow_run_id,
        )

        with Session(db.engine, expire_on_commit=False) as session:
            app_record = session.scalar(select(App).where(App.id == app_config.app_id))

        if not app_record:
            raise ValueError("App not found")

        if self.application_generate_entity.single_iteration_run or self.application_generate_entity.single_loop_run:
            # Handle single iteration or single loop run
            graph, variable_pool, graph_runtime_state = self._prepare_single_node_execution(
                workflow=self._workflow,
                single_iteration_run=self.application_generate_entity.single_iteration_run,
                single_loop_run=self.application_generate_entity.single_loop_run,
            )
        else:
            inputs = self.application_generate_entity.inputs
            query = self.application_generate_entity.query

            # moderation
            if self.handle_input_moderation(
                app_record=self._app,
                app_generate_entity=self.application_generate_entity,
                inputs=inputs,
                query=query,
                message_id=self.message.id,
            ):
                return

            # annotation reply
            if self.handle_annotation_reply(
                app_record=self._app,
                message=self.message,
                query=query,
                app_generate_entity=self.application_generate_entity,
            ):
                return

            # Initialize conversation variables
            conversation_variables = self._initialize_conversation_variables()

            # Create a variable pool.
            # init variable pool
            variable_pool = VariablePool(
                system_variables=system_inputs,
                user_inputs=inputs,
                environment_variables=self._workflow.environment_variables,
                # Based on the definition of `VariableUnion`,
                # `list[Variable]` can be safely used as `list[VariableUnion]` since they are compatible.
                conversation_variables=conversation_variables,
                memory_blocks=self._fetch_memory_blocks(),
            )

            # init graph
            graph_runtime_state = GraphRuntimeState(variable_pool=variable_pool, start_at=time.time())
            graph = self._init_graph(
                graph_config=self._workflow.graph_dict,
                graph_runtime_state=graph_runtime_state,
                workflow_id=self._workflow.id,
                tenant_id=self._workflow.tenant_id,
                user_id=self.application_generate_entity.user_id,
            )

        db.session.close()

        # RUN WORKFLOW
        # Create Redis command channel for this workflow execution
        task_id = self.application_generate_entity.task_id
        channel_key = f"workflow:{task_id}:commands"
        command_channel = RedisChannel(redis_client, channel_key)

        workflow_entry = WorkflowEntry(
            tenant_id=self._workflow.tenant_id,
            app_id=self._workflow.app_id,
            workflow_id=self._workflow.id,
            graph=graph,
            graph_config=self._workflow.graph_dict,
            user_id=self.application_generate_entity.user_id,
            user_from=(
                UserFrom.ACCOUNT
                if self.application_generate_entity.invoke_from in {InvokeFrom.EXPLORE, InvokeFrom.DEBUGGER}
                else UserFrom.END_USER
            ),
            invoke_from=self.application_generate_entity.invoke_from,
            call_depth=self.application_generate_entity.call_depth,
            variable_pool=variable_pool,
            graph_runtime_state=graph_runtime_state,
            command_channel=command_channel,
        )

        self._queue_manager.graph_runtime_state = graph_runtime_state

        persistence_layer = WorkflowPersistenceLayer(
            application_generate_entity=self.application_generate_entity,
            workflow_info=PersistenceWorkflowInfo(
                workflow_id=self._workflow.id,
                workflow_type=WorkflowType(self._workflow.type),
                version=self._workflow.version,
                graph_data=self._workflow.graph_dict,
            ),
            workflow_execution_repository=self._workflow_execution_repository,
            workflow_node_execution_repository=self._workflow_node_execution_repository,
            trace_manager=self.application_generate_entity.trace_manager,
        )

        workflow_entry.graph_engine.layer(persistence_layer)
        for layer in self._graph_engine_layers:
            workflow_entry.graph_engine.layer(layer)

        generator = workflow_entry.run()

        for event in generator:
            self._handle_event(workflow_entry, event)

        try:
            self._check_app_memory_updates(variable_pool)
        except Exception as e:
            logger.exception("Failed to check app memory updates", exc_info=e)

    @override
    def _handle_event(self, workflow_entry: WorkflowEntry, event: Any) -> None:
        super()._handle_event(workflow_entry, event)
        if isinstance(event, GraphRunSucceededEvent):
            workflow_outputs = event.outputs
            if not workflow_outputs:
                logger.warning("Chatflow output is empty.")
                return
            assistant_message = workflow_outputs.get('answer')
            if not assistant_message:
                logger.warning("Chatflow output does not contain 'answer'.")
                return
            if not isinstance(assistant_message, str):
                logger.warning("Chatflow output 'answer' is not a string.")
                return
            try:
                self._sync_conversation_to_chatflow_tables(assistant_message)
            except Exception as e:
                logger.exception("Failed to sync conversation to memory tables", exc_info=e)

    def handle_input_moderation(
        self,
        app_record: App,
        app_generate_entity: AdvancedChatAppGenerateEntity,
        inputs: Mapping[str, Any],
        query: str,
        message_id: str,
    ) -> bool:
        try:
            # process sensitive_word_avoidance
            _, inputs, query = self.moderation_for_inputs(
                app_id=app_record.id,
                tenant_id=app_generate_entity.app_config.tenant_id,
                app_generate_entity=app_generate_entity,
                inputs=inputs,
                query=query,
                message_id=message_id,
            )
        except ModerationError as e:
            self._complete_with_stream_output(text=str(e), stopped_by=QueueStopEvent.StopBy.INPUT_MODERATION)
            return True

        return False

    def handle_annotation_reply(
        self, app_record: App, message: Message, query: str, app_generate_entity: AdvancedChatAppGenerateEntity
    ) -> bool:
        annotation_reply = self.query_app_annotations_to_reply(
            app_record=app_record,
            message=message,
            query=query,
            user_id=app_generate_entity.user_id,
            invoke_from=app_generate_entity.invoke_from,
        )

        if annotation_reply:
            self._publish_event(QueueAnnotationReplyEvent(message_annotation_id=annotation_reply.id))

            self._complete_with_stream_output(
                text=annotation_reply.content, stopped_by=QueueStopEvent.StopBy.ANNOTATION_REPLY
            )
            return True

        return False

    def _complete_with_stream_output(self, text: str, stopped_by: QueueStopEvent.StopBy):
        """
        Direct output
        """
        self._publish_event(QueueTextChunkEvent(text=text))

        self._publish_event(QueueStopEvent(stopped_by=stopped_by))

    def query_app_annotations_to_reply(
        self, app_record: App, message: Message, query: str, user_id: str, invoke_from: InvokeFrom
    ) -> MessageAnnotation | None:
        """
        Query app annotations to reply
        :param app_record: app record
        :param message: message
        :param query: query
        :param user_id: user id
        :param invoke_from: invoke from
        :return:
        """
        annotation_reply_feature = AnnotationReplyFeature()
        return annotation_reply_feature.query(
            app_record=app_record, message=message, query=query, user_id=user_id, invoke_from=invoke_from
        )

    def moderation_for_inputs(
        self,
        *,
        app_id: str,
        tenant_id: str,
        app_generate_entity: AppGenerateEntity,
        inputs: Mapping[str, Any],
        query: str | None = None,
        message_id: str,
    ) -> tuple[bool, Mapping[str, Any], str]:
        """
        Process sensitive_word_avoidance.
        :param app_id: app id
        :param tenant_id: tenant id
        :param app_generate_entity: app generate entity
        :param inputs: inputs
        :param query: query
        :param message_id: message id
        :return:
        """
        moderation_feature = InputModeration()
        return moderation_feature.check(
            app_id=app_id,
            tenant_id=tenant_id,
            app_config=app_generate_entity.app_config,
            inputs=dict(inputs),
            query=query or "",
            message_id=message_id,
            trace_manager=app_generate_entity.trace_manager,
        )

    def _initialize_conversation_variables(self) -> list[VariableUnion]:
        """
        Initialize conversation variables for the current conversation.

        This method:
        1. Loads existing variables from the database
        2. Creates new variables if none exist
        3. Syncs missing variables from the workflow definition

        :return: List of conversation variables ready for use
        """
        with Session(db.engine) as session:
            existing_variables = self._load_existing_conversation_variables(session)

            if not existing_variables:
                # First time initialization - create all variables
                existing_variables = self._create_all_conversation_variables(session)
            else:
                # Check and add any missing variables from the workflow
                existing_variables = self._sync_missing_conversation_variables(session, existing_variables)

            # Convert to Variable objects for use in the workflow
            conversation_variables = [var.to_variable() for var in existing_variables]

            session.commit()
            return cast(list[VariableUnion], conversation_variables)

    def _load_existing_conversation_variables(self, session: Session) -> list[ConversationVariable]:
        """
        Load existing conversation variables from the database.

        :param session: Database session
        :return: List of existing conversation variables
        """
        stmt = select(ConversationVariable).where(
            ConversationVariable.app_id == self.conversation.app_id,
            ConversationVariable.conversation_id == self.conversation.id,
        )
        return list(session.scalars(stmt).all())

    def _create_all_conversation_variables(self, session: Session) -> list[ConversationVariable]:
        """
        Create all conversation variables for a new conversation.

        :param session: Database session
        :return: List of created conversation variables
        """
        new_variables = [
            ConversationVariable.from_variable(
                app_id=self.conversation.app_id, conversation_id=self.conversation.id, variable=variable
            )
            for variable in self._workflow.conversation_variables
        ]

        if new_variables:
            session.add_all(new_variables)

        return new_variables

    def _sync_missing_conversation_variables(
        self, session: Session, existing_variables: list[ConversationVariable]
    ) -> list[ConversationVariable]:
        """
        Sync missing conversation variables from the workflow definition.

        This handles the case where new variables are added to a workflow
        after conversations have already been created.

        :param session: Database session
        :param existing_variables: List of existing conversation variables
        :return: Updated list including any newly created variables
        """
        # Get IDs of existing and workflow variables
        existing_ids = {var.id for var in existing_variables}
        workflow_variables = {var.id: var for var in self._workflow.conversation_variables}

        # Find missing variable IDs
        missing_ids = set(workflow_variables.keys()) - existing_ids

        if not missing_ids:
            return existing_variables

        # Create missing variables with their default values
        new_variables = [
            ConversationVariable.from_variable(
                app_id=self.conversation.app_id,
                conversation_id=self.conversation.id,
                variable=workflow_variables[var_id],
            )
            for var_id in missing_ids
        ]

        session.add_all(new_variables)

        # Return combined list
        return existing_variables + new_variables

    def _fetch_memory_blocks(self) -> Mapping[str, str]:
        """fetch all memory blocks for current app"""

        memory_blocks_dict: MutableMapping[str, str] = {}
        is_draft = (self.application_generate_entity.invoke_from == InvokeFrom.DEBUGGER)
        conversation_id = self.conversation.id
        memory_block_specs = self._workflow.memory_blocks
        # Get runtime memory values
        memories = ChatflowMemoryService.get_memories_by_specs(
            memory_block_specs=memory_block_specs,
            tenant_id=self._workflow.tenant_id,
            app_id=self._workflow.app_id,
            node_id=None,
            conversation_id=conversation_id,
            is_draft=is_draft,
            created_by=self._get_created_by(),
        )

        # Build memory_id -> value mapping
        for memory in memories:
            if memory.spec.scope == MemoryScope.APP:
                # App level: use memory_id directly
                memory_blocks_dict[memory.spec.id] = memory.value
            else:  # NODE scope
                node_id = memory.node_id
                if not node_id:
                    logger.warning("Memory block %s has no node_id, skip.", memory.spec.id)
                    continue
                key = f"{node_id}_{memory.spec.id}"
                memory_blocks_dict[key] = memory.value

        return memory_blocks_dict

    def _sync_conversation_to_chatflow_tables(self, assistant_message: str):
        ChatflowHistoryService.save_app_message(
            prompt_message=UserPromptMessage(content=(self.application_generate_entity.query)),
            conversation_id=self.conversation.id,
            app_id=self._workflow.app_id,
            tenant_id=self._workflow.tenant_id
        )
        ChatflowHistoryService.save_app_message(
            prompt_message=AssistantPromptMessage(content=assistant_message),
            conversation_id=self.conversation.id,
            app_id=self._workflow.app_id,
            tenant_id=self._workflow.tenant_id
        )

    def _check_app_memory_updates(self, variable_pool: VariablePool):
        is_draft = (self.application_generate_entity.invoke_from == InvokeFrom.DEBUGGER)

        ChatflowMemoryService.update_app_memory_if_needed(
            workflow=self._workflow,
            conversation_id=self.conversation.id,
            variable_pool=variable_pool,
            is_draft=is_draft,
            created_by=self._get_created_by()
        )

    def _get_created_by(self) -> MemoryCreatedBy:
        if self.application_generate_entity.invoke_from in {InvokeFrom.DEBUGGER, InvokeFrom.EXPLORE}:
            return MemoryCreatedBy(account_id=self.application_generate_entity.user_id)
        else:
            return MemoryCreatedBy(end_user_id=self.application_generate_entity.user_id)<|MERGE_RESOLUTION|>--- conflicted
+++ resolved
@@ -1,10 +1,6 @@
 import logging
 import time
-<<<<<<< HEAD
-from collections.abc import Mapping, MutableMapping
-=======
-from collections.abc import Mapping, Sequence
->>>>>>> 87fb9a6b
+from collections.abc import Mapping, MutableMapping, Sequence
 from typing import Any, cast
 
 from sqlalchemy import select
