import logging
import time
from collections.abc import Mapping, MutableMapping
from typing import Any, cast

from sqlalchemy import select
from sqlalchemy.orm import Session
from typing_extensions import override

from core.app.apps.advanced_chat.app_config_manager import AdvancedChatAppConfig
from core.app.apps.base_app_queue_manager import AppQueueManager
from core.app.apps.workflow_app_runner import WorkflowBasedAppRunner
from core.app.entities.app_invoke_entities import (
    AdvancedChatAppGenerateEntity,
    AppGenerateEntity,
    InvokeFrom,
)
from core.app.entities.queue_entities import (
    QueueAnnotationReplyEvent,
    QueueStopEvent,
    QueueTextChunkEvent,
)
from core.app.features.annotation_reply.annotation_reply import AnnotationReplyFeature
from core.memory.entities import MemoryCreatedBy, MemoryScope
from core.model_runtime.entities import AssistantPromptMessage, UserPromptMessage
from core.moderation.base import ModerationError
from core.moderation.input_moderation import InputModeration
from core.variables.variables import VariableUnion
from core.workflow.enums import WorkflowType
from core.workflow.graph_engine.command_channels.redis_channel import RedisChannel
<<<<<<< HEAD
from core.workflow.graph_events import GraphRunSucceededEvent
=======
from core.workflow.graph_engine.layers.persistence import PersistenceWorkflowInfo, WorkflowPersistenceLayer
from core.workflow.repositories.workflow_execution_repository import WorkflowExecutionRepository
from core.workflow.repositories.workflow_node_execution_repository import WorkflowNodeExecutionRepository
from core.workflow.runtime import GraphRuntimeState, VariablePool
>>>>>>> 8cf4a0d3
from core.workflow.system_variable import SystemVariable
from core.workflow.variable_loader import VariableLoader
from core.workflow.workflow_entry import WorkflowEntry
from extensions.ext_database import db
from extensions.ext_redis import redis_client
from models import Workflow
from models.enums import UserFrom
from models.model import App, Conversation, Message, MessageAnnotation
from models.workflow import ConversationVariable
from services.chatflow_history_service import ChatflowHistoryService
from services.chatflow_memory_service import ChatflowMemoryService

logger = logging.getLogger(__name__)


class AdvancedChatAppRunner(WorkflowBasedAppRunner):
    """
    AdvancedChat Application Runner
    """

    def __init__(
        self,
        *,
        application_generate_entity: AdvancedChatAppGenerateEntity,
        queue_manager: AppQueueManager,
        conversation: Conversation,
        message: Message,
        dialogue_count: int,
        variable_loader: VariableLoader,
        workflow: Workflow,
        system_user_id: str,
        app: App,
        workflow_execution_repository: WorkflowExecutionRepository,
        workflow_node_execution_repository: WorkflowNodeExecutionRepository,
    ):
        super().__init__(
            queue_manager=queue_manager,
            variable_loader=variable_loader,
            app_id=application_generate_entity.app_config.app_id,
        )
        self.application_generate_entity = application_generate_entity
        self.conversation = conversation
        self.message = message
        self._dialogue_count = dialogue_count
        self._workflow = workflow
        self.system_user_id = system_user_id
        self._app = app
        self._workflow_execution_repository = workflow_execution_repository
        self._workflow_node_execution_repository = workflow_node_execution_repository

    def run(self):
        ChatflowMemoryService.wait_for_sync_memory_completion(
            workflow=self._workflow,
            conversation_id=self.conversation.id
        )

        app_config = self.application_generate_entity.app_config
        app_config = cast(AdvancedChatAppConfig, app_config)

        system_inputs = SystemVariable(
            query=self.application_generate_entity.query,
            files=self.application_generate_entity.files,
            conversation_id=self.conversation.id,
            user_id=self.system_user_id,
            dialogue_count=self._dialogue_count,
            app_id=app_config.app_id,
            workflow_id=app_config.workflow_id,
            workflow_execution_id=self.application_generate_entity.workflow_run_id,
        )

        with Session(db.engine, expire_on_commit=False) as session:
            app_record = session.scalar(select(App).where(App.id == app_config.app_id))

        if not app_record:
            raise ValueError("App not found")

        if self.application_generate_entity.single_iteration_run or self.application_generate_entity.single_loop_run:
            # Handle single iteration or single loop run
            graph, variable_pool, graph_runtime_state = self._prepare_single_node_execution(
                workflow=self._workflow,
                single_iteration_run=self.application_generate_entity.single_iteration_run,
                single_loop_run=self.application_generate_entity.single_loop_run,
            )
        else:
            inputs = self.application_generate_entity.inputs
            query = self.application_generate_entity.query

            # moderation
            if self.handle_input_moderation(
                app_record=self._app,
                app_generate_entity=self.application_generate_entity,
                inputs=inputs,
                query=query,
                message_id=self.message.id,
            ):
                return

            # annotation reply
            if self.handle_annotation_reply(
                app_record=self._app,
                message=self.message,
                query=query,
                app_generate_entity=self.application_generate_entity,
            ):
                return

            # Initialize conversation variables
            conversation_variables = self._initialize_conversation_variables()

            # Create a variable pool.
            # init variable pool
            variable_pool = VariablePool(
                system_variables=system_inputs,
                user_inputs=inputs,
                environment_variables=self._workflow.environment_variables,
                # Based on the definition of `VariableUnion`,
                # `list[Variable]` can be safely used as `list[VariableUnion]` since they are compatible.
                conversation_variables=conversation_variables,
                memory_blocks=self._fetch_memory_blocks(),
            )

            # init graph
            graph_runtime_state = GraphRuntimeState(variable_pool=variable_pool, start_at=time.time())
            graph = self._init_graph(
                graph_config=self._workflow.graph_dict,
                graph_runtime_state=graph_runtime_state,
                workflow_id=self._workflow.id,
                tenant_id=self._workflow.tenant_id,
                user_id=self.application_generate_entity.user_id,
            )

        db.session.close()

        # RUN WORKFLOW
        # Create Redis command channel for this workflow execution
        task_id = self.application_generate_entity.task_id
        channel_key = f"workflow:{task_id}:commands"
        command_channel = RedisChannel(redis_client, channel_key)

        workflow_entry = WorkflowEntry(
            tenant_id=self._workflow.tenant_id,
            app_id=self._workflow.app_id,
            workflow_id=self._workflow.id,
            graph=graph,
            graph_config=self._workflow.graph_dict,
            user_id=self.application_generate_entity.user_id,
            user_from=(
                UserFrom.ACCOUNT
                if self.application_generate_entity.invoke_from in {InvokeFrom.EXPLORE, InvokeFrom.DEBUGGER}
                else UserFrom.END_USER
            ),
            invoke_from=self.application_generate_entity.invoke_from,
            call_depth=self.application_generate_entity.call_depth,
            variable_pool=variable_pool,
            graph_runtime_state=graph_runtime_state,
            command_channel=command_channel,
        )

        self._queue_manager.graph_runtime_state = graph_runtime_state

        persistence_layer = WorkflowPersistenceLayer(
            application_generate_entity=self.application_generate_entity,
            workflow_info=PersistenceWorkflowInfo(
                workflow_id=self._workflow.id,
                workflow_type=WorkflowType(self._workflow.type),
                version=self._workflow.version,
                graph_data=self._workflow.graph_dict,
            ),
            workflow_execution_repository=self._workflow_execution_repository,
            workflow_node_execution_repository=self._workflow_node_execution_repository,
            trace_manager=self.application_generate_entity.trace_manager,
        )

        workflow_entry.graph_engine.layer(persistence_layer)

        generator = workflow_entry.run()

        for event in generator:
            self._handle_event(workflow_entry, event)

        try:
            self._check_app_memory_updates(variable_pool)
        except Exception as e:
            logger.exception("Failed to check app memory updates", exc_info=e)

    @override
    def _handle_event(self, workflow_entry: WorkflowEntry, event: Any) -> None:
        super()._handle_event(workflow_entry, event)
        if isinstance(event, GraphRunSucceededEvent):
            workflow_outputs = event.outputs
            if not workflow_outputs:
                logger.warning("Chatflow output is empty.")
                return
            assistant_message = workflow_outputs.get('answer')
            if not assistant_message:
                logger.warning("Chatflow output does not contain 'answer'.")
                return
            if not isinstance(assistant_message, str):
                logger.warning("Chatflow output 'answer' is not a string.")
                return
            try:
                self._sync_conversation_to_chatflow_tables(assistant_message)
            except Exception as e:
                logger.exception("Failed to sync conversation to memory tables", exc_info=e)

    def handle_input_moderation(
        self,
        app_record: App,
        app_generate_entity: AdvancedChatAppGenerateEntity,
        inputs: Mapping[str, Any],
        query: str,
        message_id: str,
    ) -> bool:
        try:
            # process sensitive_word_avoidance
            _, inputs, query = self.moderation_for_inputs(
                app_id=app_record.id,
                tenant_id=app_generate_entity.app_config.tenant_id,
                app_generate_entity=app_generate_entity,
                inputs=inputs,
                query=query,
                message_id=message_id,
            )
        except ModerationError as e:
            self._complete_with_stream_output(text=str(e), stopped_by=QueueStopEvent.StopBy.INPUT_MODERATION)
            return True

        return False

    def handle_annotation_reply(
        self, app_record: App, message: Message, query: str, app_generate_entity: AdvancedChatAppGenerateEntity
    ) -> bool:
        annotation_reply = self.query_app_annotations_to_reply(
            app_record=app_record,
            message=message,
            query=query,
            user_id=app_generate_entity.user_id,
            invoke_from=app_generate_entity.invoke_from,
        )

        if annotation_reply:
            self._publish_event(QueueAnnotationReplyEvent(message_annotation_id=annotation_reply.id))

            self._complete_with_stream_output(
                text=annotation_reply.content, stopped_by=QueueStopEvent.StopBy.ANNOTATION_REPLY
            )
            return True

        return False

    def _complete_with_stream_output(self, text: str, stopped_by: QueueStopEvent.StopBy):
        """
        Direct output
        """
        self._publish_event(QueueTextChunkEvent(text=text))

        self._publish_event(QueueStopEvent(stopped_by=stopped_by))

    def query_app_annotations_to_reply(
        self, app_record: App, message: Message, query: str, user_id: str, invoke_from: InvokeFrom
    ) -> MessageAnnotation | None:
        """
        Query app annotations to reply
        :param app_record: app record
        :param message: message
        :param query: query
        :param user_id: user id
        :param invoke_from: invoke from
        :return:
        """
        annotation_reply_feature = AnnotationReplyFeature()
        return annotation_reply_feature.query(
            app_record=app_record, message=message, query=query, user_id=user_id, invoke_from=invoke_from
        )

    def moderation_for_inputs(
        self,
        *,
        app_id: str,
        tenant_id: str,
        app_generate_entity: AppGenerateEntity,
        inputs: Mapping[str, Any],
        query: str | None = None,
        message_id: str,
    ) -> tuple[bool, Mapping[str, Any], str]:
        """
        Process sensitive_word_avoidance.
        :param app_id: app id
        :param tenant_id: tenant id
        :param app_generate_entity: app generate entity
        :param inputs: inputs
        :param query: query
        :param message_id: message id
        :return:
        """
        moderation_feature = InputModeration()
        return moderation_feature.check(
            app_id=app_id,
            tenant_id=tenant_id,
            app_config=app_generate_entity.app_config,
            inputs=dict(inputs),
            query=query or "",
            message_id=message_id,
            trace_manager=app_generate_entity.trace_manager,
        )

    def _initialize_conversation_variables(self) -> list[VariableUnion]:
        """
        Initialize conversation variables for the current conversation.

        This method:
        1. Loads existing variables from the database
        2. Creates new variables if none exist
        3. Syncs missing variables from the workflow definition

        :return: List of conversation variables ready for use
        """
        with Session(db.engine) as session:
            existing_variables = self._load_existing_conversation_variables(session)

            if not existing_variables:
                # First time initialization - create all variables
                existing_variables = self._create_all_conversation_variables(session)
            else:
                # Check and add any missing variables from the workflow
                existing_variables = self._sync_missing_conversation_variables(session, existing_variables)

            # Convert to Variable objects for use in the workflow
            conversation_variables = [var.to_variable() for var in existing_variables]

            session.commit()
            return cast(list[VariableUnion], conversation_variables)

    def _load_existing_conversation_variables(self, session: Session) -> list[ConversationVariable]:
        """
        Load existing conversation variables from the database.

        :param session: Database session
        :return: List of existing conversation variables
        """
        stmt = select(ConversationVariable).where(
            ConversationVariable.app_id == self.conversation.app_id,
            ConversationVariable.conversation_id == self.conversation.id,
        )
        return list(session.scalars(stmt).all())

    def _create_all_conversation_variables(self, session: Session) -> list[ConversationVariable]:
        """
        Create all conversation variables for a new conversation.

        :param session: Database session
        :return: List of created conversation variables
        """
        new_variables = [
            ConversationVariable.from_variable(
                app_id=self.conversation.app_id, conversation_id=self.conversation.id, variable=variable
            )
            for variable in self._workflow.conversation_variables
        ]

        if new_variables:
            session.add_all(new_variables)

        return new_variables

    def _sync_missing_conversation_variables(
        self, session: Session, existing_variables: list[ConversationVariable]
    ) -> list[ConversationVariable]:
        """
        Sync missing conversation variables from the workflow definition.

        This handles the case where new variables are added to a workflow
        after conversations have already been created.

        :param session: Database session
        :param existing_variables: List of existing conversation variables
        :return: Updated list including any newly created variables
        """
        # Get IDs of existing and workflow variables
        existing_ids = {var.id for var in existing_variables}
        workflow_variables = {var.id: var for var in self._workflow.conversation_variables}

        # Find missing variable IDs
        missing_ids = set(workflow_variables.keys()) - existing_ids

        if not missing_ids:
            return existing_variables

        # Create missing variables with their default values
        new_variables = [
            ConversationVariable.from_variable(
                app_id=self.conversation.app_id,
                conversation_id=self.conversation.id,
                variable=workflow_variables[var_id],
            )
            for var_id in missing_ids
        ]

        session.add_all(new_variables)

        # Return combined list
        return existing_variables + new_variables

    def _fetch_memory_blocks(self) -> Mapping[str, str]:
        """fetch all memory blocks for current app"""

        memory_blocks_dict: MutableMapping[str, str] = {}
        is_draft = (self.application_generate_entity.invoke_from == InvokeFrom.DEBUGGER)
        conversation_id = self.conversation.id
        memory_block_specs = self._workflow.memory_blocks
        # Get runtime memory values
        memories = ChatflowMemoryService.get_memories_by_specs(
            memory_block_specs=memory_block_specs,
            tenant_id=self._workflow.tenant_id,
            app_id=self._workflow.app_id,
            node_id=None,
            conversation_id=conversation_id,
            is_draft=is_draft,
            created_by=self._get_created_by(),
        )

        # Build memory_id -> value mapping
        for memory in memories:
            if memory.spec.scope == MemoryScope.APP:
                # App level: use memory_id directly
                memory_blocks_dict[memory.spec.id] = memory.value
            else:  # NODE scope
                node_id = memory.node_id
                if not node_id:
                    logger.warning("Memory block %s has no node_id, skip.", memory.spec.id)
                    continue
                key = f"{node_id}.{memory.spec.id}"
                memory_blocks_dict[key] = memory.value

        return memory_blocks_dict

    def _sync_conversation_to_chatflow_tables(self, assistant_message: str):
        ChatflowHistoryService.save_app_message(
            prompt_message=UserPromptMessage(content=(self.application_generate_entity.query)),
            conversation_id=self.conversation.id,
            app_id=self._workflow.app_id,
            tenant_id=self._workflow.tenant_id
        )
        ChatflowHistoryService.save_app_message(
            prompt_message=AssistantPromptMessage(content=assistant_message),
            conversation_id=self.conversation.id,
            app_id=self._workflow.app_id,
            tenant_id=self._workflow.tenant_id
        )

    def _check_app_memory_updates(self, variable_pool: VariablePool):
        is_draft = (self.application_generate_entity.invoke_from == InvokeFrom.DEBUGGER)

        ChatflowMemoryService.update_app_memory_if_needed(
            workflow=self._workflow,
            conversation_id=self.conversation.id,
            variable_pool=variable_pool,
            is_draft=is_draft,
            created_by=self._get_created_by()
        )

    def _get_created_by(self) -> MemoryCreatedBy:
        if self.application_generate_entity.invoke_from in {InvokeFrom.DEBUGGER, InvokeFrom.EXPLORE}:
            return MemoryCreatedBy(account_id=self.application_generate_entity.user_id)
        else:
            return MemoryCreatedBy(end_user_id=self.application_generate_entity.user_id)<|MERGE_RESOLUTION|>--- conflicted
+++ resolved
@@ -28,14 +28,11 @@
 from core.variables.variables import VariableUnion
 from core.workflow.enums import WorkflowType
 from core.workflow.graph_engine.command_channels.redis_channel import RedisChannel
-<<<<<<< HEAD
+from core.workflow.graph_engine.layers.persistence import PersistenceWorkflowInfo, WorkflowPersistenceLayer
 from core.workflow.graph_events import GraphRunSucceededEvent
-=======
-from core.workflow.graph_engine.layers.persistence import PersistenceWorkflowInfo, WorkflowPersistenceLayer
 from core.workflow.repositories.workflow_execution_repository import WorkflowExecutionRepository
 from core.workflow.repositories.workflow_node_execution_repository import WorkflowNodeExecutionRepository
 from core.workflow.runtime import GraphRuntimeState, VariablePool
->>>>>>> 8cf4a0d3
 from core.workflow.system_variable import SystemVariable
 from core.workflow.variable_loader import VariableLoader
 from core.workflow.workflow_entry import WorkflowEntry
@@ -88,8 +85,7 @@
 
     def run(self):
         ChatflowMemoryService.wait_for_sync_memory_completion(
-            workflow=self._workflow,
-            conversation_id=self.conversation.id
+            workflow=self._workflow, conversation_id=self.conversation.id
         )
 
         app_config = self.application_generate_entity.app_config
@@ -229,7 +225,7 @@
             if not workflow_outputs:
                 logger.warning("Chatflow output is empty.")
                 return
-            assistant_message = workflow_outputs.get('answer')
+            assistant_message = workflow_outputs.get("answer")
             if not assistant_message:
                 logger.warning("Chatflow output does not contain 'answer'.")
                 return
@@ -443,7 +439,7 @@
         """fetch all memory blocks for current app"""
 
         memory_blocks_dict: MutableMapping[str, str] = {}
-        is_draft = (self.application_generate_entity.invoke_from == InvokeFrom.DEBUGGER)
+        is_draft = self.application_generate_entity.invoke_from == InvokeFrom.DEBUGGER
         conversation_id = self.conversation.id
         memory_block_specs = self._workflow.memory_blocks
         # Get runtime memory values
@@ -477,24 +473,24 @@
             prompt_message=UserPromptMessage(content=(self.application_generate_entity.query)),
             conversation_id=self.conversation.id,
             app_id=self._workflow.app_id,
-            tenant_id=self._workflow.tenant_id
+            tenant_id=self._workflow.tenant_id,
         )
         ChatflowHistoryService.save_app_message(
             prompt_message=AssistantPromptMessage(content=assistant_message),
             conversation_id=self.conversation.id,
             app_id=self._workflow.app_id,
-            tenant_id=self._workflow.tenant_id
+            tenant_id=self._workflow.tenant_id,
         )
 
     def _check_app_memory_updates(self, variable_pool: VariablePool):
-        is_draft = (self.application_generate_entity.invoke_from == InvokeFrom.DEBUGGER)
+        is_draft = self.application_generate_entity.invoke_from == InvokeFrom.DEBUGGER
 
         ChatflowMemoryService.update_app_memory_if_needed(
             workflow=self._workflow,
             conversation_id=self.conversation.id,
             variable_pool=variable_pool,
             is_draft=is_draft,
-            created_by=self._get_created_by()
+            created_by=self._get_created_by(),
         )
 
     def _get_created_by(self) -> MemoryCreatedBy:
