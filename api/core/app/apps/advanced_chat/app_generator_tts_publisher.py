import base64
import concurrent.futures
import logging
import queue
import re
import threading
<<<<<<< HEAD
from typing import Optional
=======
from collections.abc import Iterable
>>>>>>> 6b498890

from core.app.entities.queue_entities import (
    MessageQueueMessage,
    QueueAgentMessageEvent,
    QueueLLMChunkEvent,
    QueueNodeSucceededEvent,
    QueueTextChunkEvent,
    WorkflowQueueMessage,
)
from core.model_manager import ModelInstance, ModelManager
from core.model_runtime.entities.model_entities import ModelType


class AudioTrunk:
    def __init__(self, status: str, audio):
        self.audio = audio
        self.status = status


def _invoice_tts(text_content: str, model_instance: ModelInstance, tenant_id: str, voice: str):
    if not text_content or text_content.isspace():
        return
    return model_instance.invoke_tts(
        content_text=text_content.strip(), user="responding_tts", tenant_id=tenant_id, voice=voice
    )


def _process_future(
    future_queue: queue.Queue[concurrent.futures.Future[Iterable[bytes] | None] | None],
    audio_queue: queue.Queue[AudioTrunk],
):
    while True:
        try:
            future = future_queue.get()
            if future is None:
                break
            invoke_result = future.result()
            if not invoke_result:
                continue
            for audio in invoke_result:
                audio_base64 = base64.b64encode(bytes(audio))
                audio_queue.put(AudioTrunk("responding", audio=audio_base64))
        except Exception as e:
            logging.getLogger(__name__).warning(e)
            break
    audio_queue.put(AudioTrunk("finish", b""))


class AppGeneratorTTSPublisher:
    def __init__(self, tenant_id: str, voice: str):
        self.logger = logging.getLogger(__name__)
        self.tenant_id = tenant_id
        self.msg_text = ""
        self._audio_queue: queue.Queue[AudioTrunk] = queue.Queue()
<<<<<<< HEAD
        self._msg_queue: queue.Queue[
            QueueAgentMessageEvent | QueueLLMChunkEvent | QueueTextChunkEvent | QueueNodeSucceededEvent
        ] = queue.Queue()
=======
        self._msg_queue: queue.Queue[WorkflowQueueMessage | MessageQueueMessage | None] = queue.Queue()
>>>>>>> 6b498890
        self.match = re.compile(r"[。.!?]")
        self.model_manager = ModelManager()
        self.model_instance = self.model_manager.get_default_model_instance(
            tenant_id=self.tenant_id, model_type=ModelType.TTS
        )
        self.voices = self.model_instance.get_tts_voices()
        values = [voice.get("value") for voice in self.voices]
        self.voice = voice
        if not voice or voice not in values:
            self.voice = self.voices[0].get("value")
        self.MAX_SENTENCE = 2
        self._last_audio_event: Optional[AudioTrunk] = None
        # FIXME better way to handle this threading.start
        threading.Thread(target=self._runtime).start()
        self.executor = concurrent.futures.ThreadPoolExecutor(max_workers=3)

    def publish(self, message: WorkflowQueueMessage | MessageQueueMessage | None, /):
        self._msg_queue.put(message)

    def _runtime(self):
<<<<<<< HEAD
        future_queue: queue.Queue = queue.Queue()
=======
        future_queue: queue.Queue[concurrent.futures.Future[Iterable[bytes] | None] | None] = queue.Queue()
>>>>>>> 6b498890
        threading.Thread(target=_process_future, args=(future_queue, self._audio_queue)).start()
        while True:
            try:
                message = self._msg_queue.get()
                if message is None:
                    if self.msg_text and len(self.msg_text.strip()) > 0:
                        futures_result = self.executor.submit(
                            _invoice_tts, self.msg_text, self.model_instance, self.tenant_id, self.voice
                        )
                        future_queue.put(futures_result)
                    break
                elif isinstance(message.event, QueueAgentMessageEvent | QueueLLMChunkEvent):
                    self.msg_text += message.event.chunk.delta.message.content
                elif isinstance(message.event, QueueTextChunkEvent):
                    self.msg_text += message.event.text
                elif isinstance(message.event, QueueNodeSucceededEvent):
                    self.msg_text += message.event.outputs.get("output", "")
                self.last_message = message
                sentence_arr, text_tmp = self._extract_sentence(self.msg_text)
                if len(sentence_arr) >= min(self.MAX_SENTENCE, 7):
                    self.MAX_SENTENCE += 1
                    text_content = "".join(sentence_arr)
                    futures_result = self.executor.submit(
                        _invoice_tts, text_content, self.model_instance, self.tenant_id, self.voice
                    )
                    future_queue.put(futures_result)
                    if text_tmp:
                        self.msg_text = text_tmp
                    else:
                        self.msg_text = ""

            except Exception as e:
                self.logger.warning(e)
                break
        future_queue.put(None)

    def check_and_get_audio(self):
        try:
            if self._last_audio_event and self._last_audio_event.status == "finish":
                if self.executor:
                    self.executor.shutdown(wait=False)
                return self._last_audio_event
            audio = self._audio_queue.get_nowait()
            if audio and audio.status == "finish":
                self.executor.shutdown(wait=False)
            if audio:
                self._last_audio_event = audio
            return audio
        except queue.Empty:
            return None

    def _extract_sentence(self, org_text):
        tx = self.match.finditer(org_text)
        start = 0
        result = []
        for i in tx:
            end = i.regs[0][1]
            result.append(org_text[start:end])
            start = end
        return result, org_text[start:]<|MERGE_RESOLUTION|>--- conflicted
+++ resolved
@@ -4,11 +4,8 @@
 import queue
 import re
 import threading
-<<<<<<< HEAD
+from collections.abc import Iterable
 from typing import Optional
-=======
-from collections.abc import Iterable
->>>>>>> 6b498890
 
 from core.app.entities.queue_entities import (
     MessageQueueMessage,
@@ -63,13 +60,7 @@
         self.tenant_id = tenant_id
         self.msg_text = ""
         self._audio_queue: queue.Queue[AudioTrunk] = queue.Queue()
-<<<<<<< HEAD
-        self._msg_queue: queue.Queue[
-            QueueAgentMessageEvent | QueueLLMChunkEvent | QueueTextChunkEvent | QueueNodeSucceededEvent
-        ] = queue.Queue()
-=======
         self._msg_queue: queue.Queue[WorkflowQueueMessage | MessageQueueMessage | None] = queue.Queue()
->>>>>>> 6b498890
         self.match = re.compile(r"[。.!?]")
         self.model_manager = ModelManager()
         self.model_instance = self.model_manager.get_default_model_instance(
@@ -90,11 +81,7 @@
         self._msg_queue.put(message)
 
     def _runtime(self):
-<<<<<<< HEAD
-        future_queue: queue.Queue = queue.Queue()
-=======
         future_queue: queue.Queue[concurrent.futures.Future[Iterable[bytes] | None] | None] = queue.Queue()
->>>>>>> 6b498890
         threading.Thread(target=_process_future, args=(future_queue, self._audio_queue)).start()
         while True:
             try:
