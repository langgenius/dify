--- conflicted
+++ resolved
@@ -125,13 +125,7 @@
             app_config=app_config,
             file_upload_config=file_extra_config,
             conversation_id=conversation.id if conversation else None,
-<<<<<<< HEAD
-            inputs=self._get_cleaned_inputs(inputs, app_config),
-=======
-            inputs=conversation.inputs
-            if conversation
-            else self._prepare_user_inputs(user_inputs=inputs, app_config=app_config),
->>>>>>> 5656f81b
+            inputs=self._prepare_user_inputs(user_inputs=inputs, app_config=app_config),
             query=query,
             files=file_objs,
             parent_message_id=args.get("parent_message_id") if invoke_from != InvokeFrom.SERVICE_API else UUID_NIL,
