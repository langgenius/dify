--- conflicted
+++ resolved
@@ -5,13 +5,10 @@
 from collections.abc import Generator, Mapping
 from typing import Any, Literal, Optional, Union, overload
 
-<<<<<<< HEAD
-=======
 from flask import Flask, current_app
 from pydantic import ValidationError
 from sqlalchemy.orm import sessionmaker
 
->>>>>>> bb1d1dc2
 import contexts
 from configs import dify_config
 from constants import UUID_NIL
@@ -32,15 +29,10 @@
 from core.workflow.repository.workflow_node_execution_repository import WorkflowNodeExecutionRepository
 from extensions.ext_database import db
 from factories import file_factory
-from flask import Flask, current_app
 from models.account import Account
 from models.model import App, Conversation, EndUser, Message
 from models.workflow import Workflow
-<<<<<<< HEAD
-from pydantic import ValidationError
-=======
 from services.conversation_service import ConversationService
->>>>>>> bb1d1dc2
 from services.errors.message import MessageNotExistsError
 
 logger = logging.getLogger(__name__)
@@ -147,7 +139,9 @@
 
         workflow_run_id = str(uuid.uuid4())
 
-        # FIXME: ytqh this is force use the latest inputs instead of the inputs in the conversation(original implementation). may change the behavior of the app
+        # FIXME: ytqh this is force use the latest inputs
+        # instead of the inputs in the conversation(original implementation).
+        # may change the behavior of the app
         inputs = self._prepare_user_inputs(
             user_inputs=inputs, variables=app_config.variables, tenant_id=app_model.tenant_id
         )
