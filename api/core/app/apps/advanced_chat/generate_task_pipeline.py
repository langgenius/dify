import json
import logging
import time
from collections.abc import Generator, Mapping
from typing import Any, Optional, Union

from constants.tts_auto_play_timeout import TTS_AUTO_PLAY_TIMEOUT, TTS_AUTO_PLAY_YIELD_CPU_TIME
from core.app.apps.advanced_chat.app_generator_tts_publisher import AppGeneratorTTSPublisher, AudioTrunk
from core.app.apps.base_app_queue_manager import AppQueueManager, PublishFrom
from core.app.entities.app_invoke_entities import (
    AdvancedChatAppGenerateEntity,
    InvokeFrom,
)
from core.app.entities.queue_entities import (
    QueueAdvancedChatMessageEndEvent,
    QueueAnnotationReplyEvent,
    QueueErrorEvent,
    QueueIterationCompletedEvent,
    QueueIterationNextEvent,
    QueueIterationStartEvent,
    QueueMessageReplaceEvent,
    QueueNodeExceptionEvent,
    QueueNodeFailedEvent,
    QueueNodeInIterationFailedEvent,
    QueueNodeStartedEvent,
    QueueNodeSucceededEvent,
    QueueParallelBranchRunFailedEvent,
    QueueParallelBranchRunStartedEvent,
    QueueParallelBranchRunSucceededEvent,
    QueuePingEvent,
    QueueRetrieverResourcesEvent,
    QueueStopEvent,
    QueueTextChunkEvent,
    QueueWorkflowFailedEvent,
    QueueWorkflowPartialSuccessEvent,
    QueueWorkflowStartedEvent,
    QueueWorkflowSucceededEvent,
)
from core.app.entities.task_entities import (
    ChatbotAppBlockingResponse,
    ChatbotAppStreamResponse,
    ErrorStreamResponse,
    MessageAudioEndStreamResponse,
    MessageAudioStreamResponse,
    MessageEndStreamResponse,
    StreamResponse,
    WorkflowTaskState,
)
from core.app.task_pipeline.based_generate_task_pipeline import BasedGenerateTaskPipeline
from core.app.task_pipeline.message_cycle_manage import MessageCycleManage
from core.app.task_pipeline.workflow_cycle_manage import WorkflowCycleManage
from core.model_runtime.entities.llm_entities import LLMUsage
from core.model_runtime.utils.encoders import jsonable_encoder
from core.ops.ops_trace_manager import TraceQueueManager
from core.workflow.enums import SystemVariableKey
from core.workflow.graph_engine.entities.graph_runtime_state import GraphRuntimeState
from core.workflow.nodes import NodeType
from events.message_event import message_was_created
from extensions.ext_database import db
from models import Conversation, EndUser, Message, MessageFile
from models.account import Account
from models.enums import CreatedByRole
from models.workflow import (
    Workflow,
    WorkflowNodeExecution,
    WorkflowRunStatus,
)

logger = logging.getLogger(__name__)


class AdvancedChatAppGenerateTaskPipeline(BasedGenerateTaskPipeline, WorkflowCycleManage, MessageCycleManage):
    """
    AdvancedChatAppGenerateTaskPipeline is a class that generate stream output and state management for Application.
    """

    _task_state: WorkflowTaskState
    _application_generate_entity: AdvancedChatAppGenerateEntity
    _workflow: Workflow
    _user: Union[Account, EndUser]
    _workflow_system_variables: dict[SystemVariableKey, Any]
    _wip_workflow_node_executions: dict[str, WorkflowNodeExecution]

    def __init__(
        self,
        application_generate_entity: AdvancedChatAppGenerateEntity,
        workflow: Workflow,
        queue_manager: AppQueueManager,
        conversation: Conversation,
        message: Message,
        user: Union[Account, EndUser],
        stream: bool,
        dialogue_count: int,
    ) -> None:
        """
        Initialize AdvancedChatAppGenerateTaskPipeline.
        :param application_generate_entity: application generate entity
        :param workflow: workflow
        :param queue_manager: queue manager
        :param conversation: conversation
        :param message: message
        :param user: user
        :param stream: stream
        :param dialogue_count: dialogue count
        """
        super().__init__(application_generate_entity, queue_manager, user, stream)

        if isinstance(self._user, EndUser):
            user_id = self._user.session_id
        else:
            user_id = self._user.id

        self._workflow = workflow
        self._conversation = conversation
        self._message = message
        self._workflow_system_variables = {
            SystemVariableKey.QUERY: message.query,
            SystemVariableKey.FILES: application_generate_entity.files,
            SystemVariableKey.CONVERSATION_ID: conversation.id,
            SystemVariableKey.USER_ID: user_id,
            SystemVariableKey.DIALOGUE_COUNT: dialogue_count,
            SystemVariableKey.APP_ID: application_generate_entity.app_config.app_id,
            SystemVariableKey.WORKFLOW_ID: workflow.id,
            SystemVariableKey.WORKFLOW_RUN_ID: application_generate_entity.workflow_run_id,
        }

        self._task_state = WorkflowTaskState()
        self._wip_workflow_node_executions = {}

        self._conversation_name_generate_thread = None
        self._recorded_files: list[Mapping[str, Any]] = []

    def process(self):
        """
        Process generate task pipeline.
        :return:
        """
        db.session.refresh(self._workflow)
        db.session.refresh(self._user)
        db.session.close()

        # start generate conversation name thread
        self._conversation_name_generate_thread = self._generate_conversation_name(
            self._conversation, self._application_generate_entity.query
        )

        generator = self._wrapper_process_stream_response(trace_manager=self._application_generate_entity.trace_manager)

        if self._stream:
            return self._to_stream_response(generator)
        else:
            return self._to_blocking_response(generator)

    def _to_blocking_response(self, generator: Generator[StreamResponse, None, None]) -> ChatbotAppBlockingResponse:
        """
        Process blocking response.
        :return:
        """
        for stream_response in generator:
            if isinstance(stream_response, ErrorStreamResponse):
                raise stream_response.err
            elif isinstance(stream_response, MessageEndStreamResponse):
                extras = {}
                if stream_response.metadata:
                    extras["metadata"] = stream_response.metadata

                return ChatbotAppBlockingResponse(
                    task_id=stream_response.task_id,
                    data=ChatbotAppBlockingResponse.Data(
                        id=self._message.id,
                        mode=self._conversation.mode,
                        conversation_id=self._conversation.id,
                        message_id=self._message.id,
                        answer=self._task_state.answer,
                        created_at=int(self._message.created_at.timestamp()),
                        **extras,
                    ),
                )
            else:
                continue

        raise Exception("Queue listening stopped unexpectedly.")

    def _to_stream_response(
        self, generator: Generator[StreamResponse, None, None]
    ) -> Generator[ChatbotAppStreamResponse, Any, None]:
        """
        To stream response.
        :return:
        """
        for stream_response in generator:
            yield ChatbotAppStreamResponse(
                conversation_id=self._conversation.id,
                message_id=self._message.id,
                created_at=int(self._message.created_at.timestamp()),
                stream_response=stream_response,
            )

    def _listen_audio_msg(self, publisher, task_id: str):
        if not publisher:
            return None
        audio_msg: AudioTrunk = publisher.check_and_get_audio()
        if audio_msg and audio_msg.status != "finish":
            return MessageAudioStreamResponse(audio=audio_msg.audio, task_id=task_id)
        return None

    def _wrapper_process_stream_response(
        self, trace_manager: Optional[TraceQueueManager] = None
    ) -> Generator[StreamResponse, None, None]:
        tts_publisher = None
        task_id = self._application_generate_entity.task_id
        tenant_id = self._application_generate_entity.app_config.tenant_id
        features_dict = self._workflow.features_dict

        if (
            features_dict.get("text_to_speech")
            and features_dict["text_to_speech"].get("enabled")
            and features_dict["text_to_speech"].get("autoPlay") == "enabled"
        ):
            tts_publisher = AppGeneratorTTSPublisher(tenant_id, features_dict["text_to_speech"].get("voice"))

        for response in self._process_stream_response(tts_publisher=tts_publisher, trace_manager=trace_manager):
            while True:
                audio_response = self._listen_audio_msg(tts_publisher, task_id=task_id)
                if audio_response:
                    yield audio_response
                else:
                    break
            yield response

        start_listener_time = time.time()
        # timeout
        while (time.time() - start_listener_time) < TTS_AUTO_PLAY_TIMEOUT:
            try:
                if not tts_publisher:
                    break
                audio_trunk = tts_publisher.check_and_get_audio()
                if audio_trunk is None:
                    # release cpu
                    # sleep 20 ms ( 40ms => 1280 byte audio file,20ms => 640 byte audio file)
                    time.sleep(TTS_AUTO_PLAY_YIELD_CPU_TIME)
                    continue
                if audio_trunk.status == "finish":
                    break
                else:
                    start_listener_time = time.time()
                    yield MessageAudioStreamResponse(audio=audio_trunk.audio, task_id=task_id)
            except Exception as e:
                logger.exception(f"Failed to listen audio message, task_id: {task_id}")
                break
        if tts_publisher:
            yield MessageAudioEndStreamResponse(audio="", task_id=task_id)

    def _process_stream_response(
        self,
        tts_publisher: Optional[AppGeneratorTTSPublisher] = None,
        trace_manager: Optional[TraceQueueManager] = None,
    ) -> Generator[StreamResponse, None, None]:
        """
        Process stream response.
        :return:
        """
        # init fake graph runtime state
        graph_runtime_state = None
        workflow_run = None

        for queue_message in self._queue_manager.listen():
            event = queue_message.event

            if isinstance(event, QueuePingEvent):
                yield self._ping_stream_response()
            elif isinstance(event, QueueErrorEvent):
                err = self._handle_error(event, self._message)
                yield self._error_to_stream_response(err)
                break
            elif isinstance(event, QueueWorkflowStartedEvent):
                # override graph runtime state
                graph_runtime_state = event.graph_runtime_state

                # init workflow run
                workflow_run = self._handle_workflow_run_start()

                self._refetch_message()
                self._message.workflow_run_id = workflow_run.id

                db.session.commit()
                db.session.refresh(self._message)
                db.session.close()

                yield self._workflow_start_to_stream_response(
                    task_id=self._application_generate_entity.task_id, workflow_run=workflow_run
                )
            elif isinstance(event, QueueNodeStartedEvent):
                if not workflow_run:
                    raise Exception("Workflow run not initialized.")

                workflow_node_execution = self._handle_node_execution_start(workflow_run=workflow_run, event=event)

                response = self._workflow_node_start_to_stream_response(
                    event=event,
                    task_id=self._application_generate_entity.task_id,
                    workflow_node_execution=workflow_node_execution,
                )

                if response:
                    yield response
            elif isinstance(event, QueueNodeSucceededEvent):
                workflow_node_execution = self._handle_workflow_node_execution_success(event)

                # Record files if it's an answer node or end node
                if event.node_type in [NodeType.ANSWER, NodeType.END]:
                    self._recorded_files.extend(self._fetch_files_from_node_outputs(event.outputs or {}))

                response_finish = self._workflow_node_finish_to_stream_response(
                    event=event,
                    task_id=self._application_generate_entity.task_id,
                    workflow_node_execution=workflow_node_execution,
                )

<<<<<<< HEAD
                if response_finish:
                    yield response_finish
            elif isinstance(event, QueueNodeFailedEvent | QueueNodeInIterationFailedEvent):
=======
                if response:
                    yield response
            elif isinstance(event, QueueNodeFailedEvent | QueueNodeInIterationFailedEvent | QueueNodeExceptionEvent):
>>>>>>> 8d4bb9b4
                workflow_node_execution = self._handle_workflow_node_execution_failed(event)

                response_finish = self._workflow_node_finish_to_stream_response(
                    event=event,
                    task_id=self._application_generate_entity.task_id,
                    workflow_node_execution=workflow_node_execution,
                )

                if response_finish:
                    yield response_finish
            elif isinstance(event, QueueParallelBranchRunStartedEvent):
                if not workflow_run:
                    raise Exception("Workflow run not initialized.")

                yield self._workflow_parallel_branch_start_to_stream_response(
                    task_id=self._application_generate_entity.task_id, workflow_run=workflow_run, event=event
                )
            elif isinstance(event, QueueParallelBranchRunSucceededEvent | QueueParallelBranchRunFailedEvent):
                if not workflow_run:
                    raise Exception("Workflow run not initialized.")

                yield self._workflow_parallel_branch_finished_to_stream_response(
                    task_id=self._application_generate_entity.task_id, workflow_run=workflow_run, event=event
                )
            elif isinstance(event, QueueIterationStartEvent):
                if not workflow_run:
                    raise Exception("Workflow run not initialized.")

                yield self._workflow_iteration_start_to_stream_response(
                    task_id=self._application_generate_entity.task_id, workflow_run=workflow_run, event=event
                )
            elif isinstance(event, QueueIterationNextEvent):
                if not workflow_run:
                    raise Exception("Workflow run not initialized.")

                yield self._workflow_iteration_next_to_stream_response(
                    task_id=self._application_generate_entity.task_id, workflow_run=workflow_run, event=event
                )
            elif isinstance(event, QueueIterationCompletedEvent):
                if not workflow_run:
                    raise Exception("Workflow run not initialized.")

                yield self._workflow_iteration_completed_to_stream_response(
                    task_id=self._application_generate_entity.task_id, workflow_run=workflow_run, event=event
                )
            elif isinstance(event, QueueWorkflowSucceededEvent):
                if not workflow_run:
                    raise Exception("Workflow run not initialized.")

                if not graph_runtime_state:
                    raise Exception("Graph runtime state not initialized.")

                workflow_run = self._handle_workflow_run_success(
                    workflow_run=workflow_run,
                    start_at=graph_runtime_state.start_at,
                    total_tokens=graph_runtime_state.total_tokens,
                    total_steps=graph_runtime_state.node_run_steps,
                    outputs=event.outputs,
                    conversation_id=self._conversation.id,
                    trace_manager=trace_manager,
                )

                yield self._workflow_finish_to_stream_response(
                    task_id=self._application_generate_entity.task_id, workflow_run=workflow_run
                )

                self._queue_manager.publish(QueueAdvancedChatMessageEndEvent(), PublishFrom.TASK_PIPELINE)
            elif isinstance(event, QueueWorkflowPartialSuccessEvent):
                if not workflow_run:
                    raise Exception("Workflow run not initialized.")

                if not graph_runtime_state:
                    raise Exception("Graph runtime state not initialized.")

                workflow_run = self._handle_workflow_run_partial_success(
                    workflow_run=workflow_run,
                    start_at=graph_runtime_state.start_at,
                    total_tokens=graph_runtime_state.total_tokens,
                    total_steps=graph_runtime_state.node_run_steps,
                    outputs=event.outputs,
                    exceptions_count=event.exceptions_count,
                    conversation_id=None,
                    trace_manager=trace_manager,
                )

                yield self._workflow_finish_to_stream_response(
                    task_id=self._application_generate_entity.task_id, workflow_run=workflow_run
                )

                self._queue_manager.publish(QueueAdvancedChatMessageEndEvent(), PublishFrom.TASK_PIPELINE)
            elif isinstance(event, QueueWorkflowFailedEvent):
                if not workflow_run:
                    raise Exception("Workflow run not initialized.")

                if not graph_runtime_state:
                    raise Exception("Graph runtime state not initialized.")

                workflow_run = self._handle_workflow_run_failed(
                    workflow_run=workflow_run,
                    start_at=graph_runtime_state.start_at,
                    total_tokens=graph_runtime_state.total_tokens,
                    total_steps=graph_runtime_state.node_run_steps,
                    status=WorkflowRunStatus.FAILED,
                    error=event.error,
                    conversation_id=self._conversation.id,
                    trace_manager=trace_manager,
                    exceptions_count=event.exceptions_count,
                )

                yield self._workflow_finish_to_stream_response(
                    task_id=self._application_generate_entity.task_id, workflow_run=workflow_run
                )

                err_event = QueueErrorEvent(error=ValueError(f"Run failed: {workflow_run.error}"))
                yield self._error_to_stream_response(self._handle_error(err_event, self._message))
                break
            elif isinstance(event, QueueStopEvent):
                if workflow_run and graph_runtime_state:
                    workflow_run = self._handle_workflow_run_failed(
                        workflow_run=workflow_run,
                        start_at=graph_runtime_state.start_at,
                        total_tokens=graph_runtime_state.total_tokens,
                        total_steps=graph_runtime_state.node_run_steps,
                        status=WorkflowRunStatus.STOPPED,
                        error=event.get_stop_reason(),
                        conversation_id=self._conversation.id,
                        trace_manager=trace_manager,
                    )

                    yield self._workflow_finish_to_stream_response(
                        task_id=self._application_generate_entity.task_id, workflow_run=workflow_run
                    )

                # Save message
                self._save_message(graph_runtime_state=graph_runtime_state)

                yield self._message_end_to_stream_response()
                break
            elif isinstance(event, QueueRetrieverResourcesEvent):
                self._handle_retriever_resources(event)

                self._refetch_message()

                self._message.message_metadata = (
                    json.dumps(jsonable_encoder(self._task_state.metadata)) if self._task_state.metadata else None
                )

                db.session.commit()
                db.session.refresh(self._message)
                db.session.close()
            elif isinstance(event, QueueAnnotationReplyEvent):
                self._handle_annotation_reply(event)

                self._refetch_message()

                self._message.message_metadata = (
                    json.dumps(jsonable_encoder(self._task_state.metadata)) if self._task_state.metadata else None
                )

                db.session.commit()
                db.session.refresh(self._message)
                db.session.close()
            elif isinstance(event, QueueTextChunkEvent):
                delta_text = event.text
                if delta_text is None:
                    continue

                # handle output moderation chunk
                should_direct_answer = self._handle_output_moderation_chunk(delta_text)
                if should_direct_answer:
                    continue

                # only publish tts message at text chunk streaming
                if tts_publisher:
                    tts_publisher.publish(message=queue_message)

                self._task_state.answer += delta_text
                yield self._message_to_stream_response(
                    answer=delta_text, message_id=self._message.id, from_variable_selector=event.from_variable_selector
                )
            elif isinstance(event, QueueMessageReplaceEvent):
                # published by moderation
                yield self._message_replace_to_stream_response(answer=event.text)
            elif isinstance(event, QueueAdvancedChatMessageEndEvent):
                if not graph_runtime_state:
                    raise Exception("Graph runtime state not initialized.")

                output_moderation_answer = self._handle_output_moderation_when_task_finished(self._task_state.answer)
                if output_moderation_answer:
                    self._task_state.answer = output_moderation_answer
                    yield self._message_replace_to_stream_response(answer=output_moderation_answer)

                # Save message
                self._save_message(graph_runtime_state=graph_runtime_state)

                yield self._message_end_to_stream_response()
            else:
                continue

        # publish None when task finished
        if tts_publisher:
            tts_publisher.publish(None)

        if self._conversation_name_generate_thread:
            self._conversation_name_generate_thread.join()

    def _save_message(self, graph_runtime_state: Optional[GraphRuntimeState] = None) -> None:
        self._refetch_message()

        self._message.answer = self._task_state.answer
        self._message.provider_response_latency = time.perf_counter() - self._start_at
        self._message.message_metadata = (
            json.dumps(jsonable_encoder(self._task_state.metadata)) if self._task_state.metadata else None
        )
        message_files = [
            MessageFile(
                message_id=self._message.id,
                type=file["type"],
                transfer_method=file["transfer_method"],
                url=file["remote_url"],
                belongs_to="assistant",
                upload_file_id=file["related_id"],
                created_by_role=CreatedByRole.ACCOUNT
                if self._message.invoke_from in {InvokeFrom.EXPLORE, InvokeFrom.DEBUGGER}
                else CreatedByRole.END_USER,
                created_by=self._message.from_account_id or self._message.from_end_user_id or "",
            )
            for file in self._recorded_files
        ]
        db.session.add_all(message_files)

        if graph_runtime_state and graph_runtime_state.llm_usage:
            usage = graph_runtime_state.llm_usage
            self._message.message_tokens = usage.prompt_tokens
            self._message.message_unit_price = usage.prompt_unit_price
            self._message.message_price_unit = usage.prompt_price_unit
            self._message.answer_tokens = usage.completion_tokens
            self._message.answer_unit_price = usage.completion_unit_price
            self._message.answer_price_unit = usage.completion_price_unit
            self._message.total_price = usage.total_price
            self._message.currency = usage.currency

            self._task_state.metadata["usage"] = jsonable_encoder(usage)
        else:
            self._task_state.metadata["usage"] = jsonable_encoder(LLMUsage.empty_usage())

        db.session.commit()

        message_was_created.send(
            self._message,
            application_generate_entity=self._application_generate_entity,
            conversation=self._conversation,
            is_first_message=self._application_generate_entity.conversation_id is None,
            extras=self._application_generate_entity.extras,
        )

    def _message_end_to_stream_response(self) -> MessageEndStreamResponse:
        """
        Message end to stream response.
        :return:
        """
        extras = {}
        if self._task_state.metadata:
            extras["metadata"] = self._task_state.metadata.copy()

            if "annotation_reply" in extras["metadata"]:
                del extras["metadata"]["annotation_reply"]

        return MessageEndStreamResponse(
            task_id=self._application_generate_entity.task_id,
            id=self._message.id,
            files=self._recorded_files,
            metadata=extras.get("metadata", {}),
        )

    def _handle_output_moderation_chunk(self, text: str) -> bool:
        """
        Handle output moderation chunk.
        :param text: text
        :return: True if output moderation should direct output, otherwise False
        """
        if self._output_moderation_handler:
            if self._output_moderation_handler.should_direct_output():
                # stop subscribe new token when output moderation should direct output
                self._task_state.answer = self._output_moderation_handler.get_final_output()
                self._queue_manager.publish(
                    QueueTextChunkEvent(text=self._task_state.answer), PublishFrom.TASK_PIPELINE
                )

                self._queue_manager.publish(
                    QueueStopEvent(stopped_by=QueueStopEvent.StopBy.OUTPUT_MODERATION), PublishFrom.TASK_PIPELINE
                )
                return True
            else:
                self._output_moderation_handler.append_new_token(text)

        return False

    def _refetch_message(self) -> None:
        """
        Refetch message.
        :return:
        """
        message = db.session.query(Message).filter(Message.id == self._message.id).first()
        if message:
            self._message = message<|MERGE_RESOLUTION|>--- conflicted
+++ resolved
@@ -317,15 +317,9 @@
                     workflow_node_execution=workflow_node_execution,
                 )
 
-<<<<<<< HEAD
-                if response_finish:
-                    yield response_finish
-            elif isinstance(event, QueueNodeFailedEvent | QueueNodeInIterationFailedEvent):
-=======
                 if response:
                     yield response
             elif isinstance(event, QueueNodeFailedEvent | QueueNodeInIterationFailedEvent | QueueNodeExceptionEvent):
->>>>>>> 8d4bb9b4
                 workflow_node_execution = self._handle_workflow_node_execution_failed(event)
 
                 response_finish = self._workflow_node_finish_to_stream_response(
