--- conflicted
+++ resolved
@@ -331,10 +331,6 @@
                     workflow_node_execution=workflow_node_execution,
                 )
 
-<<<<<<< HEAD
-                if response_finish:
-                    yield response_finish
-=======
                 if response:
                     yield response
             elif isinstance(
@@ -353,7 +349,6 @@
 
                 if response:
                     yield response
->>>>>>> ef7e47d1
             elif isinstance(event, QueueParallelBranchRunStartedEvent):
                 if not workflow_run:
                     raise Exception("Workflow run not initialized.")
