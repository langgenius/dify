--- conflicted
+++ resolved
@@ -171,6 +171,7 @@
         )
 
         generator = self._wrapper_process_stream_response(trace_manager=self._application_generate_entity.trace_manager)
+
         if self._base_task_pipeline._stream:
             return self._to_stream_response(generator)
         else:
@@ -477,20 +478,6 @@
         )
         yield iter_start_resp
 
-<<<<<<< HEAD
-                if node_start_resp:
-                    yield node_start_resp
-            elif isinstance(event, QueueNodeSucceededEvent):
-                # Record files if it's an answer node or end node
-                if event.node_type in [NodeType.ANSWER, NodeType.END]:
-                    self._recorded_files.extend(
-                        self._workflow_response_converter.fetch_files_from_node_outputs(event.outputs or {})
-                    )
-                with Session(db.engine, expire_on_commit=False) as session:
-                    workflow_node_execution = self._workflow_cycle_manager.handle_workflow_node_execution_success(
-                        event=event
-                    )
-=======
     def _handle_iteration_next_event(
         self, event: QueueIterationNextEvent, **kwargs
     ) -> Generator[StreamResponse, None, None]:
@@ -503,7 +490,6 @@
             event=event,
         )
         yield iter_next_resp
->>>>>>> 29f0a9ab
 
     def _handle_iteration_completed_event(
         self, event: QueueIterationCompletedEvent, **kwargs
@@ -579,6 +565,11 @@
                 task_id=self._application_generate_entity.task_id,
                 workflow_execution=workflow_execution,
             )
+            # Store outputs into metadata for external usage (exclude the answer key)
+            workflow_outputs = workflow_finish_resp.data.outputs
+            if workflow_outputs:
+                filtered_outputs = {k: v for k, v in workflow_outputs.items() if k != "answer"}
+                self._task_state.metadata.outputs = filtered_outputs
 
         yield workflow_finish_resp
         self._base_task_pipeline._queue_manager.publish(QueueAdvancedChatMessageEndEvent(), PublishFrom.TASK_PIPELINE)
@@ -708,51 +699,6 @@
                 reason=QueueMessageReplaceEvent.MessageReplaceReason.OUTPUT_MODERATION,
             )
 
-<<<<<<< HEAD
-                with Session(db.engine, expire_on_commit=False) as session:
-                    workflow_execution = self._workflow_cycle_manager.handle_workflow_run_success(
-                        workflow_run_id=self._workflow_run_id,
-                        total_tokens=graph_runtime_state.total_tokens,
-                        total_steps=graph_runtime_state.node_run_steps,
-                        outputs=event.outputs,
-                        conversation_id=self._conversation_id,
-                        trace_manager=trace_manager,
-                    )
-                    workflow_finish_resp = self._workflow_response_converter.workflow_finish_to_stream_response(
-                        session=session,
-                        task_id=self._application_generate_entity.task_id,
-                        workflow_execution=workflow_execution,
-                    )
-                    workflow_outputs = workflow_finish_resp.data.outputs
-                    if workflow_outputs:
-                        filtered_outputs = {k: v for k, v in workflow_outputs.items() if k != "answer"}
-                        self._task_state.metadata.outputs = filtered_outputs
-                yield workflow_finish_resp
-                self._base_task_pipeline._queue_manager.publish(
-                    QueueAdvancedChatMessageEndEvent(), PublishFrom.TASK_PIPELINE
-                )
-            elif isinstance(event, QueueWorkflowPartialSuccessEvent):
-                if not self._workflow_run_id:
-                    raise ValueError("workflow run not initialized.")
-                if not graph_runtime_state:
-                    raise ValueError("graph runtime state not initialized.")
-
-                with Session(db.engine, expire_on_commit=False) as session:
-                    workflow_execution = self._workflow_cycle_manager.handle_workflow_run_partial_success(
-                        workflow_run_id=self._workflow_run_id,
-                        total_tokens=graph_runtime_state.total_tokens,
-                        total_steps=graph_runtime_state.node_run_steps,
-                        outputs=event.outputs,
-                        exceptions_count=event.exceptions_count,
-                        conversation_id=None,
-                        trace_manager=trace_manager,
-                    )
-                    workflow_finish_resp = self._workflow_response_converter.workflow_finish_to_stream_response(
-                        session=session,
-                        task_id=self._application_generate_entity.task_id,
-                        workflow_execution=workflow_execution,
-                    )
-=======
         # Save message
         with self._database_session() as session:
             self._save_message(session=session, graph_runtime_state=graph_runtime_state)
@@ -764,7 +710,6 @@
     ) -> Generator[StreamResponse, None, None]:
         """Handle retriever resources events."""
         self._message_cycle_manager.handle_retriever_resources(event)
->>>>>>> 29f0a9ab
 
         with self._database_session() as session:
             message = self._get_message(session=session)
@@ -913,20 +858,6 @@
                     yield from self._handle_text_chunk_event(
                         event, tts_publisher=tts_publisher, queue_message=queue_message
                     )
-<<<<<<< HEAD
-                # Save message
-                with Session(db.engine, expire_on_commit=False) as session:
-                    self._save_message(session=session, graph_runtime_state=graph_runtime_state)
-                    session.commit()
-
-                yield self._message_end_to_stream_response()
-            elif isinstance(event, QueueAgentLogEvent):
-                yield self._workflow_response_converter.handle_agent_log(
-                    task_id=self._application_generate_entity.task_id, event=event
-                )
-            else:
-                continue
-=======
 
                 case QueueErrorEvent():
                     yield from self._handle_error_event(event)
@@ -956,7 +887,6 @@
                         )
                     ):
                         yield from responses
->>>>>>> 29f0a9ab
 
         if tts_publisher:
             tts_publisher.publish(None)
