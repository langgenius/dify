from collections.abc import Mapping
from typing import Any, Optional, cast

from core.app.apps.base_app_queue_manager import AppQueueManager, PublishFrom
from core.app.entities.app_invoke_entities import InvokeFrom
from core.app.entities.queue_entities import (
    AppQueueEvent,
    QueueAgentLogEvent,
    QueueIterationCompletedEvent,
    QueueIterationNextEvent,
    QueueIterationStartEvent,
    QueueLoopCompletedEvent,
    QueueLoopNextEvent,
    QueueLoopStartEvent,
    QueueNodeExceptionEvent,
    QueueNodeFailedEvent,
    QueueNodeRetryEvent,
    QueueNodeStartedEvent,
    QueueNodeSucceededEvent,
    QueueRetrieverResourcesEvent,
    QueueTextChunkEvent,
    QueueWorkflowFailedEvent,
    QueueWorkflowPartialSuccessEvent,
    QueueWorkflowStartedEvent,
    QueueWorkflowSucceededEvent,
)
from core.workflow.entities import GraphInitParams, GraphRuntimeState, VariablePool
from core.workflow.graph import Graph
from core.workflow.graph_events import (
    GraphEngineEvent,
    GraphRunFailedEvent,
    GraphRunPartialSucceededEvent,
    GraphRunStartedEvent,
    GraphRunSucceededEvent,
    NodeRunAgentLogEvent,
    NodeRunExceptionEvent,
    NodeRunFailedEvent,
    NodeRunIterationFailedEvent,
    NodeRunIterationNextEvent,
    NodeRunIterationStartedEvent,
    NodeRunIterationSucceededEvent,
    NodeRunLoopFailedEvent,
    NodeRunLoopNextEvent,
    NodeRunLoopStartedEvent,
    NodeRunLoopSucceededEvent,
    NodeRunRetrieverResourceEvent,
    NodeRunRetryEvent,
    NodeRunStartedEvent,
    NodeRunStreamChunkEvent,
    NodeRunSucceededEvent,
)
from core.workflow.graph_events.graph import GraphRunAbortedEvent
from core.workflow.nodes import NodeType
from core.workflow.nodes.node_factory import DifyNodeFactory
from core.workflow.nodes.node_mapping import NODE_TYPE_CLASSES_MAPPING
from core.workflow.system_variable import SystemVariable
from core.workflow.variable_loader import DUMMY_VARIABLE_LOADER, VariableLoader, load_into_variable_pool
from core.workflow.workflow_entry import WorkflowEntry
from models.enums import UserFrom
from models.workflow import Workflow


class WorkflowBasedAppRunner:
    def __init__(
        self,
        *,
        queue_manager: AppQueueManager,
        variable_loader: VariableLoader = DUMMY_VARIABLE_LOADER,
        app_id: str,
    ):
        self._queue_manager = queue_manager
        self._variable_loader = variable_loader
        self._app_id = app_id

<<<<<<< HEAD
    def _init_graph(
        self,
        graph_config: Mapping[str, Any],
        graph_runtime_state: GraphRuntimeState,
        workflow_id: str = "",
        tenant_id: str = "",
        user_id: str = "",
    ) -> Graph:
=======
    def _init_graph(self, graph_config: Mapping[str, Any], root_node_id: Optional[str] = None) -> Graph:
>>>>>>> c5de91ba
        """
        Init graph
        """
        if "nodes" not in graph_config or "edges" not in graph_config:
            raise ValueError("nodes or edges not found in workflow graph")

        if not isinstance(graph_config.get("nodes"), list):
            raise ValueError("nodes in workflow graph must be a list")

        if not isinstance(graph_config.get("edges"), list):
            raise ValueError("edges in workflow graph must be a list")

        # Create required parameters for Graph.init
        graph_init_params = GraphInitParams(
            tenant_id=tenant_id or "",
            app_id=self._app_id,
            workflow_id=workflow_id,
            graph_config=graph_config,
            user_id=user_id,
            user_from=UserFrom.ACCOUNT.value,
            invoke_from=InvokeFrom.SERVICE_API.value,
            call_depth=0,
        )

        # Use the provided graph_runtime_state for consistent state management

        node_factory = DifyNodeFactory(
            graph_init_params=graph_init_params,
            graph_runtime_state=graph_runtime_state,
        )

        # init graph
<<<<<<< HEAD
        graph = Graph.init(graph_config=graph_config, node_factory=node_factory)
=======
        graph = Graph.init(graph_config=graph_config, root_node_id=root_node_id)
>>>>>>> c5de91ba

        if not graph:
            raise ValueError("graph not found in workflow")

        return graph

    def _get_graph_and_variable_pool_of_single_iteration(
        self,
        workflow: Workflow,
        node_id: str,
        user_inputs: dict,
        graph_runtime_state: GraphRuntimeState,
    ) -> tuple[Graph, VariablePool]:
        """
        Get variable pool of single iteration
        """
        # fetch workflow graph
        graph_config = workflow.graph_dict
        if not graph_config:
            raise ValueError("workflow graph not found")

        graph_config = cast(dict[str, Any], graph_config)

        if "nodes" not in graph_config or "edges" not in graph_config:
            raise ValueError("nodes or edges not found in workflow graph")

        if not isinstance(graph_config.get("nodes"), list):
            raise ValueError("nodes in workflow graph must be a list")

        if not isinstance(graph_config.get("edges"), list):
            raise ValueError("edges in workflow graph must be a list")

        # filter nodes only in iteration
        node_configs = [
            node
            for node in graph_config.get("nodes", [])
            if node.get("id") == node_id or node.get("data", {}).get("iteration_id", "") == node_id
        ]

        graph_config["nodes"] = node_configs

        node_ids = [node.get("id") for node in node_configs]

        # filter edges only in iteration
        edge_configs = [
            edge
            for edge in graph_config.get("edges", [])
            if (edge.get("source") is None or edge.get("source") in node_ids)
            and (edge.get("target") is None or edge.get("target") in node_ids)
        ]

        graph_config["edges"] = edge_configs

        # Create required parameters for Graph.init
        graph_init_params = GraphInitParams(
            tenant_id=workflow.tenant_id,
            app_id=self._app_id,
            workflow_id=workflow.id,
            graph_config=graph_config,
            user_id="",
            user_from=UserFrom.ACCOUNT.value,
            invoke_from=InvokeFrom.SERVICE_API.value,
            call_depth=0,
        )

        node_factory = DifyNodeFactory(
            graph_init_params=graph_init_params,
            graph_runtime_state=graph_runtime_state,
        )

        # init graph
        graph = Graph.init(graph_config=graph_config, node_factory=node_factory, root_node_id=node_id)

        if not graph:
            raise ValueError("graph not found in workflow")

        # fetch node config from node id
        iteration_node_config = None
        for node in node_configs:
            if node.get("id") == node_id:
                iteration_node_config = node
                break

        if not iteration_node_config:
            raise ValueError("iteration node id not found in workflow graph")

        # Get node class
        node_type = NodeType(iteration_node_config.get("data", {}).get("type"))
        node_version = iteration_node_config.get("data", {}).get("version", "1")
        node_cls = NODE_TYPE_CLASSES_MAPPING[node_type][node_version]

        # init variable pool
        variable_pool = VariablePool(
            system_variables=SystemVariable.empty(),
            user_inputs={},
            environment_variables=workflow.environment_variables,
        )

        try:
            variable_mapping = node_cls.extract_variable_selector_to_variable_mapping(
                graph_config=workflow.graph_dict, config=iteration_node_config
            )
        except NotImplementedError:
            variable_mapping = {}

        load_into_variable_pool(
            variable_loader=self._variable_loader,
            variable_pool=variable_pool,
            variable_mapping=variable_mapping,
            user_inputs=user_inputs,
        )

        WorkflowEntry.mapping_user_inputs_to_variable_pool(
            variable_mapping=variable_mapping,
            user_inputs=user_inputs,
            variable_pool=variable_pool,
            tenant_id=workflow.tenant_id,
        )

        return graph, variable_pool

    def _get_graph_and_variable_pool_of_single_loop(
        self,
        workflow: Workflow,
        node_id: str,
        user_inputs: dict,
        graph_runtime_state: GraphRuntimeState,
    ) -> tuple[Graph, VariablePool]:
        """
        Get variable pool of single loop
        """
        # fetch workflow graph
        graph_config = workflow.graph_dict
        if not graph_config:
            raise ValueError("workflow graph not found")

        graph_config = cast(dict[str, Any], graph_config)

        if "nodes" not in graph_config or "edges" not in graph_config:
            raise ValueError("nodes or edges not found in workflow graph")

        if not isinstance(graph_config.get("nodes"), list):
            raise ValueError("nodes in workflow graph must be a list")

        if not isinstance(graph_config.get("edges"), list):
            raise ValueError("edges in workflow graph must be a list")

        # filter nodes only in loop
        node_configs = [
            node
            for node in graph_config.get("nodes", [])
            if node.get("id") == node_id or node.get("data", {}).get("loop_id", "") == node_id
        ]

        graph_config["nodes"] = node_configs

        node_ids = [node.get("id") for node in node_configs]

        # filter edges only in loop
        edge_configs = [
            edge
            for edge in graph_config.get("edges", [])
            if (edge.get("source") is None or edge.get("source") in node_ids)
            and (edge.get("target") is None or edge.get("target") in node_ids)
        ]

        graph_config["edges"] = edge_configs

        # Create required parameters for Graph.init
        graph_init_params = GraphInitParams(
            tenant_id=workflow.tenant_id,
            app_id=self._app_id,
            workflow_id=workflow.id,
            graph_config=graph_config,
            user_id="",
            user_from=UserFrom.ACCOUNT.value,
            invoke_from=InvokeFrom.SERVICE_API.value,
            call_depth=0,
        )

        node_factory = DifyNodeFactory(
            graph_init_params=graph_init_params,
            graph_runtime_state=graph_runtime_state,
        )

        # init graph
        graph = Graph.init(graph_config=graph_config, node_factory=node_factory, root_node_id=node_id)

        if not graph:
            raise ValueError("graph not found in workflow")

        # fetch node config from node id
        loop_node_config = None
        for node in node_configs:
            if node.get("id") == node_id:
                loop_node_config = node
                break

        if not loop_node_config:
            raise ValueError("loop node id not found in workflow graph")

        # Get node class
        node_type = NodeType(loop_node_config.get("data", {}).get("type"))
        node_version = loop_node_config.get("data", {}).get("version", "1")
        node_cls = NODE_TYPE_CLASSES_MAPPING[node_type][node_version]

        # init variable pool
        variable_pool = VariablePool(
            system_variables=SystemVariable.empty(),
            user_inputs={},
            environment_variables=workflow.environment_variables,
        )

        try:
            variable_mapping = node_cls.extract_variable_selector_to_variable_mapping(
                graph_config=workflow.graph_dict, config=loop_node_config
            )
        except NotImplementedError:
            variable_mapping = {}
        load_into_variable_pool(
            self._variable_loader,
            variable_pool=variable_pool,
            variable_mapping=variable_mapping,
            user_inputs=user_inputs,
        )

        WorkflowEntry.mapping_user_inputs_to_variable_pool(
            variable_mapping=variable_mapping,
            user_inputs=user_inputs,
            variable_pool=variable_pool,
            tenant_id=workflow.tenant_id,
        )

        return graph, variable_pool

    def _handle_event(self, workflow_entry: WorkflowEntry, event: GraphEngineEvent):
        """
        Handle event
        :param workflow_entry: workflow entry
        :param event: event
        """
        if isinstance(event, GraphRunStartedEvent):
            self._publish_event(
                QueueWorkflowStartedEvent(graph_runtime_state=workflow_entry.graph_engine.graph_runtime_state)
            )
        elif isinstance(event, GraphRunSucceededEvent):
            self._publish_event(QueueWorkflowSucceededEvent(outputs=event.outputs))
        elif isinstance(event, GraphRunPartialSucceededEvent):
            self._publish_event(
                QueueWorkflowPartialSuccessEvent(outputs=event.outputs, exceptions_count=event.exceptions_count)
            )
        elif isinstance(event, GraphRunFailedEvent):
            self._publish_event(QueueWorkflowFailedEvent(error=event.error, exceptions_count=event.exceptions_count))
        elif isinstance(event, GraphRunAbortedEvent):
            self._publish_event(QueueWorkflowFailedEvent(error=event.reason or "Unknown error", exceptions_count=0))
        elif isinstance(event, NodeRunRetryEvent):
            node_run_result = event.node_run_result
            inputs = node_run_result.inputs
            process_data = node_run_result.process_data
            outputs = node_run_result.outputs
            execution_metadata = node_run_result.metadata
            self._publish_event(
                QueueNodeRetryEvent(
                    node_execution_id=event.id,
                    node_id=event.node_id,
                    node_title=event.node_title,
                    node_type=event.node_type,
                    start_at=event.start_at,
                    predecessor_node_id=event.predecessor_node_id,
                    in_iteration_id=event.in_iteration_id,
                    in_loop_id=event.in_loop_id,
                    inputs=inputs,
                    process_data=process_data,
                    outputs=outputs,
                    error=event.error,
                    execution_metadata=execution_metadata,
                    retry_index=event.retry_index,
                    provider_type=event.provider_type,
                    provider_id=event.provider_id,
                )
            )
        elif isinstance(event, NodeRunStartedEvent):
            self._publish_event(
                QueueNodeStartedEvent(
                    node_execution_id=event.id,
                    node_id=event.node_id,
                    node_title=event.node_title,
                    node_type=event.node_type,
                    start_at=event.start_at,
                    predecessor_node_id=event.predecessor_node_id,
                    in_iteration_id=event.in_iteration_id,
                    in_loop_id=event.in_loop_id,
                    agent_strategy=event.agent_strategy,
                    provider_type=event.provider_type,
                    provider_id=event.provider_id,
                )
            )
        elif isinstance(event, NodeRunSucceededEvent):
            node_run_result = event.node_run_result
            inputs = node_run_result.inputs
            process_data = node_run_result.process_data
            outputs = node_run_result.outputs
            execution_metadata = node_run_result.metadata
            self._publish_event(
                QueueNodeSucceededEvent(
                    node_execution_id=event.id,
                    node_id=event.node_id,
                    node_type=event.node_type,
                    start_at=event.start_at,
                    inputs=inputs,
                    process_data=process_data,
                    outputs=outputs,
                    execution_metadata=execution_metadata,
                    in_iteration_id=event.in_iteration_id,
                    in_loop_id=event.in_loop_id,
                )
            )
        elif isinstance(event, NodeRunFailedEvent):
            self._publish_event(
                QueueNodeFailedEvent(
                    node_execution_id=event.id,
                    node_id=event.node_id,
                    node_type=event.node_type,
                    start_at=event.start_at,
                    inputs=event.node_run_result.inputs,
                    process_data=event.node_run_result.process_data,
                    outputs=event.node_run_result.outputs,
                    error=event.node_run_result.error or "Unknown error",
                    execution_metadata=event.node_run_result.metadata,
                    in_iteration_id=event.in_iteration_id,
                    in_loop_id=event.in_loop_id,
                )
            )
        elif isinstance(event, NodeRunExceptionEvent):
            self._publish_event(
                QueueNodeExceptionEvent(
                    node_execution_id=event.id,
                    node_id=event.node_id,
                    node_type=event.node_type,
                    start_at=event.start_at,
                    inputs=event.node_run_result.inputs,
                    process_data=event.node_run_result.process_data,
                    outputs=event.node_run_result.outputs,
                    error=event.node_run_result.error or "Unknown error",
                    execution_metadata=event.node_run_result.metadata,
                    in_iteration_id=event.in_iteration_id,
                    in_loop_id=event.in_loop_id,
                )
            )
        elif isinstance(event, NodeRunStreamChunkEvent):
            self._publish_event(
                QueueTextChunkEvent(
                    text=event.chunk,
                    from_variable_selector=list(event.selector),
                    in_iteration_id=event.in_iteration_id,
                    in_loop_id=event.in_loop_id,
                )
            )
        elif isinstance(event, NodeRunRetrieverResourceEvent):
            self._publish_event(
                QueueRetrieverResourcesEvent(
                    retriever_resources=event.retriever_resources,
                    in_iteration_id=event.in_iteration_id,
                    in_loop_id=event.in_loop_id,
                )
            )
        elif isinstance(event, NodeRunAgentLogEvent):
            self._publish_event(
                QueueAgentLogEvent(
                    id=event.message_id,
                    label=event.label,
                    node_execution_id=event.node_execution_id,
                    parent_id=event.parent_id,
                    error=event.error,
                    status=event.status,
                    data=event.data,
                    metadata=event.metadata,
                    node_id=event.node_id,
                )
            )
        elif isinstance(event, NodeRunIterationStartedEvent):
            self._publish_event(
                QueueIterationStartEvent(
                    node_execution_id=event.id,
                    node_id=event.node_id,
                    node_type=event.node_type,
                    node_title=event.node_title,
                    start_at=event.start_at,
                    node_run_index=workflow_entry.graph_engine.graph_runtime_state.node_run_steps,
                    inputs=event.inputs,
                    predecessor_node_id=event.predecessor_node_id,
                    metadata=event.metadata,
                )
            )
        elif isinstance(event, NodeRunIterationNextEvent):
            self._publish_event(
                QueueIterationNextEvent(
                    node_execution_id=event.id,
                    node_id=event.node_id,
                    node_type=event.node_type,
                    node_title=event.node_title,
                    index=event.index,
                    node_run_index=workflow_entry.graph_engine.graph_runtime_state.node_run_steps,
                    output=event.pre_iteration_output,
                )
            )
        elif isinstance(event, (NodeRunIterationSucceededEvent | NodeRunIterationFailedEvent)):
            self._publish_event(
                QueueIterationCompletedEvent(
                    node_execution_id=event.id,
                    node_id=event.node_id,
                    node_type=event.node_type,
                    node_title=event.node_title,
                    start_at=event.start_at,
                    node_run_index=workflow_entry.graph_engine.graph_runtime_state.node_run_steps,
                    inputs=event.inputs,
                    outputs=event.outputs,
                    metadata=event.metadata,
                    steps=event.steps,
                    error=event.error if isinstance(event, NodeRunIterationFailedEvent) else None,
                )
            )
        elif isinstance(event, NodeRunLoopStartedEvent):
            self._publish_event(
                QueueLoopStartEvent(
                    node_execution_id=event.id,
                    node_id=event.node_id,
                    node_type=event.node_type,
                    node_title=event.node_title,
                    start_at=event.start_at,
                    node_run_index=workflow_entry.graph_engine.graph_runtime_state.node_run_steps,
                    inputs=event.inputs,
                    predecessor_node_id=event.predecessor_node_id,
                    metadata=event.metadata,
                )
            )
        elif isinstance(event, NodeRunLoopNextEvent):
            self._publish_event(
                QueueLoopNextEvent(
                    node_execution_id=event.id,
                    node_id=event.node_id,
                    node_type=event.node_type,
                    node_title=event.node_title,
                    index=event.index,
                    node_run_index=workflow_entry.graph_engine.graph_runtime_state.node_run_steps,
                    output=event.pre_loop_output,
                )
            )
        elif isinstance(event, (NodeRunLoopSucceededEvent | NodeRunLoopFailedEvent)):
            self._publish_event(
                QueueLoopCompletedEvent(
                    node_execution_id=event.id,
                    node_id=event.node_id,
                    node_type=event.node_type,
                    node_title=event.node_title,
                    start_at=event.start_at,
                    node_run_index=workflow_entry.graph_engine.graph_runtime_state.node_run_steps,
                    inputs=event.inputs,
                    outputs=event.outputs,
                    metadata=event.metadata,
                    steps=event.steps,
                    error=event.error if isinstance(event, NodeRunLoopFailedEvent) else None,
                )
            )

    def _publish_event(self, event: AppQueueEvent):
        self._queue_manager.publish(event, PublishFrom.APPLICATION_MANAGER)<|MERGE_RESOLUTION|>--- conflicted
+++ resolved
@@ -72,7 +72,6 @@
         self._variable_loader = variable_loader
         self._app_id = app_id
 
-<<<<<<< HEAD
     def _init_graph(
         self,
         graph_config: Mapping[str, Any],
@@ -80,10 +79,8 @@
         workflow_id: str = "",
         tenant_id: str = "",
         user_id: str = "",
+        root_node_id: Optional[str] = None,
     ) -> Graph:
-=======
-    def _init_graph(self, graph_config: Mapping[str, Any], root_node_id: Optional[str] = None) -> Graph:
->>>>>>> c5de91ba
         """
         Init graph
         """
@@ -116,11 +113,7 @@
         )
 
         # init graph
-<<<<<<< HEAD
-        graph = Graph.init(graph_config=graph_config, node_factory=node_factory)
-=======
-        graph = Graph.init(graph_config=graph_config, root_node_id=root_node_id)
->>>>>>> c5de91ba
+        graph = Graph.init(graph_config=graph_config, node_factory=node_factory, root_node_id=root_node_id)
 
         if not graph:
             raise ValueError("graph not found in workflow")
@@ -169,7 +162,7 @@
             edge
             for edge in graph_config.get("edges", [])
             if (edge.get("source") is None or edge.get("source") in node_ids)
-            and (edge.get("target") is None or edge.get("target") in node_ids)
+               and (edge.get("target") is None or edge.get("target") in node_ids)
         ]
 
         graph_config["edges"] = edge_configs
@@ -284,7 +277,7 @@
             edge
             for edge in graph_config.get("edges", [])
             if (edge.get("source") is None or edge.get("source") in node_ids)
-            and (edge.get("target") is None or edge.get("target") in node_ids)
+               and (edge.get("target") is None or edge.get("target") in node_ids)
         ]
 
         graph_config["edges"] = edge_configs
