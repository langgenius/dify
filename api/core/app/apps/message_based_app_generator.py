import json
import logging
from collections.abc import Generator
from datetime import UTC, datetime
<<<<<<< HEAD
from os import getenv
from typing import Optional, Union
=======
from typing import Optional, Union, cast
>>>>>>> d4c916b4

from sqlalchemy import and_, exc

from core.app.app_config.entities import EasyUIBasedAppConfig, EasyUIBasedAppModelConfigFrom
from core.app.apps.base_app_generator import BaseAppGenerator
from core.app.apps.base_app_queue_manager import AppQueueManager, GenerateTaskStoppedError
from core.app.entities.app_invoke_entities import (
    AdvancedChatAppGenerateEntity,
    AgentChatAppGenerateEntity,
    AppGenerateEntity,
    ChatAppGenerateEntity,
    CompletionAppGenerateEntity,
    InvokeFrom,
)
from core.app.entities.task_entities import (
    ChatbotAppBlockingResponse,
    ChatbotAppStreamResponse,
    CompletionAppBlockingResponse,
    CompletionAppStreamResponse,
)
from core.app.task_pipeline.easy_ui_based_generate_task_pipeline import EasyUIBasedGenerateTaskPipeline
from core.prompt.utils.prompt_template_parser import PromptTemplateParser
from extensions.ext_database import db
from models import Account
from models.enums import CreatedByRole
from models.model import App, AppMode, AppModelConfig, Conversation, EndUser, Message, MessageFile
from services.errors.app_model_config import AppModelConfigBrokenError
from services.errors.conversation import (
    ConversationCompletedError,
    ConversationNotExistsError,
    InvalidConversationIDError,
)

logger = logging.getLogger(__name__)


class MessageBasedAppGenerator(BaseAppGenerator):
    allow_customized_conversation_id: bool = (
        True if getenv("ALLOW_CUSTOMIZED_CONVERSATION_ID", "false") == "true" else False
    )

    def _handle_response(
        self,
        application_generate_entity: Union[
            ChatAppGenerateEntity,
            CompletionAppGenerateEntity,
            AgentChatAppGenerateEntity,
            AgentChatAppGenerateEntity,
        ],
        queue_manager: AppQueueManager,
        conversation: Conversation,
        message: Message,
        user: Union[Account, EndUser],
        stream: bool = False,
    ) -> Union[
        ChatbotAppBlockingResponse,
        CompletionAppBlockingResponse,
        Generator[Union[ChatbotAppStreamResponse, CompletionAppStreamResponse], None, None],
    ]:
        """
        Handle response.
        :param application_generate_entity: application generate entity
        :param queue_manager: queue manager
        :param conversation: conversation
        :param message: message
        :param user: user
        :param stream: is stream
        :return:
        """
        # init generate task pipeline
        generate_task_pipeline = EasyUIBasedGenerateTaskPipeline(
            application_generate_entity=application_generate_entity,
            queue_manager=queue_manager,
            conversation=conversation,
            message=message,
            stream=stream,
        )

        try:
            return generate_task_pipeline.process()
        except ValueError as e:
            if len(e.args) > 0 and e.args[0] == "I/O operation on closed file.":  # ignore this error
                raise GenerateTaskStoppedError()
            else:
                logger.exception(f"Failed to handle response, conversation_id: {conversation.id}")
                raise e

    def _get_conversation_by_user(
        self, app_model: App, conversation_id: str, user: Union[Account, EndUser]
    ) -> Conversation:
        conversation_filter = [
            Conversation.id == conversation_id,
            Conversation.app_id == app_model.id,
            Conversation.status == "normal",
            Conversation.is_deleted.is_(False),
        ]

        if isinstance(user, Account):
            conversation_filter.append(Conversation.from_account_id == user.id)
        else:
            conversation_filter.append(Conversation.from_end_user_id == user.id if user else None)

        conversation = db.session.query(Conversation).filter(and_(*conversation_filter)).first()

        if not conversation and self.allow_customized_conversation_id == False:
            raise ConversationNotExistsError()

        if conversation and conversation.status != "normal":
            raise ConversationCompletedError()

        return conversation

    def _get_app_model_config(self, app_model: App, conversation: Optional[Conversation] = None) -> AppModelConfig:
        if conversation:
            app_model_config = (
                db.session.query(AppModelConfig)
                .filter(AppModelConfig.id == conversation.app_model_config_id, AppModelConfig.app_id == app_model.id)
                .first()
            )

            if not app_model_config:
                raise AppModelConfigBrokenError()
        else:
            if app_model.app_model_config_id is None:
                raise AppModelConfigBrokenError()

            app_model_config = app_model.app_model_config

            if not app_model_config:
                raise AppModelConfigBrokenError()

        return app_model_config

    def _init_generate_records(
        self,
        application_generate_entity: Union[
            ChatAppGenerateEntity,
            CompletionAppGenerateEntity,
            AgentChatAppGenerateEntity,
            AdvancedChatAppGenerateEntity,
        ],
        conversation: Optional[Conversation] = None,
        customized_conversation_id: Optional[str] = None,
    ) -> tuple[Conversation, Message]:
        """
        Initialize generate records
        :param application_generate_entity: application generate entity
        :conversation conversation
        :return:
        """
        app_config: EasyUIBasedAppConfig = cast(EasyUIBasedAppConfig, application_generate_entity.app_config)

        # get from source
        end_user_id = None
        account_id = None
        if application_generate_entity.invoke_from in {InvokeFrom.WEB_APP, InvokeFrom.SERVICE_API}:
            from_source = "api"
            end_user_id = application_generate_entity.user_id
        else:
            from_source = "console"
            account_id = application_generate_entity.user_id

        if isinstance(application_generate_entity, AdvancedChatAppGenerateEntity):
            app_model_config_id = None
            override_model_configs = None
            model_provider = None
            model_id = None
        else:
            app_model_config_id = app_config.app_model_config_id
            model_provider = application_generate_entity.model_conf.provider
            model_id = application_generate_entity.model_conf.model
            override_model_configs = None
            if app_config.app_model_config_from == EasyUIBasedAppModelConfigFrom.ARGS and app_config.app_mode in {
                AppMode.AGENT_CHAT,
                AppMode.CHAT,
                AppMode.COMPLETION,
            }:
                override_model_configs = app_config.app_model_config_dict

        # get conversation introduction
        introduction = self._get_conversation_introduction(application_generate_entity)

        if not conversation:
            conversation = Conversation(
                app_id=app_config.app_id,
                app_model_config_id=app_model_config_id,
                model_provider=model_provider,
                model_id=model_id,
                override_model_configs=json.dumps(override_model_configs) if override_model_configs else None,
                mode=app_config.app_mode.value,
                name="New conversation",
                inputs=application_generate_entity.inputs,
                introduction=introduction,
                system_instruction="",
                system_instruction_tokens=0,
                status="normal",
                invoke_from=application_generate_entity.invoke_from.value,
                from_source=from_source,
                from_end_user_id=end_user_id,
                from_account_id=account_id,
            )
            if (
                self.allow_customized_conversation_id
                and customized_conversation_id
                and len(customized_conversation_id) > 0
            ):
                conversation.id = customized_conversation_id
            try:
                db.session.add(conversation)
                db.session.commit()
            except exc.IntegrityError as e:
                raise InvalidConversationIDError()
            db.session.refresh(conversation)
        else:
            conversation.updated_at = datetime.now(UTC).replace(tzinfo=None)
            db.session.commit()

        message = Message(
            app_id=app_config.app_id,
            model_provider=model_provider,
            model_id=model_id,
            override_model_configs=json.dumps(override_model_configs) if override_model_configs else None,
            conversation_id=conversation.id,
            inputs=application_generate_entity.inputs,
            query=application_generate_entity.query or "",
            message="",
            message_tokens=0,
            message_unit_price=0,
            message_price_unit=0,
            answer="",
            answer_tokens=0,
            answer_unit_price=0,
            answer_price_unit=0,
            parent_message_id=getattr(application_generate_entity, "parent_message_id", None),
            provider_response_latency=0,
            total_price=0,
            currency="USD",
            invoke_from=application_generate_entity.invoke_from.value,
            from_source=from_source,
            from_end_user_id=end_user_id,
            from_account_id=account_id,
        )

        db.session.add(message)
        db.session.commit()
        db.session.refresh(message)

        for file in application_generate_entity.files:
            message_file = MessageFile(
                message_id=message.id,
                type=file.type,
                transfer_method=file.transfer_method,
                belongs_to="user",
                url=file.remote_url,
                upload_file_id=file.related_id,
                created_by_role=(CreatedByRole.ACCOUNT if account_id else CreatedByRole.END_USER),
                created_by=account_id or end_user_id or "",
            )
            db.session.add(message_file)
            db.session.commit()

        return conversation, message

    def _get_conversation_introduction(self, application_generate_entity: AppGenerateEntity) -> str:
        """
        Get conversation introduction
        :param application_generate_entity: application generate entity
        :return: conversation introduction
        """
        app_config = application_generate_entity.app_config
        introduction = app_config.additional_features.opening_statement

        if introduction:
            try:
                inputs = application_generate_entity.inputs
                prompt_template = PromptTemplateParser(template=introduction)
                prompt_inputs = {k: inputs[k] for k in prompt_template.variable_keys if k in inputs}
                introduction = prompt_template.format(prompt_inputs)
            except KeyError:
                pass

        return introduction or ""

    def _get_conversation(self, conversation_id: str):
        """
        Get conversation by conversation id
        :param conversation_id: conversation id
        :return: conversation
        """
        conversation = db.session.query(Conversation).filter(Conversation.id == conversation_id).first()

        if not conversation:
            raise ConversationNotExistsError()

        return conversation

    def _get_message(self, message_id: str) -> Optional[Message]:
        """
        Get message by message id
        :param message_id: message id
        :return: message
        """
        message = db.session.query(Message).filter(Message.id == message_id).first()

        return message<|MERGE_RESOLUTION|>--- conflicted
+++ resolved
@@ -2,12 +2,8 @@
 import logging
 from collections.abc import Generator
 from datetime import UTC, datetime
-<<<<<<< HEAD
 from os import getenv
-from typing import Optional, Union
-=======
 from typing import Optional, Union, cast
->>>>>>> d4c916b4
 
 from sqlalchemy import and_, exc
 
