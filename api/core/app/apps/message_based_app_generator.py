--- conflicted
+++ resolved
@@ -156,12 +156,6 @@
         query = application_generate_entity.query or "New conversation"
         conversation_name = (query[:20] + "…") if len(query) > 20 else query
 
-<<<<<<< HEAD
-        inputs_payload = dict(application_generate_entity.inputs or {})
-
-        if not conversation:
-            conversation = Conversation(
-=======
         try:
             if not conversation:
                 conversation = Conversation(
@@ -190,21 +184,10 @@
                 conversation.updated_at = naive_utc_now()
 
             message = Message(
->>>>>>> 71497954
                 app_id=app_config.app_id,
                 model_provider=model_provider,
                 model_id=model_id,
                 override_model_configs=json.dumps(override_model_configs) if override_model_configs else None,
-<<<<<<< HEAD
-                mode=app_config.app_mode.value,
-                name=conversation_name,
-                summary=None,
-                _inputs=inputs_payload,
-                introduction=introduction,
-                system_instruction="",
-                system_instruction_tokens=0,
-                status="normal",
-=======
                 conversation_id=conversation.id,
                 inputs=application_generate_entity.inputs,
                 query=application_generate_entity.query,
@@ -220,47 +203,17 @@
                 provider_response_latency=0,
                 total_price=0,
                 currency="USD",
->>>>>>> 71497954
                 invoke_from=application_generate_entity.invoke_from.value,
                 from_source=from_source,
                 from_end_user_id=end_user_id,
                 from_account_id=account_id,
-<<<<<<< HEAD
-                read_at=None,
-                read_account_id=None,
-=======
                 app_mode=app_config.app_mode,
->>>>>>> 71497954
             )
 
             db.session.add(message)
             db.session.flush()
             db.session.refresh(message)
 
-<<<<<<< HEAD
-        message = Message(
-            app_id=app_config.app_id,
-            conversation_id=conversation.id,
-            inputs=application_generate_entity.inputs,
-            query=application_generate_entity.query,
-            message="",
-            message_tokens=0,
-            message_unit_price=0,
-            message_price_unit=0,
-            answer="",
-            from_source=from_source,
-            from_end_user_id=end_user_id,
-            from_account_id=account_id,
-            app_mode=app_config.app_mode,
-        )
-        message.model_provider = model_provider
-        message.model_id = model_id
-        message.override_model_configs = json.dumps(override_model_configs) if override_model_configs else None
-        message.parent_message_id = getattr(application_generate_entity, "parent_message_id", None)
-        message.invoke_from = application_generate_entity.invoke_from.value
-        message.from_end_user_id = end_user_id
-        message.from_account_id = account_id
-=======
             message_files = []
             for file in application_generate_entity.files:
                 message_file = MessageFile(
@@ -274,7 +227,6 @@
                     created_by=account_id or end_user_id or "",
                 )
                 message_files.append(message_file)
->>>>>>> 71497954
 
             if message_files:
                 db.session.add_all(message_files)
