import json
import logging
from collections.abc import Generator
from typing import Optional, Union, cast

from sqlalchemy import select
<<<<<<< HEAD
=======
from sqlalchemy.orm import Session
>>>>>>> acd209a8

from core.app.app_config.entities import EasyUIBasedAppConfig, EasyUIBasedAppModelConfigFrom
from core.app.apps.base_app_generator import BaseAppGenerator
from core.app.apps.base_app_queue_manager import AppQueueManager
from core.app.apps.exc import GenerateTaskStoppedError
from core.app.entities.app_invoke_entities import (
    AdvancedChatAppGenerateEntity,
    AgentChatAppGenerateEntity,
    AppGenerateEntity,
    ChatAppGenerateEntity,
    CompletionAppGenerateEntity,
    InvokeFrom,
)
from core.app.entities.task_entities import (
    ChatbotAppBlockingResponse,
    ChatbotAppStreamResponse,
    CompletionAppBlockingResponse,
    CompletionAppStreamResponse,
)
from core.app.task_pipeline.easy_ui_based_generate_task_pipeline import EasyUIBasedGenerateTaskPipeline
from core.prompt.utils.prompt_template_parser import PromptTemplateParser
from extensions.ext_database import db
from libs.datetime_utils import naive_utc_now
from models import Account
from models.enums import CreatorUserRole
from models.model import App, AppMode, AppModelConfig, Conversation, EndUser, Message, MessageFile
from services.errors.app_model_config import AppModelConfigBrokenError
from services.errors.conversation import ConversationNotExistsError
from services.errors.message import MessageNotExistsError

logger = logging.getLogger(__name__)


class MessageBasedAppGenerator(BaseAppGenerator):
    def _handle_response(
        self,
        application_generate_entity: Union[
            ChatAppGenerateEntity,
            CompletionAppGenerateEntity,
            AgentChatAppGenerateEntity,
        ],
        queue_manager: AppQueueManager,
        conversation: Conversation,
        message: Message,
        user: Union[Account, EndUser],
        stream: bool = False,
    ) -> Union[
        ChatbotAppBlockingResponse,
        CompletionAppBlockingResponse,
        Generator[Union[ChatbotAppStreamResponse, CompletionAppStreamResponse], None, None],
    ]:
        """
        Handle response.
        :param application_generate_entity: application generate entity
        :param queue_manager: queue manager
        :param conversation: conversation
        :param message: message
        :param user: user
        :param stream: is stream
        :return:
        """
        # init generate task pipeline
        generate_task_pipeline = EasyUIBasedGenerateTaskPipeline(
            application_generate_entity=application_generate_entity,
            queue_manager=queue_manager,
            conversation=conversation,
            message=message,
            stream=stream,
        )

        try:
            return generate_task_pipeline.process()
        except ValueError as e:
            if len(e.args) > 0 and e.args[0] == "I/O operation on closed file.":  # ignore this error
                raise GenerateTaskStoppedError()
            else:
                logger.exception("Failed to handle response, conversation_id: %s", conversation.id)
                raise e

    def _get_app_model_config(self, app_model: App, conversation: Optional[Conversation] = None) -> AppModelConfig:
        if conversation:
            stmt = select(AppModelConfig).where(
                AppModelConfig.id == conversation.app_model_config_id, AppModelConfig.app_id == app_model.id
            )
            app_model_config = db.session.scalar(stmt)

            if not app_model_config:
                raise AppModelConfigBrokenError()
        else:
            if app_model.app_model_config_id is None:
                raise AppModelConfigBrokenError()

            app_model_config = app_model.app_model_config

            if not app_model_config:
                raise AppModelConfigBrokenError()

        return app_model_config

    def _init_generate_records(
        self,
        application_generate_entity: Union[
            ChatAppGenerateEntity,
            CompletionAppGenerateEntity,
            AgentChatAppGenerateEntity,
            AdvancedChatAppGenerateEntity,
        ],
        conversation: Optional[Conversation] = None,
    ) -> tuple[Conversation, Message]:
        """
        Initialize generate records
        :param application_generate_entity: application generate entity
        :conversation conversation
        :return:
        """
        app_config: EasyUIBasedAppConfig = cast(EasyUIBasedAppConfig, application_generate_entity.app_config)

        # get from source
        end_user_id = None
        account_id = None
        if application_generate_entity.invoke_from in {InvokeFrom.WEB_APP, InvokeFrom.SERVICE_API}:
            from_source = "api"
            end_user_id = application_generate_entity.user_id
        else:
            from_source = "console"
            account_id = application_generate_entity.user_id

        if isinstance(application_generate_entity, AdvancedChatAppGenerateEntity):
            app_model_config_id = None
            override_model_configs = None
            model_provider = None
            model_id = None
        else:
            app_model_config_id = app_config.app_model_config_id
            model_provider = application_generate_entity.model_conf.provider
            model_id = application_generate_entity.model_conf.model
            override_model_configs = None
            if app_config.app_model_config_from == EasyUIBasedAppModelConfigFrom.ARGS and app_config.app_mode in {
                AppMode.AGENT_CHAT,
                AppMode.CHAT,
                AppMode.COMPLETION,
            }:
                override_model_configs = app_config.app_model_config_dict

        # get conversation introduction
        introduction = self._get_conversation_introduction(application_generate_entity)

        # get conversation name
        query = application_generate_entity.query or "New conversation"
        conversation_name = (query[:20] + "…") if len(query) > 20 else query

        if not conversation:
            conversation = Conversation(
                app_id=app_config.app_id,
                app_model_config_id=app_model_config_id,
                model_provider=model_provider,
                model_id=model_id,
                override_model_configs=json.dumps(override_model_configs) if override_model_configs else None,
                mode=app_config.app_mode.value,
                name=conversation_name,
                inputs=application_generate_entity.inputs,
                introduction=introduction,
                system_instruction="",
                system_instruction_tokens=0,
                status="normal",
                invoke_from=application_generate_entity.invoke_from.value,
                from_source=from_source,
                from_end_user_id=end_user_id,
                from_account_id=account_id,
            )

            db.session.add(conversation)
            db.session.commit()
            db.session.refresh(conversation)
        else:
            conversation.updated_at = naive_utc_now()
            db.session.commit()

        message = Message(
            app_id=app_config.app_id,
            model_provider=model_provider,
            model_id=model_id,
            override_model_configs=json.dumps(override_model_configs) if override_model_configs else None,
            conversation_id=conversation.id,
            inputs=application_generate_entity.inputs,
            query=application_generate_entity.query or "",
            message="",
            message_tokens=0,
            message_unit_price=0,
            message_price_unit=0,
            answer="",
            answer_tokens=0,
            answer_unit_price=0,
            answer_price_unit=0,
            parent_message_id=getattr(application_generate_entity, "parent_message_id", None),
            provider_response_latency=0,
            total_price=0,
            currency="USD",
            invoke_from=application_generate_entity.invoke_from.value,
            from_source=from_source,
            from_end_user_id=end_user_id,
            from_account_id=account_id,
        )

        db.session.add(message)
        db.session.commit()
        db.session.refresh(message)

        for file in application_generate_entity.files:
            message_file = MessageFile(
                message_id=message.id,
                type=file.type,
                transfer_method=file.transfer_method,
                belongs_to="user",
                url=file.remote_url,
                upload_file_id=file.related_id,
                created_by_role=(CreatorUserRole.ACCOUNT if account_id else CreatorUserRole.END_USER),
                created_by=account_id or end_user_id or "",
            )
            db.session.add(message_file)
            db.session.commit()

        return conversation, message

    def _get_conversation_introduction(self, application_generate_entity: AppGenerateEntity) -> str:
        """
        Get conversation introduction
        :param application_generate_entity: application generate entity
        :return: conversation introduction
        """
        app_config = application_generate_entity.app_config
        introduction = app_config.additional_features.opening_statement

        if introduction:
            try:
                inputs = application_generate_entity.inputs
                prompt_template = PromptTemplateParser(template=introduction)
                prompt_inputs = {k: inputs[k] for k in prompt_template.variable_keys if k in inputs}
                introduction = prompt_template.format(prompt_inputs)
            except KeyError:
                pass

        return introduction or ""

    def _get_conversation(self, conversation_id: str) -> Conversation:
        """
        Get conversation by conversation id
        :param conversation_id: conversation id
        :return: conversation
        """
<<<<<<< HEAD
        stmt = select(Conversation).where(Conversation.id == conversation_id)
        conversation = db.session.scalar(stmt)
=======
        with Session(db.engine, expire_on_commit=False) as session:
            conversation = session.scalar(select(Conversation).where(Conversation.id == conversation_id))
>>>>>>> acd209a8

        if not conversation:
            raise ConversationNotExistsError("Conversation not exists")

        return conversation

    def _get_message(self, message_id: str) -> Message:
        """
        Get message by message id
        :param message_id: message id
        :return: message
        """
<<<<<<< HEAD
        stmt = select(Message).where(Message.id == message_id)
        message = db.session.scalar(stmt)
=======
        with Session(db.engine, expire_on_commit=False) as session:
            message = session.scalar(select(Message).where(Message.id == message_id))
>>>>>>> acd209a8

        if message is None:
            raise MessageNotExistsError("Message not exists")

        return message<|MERGE_RESOLUTION|>--- conflicted
+++ resolved
@@ -4,11 +4,7 @@
 from typing import Optional, Union, cast
 
 from sqlalchemy import select
-<<<<<<< HEAD
-=======
 from sqlalchemy.orm import Session
->>>>>>> acd209a8
-
 from core.app.app_config.entities import EasyUIBasedAppConfig, EasyUIBasedAppModelConfigFrom
 from core.app.apps.base_app_generator import BaseAppGenerator
 from core.app.apps.base_app_queue_manager import AppQueueManager
@@ -258,13 +254,8 @@
         :param conversation_id: conversation id
         :return: conversation
         """
-<<<<<<< HEAD
-        stmt = select(Conversation).where(Conversation.id == conversation_id)
-        conversation = db.session.scalar(stmt)
-=======
         with Session(db.engine, expire_on_commit=False) as session:
             conversation = session.scalar(select(Conversation).where(Conversation.id == conversation_id))
->>>>>>> acd209a8
 
         if not conversation:
             raise ConversationNotExistsError("Conversation not exists")
@@ -277,13 +268,8 @@
         :param message_id: message id
         :return: message
         """
-<<<<<<< HEAD
-        stmt = select(Message).where(Message.id == message_id)
-        message = db.session.scalar(stmt)
-=======
         with Session(db.engine, expire_on_commit=False) as session:
             message = session.scalar(select(Message).where(Message.id == message_id))
->>>>>>> acd209a8
 
         if message is None:
             raise MessageNotExistsError("Message not exists")
