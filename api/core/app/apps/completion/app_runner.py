import logging
from typing import cast

from core.app.apps.base_app_queue_manager import AppQueueManager
from core.app.apps.base_app_runner import AppRunner
from core.app.apps.completion.app_config_manager import CompletionAppConfig
from core.app.entities.app_invoke_entities import (
    CompletionAppGenerateEntity,
)
from core.callback_handler.index_tool_callback_handler import DatasetIndexToolCallbackHandler
from core.model_manager import ModelInstance
from core.model_runtime.entities.message_entities import ImagePromptMessageContent
from core.moderation.base import ModerationError
from core.rag.retrieval.dataset_retrieval import DatasetRetrieval
from extensions.ext_database import db
from models.model import App, Message

logger = logging.getLogger(__name__)


class CompletionAppRunner(AppRunner):
    """
    Completion Application Runner
    """

    def run(
        self, application_generate_entity: CompletionAppGenerateEntity, queue_manager: AppQueueManager, message: Message
    ) -> None:
        """
        Run application
        :param application_generate_entity: application generate entity
        :param queue_manager: application queue manager
        :param message: message
        :return:
        """
        app_config = application_generate_entity.app_config
        app_config = cast(CompletionAppConfig, app_config)

        app_record = db.session.query(App).filter(App.id == app_config.app_id).first()
        if not app_record:
            raise ValueError("App not found")

        inputs = application_generate_entity.inputs
        query = application_generate_entity.query
        files = application_generate_entity.files

<<<<<<< HEAD
        image_detail_config = (
            application_generate_entity.file_upload_config.image_config.detail
            if (
                application_generate_entity.file_upload_config
                and application_generate_entity.file_upload_config.image_config
            )
            else None
        )
        image_detail_config = image_detail_config or ImagePromptMessageContent.DETAIL.LOW

=======
>>>>>>> 849994d3
        # organize all inputs and template to prompt messages
        # Include: prompt template, inputs, query(optional), files(optional)
        prompt_messages, stop = self.organize_prompt_messages(
            app_record=app_record,
            model_config=application_generate_entity.model_conf,
            prompt_template_entity=app_config.prompt_template,
            inputs=inputs,
            files=files,
            query=query,
            image_detail_config=image_detail_config,
        )

        # moderation
        try:
            # process sensitive_word_avoidance
            _, inputs, query = self.moderation_for_inputs(
                app_id=app_record.id,
                tenant_id=app_config.tenant_id,
                app_generate_entity=application_generate_entity,
                inputs=inputs,
                query=query or "",
                message_id=message.id,
            )
        except ModerationError as e:
            self.direct_output(
                queue_manager=queue_manager,
                app_generate_entity=application_generate_entity,
                prompt_messages=prompt_messages,
                text=str(e),
                stream=application_generate_entity.stream,
            )
            return

        # fill in variable inputs from external data tools if exists
        external_data_tools = app_config.external_data_variables
        if external_data_tools:
            inputs = self.fill_in_inputs_from_external_data_tools(
                tenant_id=app_record.tenant_id,
                app_id=app_record.id,
                external_data_tools=external_data_tools,
                inputs=inputs,
                query=query,
            )

        # get context from datasets
        context = None
        if app_config.dataset and app_config.dataset.dataset_ids:
            hit_callback = DatasetIndexToolCallbackHandler(
                queue_manager,
                app_record.id,
                message.id,
                application_generate_entity.user_id,
                application_generate_entity.invoke_from,
            )

            dataset_config = app_config.dataset
            if dataset_config and dataset_config.retrieve_config.query_variable:
                query = inputs.get(dataset_config.retrieve_config.query_variable, "")

            dataset_retrieval = DatasetRetrieval(application_generate_entity)
            context = dataset_retrieval.retrieve(
                app_id=app_record.id,
                user_id=application_generate_entity.user_id,
                tenant_id=app_record.tenant_id,
                model_config=application_generate_entity.model_conf,
                config=dataset_config,
                query=query or "",
                invoke_from=application_generate_entity.invoke_from,
                show_retrieve_source=app_config.additional_features.show_retrieve_source,
                hit_callback=hit_callback,
                message_id=message.id,
                inputs=inputs,
            )

        # reorganize all inputs and template to prompt messages
        # Include: prompt template, inputs, query(optional), files(optional)
        #          memory(optional), external data, dataset context(optional)
        prompt_messages, stop = self.organize_prompt_messages(
            app_record=app_record,
            model_config=application_generate_entity.model_conf,
            prompt_template_entity=app_config.prompt_template,
            inputs=inputs,
            files=files,
            query=query,
            context=context,
            image_detail_config=image_detail_config,
        )

        # check hosting moderation
        hosting_moderation_result = self.check_hosting_moderation(
            application_generate_entity=application_generate_entity,
            queue_manager=queue_manager,
            prompt_messages=prompt_messages,
        )

        if hosting_moderation_result:
            return

        # Invoke model
        model_instance = ModelInstance(
            provider_model_bundle=application_generate_entity.model_conf.provider_model_bundle,
            model=application_generate_entity.model_conf.model,
        )

        db.session.close()

        invoke_result = model_instance.invoke_llm(
            prompt_messages=prompt_messages,
            model_parameters=application_generate_entity.model_conf.parameters,
            stop=stop,
            stream=application_generate_entity.stream,
            user=application_generate_entity.user_id,
        )

        # handle invoke result
        self._handle_invoke_result(
            invoke_result=invoke_result, queue_manager=queue_manager, stream=application_generate_entity.stream
        )<|MERGE_RESOLUTION|>--- conflicted
+++ resolved
@@ -44,7 +44,6 @@
         query = application_generate_entity.query
         files = application_generate_entity.files
 
-<<<<<<< HEAD
         image_detail_config = (
             application_generate_entity.file_upload_config.image_config.detail
             if (
@@ -55,8 +54,6 @@
         )
         image_detail_config = image_detail_config or ImagePromptMessageContent.DETAIL.LOW
 
-=======
->>>>>>> 849994d3
         # organize all inputs and template to prompt messages
         # Include: prompt template, inputs, query(optional), files(optional)
         prompt_messages, stop = self.organize_prompt_messages(
