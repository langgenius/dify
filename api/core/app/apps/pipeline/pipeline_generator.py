import contextvars
import datetime
import json
import logging
import secrets
import threading
import time
import uuid
from collections.abc import Generator, Mapping
from typing import Any, Literal, Union, cast, overload

from flask import Flask, current_app
from pydantic import ValidationError
from sqlalchemy import select
from sqlalchemy.orm import Session, sessionmaker

import contexts
from configs import dify_config
from core.app.apps.base_app_generator import BaseAppGenerator
from core.app.apps.base_app_queue_manager import AppQueueManager, PublishFrom
from core.app.apps.exc import GenerateTaskStoppedError
from core.app.apps.pipeline.pipeline_config_manager import PipelineConfigManager
from core.app.apps.pipeline.pipeline_queue_manager import PipelineQueueManager
from core.app.apps.pipeline.pipeline_runner import PipelineRunner
from core.app.apps.workflow.generate_response_converter import WorkflowAppGenerateResponseConverter
from core.app.apps.workflow.generate_task_pipeline import WorkflowAppGenerateTaskPipeline
from core.app.entities.app_invoke_entities import InvokeFrom, RagPipelineGenerateEntity
from core.app.entities.rag_pipeline_invoke_entities import RagPipelineInvokeEntity
from core.app.entities.task_entities import WorkflowAppBlockingResponse, WorkflowAppStreamResponse
from core.datasource.entities.datasource_entities import (
    DatasourceProviderType,
    OnlineDriveBrowseFilesRequest,
)
from core.datasource.online_drive.online_drive_plugin import OnlineDriveDatasourcePlugin
from core.entities.knowledge_entities import PipelineDataset, PipelineDocument
from core.model_runtime.errors.invoke import InvokeAuthorizationError
from core.rag.index_processor.constant.built_in_field import BuiltInField
from core.repositories.factory import DifyCoreRepositoryFactory
from core.workflow.repositories.draft_variable_repository import DraftVariableSaverFactory
from core.workflow.repositories.workflow_execution_repository import WorkflowExecutionRepository
from core.workflow.repositories.workflow_node_execution_repository import WorkflowNodeExecutionRepository
from core.workflow.variable_loader import DUMMY_VARIABLE_LOADER, VariableLoader
from enums.cloud_plan import CloudPlan
from extensions.ext_database import db
from libs.flask_utils import preserve_flask_contexts
from models import Account, EndUser, Workflow, WorkflowNodeExecutionTriggeredFrom
from models.dataset import Document, DocumentPipelineExecutionLog, Pipeline
from models.enums import WorkflowRunTriggeredFrom
from models.model import AppMode
from services.datasource_provider_service import DatasourceProviderService
from services.rag_pipeline.rag_pipeline_task_proxy import RagPipelineTaskProxy
from services.workflow_draft_variable_service import DraftVarLoader, WorkflowDraftVariableService

logger = logging.getLogger(__name__)


class PipelineGenerator(BaseAppGenerator):
    @overload
    def generate(
        self,
        *,
        pipeline: Pipeline,
        workflow: Workflow,
        user: Union[Account, EndUser],
        args: Mapping[str, Any],
        invoke_from: InvokeFrom,
        streaming: Literal[True],
        call_depth: int,
        workflow_thread_pool_id: str | None,
        is_retry: bool = False,
    ) -> Generator[Mapping | str, None, None]: ...

    @overload
    def generate(
        self,
        *,
        pipeline: Pipeline,
        workflow: Workflow,
        user: Union[Account, EndUser],
        args: Mapping[str, Any],
        invoke_from: InvokeFrom,
        streaming: Literal[False],
        call_depth: int,
        workflow_thread_pool_id: str | None,
        is_retry: bool = False,
    ) -> Mapping[str, Any]: ...

    @overload
    def generate(
        self,
        *,
        pipeline: Pipeline,
        workflow: Workflow,
        user: Union[Account, EndUser],
        args: Mapping[str, Any],
        invoke_from: InvokeFrom,
        streaming: bool,
        call_depth: int,
        workflow_thread_pool_id: str | None,
        is_retry: bool = False,
    ) -> Union[Mapping[str, Any], Generator[Mapping | str, None, None]]: ...

    def generate(
        self,
        *,
        pipeline: Pipeline,
        workflow: Workflow,
        user: Union[Account, EndUser],
        args: Mapping[str, Any],
        invoke_from: InvokeFrom,
        streaming: bool = True,
        call_depth: int = 0,
        workflow_thread_pool_id: str | None = None,
        is_retry: bool = False,
    ) -> Union[Mapping[str, Any], Generator[Mapping | str, None, None], None]:
        # Add null check for dataset

        with Session(db.engine, expire_on_commit=False) as session:
            dataset = pipeline.retrieve_dataset(session)
            if not dataset:
                raise ValueError("Pipeline dataset is required")
        inputs: Mapping[str, Any] = args["inputs"]
        start_node_id: str = args["start_node_id"]
        datasource_type: str = args["datasource_type"]
        datasource_info_list: list[Mapping[str, Any]] = self._format_datasource_info_list(
            datasource_type, args["datasource_info_list"], pipeline, workflow, start_node_id, user
        )
        batch = time.strftime("%Y%m%d%H%M%S") + str(secrets.randbelow(900000) + 100000)
        # convert to app config
        pipeline_config = PipelineConfigManager.get_pipeline_config(
            pipeline=pipeline, workflow=workflow, start_node_id=start_node_id
        )
        documents: list[Document] = []
        if invoke_from == InvokeFrom.PUBLISHED and not is_retry and not args.get("original_document_id"):
            from services.dataset_service import DocumentService

            for datasource_info in datasource_info_list:
                position = DocumentService.get_documents_position(dataset.id)
                document = self._build_document(
                    tenant_id=pipeline.tenant_id,
                    dataset_id=dataset.id,
                    built_in_field_enabled=dataset.built_in_field_enabled,
                    datasource_type=datasource_type,
                    datasource_info=datasource_info,
                    created_from="rag-pipeline",
                    position=position,
                    account=user,
                    batch=batch,
                    document_form=dataset.chunk_structure,
                )
                db.session.add(document)
                documents.append(document)
            db.session.commit()

        # run in child thread
        rag_pipeline_invoke_entities = []
        for i, datasource_info in enumerate(datasource_info_list):
            workflow_run_id = str(uuid.uuid4())
            document_id = args.get("original_document_id") or None
            if invoke_from == InvokeFrom.PUBLISHED and not is_retry:
                document_id = document_id or documents[i].id
                document_pipeline_execution_log = DocumentPipelineExecutionLog(
                    document_id=document_id,
                    datasource_type=datasource_type,
                    datasource_info=json.dumps(datasource_info),
                    datasource_node_id=start_node_id,
                    input_data=inputs,
                    pipeline_id=pipeline.id,
                    created_by=user.id,
                )
                db.session.add(document_pipeline_execution_log)
                db.session.commit()
            application_generate_entity = RagPipelineGenerateEntity(
                task_id=str(uuid.uuid4()),
                app_config=pipeline_config,
                pipeline_config=pipeline_config,
                datasource_type=datasource_type,
                datasource_info=datasource_info,
                dataset_id=dataset.id,
                original_document_id=args.get("original_document_id"),
                start_node_id=start_node_id,
                batch=batch,
                document_id=document_id,
                inputs=self._prepare_user_inputs(
                    user_inputs=inputs,
                    variables=pipeline_config.rag_pipeline_variables,
                    tenant_id=pipeline.tenant_id,
                    strict_type_validation=True if invoke_from == InvokeFrom.SERVICE_API else False,
                ),
                files=[],
                user_id=user.id,
                stream=streaming,
                invoke_from=invoke_from,
                call_depth=call_depth,
                workflow_execution_id=workflow_run_id,
            )

            contexts.plugin_tool_providers.set({})
            contexts.plugin_tool_providers_lock.set(threading.Lock())
            if invoke_from == InvokeFrom.DEBUGGER:
                workflow_triggered_from = WorkflowRunTriggeredFrom.RAG_PIPELINE_DEBUGGING
            else:
                workflow_triggered_from = WorkflowRunTriggeredFrom.RAG_PIPELINE_RUN
            # Create workflow node execution repository
            session_factory = sessionmaker(bind=db.engine, expire_on_commit=False)
            workflow_execution_repository = DifyCoreRepositoryFactory.create_workflow_execution_repository(
                session_factory=session_factory,
                user=user,
                app_id=application_generate_entity.app_config.app_id,
                triggered_from=workflow_triggered_from,
            )

            workflow_node_execution_repository = DifyCoreRepositoryFactory.create_workflow_node_execution_repository(
                session_factory=session_factory,
                user=user,
                app_id=application_generate_entity.app_config.app_id,
                triggered_from=WorkflowNodeExecutionTriggeredFrom.RAG_PIPELINE_RUN,
            )
            if invoke_from == InvokeFrom.DEBUGGER or is_retry:
                return self._generate(
                    flask_app=current_app._get_current_object(),  # type: ignore
                    context=contextvars.copy_context(),
                    pipeline=pipeline,
                    workflow_id=workflow.id,
                    user=user,
                    application_generate_entity=application_generate_entity,
                    invoke_from=invoke_from,
                    workflow_execution_repository=workflow_execution_repository,
                    workflow_node_execution_repository=workflow_node_execution_repository,
                    streaming=streaming,
                    workflow_thread_pool_id=workflow_thread_pool_id,
                )
            else:
                rag_pipeline_invoke_entities.append(
                    RagPipelineInvokeEntity(
                        pipeline_id=pipeline.id,
                        user_id=user.id,
                        tenant_id=pipeline.tenant_id,
                        workflow_id=workflow.id,
                        streaming=streaming,
                        workflow_execution_id=workflow_run_id,
                        workflow_thread_pool_id=workflow_thread_pool_id,
                        application_generate_entity=application_generate_entity.model_dump(),
                    )
                )

        if rag_pipeline_invoke_entities:
<<<<<<< HEAD
            RagPipelineTaskProxy(dataset.tenant_id, user.id, rag_pipeline_invoke_entities).delay()
=======
            # store the rag_pipeline_invoke_entities to object storage
            text = [item.model_dump() for item in rag_pipeline_invoke_entities]
            name = "rag_pipeline_invoke_entities.json"
            # Convert list to proper JSON string
            json_text = json.dumps(text)
            upload_file = FileService(db.engine).upload_text(json_text, name, user.id, dataset.tenant_id)
            features = FeatureService.get_features(dataset.tenant_id)
            if features.billing.enabled and features.billing.subscription.plan == CloudPlan.SANDBOX:
                tenant_pipeline_task_key = f"tenant_pipeline_task:{dataset.tenant_id}"
                tenant_self_pipeline_task_queue = f"tenant_self_pipeline_task_queue:{dataset.tenant_id}"

                if redis_client.get(tenant_pipeline_task_key):
                    # Add to waiting queue using List operations (lpush)
                    redis_client.lpush(tenant_self_pipeline_task_queue, upload_file.id)
                else:
                    # Set flag and execute task
                    redis_client.set(tenant_pipeline_task_key, 1, ex=60 * 60)
                    rag_pipeline_run_task.delay(  # type: ignore
                        rag_pipeline_invoke_entities_file_id=upload_file.id,
                        tenant_id=dataset.tenant_id,
                    )

            else:
                priority_rag_pipeline_run_task.delay(  # type: ignore
                    rag_pipeline_invoke_entities_file_id=upload_file.id,
                    tenant_id=dataset.tenant_id,
                )

>>>>>>> 61a0fcc2
        # return batch, dataset, documents
        return {
            "batch": batch,
            "dataset": PipelineDataset(
                id=dataset.id,
                name=dataset.name,
                description=dataset.description,
                chunk_structure=dataset.chunk_structure,
            ).model_dump(),
            "documents": [
                PipelineDocument(
                    id=document.id,
                    position=document.position,
                    data_source_type=document.data_source_type,
                    data_source_info=json.loads(document.data_source_info) if document.data_source_info else None,
                    name=document.name,
                    indexing_status=document.indexing_status,
                    error=document.error,
                    enabled=document.enabled,
                ).model_dump()
                for document in documents
            ],
        }

    def _generate(
        self,
        *,
        flask_app: Flask,
        context: contextvars.Context,
        pipeline: Pipeline,
        workflow_id: str,
        user: Union[Account, EndUser],
        application_generate_entity: RagPipelineGenerateEntity,
        invoke_from: InvokeFrom,
        workflow_execution_repository: WorkflowExecutionRepository,
        workflow_node_execution_repository: WorkflowNodeExecutionRepository,
        streaming: bool = True,
        variable_loader: VariableLoader = DUMMY_VARIABLE_LOADER,
        workflow_thread_pool_id: str | None = None,
    ) -> Union[Mapping[str, Any], Generator[str | Mapping[str, Any], None, None]]:
        """
        Generate App response.

        :param pipeline: Pipeline
        :param workflow: Workflow
        :param user: account or end user
        :param application_generate_entity: application generate entity
        :param invoke_from: invoke from source
        :param workflow_execution_repository: repository for workflow execution
        :param workflow_node_execution_repository: repository for workflow node execution
        :param streaming: is stream
        :param workflow_thread_pool_id: workflow thread pool id
        """
        with preserve_flask_contexts(flask_app, context_vars=context):
            # init queue manager
            workflow = db.session.query(Workflow).where(Workflow.id == workflow_id).first()
            if not workflow:
                raise ValueError(f"Workflow not found: {workflow_id}")
            queue_manager = PipelineQueueManager(
                task_id=application_generate_entity.task_id,
                user_id=application_generate_entity.user_id,
                invoke_from=application_generate_entity.invoke_from,
                app_mode=AppMode.RAG_PIPELINE,
            )
            context = contextvars.copy_context()

            # new thread
            worker_thread = threading.Thread(
                target=self._generate_worker,
                kwargs={
                    "flask_app": current_app._get_current_object(),  # type: ignore
                    "context": context,
                    "queue_manager": queue_manager,
                    "application_generate_entity": application_generate_entity,
                    "workflow_thread_pool_id": workflow_thread_pool_id,
                    "variable_loader": variable_loader,
                    "workflow_execution_repository": workflow_execution_repository,
                    "workflow_node_execution_repository": workflow_node_execution_repository,
                },
            )

            worker_thread.start()

            draft_var_saver_factory = self._get_draft_var_saver_factory(
                invoke_from,
                user,
            )
            # return response or stream generator
            response = self._handle_response(
                application_generate_entity=application_generate_entity,
                workflow=workflow,
                queue_manager=queue_manager,
                user=user,
                stream=streaming,
                draft_var_saver_factory=draft_var_saver_factory,
            )

            return WorkflowAppGenerateResponseConverter.convert(response=response, invoke_from=invoke_from)

    def single_iteration_generate(
        self,
        pipeline: Pipeline,
        workflow: Workflow,
        node_id: str,
        user: Account | EndUser,
        args: Mapping[str, Any],
        streaming: bool = True,
    ) -> Mapping[str, Any] | Generator[str | Mapping[str, Any], None, None]:
        """
        Generate App response.

        :param app_model: App
        :param workflow: Workflow
        :param node_id: the node id
        :param user: account or end user
        :param args: request args
        :param streaming: is streamed
        """
        if not node_id:
            raise ValueError("node_id is required")

        if args.get("inputs") is None:
            raise ValueError("inputs is required")

        # convert to app config
        pipeline_config = PipelineConfigManager.get_pipeline_config(
            pipeline=pipeline, workflow=workflow, start_node_id=args.get("start_node_id", "shared")
        )

        with Session(db.engine) as session:
            dataset = pipeline.retrieve_dataset(session)
            if not dataset:
                raise ValueError("Pipeline dataset is required")

        # init application generate entity - use RagPipelineGenerateEntity instead
        application_generate_entity = RagPipelineGenerateEntity(
            task_id=str(uuid.uuid4()),
            app_config=pipeline_config,
            pipeline_config=pipeline_config,
            datasource_type=args.get("datasource_type", ""),
            datasource_info=args.get("datasource_info", {}),
            dataset_id=dataset.id,
            batch=args.get("batch", ""),
            document_id=args.get("document_id"),
            inputs={},
            files=[],
            user_id=user.id,
            stream=streaming,
            invoke_from=InvokeFrom.DEBUGGER,
            call_depth=0,
            workflow_execution_id=str(uuid.uuid4()),
            single_iteration_run=RagPipelineGenerateEntity.SingleIterationRunEntity(
                node_id=node_id, inputs=args["inputs"]
            ),
        )
        contexts.plugin_tool_providers.set({})
        contexts.plugin_tool_providers_lock.set(threading.Lock())
        # Create workflow node execution repository
        session_factory = sessionmaker(bind=db.engine, expire_on_commit=False)

        workflow_execution_repository = DifyCoreRepositoryFactory.create_workflow_execution_repository(
            session_factory=session_factory,
            user=user,
            app_id=application_generate_entity.app_config.app_id,
            triggered_from=WorkflowRunTriggeredFrom.RAG_PIPELINE_DEBUGGING,
        )

        workflow_node_execution_repository = DifyCoreRepositoryFactory.create_workflow_node_execution_repository(
            session_factory=session_factory,
            user=user,
            app_id=application_generate_entity.app_config.app_id,
            triggered_from=WorkflowNodeExecutionTriggeredFrom.SINGLE_STEP,
        )
        draft_var_srv = WorkflowDraftVariableService(db.session())
        draft_var_srv.prefill_conversation_variable_default_values(workflow)
        var_loader = DraftVarLoader(
            engine=db.engine,
            app_id=application_generate_entity.app_config.app_id,
            tenant_id=application_generate_entity.app_config.tenant_id,
        )

        return self._generate(
            flask_app=current_app._get_current_object(),  # type: ignore
            pipeline=pipeline,
            workflow_id=workflow.id,
            user=user,
            invoke_from=InvokeFrom.DEBUGGER,
            application_generate_entity=application_generate_entity,
            workflow_execution_repository=workflow_execution_repository,
            workflow_node_execution_repository=workflow_node_execution_repository,
            streaming=streaming,
            variable_loader=var_loader,
            context=contextvars.copy_context(),
        )

    def single_loop_generate(
        self,
        pipeline: Pipeline,
        workflow: Workflow,
        node_id: str,
        user: Account | EndUser,
        args: Mapping[str, Any],
        streaming: bool = True,
    ) -> Mapping[str, Any] | Generator[str | Mapping[str, Any], None, None]:
        """
        Generate App response.

        :param app_model: App
        :param workflow: Workflow
        :param node_id: the node id
        :param user: account or end user
        :param args: request args
        :param streaming: is streamed
        """
        if not node_id:
            raise ValueError("node_id is required")

        if args.get("inputs") is None:
            raise ValueError("inputs is required")

        with Session(db.engine) as session:
            dataset = pipeline.retrieve_dataset(session)
            if not dataset:
                raise ValueError("Pipeline dataset is required")

        # convert to app config
        pipeline_config = PipelineConfigManager.get_pipeline_config(
            pipeline=pipeline, workflow=workflow, start_node_id=args.get("start_node_id", "shared")
        )

        # init application generate entity
        application_generate_entity = RagPipelineGenerateEntity(
            task_id=str(uuid.uuid4()),
            app_config=pipeline_config,
            pipeline_config=pipeline_config,
            datasource_type=args.get("datasource_type", ""),
            datasource_info=args.get("datasource_info", {}),
            batch=args.get("batch", ""),
            document_id=args.get("document_id"),
            dataset_id=dataset.id,
            inputs={},
            files=[],
            user_id=user.id,
            stream=streaming,
            invoke_from=InvokeFrom.DEBUGGER,
            extras={"auto_generate_conversation_name": False},
            single_loop_run=RagPipelineGenerateEntity.SingleLoopRunEntity(node_id=node_id, inputs=args["inputs"]),
            workflow_execution_id=str(uuid.uuid4()),
        )
        contexts.plugin_tool_providers.set({})
        contexts.plugin_tool_providers_lock.set(threading.Lock())

        # Create workflow node execution repository
        session_factory = sessionmaker(bind=db.engine, expire_on_commit=False)

        workflow_execution_repository = DifyCoreRepositoryFactory.create_workflow_execution_repository(
            session_factory=session_factory,
            user=user,
            app_id=application_generate_entity.app_config.app_id,
            triggered_from=WorkflowRunTriggeredFrom.RAG_PIPELINE_DEBUGGING,
        )

        workflow_node_execution_repository = DifyCoreRepositoryFactory.create_workflow_node_execution_repository(
            session_factory=session_factory,
            user=user,
            app_id=application_generate_entity.app_config.app_id,
            triggered_from=WorkflowNodeExecutionTriggeredFrom.SINGLE_STEP,
        )
        draft_var_srv = WorkflowDraftVariableService(db.session())
        draft_var_srv.prefill_conversation_variable_default_values(workflow)
        var_loader = DraftVarLoader(
            engine=db.engine,
            app_id=application_generate_entity.app_config.app_id,
            tenant_id=application_generate_entity.app_config.tenant_id,
        )

        return self._generate(
            flask_app=current_app._get_current_object(),  # type: ignore
            pipeline=pipeline,
            workflow_id=workflow.id,
            user=user,
            invoke_from=InvokeFrom.DEBUGGER,
            application_generate_entity=application_generate_entity,
            workflow_execution_repository=workflow_execution_repository,
            workflow_node_execution_repository=workflow_node_execution_repository,
            streaming=streaming,
            variable_loader=var_loader,
            context=contextvars.copy_context(),
        )

    def _generate_worker(
        self,
        flask_app: Flask,
        application_generate_entity: RagPipelineGenerateEntity,
        queue_manager: AppQueueManager,
        context: contextvars.Context,
        variable_loader: VariableLoader,
        workflow_execution_repository: WorkflowExecutionRepository,
        workflow_node_execution_repository: WorkflowNodeExecutionRepository,
        workflow_thread_pool_id: str | None = None,
    ) -> None:
        """
        Generate worker in a new thread.
        :param flask_app: Flask app
        :param application_generate_entity: application generate entity
        :param queue_manager: queue manager
        :param workflow_thread_pool_id: workflow thread pool id
        :return:
        """

        with preserve_flask_contexts(flask_app, context_vars=context):
            try:
                with Session(db.engine, expire_on_commit=False) as session:
                    workflow = session.scalar(
                        select(Workflow).where(
                            Workflow.tenant_id == application_generate_entity.app_config.tenant_id,
                            Workflow.app_id == application_generate_entity.app_config.app_id,
                            Workflow.id == application_generate_entity.app_config.workflow_id,
                        )
                    )
                    if workflow is None:
                        raise ValueError("Workflow not found")

                    # Determine system_user_id based on invocation source
                    is_external_api_call = application_generate_entity.invoke_from in {
                        InvokeFrom.WEB_APP,
                        InvokeFrom.SERVICE_API,
                    }

                    if is_external_api_call:
                        # For external API calls, use end user's session ID
                        end_user = session.scalar(
                            select(EndUser).where(EndUser.id == application_generate_entity.user_id)
                        )
                        system_user_id = end_user.session_id if end_user else ""
                    else:
                        # For internal calls, use the original user ID
                        system_user_id = application_generate_entity.user_id
                    # workflow app
                    runner = PipelineRunner(
                        application_generate_entity=application_generate_entity,
                        queue_manager=queue_manager,
                        workflow_thread_pool_id=workflow_thread_pool_id,
                        variable_loader=variable_loader,
                        workflow=workflow,
                        system_user_id=system_user_id,
                        workflow_execution_repository=workflow_execution_repository,
                        workflow_node_execution_repository=workflow_node_execution_repository,
                    )

                    runner.run()
            except GenerateTaskStoppedError:
                pass
            except InvokeAuthorizationError:
                queue_manager.publish_error(
                    InvokeAuthorizationError("Incorrect API key provided"), PublishFrom.APPLICATION_MANAGER
                )
            except ValidationError as e:
                logger.exception("Validation Error when generating")
                queue_manager.publish_error(e, PublishFrom.APPLICATION_MANAGER)
            except ValueError as e:
                if dify_config.DEBUG:
                    logger.exception("Error when generating")
                queue_manager.publish_error(e, PublishFrom.APPLICATION_MANAGER)
            except Exception as e:
                logger.exception("Unknown Error when generating")
                queue_manager.publish_error(e, PublishFrom.APPLICATION_MANAGER)
            finally:
                db.session.close()

    def _handle_response(
        self,
        application_generate_entity: RagPipelineGenerateEntity,
        workflow: Workflow,
        queue_manager: AppQueueManager,
        user: Union[Account, EndUser],
        draft_var_saver_factory: DraftVariableSaverFactory,
        stream: bool = False,
    ) -> Union[WorkflowAppBlockingResponse, Generator[WorkflowAppStreamResponse, None, None]]:
        """
        Handle response.
        :param application_generate_entity: application generate entity
        :param workflow: workflow
        :param queue_manager: queue manager
        :param user: account or end user
        :param stream: is stream
        :return:
        """
        # init generate task pipeline
        generate_task_pipeline = WorkflowAppGenerateTaskPipeline(
            application_generate_entity=application_generate_entity,
            workflow=workflow,
            queue_manager=queue_manager,
            user=user,
            stream=stream,
            draft_var_saver_factory=draft_var_saver_factory,
        )

        try:
            return generate_task_pipeline.process()
        except ValueError as e:
            if len(e.args) > 0 and e.args[0] == "I/O operation on closed file.":  # ignore this error
                raise GenerateTaskStoppedError()
            else:
                logger.exception(
                    "Fails to process generate task pipeline, task_id: %r",
                    application_generate_entity.task_id,
                )
                raise e

    def _build_document(
        self,
        tenant_id: str,
        dataset_id: str,
        built_in_field_enabled: bool,
        datasource_type: str,
        datasource_info: Mapping[str, Any],
        created_from: str,
        position: int,
        account: Union[Account, EndUser],
        batch: str,
        document_form: str,
    ):
        if datasource_type == "local_file":
            name = datasource_info.get("name", "untitled")
        elif datasource_type == "online_document":
            name = datasource_info.get("page", {}).get("page_name", "untitled")
        elif datasource_type == "website_crawl":
            name = datasource_info.get("title", "untitled")
        elif datasource_type == "online_drive":
            name = datasource_info.get("name", "untitled")
        else:
            raise ValueError(f"Unsupported datasource type: {datasource_type}")

        document = Document(
            tenant_id=tenant_id,
            dataset_id=dataset_id,
            position=position,
            data_source_type=datasource_type,
            data_source_info=json.dumps(datasource_info),
            batch=batch,
            name=name,
            created_from=created_from,
            created_by=account.id,
            doc_form=document_form,
        )
        doc_metadata = {}
        if built_in_field_enabled:
            doc_metadata = {
                BuiltInField.document_name: name,
                BuiltInField.uploader: account.name,
                BuiltInField.upload_date: datetime.datetime.now(datetime.UTC).strftime("%Y-%m-%d %H:%M:%S"),
                BuiltInField.last_update_date: datetime.datetime.now(datetime.UTC).strftime("%Y-%m-%d %H:%M:%S"),
                BuiltInField.source: datasource_type,
            }
        if doc_metadata:
            document.doc_metadata = doc_metadata
        return document

    def _format_datasource_info_list(
        self,
        datasource_type: str,
        datasource_info_list: list[Mapping[str, Any]],
        pipeline: Pipeline,
        workflow: Workflow,
        start_node_id: str,
        user: Union[Account, EndUser],
    ) -> list[Mapping[str, Any]]:
        """
        Format datasource info list.
        """
        if datasource_type == "online_drive":
            all_files: list[Mapping[str, Any]] = []
            datasource_node_data = None
            datasource_nodes = workflow.graph_dict.get("nodes", [])
            for datasource_node in datasource_nodes:
                if datasource_node.get("id") == start_node_id:
                    datasource_node_data = datasource_node.get("data", {})
                    break
            if not datasource_node_data:
                raise ValueError("Datasource node data not found")

            from core.datasource.datasource_manager import DatasourceManager

            datasource_runtime = DatasourceManager.get_datasource_runtime(
                provider_id=f"{datasource_node_data.get('plugin_id')}/{datasource_node_data.get('provider_name')}",
                datasource_name=datasource_node_data.get("datasource_name"),
                tenant_id=pipeline.tenant_id,
                datasource_type=DatasourceProviderType(datasource_type),
            )
            datasource_provider_service = DatasourceProviderService()
            credentials = datasource_provider_service.get_datasource_credentials(
                tenant_id=pipeline.tenant_id,
                provider=datasource_node_data.get("provider_name"),
                plugin_id=datasource_node_data.get("plugin_id"),
                credential_id=datasource_node_data.get("credential_id"),
            )
            if credentials:
                datasource_runtime.runtime.credentials = credentials
            datasource_runtime = cast(OnlineDriveDatasourcePlugin, datasource_runtime)

            for datasource_info in datasource_info_list:
                if datasource_info.get("id") and datasource_info.get("type") == "folder":
                    # get all files in the folder
                    self._get_files_in_folder(
                        datasource_runtime,
                        datasource_info.get("id", ""),
                        datasource_info.get("bucket", None),
                        user.id,
                        all_files,
                        datasource_info,
                        None,
                    )
                else:
                    all_files.append(
                        {
                            "id": datasource_info.get("id", ""),
                            "name": datasource_info.get("name", "untitled"),
                            "bucket": datasource_info.get("bucket", None),
                        }
                    )
            return all_files
        else:
            return datasource_info_list

    def _get_files_in_folder(
        self,
        datasource_runtime: OnlineDriveDatasourcePlugin,
        prefix: str,
        bucket: str | None,
        user_id: str,
        all_files: list,
        datasource_info: Mapping[str, Any],
        next_page_parameters: dict | None = None,
    ):
        """
        Get files in a folder.
        """
        result_generator = datasource_runtime.online_drive_browse_files(
            user_id=user_id,
            request=OnlineDriveBrowseFilesRequest(
                bucket=bucket,
                prefix=prefix,
                max_keys=20,
                next_page_parameters=next_page_parameters,
            ),
            provider_type=datasource_runtime.datasource_provider_type(),
        )
        is_truncated = False
        for result in result_generator:
            for files in result.result:
                for file in files.files:
                    if file.type == "folder":
                        self._get_files_in_folder(
                            datasource_runtime,
                            file.id,
                            bucket,
                            user_id,
                            all_files,
                            datasource_info,
                            None,
                        )
                    else:
                        all_files.append(
                            {
                                "id": file.id,
                                "name": file.name,
                                "bucket": bucket,
                            }
                        )
                is_truncated = files.is_truncated
                next_page_parameters = files.next_page_parameters

        if is_truncated:
            self._get_files_in_folder(
                datasource_runtime, prefix, bucket, user_id, all_files, datasource_info, next_page_parameters
            )<|MERGE_RESOLUTION|>--- conflicted
+++ resolved
@@ -48,7 +48,6 @@
 from models.enums import WorkflowRunTriggeredFrom
 from models.model import AppMode
 from services.datasource_provider_service import DatasourceProviderService
-from services.rag_pipeline.rag_pipeline_task_proxy import RagPipelineTaskProxy
 from services.workflow_draft_variable_service import DraftVarLoader, WorkflowDraftVariableService
 
 logger = logging.getLogger(__name__)
@@ -245,9 +244,6 @@
                 )
 
         if rag_pipeline_invoke_entities:
-<<<<<<< HEAD
-            RagPipelineTaskProxy(dataset.tenant_id, user.id, rag_pipeline_invoke_entities).delay()
-=======
             # store the rag_pipeline_invoke_entities to object storage
             text = [item.model_dump() for item in rag_pipeline_invoke_entities]
             name = "rag_pipeline_invoke_entities.json"
@@ -276,7 +272,6 @@
                     tenant_id=dataset.tenant_id,
                 )
 
->>>>>>> 61a0fcc2
         # return batch, dataset, documents
         return {
             "batch": batch,
