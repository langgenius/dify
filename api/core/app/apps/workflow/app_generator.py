import contextvars
import logging
import threading
import uuid
from collections.abc import Generator, Mapping, Sequence
from typing import Any, Literal, Optional, Union, overload

from flask import Flask, current_app
from pydantic import ValidationError

import contexts
from configs import dify_config
from core.app.app_config.features.file_upload.manager import FileUploadConfigManager
from core.app.apps.base_app_generator import BaseAppGenerator
from core.app.apps.base_app_queue_manager import AppQueueManager, GenerateTaskStoppedError, PublishFrom
from core.app.apps.workflow.app_config_manager import WorkflowAppConfigManager
from core.app.apps.workflow.app_queue_manager import WorkflowAppQueueManager
from core.app.apps.workflow.app_runner import WorkflowAppRunner
from core.app.apps.workflow.generate_response_converter import WorkflowAppGenerateResponseConverter
from core.app.apps.workflow.generate_task_pipeline import WorkflowAppGenerateTaskPipeline
from core.app.entities.app_invoke_entities import InvokeFrom, WorkflowAppGenerateEntity
from core.app.entities.task_entities import WorkflowAppBlockingResponse, WorkflowAppStreamResponse
from core.model_runtime.errors.invoke import InvokeAuthorizationError, InvokeError
from core.ops.ops_trace_manager import TraceQueueManager
from extensions.ext_database import db
from factories import file_factory
from models import Account, App, EndUser, Workflow

logger = logging.getLogger(__name__)


class WorkflowAppGenerator(BaseAppGenerator):
    @overload
    def generate(
        self,
        app_model: App,
        workflow: Workflow,
        user: Union[Account, EndUser],
        args: dict,
        invoke_from: InvokeFrom,
        stream: Literal[True] = True,
        call_depth: int = 0,
        workflow_thread_pool_id: Optional[str] = None,
    ) -> Generator[str, None, None]: ...

    @overload
    def generate(
        self,
        app_model: App,
        workflow: Workflow,
        user: Union[Account, EndUser],
        args: dict,
        invoke_from: InvokeFrom,
        stream: Literal[False] = False,
        call_depth: int = 0,
        workflow_thread_pool_id: Optional[str] = None,
    ) -> dict: ...

    def generate(
        self,
        app_model: App,
        workflow: Workflow,
        user: Union[Account, EndUser],
        args: Mapping[str, Any],
        invoke_from: InvokeFrom,
        stream: bool = True,
        call_depth: int = 0,
        workflow_thread_pool_id: Optional[str] = None,
    ):
        files: Sequence[Mapping[str, Any]] = args.get("files") or []

        # parse files
        file_extra_config = FileUploadConfigManager.convert(workflow.features_dict, is_vision=False)
        system_files = file_factory.build_from_mappings(
            mappings=files,
            tenant_id=app_model.tenant_id,
            config=file_extra_config,
        )

        # convert to app config
        app_config = WorkflowAppConfigManager.get_app_config(
            app_model=app_model,
            workflow=workflow,
        )

        # get tracing instance
        trace_manager = TraceQueueManager(
            app_id=app_model.id,
            user_id=user.id if isinstance(user, Account) else user.session_id,
        )

        inputs: Mapping[str, Any] = args["inputs"]
        workflow_run_id = str(uuid.uuid4())
        # init application generate entity
        application_generate_entity = WorkflowAppGenerateEntity(
            task_id=str(uuid.uuid4()),
            app_config=app_config,
            file_upload_config=file_extra_config,
<<<<<<< HEAD
            inputs=dict(self._prepare_user_inputs(user_inputs=inputs, app_config=app_config)),
            files=list(system_files),
=======
            inputs=self._prepare_user_inputs(
                user_inputs=inputs, variables=app_config.variables, tenant_id=app_model.tenant_id
            ),
            files=system_files,
>>>>>>> 8028e75f
            user_id=user.id,
            stream=stream,
            invoke_from=invoke_from,
            call_depth=call_depth,
            trace_manager=trace_manager,
            workflow_run_id=workflow_run_id,
        )
        contexts.tenant_id.set(application_generate_entity.app_config.tenant_id)

        return self._generate(
            app_model=app_model,
            workflow=workflow,
            user=user,
            application_generate_entity=application_generate_entity,
            invoke_from=invoke_from,
            stream=stream,
            workflow_thread_pool_id=workflow_thread_pool_id,
        )

    def _generate(
        self,
        *,
        app_model: App,
        workflow: Workflow,
        user: Union[Account, EndUser],
        application_generate_entity: WorkflowAppGenerateEntity,
        invoke_from: InvokeFrom,
        stream: bool = True,
        workflow_thread_pool_id: Optional[str] = None,
    ) -> dict[str, Any] | Generator[str, None, None]:
        """
        Generate App response.

        :param app_model: App
        :param workflow: Workflow
        :param user: account or end user
        :param application_generate_entity: application generate entity
        :param invoke_from: invoke from source
        :param stream: is stream
        :param workflow_thread_pool_id: workflow thread pool id
        """
        # init queue manager
        queue_manager = WorkflowAppQueueManager(
            task_id=application_generate_entity.task_id,
            user_id=application_generate_entity.user_id,
            invoke_from=application_generate_entity.invoke_from,
            app_mode=app_model.mode,
        )

        # new thread
        worker_thread = threading.Thread(
            target=self._generate_worker,
            kwargs={
                "flask_app": current_app._get_current_object(),  # type: ignore
                "application_generate_entity": application_generate_entity,
                "queue_manager": queue_manager,
                "context": contextvars.copy_context(),
                "workflow_thread_pool_id": workflow_thread_pool_id,
            },
        )

        worker_thread.start()

        # return response or stream generator
        response = self._handle_response(
            application_generate_entity=application_generate_entity,
            workflow=workflow,
            queue_manager=queue_manager,
            user=user,
            stream=stream,
        )

        return WorkflowAppGenerateResponseConverter.convert(response=response, invoke_from=invoke_from)

    def single_iteration_generate(
        self, app_model: App, workflow: Workflow, node_id: str, user: Account, args: dict, stream: bool = True
    ) -> dict[str, Any] | Generator[str, Any, None]:
        """
        Generate App response.

        :param app_model: App
        :param workflow: Workflow
        :param user: account or end user
        :param args: request args
        :param invoke_from: invoke from source
        :param stream: is stream
        """
        if not node_id:
            raise ValueError("node_id is required")

        if args.get("inputs") is None:
            raise ValueError("inputs is required")

        # convert to app config
        app_config = WorkflowAppConfigManager.get_app_config(app_model=app_model, workflow=workflow)

        # init application generate entity
        application_generate_entity = WorkflowAppGenerateEntity(
            task_id=str(uuid.uuid4()),
            app_config=app_config,
            inputs={},
            files=[],
            user_id=user.id,
            stream=stream,
            invoke_from=InvokeFrom.DEBUGGER,
            extras={"auto_generate_conversation_name": False},
            single_iteration_run=WorkflowAppGenerateEntity.SingleIterationRunEntity(
                node_id=node_id, inputs=args["inputs"]
            ),
        )
        contexts.tenant_id.set(application_generate_entity.app_config.tenant_id)

        return self._generate(
            app_model=app_model,
            workflow=workflow,
            user=user,
            invoke_from=InvokeFrom.DEBUGGER,
            application_generate_entity=application_generate_entity,
            stream=stream,
        )

    def _generate_worker(
        self,
        flask_app: Flask,
        application_generate_entity: WorkflowAppGenerateEntity,
        queue_manager: AppQueueManager,
        context: contextvars.Context,
        workflow_thread_pool_id: Optional[str] = None,
    ) -> None:
        """
        Generate worker in a new thread.
        :param flask_app: Flask app
        :param application_generate_entity: application generate entity
        :param queue_manager: queue manager
        :param workflow_thread_pool_id: workflow thread pool id
        :return:
        """
        for var, val in context.items():
            var.set(val)
        with flask_app.app_context():
            try:
                # workflow app
                runner = WorkflowAppRunner(
                    application_generate_entity=application_generate_entity,
                    queue_manager=queue_manager,
                    workflow_thread_pool_id=workflow_thread_pool_id,
                )

                runner.run()
            except GenerateTaskStoppedError:
                pass
            except InvokeAuthorizationError:
                queue_manager.publish_error(
                    InvokeAuthorizationError("Incorrect API key provided"), PublishFrom.APPLICATION_MANAGER
                )
            except ValidationError as e:
                logger.exception("Validation Error when generating")
                queue_manager.publish_error(e, PublishFrom.APPLICATION_MANAGER)
            except (ValueError, InvokeError) as e:
                if dify_config.DEBUG:
                    logger.exception("Error when generating")
                queue_manager.publish_error(e, PublishFrom.APPLICATION_MANAGER)
            except Exception as e:
                logger.exception("Unknown Error when generating")
                queue_manager.publish_error(e, PublishFrom.APPLICATION_MANAGER)
            finally:
                db.session.close()

    def _handle_response(
        self,
        application_generate_entity: WorkflowAppGenerateEntity,
        workflow: Workflow,
        queue_manager: AppQueueManager,
        user: Union[Account, EndUser],
        stream: bool = False,
    ) -> Union[WorkflowAppBlockingResponse, Generator[WorkflowAppStreamResponse, None, None]]:
        """
        Handle response.
        :param application_generate_entity: application generate entity
        :param workflow: workflow
        :param queue_manager: queue manager
        :param user: account or end user
        :param stream: is stream
        :return:
        """
        # init generate task pipeline
        generate_task_pipeline = WorkflowAppGenerateTaskPipeline(
            application_generate_entity=application_generate_entity,
            workflow=workflow,
            queue_manager=queue_manager,
            user=user,
            stream=stream,
        )

        try:
            return generate_task_pipeline.process()
        except ValueError as e:
            if e.args[0] == "I/O operation on closed file.":  # ignore this error
                raise GenerateTaskStoppedError()
            else:
                logger.exception(
                    f"Fails to process generate task pipeline, task_id: {application_generate_entity.task_id}"
                )
                raise e<|MERGE_RESOLUTION|>--- conflicted
+++ resolved
@@ -96,15 +96,10 @@
             task_id=str(uuid.uuid4()),
             app_config=app_config,
             file_upload_config=file_extra_config,
-<<<<<<< HEAD
-            inputs=dict(self._prepare_user_inputs(user_inputs=inputs, app_config=app_config)),
-            files=list(system_files),
-=======
             inputs=self._prepare_user_inputs(
                 user_inputs=inputs, variables=app_config.variables, tenant_id=app_model.tenant_id
             ),
             files=system_files,
->>>>>>> 8028e75f
             user_id=user.id,
             stream=stream,
             invoke_from=invoke_from,
