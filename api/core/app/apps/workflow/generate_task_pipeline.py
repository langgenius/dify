import logging
import time
from collections.abc import Generator
from typing import Any, Optional, Union

from constants.tts_auto_play_timeout import TTS_AUTO_PLAY_TIMEOUT, TTS_AUTO_PLAY_YIELD_CPU_TIME
from core.app.apps.advanced_chat.app_generator_tts_publisher import AppGeneratorTTSPublisher, AudioTrunk
from core.app.apps.base_app_queue_manager import AppQueueManager
from core.app.entities.app_invoke_entities import (
    InvokeFrom,
    WorkflowAppGenerateEntity,
)
from core.app.entities.queue_entities import (
    QueueErrorEvent,
    QueueIterationCompletedEvent,
    QueueIterationNextEvent,
    QueueIterationStartEvent,
    QueueNodeExceptionEvent,
    QueueNodeFailedEvent,
    QueueNodeInIterationFailedEvent,
    QueueNodeStartedEvent,
    QueueNodeSucceededEvent,
    QueueParallelBranchRunFailedEvent,
    QueueParallelBranchRunStartedEvent,
    QueueParallelBranchRunSucceededEvent,
    QueuePingEvent,
    QueueStopEvent,
    QueueTextChunkEvent,
    QueueWorkflowFailedEvent,
    QueueWorkflowPartialSuccessEvent,
    QueueWorkflowStartedEvent,
    QueueWorkflowSucceededEvent,
)
from core.app.entities.task_entities import (
    ErrorStreamResponse,
    MessageAudioEndStreamResponse,
    MessageAudioStreamResponse,
    StreamResponse,
    TextChunkStreamResponse,
    WorkflowAppBlockingResponse,
    WorkflowAppStreamResponse,
    WorkflowFinishStreamResponse,
    WorkflowStartStreamResponse,
    WorkflowTaskState,
)
from core.app.task_pipeline.based_generate_task_pipeline import BasedGenerateTaskPipeline
from core.app.task_pipeline.workflow_cycle_manage import WorkflowCycleManage
from core.ops.ops_trace_manager import TraceQueueManager
from core.workflow.enums import SystemVariableKey
from extensions.ext_database import db
from models.account import Account
from models.model import EndUser
from models.workflow import (
    Workflow,
    WorkflowAppLog,
    WorkflowAppLogCreatedFrom,
    WorkflowNodeExecution,
    WorkflowRun,
    WorkflowRunStatus,
)

logger = logging.getLogger(__name__)


class WorkflowAppGenerateTaskPipeline(BasedGenerateTaskPipeline, WorkflowCycleManage):
    """
    WorkflowAppGenerateTaskPipeline is a class that generate stream output and state management for Application.
    """

    _workflow: Workflow
    _user: Union[Account, EndUser]
    _task_state: WorkflowTaskState
    _application_generate_entity: WorkflowAppGenerateEntity
    _workflow_system_variables: dict[SystemVariableKey, Any]
    _wip_workflow_node_executions: dict[str, WorkflowNodeExecution]

    def __init__(
        self,
        application_generate_entity: WorkflowAppGenerateEntity,
        workflow: Workflow,
        queue_manager: AppQueueManager,
        user: Union[Account, EndUser],
        stream: bool,
    ) -> None:
        """
        Initialize GenerateTaskPipeline.
        :param application_generate_entity: application generate entity
        :param workflow: workflow
        :param queue_manager: queue manager
        :param user: user
        :param stream: is streamed
        """
        super().__init__(application_generate_entity, queue_manager, user, stream)

        if isinstance(self._user, EndUser):
            user_id = self._user.session_id
        else:
            user_id = self._user.id

        self._workflow = workflow
        self._workflow_system_variables = {
            SystemVariableKey.FILES: application_generate_entity.files,
            SystemVariableKey.USER_ID: user_id,
            SystemVariableKey.APP_ID: application_generate_entity.app_config.app_id,
            SystemVariableKey.WORKFLOW_ID: workflow.id,
            SystemVariableKey.WORKFLOW_RUN_ID: application_generate_entity.workflow_run_id,
        }

        self._task_state = WorkflowTaskState()
        self._wip_workflow_node_executions = {}

    def process(self) -> Union[WorkflowAppBlockingResponse, Generator[WorkflowAppStreamResponse, None, None]]:
        """
        Process generate task pipeline.
        :return:
        """
        db.session.refresh(self._workflow)
        db.session.refresh(self._user)
        db.session.close()

        generator = self._wrapper_process_stream_response(trace_manager=self._application_generate_entity.trace_manager)
        if self._stream:
            return self._to_stream_response(generator)
        else:
            return self._to_blocking_response(generator)

    def _to_blocking_response(self, generator: Generator[StreamResponse, None, None]) -> WorkflowAppBlockingResponse:
        """
        To blocking response.
        :return:
        """
        for stream_response in generator:
            if isinstance(stream_response, ErrorStreamResponse):
                raise stream_response.err
            elif isinstance(stream_response, WorkflowFinishStreamResponse):
                response = WorkflowAppBlockingResponse(
                    task_id=self._application_generate_entity.task_id,
                    workflow_run_id=stream_response.data.id,
                    data=WorkflowAppBlockingResponse.Data(
                        id=stream_response.data.id,
                        workflow_id=stream_response.data.workflow_id,
                        status=stream_response.data.status,
                        outputs=stream_response.data.outputs,
                        error=stream_response.data.error,
                        elapsed_time=stream_response.data.elapsed_time,
                        total_tokens=stream_response.data.total_tokens,
                        total_steps=stream_response.data.total_steps,
                        created_at=int(stream_response.data.created_at),
                        finished_at=int(stream_response.data.finished_at),
                    ),
                )

                return response
            else:
                continue

        raise Exception("Queue listening stopped unexpectedly.")

    def _to_stream_response(
        self, generator: Generator[StreamResponse, None, None]
    ) -> Generator[WorkflowAppStreamResponse, None, None]:
        """
        To stream response.
        :return:
        """
        workflow_run_id = None
        for stream_response in generator:
            if isinstance(stream_response, WorkflowStartStreamResponse):
                workflow_run_id = stream_response.workflow_run_id

            yield WorkflowAppStreamResponse(workflow_run_id=workflow_run_id, stream_response=stream_response)

    def _listen_audio_msg(self, publisher, task_id: str):
        if not publisher:
            return None
        audio_msg: AudioTrunk = publisher.check_and_get_audio()
        if audio_msg and audio_msg.status != "finish":
            return MessageAudioStreamResponse(audio=audio_msg.audio, task_id=task_id)
        return None

    def _wrapper_process_stream_response(
        self, trace_manager: Optional[TraceQueueManager] = None
    ) -> Generator[StreamResponse, None, None]:
        tts_publisher = None
        task_id = self._application_generate_entity.task_id
        tenant_id = self._application_generate_entity.app_config.tenant_id
        features_dict = self._workflow.features_dict

        if (
            features_dict.get("text_to_speech")
            and features_dict["text_to_speech"].get("enabled")
            and features_dict["text_to_speech"].get("autoPlay") == "enabled"
        ):
            tts_publisher = AppGeneratorTTSPublisher(tenant_id, features_dict["text_to_speech"].get("voice"))

        for response in self._process_stream_response(tts_publisher=tts_publisher, trace_manager=trace_manager):
            while True:
                audio_response = self._listen_audio_msg(tts_publisher, task_id=task_id)
                if audio_response:
                    yield audio_response
                else:
                    break
            yield response

        start_listener_time = time.time()
        while (time.time() - start_listener_time) < TTS_AUTO_PLAY_TIMEOUT:
            try:
                if not tts_publisher:
                    break
                audio_trunk = tts_publisher.check_and_get_audio()
                if audio_trunk is None:
                    # release cpu
                    # sleep 20 ms ( 40ms => 1280 byte audio file,20ms => 640 byte audio file)
                    time.sleep(TTS_AUTO_PLAY_YIELD_CPU_TIME)
                    continue
                if audio_trunk.status == "finish":
                    break
                else:
                    yield MessageAudioStreamResponse(audio=audio_trunk.audio, task_id=task_id)
            except Exception as e:
                logger.exception(f"Fails to get audio trunk, task_id: {task_id}")
                break
        if tts_publisher:
            yield MessageAudioEndStreamResponse(audio="", task_id=task_id)

    def _process_stream_response(
        self,
        tts_publisher: Optional[AppGeneratorTTSPublisher] = None,
        trace_manager: Optional[TraceQueueManager] = None,
    ) -> Generator[StreamResponse, None, None]:
        """
        Process stream response.
        :return:
        """
        graph_runtime_state = None
        workflow_run = None

        for queue_message in self._queue_manager.listen():
            event = queue_message.event

            if isinstance(event, QueuePingEvent):
                yield self._ping_stream_response()
            elif isinstance(event, QueueErrorEvent):
                err = self._handle_error(event)
                yield self._error_to_stream_response(err)
                break
            elif isinstance(event, QueueWorkflowStartedEvent):
                # override graph runtime state
                graph_runtime_state = event.graph_runtime_state

                # init workflow run
                workflow_run = self._handle_workflow_run_start()
                yield self._workflow_start_to_stream_response(
                    task_id=self._application_generate_entity.task_id, workflow_run=workflow_run
                )
            elif isinstance(event, QueueNodeStartedEvent):
                if not workflow_run:
                    raise Exception("Workflow run not initialized.")

                workflow_node_execution = self._handle_node_execution_start(workflow_run=workflow_run, event=event)

                node_start_response = self._workflow_node_start_to_stream_response(
                    event=event,
                    task_id=self._application_generate_entity.task_id,
                    workflow_node_execution=workflow_node_execution,
                )

                if node_start_response:
                    yield node_start_response
            elif isinstance(event, QueueNodeSucceededEvent):
                workflow_node_execution = self._handle_workflow_node_execution_success(event)

                node_success_response = self._workflow_node_finish_to_stream_response(
                    event=event,
                    task_id=self._application_generate_entity.task_id,
                    workflow_node_execution=workflow_node_execution,
                )

                if node_success_response:
                    yield node_success_response
            elif isinstance(event, QueueNodeFailedEvent | QueueNodeInIterationFailedEvent | QueueNodeExceptionEvent):
                workflow_node_execution = self._handle_workflow_node_execution_failed(event)

                node_failed_response = self._workflow_node_finish_to_stream_response(
                    event=event,
                    task_id=self._application_generate_entity.task_id,
                    workflow_node_execution=workflow_node_execution,
                )

                if node_failed_response:
                    yield node_failed_response
            elif isinstance(event, QueueParallelBranchRunStartedEvent):
                if not workflow_run:
                    raise Exception("Workflow run not initialized.")

                yield self._workflow_parallel_branch_start_to_stream_response(
                    task_id=self._application_generate_entity.task_id, workflow_run=workflow_run, event=event
                )
            elif isinstance(event, QueueParallelBranchRunSucceededEvent | QueueParallelBranchRunFailedEvent):
                if not workflow_run:
                    raise Exception("Workflow run not initialized.")

                yield self._workflow_parallel_branch_finished_to_stream_response(
                    task_id=self._application_generate_entity.task_id, workflow_run=workflow_run, event=event
                )
            elif isinstance(event, QueueIterationStartEvent):
                if not workflow_run:
                    raise Exception("Workflow run not initialized.")

                yield self._workflow_iteration_start_to_stream_response(
                    task_id=self._application_generate_entity.task_id, workflow_run=workflow_run, event=event
                )
            elif isinstance(event, QueueIterationNextEvent):
                if not workflow_run:
                    raise Exception("Workflow run not initialized.")

                yield self._workflow_iteration_next_to_stream_response(
                    task_id=self._application_generate_entity.task_id, workflow_run=workflow_run, event=event
                )
            elif isinstance(event, QueueIterationCompletedEvent):
                if not workflow_run:
                    raise Exception("Workflow run not initialized.")

                yield self._workflow_iteration_completed_to_stream_response(
                    task_id=self._application_generate_entity.task_id, workflow_run=workflow_run, event=event
                )
            elif isinstance(event, QueueWorkflowSucceededEvent):
                if not workflow_run:
                    raise Exception("Workflow run not initialized.")

                if not graph_runtime_state:
                    raise Exception("Graph runtime state not initialized.")

                workflow_run = self._handle_workflow_run_success(
                    workflow_run=workflow_run,
                    start_at=graph_runtime_state.start_at,
                    total_tokens=graph_runtime_state.total_tokens,
                    total_steps=graph_runtime_state.node_run_steps,
                    outputs=event.outputs,
                    conversation_id=None,
                    trace_manager=trace_manager,
                )

                # save workflow app log
                self._save_workflow_app_log(workflow_run)

                yield self._workflow_finish_to_stream_response(
                    task_id=self._application_generate_entity.task_id, workflow_run=workflow_run
                )
            elif isinstance(event, QueueWorkflowPartialSuccessEvent):
                if not workflow_run:
                    raise Exception("Workflow run not initialized.")

                if not graph_runtime_state:
                    raise Exception("Graph runtime state not initialized.")

                workflow_run = self._handle_workflow_run_partial_success(
                    workflow_run=workflow_run,
                    start_at=graph_runtime_state.start_at,
                    total_tokens=graph_runtime_state.total_tokens,
                    total_steps=graph_runtime_state.node_run_steps,
                    outputs=event.outputs,
                    exceptions_count=event.exceptions_count,
                    conversation_id=None,
                    trace_manager=trace_manager,
                )

                # save workflow app log
                self._save_workflow_app_log(workflow_run)

                yield self._workflow_finish_to_stream_response(
                    task_id=self._application_generate_entity.task_id, workflow_run=workflow_run
                )
            elif isinstance(event, QueueWorkflowFailedEvent | QueueStopEvent):
                if not workflow_run:
                    raise Exception("Workflow run not initialized.")

                if not graph_runtime_state:
                    raise Exception("Graph runtime state not initialized.")
                workflow_run = self._handle_workflow_run_failed(
                    workflow_run=workflow_run,
                    start_at=graph_runtime_state.start_at,
                    total_tokens=graph_runtime_state.total_tokens,
                    total_steps=graph_runtime_state.node_run_steps,
                    status=WorkflowRunStatus.FAILED
                    if isinstance(event, QueueWorkflowFailedEvent)
                    else WorkflowRunStatus.STOPPED,
                    error=event.error if isinstance(event, QueueWorkflowFailedEvent) else event.get_stop_reason(),
                    conversation_id=None,
                    trace_manager=trace_manager,
                    exceptions_count=event.exceptions_count if isinstance(event, QueueWorkflowFailedEvent) else 0,
<<<<<<< HEAD
                )

                # save workflow app log
                self._save_workflow_app_log(workflow_run)

                yield self._workflow_finish_to_stream_response(
                    task_id=self._application_generate_entity.task_id, workflow_run=workflow_run
                )
            elif isinstance(event, QueueWorkflowPartialSuccessEvent):
                if not workflow_run:
                    raise Exception("Workflow run not initialized.")

                if not graph_runtime_state:
                    raise Exception("Graph runtime state not initialized.")
                workflow_run = self._handle_workflow_run_partial_success(
                    workflow_run=workflow_run,
                    start_at=graph_runtime_state.start_at,
                    total_tokens=graph_runtime_state.total_tokens,
                    total_steps=graph_runtime_state.node_run_steps,
                    outputs=event.outputs,
                    exceptions_count=event.exceptions_count,
                    conversation_id=None,
                    trace_manager=trace_manager,
                )
=======
                )

>>>>>>> 9c7a1bc0
                # save workflow app log
                self._save_workflow_app_log(workflow_run)

                yield self._workflow_finish_to_stream_response(
                    task_id=self._application_generate_entity.task_id, workflow_run=workflow_run
                )
            elif isinstance(event, QueueTextChunkEvent):
                delta_text = event.text
                if delta_text is None:
                    continue

                # only publish tts message at text chunk streaming
                if tts_publisher:
                    tts_publisher.publish(message=queue_message)

                self._task_state.answer += delta_text
                yield self._text_chunk_to_stream_response(
                    delta_text, from_variable_selector=event.from_variable_selector
                )
            else:
                continue

        if tts_publisher:
            tts_publisher.publish(None)

    def _save_workflow_app_log(self, workflow_run: WorkflowRun) -> None:
        """
        Save workflow app log.
        :return:
        """
        invoke_from = self._application_generate_entity.invoke_from
        if invoke_from == InvokeFrom.SERVICE_API:
            created_from = WorkflowAppLogCreatedFrom.SERVICE_API
        elif invoke_from == InvokeFrom.EXPLORE:
            created_from = WorkflowAppLogCreatedFrom.INSTALLED_APP
        elif invoke_from == InvokeFrom.WEB_APP:
            created_from = WorkflowAppLogCreatedFrom.WEB_APP
        else:
            # not save log for debugging
            return

        workflow_app_log = WorkflowAppLog()
        workflow_app_log.tenant_id = workflow_run.tenant_id
        workflow_app_log.app_id = workflow_run.app_id
        workflow_app_log.workflow_id = workflow_run.workflow_id
        workflow_app_log.workflow_run_id = workflow_run.id
        workflow_app_log.created_from = created_from.value
        workflow_app_log.created_by_role = "account" if isinstance(self._user, Account) else "end_user"
        workflow_app_log.created_by = self._user.id

        db.session.add(workflow_app_log)
        db.session.commit()
        db.session.close()

    def _text_chunk_to_stream_response(
        self, text: str, from_variable_selector: Optional[list[str]] = None
    ) -> TextChunkStreamResponse:
        """
        Handle completed event.
        :param text: text
        :return:
        """
        response = TextChunkStreamResponse(
            task_id=self._application_generate_entity.task_id,
            data=TextChunkStreamResponse.Data(text=text, from_variable_selector=from_variable_selector),
        )

        return response<|MERGE_RESOLUTION|>--- conflicted
+++ resolved
@@ -389,35 +389,8 @@
                     conversation_id=None,
                     trace_manager=trace_manager,
                     exceptions_count=event.exceptions_count if isinstance(event, QueueWorkflowFailedEvent) else 0,
-<<<<<<< HEAD
-                )
-
-                # save workflow app log
-                self._save_workflow_app_log(workflow_run)
-
-                yield self._workflow_finish_to_stream_response(
-                    task_id=self._application_generate_entity.task_id, workflow_run=workflow_run
-                )
-            elif isinstance(event, QueueWorkflowPartialSuccessEvent):
-                if not workflow_run:
-                    raise Exception("Workflow run not initialized.")
-
-                if not graph_runtime_state:
-                    raise Exception("Graph runtime state not initialized.")
-                workflow_run = self._handle_workflow_run_partial_success(
-                    workflow_run=workflow_run,
-                    start_at=graph_runtime_state.start_at,
-                    total_tokens=graph_runtime_state.total_tokens,
-                    total_steps=graph_runtime_state.node_run_steps,
-                    outputs=event.outputs,
-                    exceptions_count=event.exceptions_count,
-                    conversation_id=None,
-                    trace_manager=trace_manager,
-                )
-=======
-                )
-
->>>>>>> 9c7a1bc0
+                )
+
                 # save workflow app log
                 self._save_workflow_app_log(workflow_run)
 
