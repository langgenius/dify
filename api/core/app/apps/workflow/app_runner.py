import logging
import time
from typing import cast

from core.app.apps.base_app_queue_manager import AppQueueManager
from core.app.apps.workflow.app_config_manager import WorkflowAppConfig
from core.app.apps.workflow_app_runner import WorkflowBasedAppRunner
from core.app.entities.app_invoke_entities import (
    InvokeFrom,
    WorkflowAppGenerateEntity,
)
from core.workflow.entities import GraphRuntimeState, VariablePool
from core.workflow.graph_engine.command_channels.redis_channel import RedisChannel
from core.workflow.system_variable import SystemVariable
from core.workflow.variable_loader import VariableLoader
from core.workflow.workflow_entry import WorkflowEntry
from extensions.ext_redis import redis_client
from models.enums import UserFrom
from models.workflow import Workflow

logger = logging.getLogger(__name__)


class WorkflowAppRunner(WorkflowBasedAppRunner):
    """
    Workflow Application Runner
    """

    def __init__(
        self,
        *,
        application_generate_entity: WorkflowAppGenerateEntity,
        queue_manager: AppQueueManager,
        variable_loader: VariableLoader,
        workflow: Workflow,
        system_user_id: str,
    ):
        super().__init__(
            queue_manager=queue_manager,
            variable_loader=variable_loader,
            app_id=application_generate_entity.app_config.app_id,
        )
        self.application_generate_entity = application_generate_entity
        self._workflow = workflow
        self._sys_user_id = system_user_id

    def run(self):
        """
        Run application
        """
        app_config = self.application_generate_entity.app_config
        app_config = cast(WorkflowAppConfig, app_config)

        # if only single iteration run is requested
        if self.application_generate_entity.single_iteration_run:
            # if only single iteration run is requested
            graph_runtime_state = GraphRuntimeState(
                variable_pool=VariablePool.empty(),
                start_at=time.time(),
            )
            graph, variable_pool = self._get_graph_and_variable_pool_of_single_iteration(
                workflow=self._workflow,
                node_id=self.application_generate_entity.single_iteration_run.node_id,
                user_inputs=self.application_generate_entity.single_iteration_run.inputs,
                graph_runtime_state=graph_runtime_state,
            )
        elif self.application_generate_entity.single_loop_run:
            # if only single loop run is requested
            graph_runtime_state = GraphRuntimeState(
                variable_pool=VariablePool.empty(),
                start_at=time.time(),
            )
            graph, variable_pool = self._get_graph_and_variable_pool_of_single_loop(
                workflow=self._workflow,
                node_id=self.application_generate_entity.single_loop_run.node_id,
                user_inputs=self.application_generate_entity.single_loop_run.inputs,
                graph_runtime_state=graph_runtime_state,
            )
        else:
            inputs = self.application_generate_entity.inputs
            files = self.application_generate_entity.files

            # Create a variable pool.

            system_inputs = SystemVariable(
                files=files,
                user_id=self._sys_user_id,
                app_id=app_config.app_id,
                workflow_id=app_config.workflow_id,
                workflow_execution_id=self.application_generate_entity.workflow_execution_id,
            )

            variable_pool = VariablePool(
                system_variables=system_inputs,
                user_inputs=inputs,
                environment_variables=self._workflow.environment_variables,
                conversation_variables=[],
            )

            graph_runtime_state = GraphRuntimeState(variable_pool=variable_pool, start_at=time.perf_counter())

            # init graph
            graph = self._init_graph(
                graph_config=self._workflow.graph_dict,
                graph_runtime_state=graph_runtime_state,
                workflow_id=self._workflow.id,
                tenant_id=self._workflow.tenant_id,
<<<<<<< HEAD
=======
                user_id=self.application_generate_entity.user_id,
>>>>>>> 23def7d0
            )

        # RUN WORKFLOW
        # Create Redis command channel for this workflow execution
        task_id = self.application_generate_entity.task_id
        channel_key = f"workflow:{task_id}:commands"
        command_channel = RedisChannel(redis_client, channel_key)

        workflow_entry = WorkflowEntry(
            tenant_id=self._workflow.tenant_id,
            app_id=self._workflow.app_id,
            workflow_id=self._workflow.id,
            graph=graph,
            graph_config=self._workflow.graph_dict,
            user_id=self.application_generate_entity.user_id,
            user_from=(
                UserFrom.ACCOUNT
                if self.application_generate_entity.invoke_from in {InvokeFrom.EXPLORE, InvokeFrom.DEBUGGER}
                else UserFrom.END_USER
            ),
            invoke_from=self.application_generate_entity.invoke_from,
            call_depth=self.application_generate_entity.call_depth,
            variable_pool=variable_pool,
            graph_runtime_state=graph_runtime_state,
            command_channel=command_channel,
        )

        generator = workflow_entry.run()

        for event in generator:
            self._handle_event(workflow_entry, event)<|MERGE_RESOLUTION|>--- conflicted
+++ resolved
@@ -105,10 +105,7 @@
                 graph_runtime_state=graph_runtime_state,
                 workflow_id=self._workflow.id,
                 tenant_id=self._workflow.tenant_id,
-<<<<<<< HEAD
-=======
                 user_id=self.application_generate_entity.user_id,
->>>>>>> 23def7d0
             )
 
         # RUN WORKFLOW
