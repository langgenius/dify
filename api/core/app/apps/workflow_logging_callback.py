from typing import Optional

from core.model_runtime.utils.encoders import jsonable_encoder
from core.workflow.callbacks.base_workflow_callback import WorkflowCallback
from core.workflow.graph_engine.entities.event import (
    GraphEngineEvent,
    GraphRunFailedEvent,
    GraphRunStartedEvent,
    GraphRunSucceededEvent,
    IterationRunFailedEvent,
    IterationRunNextEvent,
    IterationRunStartedEvent,
    IterationRunSucceededEvent,
    NodeRunFailedEvent,
    NodeRunStartedEvent,
    NodeRunStreamChunkEvent,
    NodeRunSucceededEvent,
    ParallelBranchRunFailedEvent,
    ParallelBranchRunStartedEvent,
    ParallelBranchRunSucceededEvent,
)

_TEXT_COLOR_MAPPING = {
    "blue": "36;1",
    "yellow": "33;1",
    "pink": "38;5;200",
    "green": "32;1",
    "red": "31;1",
}


class WorkflowLoggingCallback(WorkflowCallback):
    def __init__(self) -> None:
        self.current_node_id = None

<<<<<<< HEAD
    def on_event(
            self,
            event: GraphEngineEvent
    ) -> None:
        if isinstance(event, GraphRunStartedEvent):
            self.print_text("\n[GraphRunStartedEvent]", color='pink')
        elif isinstance(event, GraphRunSucceededEvent):
            self.print_text("\n[GraphRunSucceededEvent]", color='green')
        elif isinstance(event, GraphRunFailedEvent):
            self.print_text(f"\n[GraphRunFailedEvent] reason: {event.error}", color='red')
        elif isinstance(event, NodeRunStartedEvent):
            self.on_workflow_node_execute_started(
                event=event
            )
        elif isinstance(event, NodeRunSucceededEvent):
            self.on_workflow_node_execute_succeeded(
                event=event
            )
        elif isinstance(event, NodeRunFailedEvent):
            self.on_workflow_node_execute_failed(
                event=event
            )
        elif isinstance(event, NodeRunStreamChunkEvent):
            self.on_node_text_chunk(
                event=event
            )
        elif isinstance(event, ParallelBranchRunStartedEvent):
            self.on_workflow_parallel_started(
                event=event
            )
        elif isinstance(event, ParallelBranchRunSucceededEvent | ParallelBranchRunFailedEvent):
            self.on_workflow_parallel_completed(
                event=event
            )
        elif isinstance(event, IterationRunStartedEvent):
            self.on_workflow_iteration_started(
                event=event
            )
        elif isinstance(event, IterationRunNextEvent):
            self.on_workflow_iteration_next(
                event=event
            )
        elif isinstance(event, IterationRunSucceededEvent | IterationRunFailedEvent):
            self.on_workflow_iteration_completed(
                event=event
            )
        else:
            self.print_text(f"\n[{event.__class__.__name__}]", color='blue')

    def on_workflow_node_execute_started(
            self,
            event: NodeRunStartedEvent
    ) -> None:
        """
        Workflow node execute started
        """
        self.print_text("\n[NodeRunStartedEvent]", color='yellow')
        self.print_text(f"Node ID: {event.node_id}", color='yellow')
        self.print_text(f"Node Title: {event.node_data.title}", color='yellow')
        self.print_text(f"Type: {event.node_type.value}", color='yellow')

    def on_workflow_node_execute_succeeded(
            self,
            event: NodeRunSucceededEvent
    ) -> None:
        """
        Workflow node execute succeeded
        """
        route_node_state = event.route_node_state

        self.print_text("\n[NodeRunSucceededEvent]", color='green')
        self.print_text(f"Node ID: {event.node_id}", color='green')
        self.print_text(f"Node Title: {event.node_data.title}", color='green')
        self.print_text(f"Type: {event.node_type.value}", color='green')

        if route_node_state.node_run_result:
            node_run_result = route_node_state.node_run_result
            self.print_text(f"Inputs: {jsonable_encoder(node_run_result.inputs) if node_run_result.inputs else ''}",
                            color='green')
            self.print_text(
                f"Process Data: {jsonable_encoder(node_run_result.process_data) if node_run_result.process_data else ''}",
                color='green')
            self.print_text(f"Outputs: {jsonable_encoder(node_run_result.outputs) if node_run_result.outputs else ''}",
                            color='green')
            self.print_text(
                f"Metadata: {jsonable_encoder(node_run_result.metadata) if node_run_result.metadata else ''}",
                color='green')

    def on_workflow_node_execute_failed(
            self,
            event: NodeRunFailedEvent
    ) -> None:
        """
=======
    def on_event(self, event: GraphEngineEvent) -> None:
        if isinstance(event, GraphRunStartedEvent):
            self.print_text("\n[GraphRunStartedEvent]", color="pink")
        elif isinstance(event, GraphRunSucceededEvent):
            self.print_text("\n[GraphRunSucceededEvent]", color="green")
        elif isinstance(event, GraphRunFailedEvent):
            self.print_text(f"\n[GraphRunFailedEvent] reason: {event.error}", color="red")
        elif isinstance(event, NodeRunStartedEvent):
            self.on_workflow_node_execute_started(event=event)
        elif isinstance(event, NodeRunSucceededEvent):
            self.on_workflow_node_execute_succeeded(event=event)
        elif isinstance(event, NodeRunFailedEvent):
            self.on_workflow_node_execute_failed(event=event)
        elif isinstance(event, NodeRunStreamChunkEvent):
            self.on_node_text_chunk(event=event)
        elif isinstance(event, ParallelBranchRunStartedEvent):
            self.on_workflow_parallel_started(event=event)
        elif isinstance(event, ParallelBranchRunSucceededEvent | ParallelBranchRunFailedEvent):
            self.on_workflow_parallel_completed(event=event)
        elif isinstance(event, IterationRunStartedEvent):
            self.on_workflow_iteration_started(event=event)
        elif isinstance(event, IterationRunNextEvent):
            self.on_workflow_iteration_next(event=event)
        elif isinstance(event, IterationRunSucceededEvent | IterationRunFailedEvent):
            self.on_workflow_iteration_completed(event=event)
        else:
            self.print_text(f"\n[{event.__class__.__name__}]", color="blue")

    def on_workflow_node_execute_started(self, event: NodeRunStartedEvent) -> None:
        """
        Workflow node execute started
        """
        self.print_text("\n[NodeRunStartedEvent]", color="yellow")
        self.print_text(f"Node ID: {event.node_id}", color="yellow")
        self.print_text(f"Node Title: {event.node_data.title}", color="yellow")
        self.print_text(f"Type: {event.node_type.value}", color="yellow")

    def on_workflow_node_execute_succeeded(self, event: NodeRunSucceededEvent) -> None:
        """
        Workflow node execute succeeded
        """
        route_node_state = event.route_node_state

        self.print_text("\n[NodeRunSucceededEvent]", color="green")
        self.print_text(f"Node ID: {event.node_id}", color="green")
        self.print_text(f"Node Title: {event.node_data.title}", color="green")
        self.print_text(f"Type: {event.node_type.value}", color="green")

        if route_node_state.node_run_result:
            node_run_result = route_node_state.node_run_result
            self.print_text(
                f"Inputs: {jsonable_encoder(node_run_result.inputs) if node_run_result.inputs else ''}", color="green"
            )
            self.print_text(
                f"Process Data: {jsonable_encoder(node_run_result.process_data) if node_run_result.process_data else ''}",
                color="green",
            )
            self.print_text(
                f"Outputs: {jsonable_encoder(node_run_result.outputs) if node_run_result.outputs else ''}",
                color="green",
            )
            self.print_text(
                f"Metadata: {jsonable_encoder(node_run_result.metadata) if node_run_result.metadata else ''}",
                color="green",
            )

    def on_workflow_node_execute_failed(self, event: NodeRunFailedEvent) -> None:
        """
>>>>>>> 7e88556a
        Workflow node execute failed
        """
        route_node_state = event.route_node_state

<<<<<<< HEAD
        self.print_text("\n[NodeRunFailedEvent]", color='red')
        self.print_text(f"Node ID: {event.node_id}", color='red')
        self.print_text(f"Node Title: {event.node_data.title}", color='red')
        self.print_text(f"Type: {event.node_type.value}", color='red')

        if route_node_state.node_run_result:
            node_run_result = route_node_state.node_run_result
            self.print_text(f"Error: {node_run_result.error}", color='red')
            self.print_text(f"Inputs: {jsonable_encoder(node_run_result.inputs) if node_run_result.inputs else ''}",
                            color='red')
            self.print_text(
                f"Process Data: {jsonable_encoder(node_run_result.process_data) if node_run_result.process_data else ''}",
                color='red')
            self.print_text(f"Outputs: {jsonable_encoder(node_run_result.outputs) if node_run_result.outputs else ''}",
                            color='red')

    def on_node_text_chunk(
            self,
            event: NodeRunStreamChunkEvent
    ) -> None:
=======
        self.print_text("\n[NodeRunFailedEvent]", color="red")
        self.print_text(f"Node ID: {event.node_id}", color="red")
        self.print_text(f"Node Title: {event.node_data.title}", color="red")
        self.print_text(f"Type: {event.node_type.value}", color="red")

        if route_node_state.node_run_result:
            node_run_result = route_node_state.node_run_result
            self.print_text(f"Error: {node_run_result.error}", color="red")
            self.print_text(
                f"Inputs: {jsonable_encoder(node_run_result.inputs) if node_run_result.inputs else ''}", color="red"
            )
            self.print_text(
                f"Process Data: {jsonable_encoder(node_run_result.process_data) if node_run_result.process_data else ''}",
                color="red",
            )
            self.print_text(
                f"Outputs: {jsonable_encoder(node_run_result.outputs) if node_run_result.outputs else ''}", color="red"
            )

    def on_node_text_chunk(self, event: NodeRunStreamChunkEvent) -> None:
>>>>>>> 7e88556a
        """
        Publish text chunk
        """
        route_node_state = event.route_node_state
        if not self.current_node_id or self.current_node_id != route_node_state.node_id:
            self.current_node_id = route_node_state.node_id
<<<<<<< HEAD
            self.print_text('\n[NodeRunStreamChunkEvent]')
=======
            self.print_text("\n[NodeRunStreamChunkEvent]")
>>>>>>> 7e88556a
            self.print_text(f"Node ID: {route_node_state.node_id}")

            node_run_result = route_node_state.node_run_result
            if node_run_result:
                self.print_text(
<<<<<<< HEAD
                    f"Metadata: {jsonable_encoder(node_run_result.metadata) if node_run_result.metadata else ''}")

        self.print_text(event.chunk_content, color="pink", end="")

    def on_workflow_parallel_started(
            self,
            event: ParallelBranchRunStartedEvent
    ) -> None:
        """
        Publish parallel started
        """
        self.print_text("\n[ParallelBranchRunStartedEvent]", color='blue')
        self.print_text(f"Parallel ID: {event.parallel_id}", color='blue')
        self.print_text(f"Branch ID: {event.parallel_start_node_id}", color='blue')
        if event.in_iteration_id:
            self.print_text(f"Iteration ID: {event.in_iteration_id}", color='blue')

    def on_workflow_parallel_completed(
            self,
            event: ParallelBranchRunSucceededEvent | ParallelBranchRunFailedEvent
=======
                    f"Metadata: {jsonable_encoder(node_run_result.metadata) if node_run_result.metadata else ''}"
                )

        self.print_text(event.chunk_content, color="pink", end="")

    def on_workflow_parallel_started(self, event: ParallelBranchRunStartedEvent) -> None:
        """
        Publish parallel started
        """
        self.print_text("\n[ParallelBranchRunStartedEvent]", color="blue")
        self.print_text(f"Parallel ID: {event.parallel_id}", color="blue")
        self.print_text(f"Branch ID: {event.parallel_start_node_id}", color="blue")
        if event.in_iteration_id:
            self.print_text(f"Iteration ID: {event.in_iteration_id}", color="blue")

    def on_workflow_parallel_completed(
        self, event: ParallelBranchRunSucceededEvent | ParallelBranchRunFailedEvent
>>>>>>> 7e88556a
    ) -> None:
        """
        Publish parallel completed
        """
        if isinstance(event, ParallelBranchRunSucceededEvent):
<<<<<<< HEAD
            color = 'blue'
        elif isinstance(event, ParallelBranchRunFailedEvent):
            color = 'red'

        self.print_text("\n[ParallelBranchRunSucceededEvent]" if isinstance(event, ParallelBranchRunSucceededEvent) else "\n[ParallelBranchRunFailedEvent]", color=color)
=======
            color = "blue"
        elif isinstance(event, ParallelBranchRunFailedEvent):
            color = "red"

        self.print_text(
            "\n[ParallelBranchRunSucceededEvent]"
            if isinstance(event, ParallelBranchRunSucceededEvent)
            else "\n[ParallelBranchRunFailedEvent]",
            color=color,
        )
>>>>>>> 7e88556a
        self.print_text(f"Parallel ID: {event.parallel_id}", color=color)
        self.print_text(f"Branch ID: {event.parallel_start_node_id}", color=color)
        if event.in_iteration_id:
            self.print_text(f"Iteration ID: {event.in_iteration_id}", color=color)

        if isinstance(event, ParallelBranchRunFailedEvent):
            self.print_text(f"Error: {event.error}", color=color)

<<<<<<< HEAD
    def on_workflow_iteration_started(
            self,
            event: IterationRunStartedEvent
    ) -> None:
        """
        Publish iteration started
        """
        self.print_text("\n[IterationRunStartedEvent]", color='blue')
        self.print_text(f"Iteration Node ID: {event.iteration_id}", color='blue')

    def on_workflow_iteration_next(
            self,
            event: IterationRunNextEvent
    ) -> None:
        """
        Publish iteration next
        """
        self.print_text("\n[IterationRunNextEvent]", color='blue')
        self.print_text(f"Iteration Node ID: {event.iteration_id}", color='blue')
        self.print_text(f"Iteration Index: {event.index}", color='blue')

    def on_workflow_iteration_completed(
            self,
            event: IterationRunSucceededEvent | IterationRunFailedEvent
    ) -> None:
        """
        Publish iteration completed
        """
        self.print_text("\n[IterationRunSucceededEvent]" if isinstance(event, IterationRunSucceededEvent) else "\n[IterationRunFailedEvent]", color='blue')
        self.print_text(f"Node ID: {event.iteration_id}", color='blue')

    def print_text(
            self, text: str, color: Optional[str] = None, end: str = "\n"
    ) -> None:
=======
    def on_workflow_iteration_started(self, event: IterationRunStartedEvent) -> None:
        """
        Publish iteration started
        """
        self.print_text("\n[IterationRunStartedEvent]", color="blue")
        self.print_text(f"Iteration Node ID: {event.iteration_id}", color="blue")

    def on_workflow_iteration_next(self, event: IterationRunNextEvent) -> None:
        """
        Publish iteration next
        """
        self.print_text("\n[IterationRunNextEvent]", color="blue")
        self.print_text(f"Iteration Node ID: {event.iteration_id}", color="blue")
        self.print_text(f"Iteration Index: {event.index}", color="blue")

    def on_workflow_iteration_completed(self, event: IterationRunSucceededEvent | IterationRunFailedEvent) -> None:
        """
        Publish iteration completed
        """
        self.print_text(
            "\n[IterationRunSucceededEvent]"
            if isinstance(event, IterationRunSucceededEvent)
            else "\n[IterationRunFailedEvent]",
            color="blue",
        )
        self.print_text(f"Node ID: {event.iteration_id}", color="blue")

    def print_text(self, text: str, color: Optional[str] = None, end: str = "\n") -> None:
>>>>>>> 7e88556a
        """Print text with highlighting and no end characters."""
        text_to_print = self._get_colored_text(text, color) if color else text
        print(f"{text_to_print}", end=end)

    def _get_colored_text(self, text: str, color: str) -> str:
        """Get colored text."""
        color_str = _TEXT_COLOR_MAPPING[color]
        return f"\u001b[{color_str}m\033[1;3m{text}\u001b[0m"<|MERGE_RESOLUTION|>--- conflicted
+++ resolved
@@ -33,101 +33,6 @@
     def __init__(self) -> None:
         self.current_node_id = None
 
-<<<<<<< HEAD
-    def on_event(
-            self,
-            event: GraphEngineEvent
-    ) -> None:
-        if isinstance(event, GraphRunStartedEvent):
-            self.print_text("\n[GraphRunStartedEvent]", color='pink')
-        elif isinstance(event, GraphRunSucceededEvent):
-            self.print_text("\n[GraphRunSucceededEvent]", color='green')
-        elif isinstance(event, GraphRunFailedEvent):
-            self.print_text(f"\n[GraphRunFailedEvent] reason: {event.error}", color='red')
-        elif isinstance(event, NodeRunStartedEvent):
-            self.on_workflow_node_execute_started(
-                event=event
-            )
-        elif isinstance(event, NodeRunSucceededEvent):
-            self.on_workflow_node_execute_succeeded(
-                event=event
-            )
-        elif isinstance(event, NodeRunFailedEvent):
-            self.on_workflow_node_execute_failed(
-                event=event
-            )
-        elif isinstance(event, NodeRunStreamChunkEvent):
-            self.on_node_text_chunk(
-                event=event
-            )
-        elif isinstance(event, ParallelBranchRunStartedEvent):
-            self.on_workflow_parallel_started(
-                event=event
-            )
-        elif isinstance(event, ParallelBranchRunSucceededEvent | ParallelBranchRunFailedEvent):
-            self.on_workflow_parallel_completed(
-                event=event
-            )
-        elif isinstance(event, IterationRunStartedEvent):
-            self.on_workflow_iteration_started(
-                event=event
-            )
-        elif isinstance(event, IterationRunNextEvent):
-            self.on_workflow_iteration_next(
-                event=event
-            )
-        elif isinstance(event, IterationRunSucceededEvent | IterationRunFailedEvent):
-            self.on_workflow_iteration_completed(
-                event=event
-            )
-        else:
-            self.print_text(f"\n[{event.__class__.__name__}]", color='blue')
-
-    def on_workflow_node_execute_started(
-            self,
-            event: NodeRunStartedEvent
-    ) -> None:
-        """
-        Workflow node execute started
-        """
-        self.print_text("\n[NodeRunStartedEvent]", color='yellow')
-        self.print_text(f"Node ID: {event.node_id}", color='yellow')
-        self.print_text(f"Node Title: {event.node_data.title}", color='yellow')
-        self.print_text(f"Type: {event.node_type.value}", color='yellow')
-
-    def on_workflow_node_execute_succeeded(
-            self,
-            event: NodeRunSucceededEvent
-    ) -> None:
-        """
-        Workflow node execute succeeded
-        """
-        route_node_state = event.route_node_state
-
-        self.print_text("\n[NodeRunSucceededEvent]", color='green')
-        self.print_text(f"Node ID: {event.node_id}", color='green')
-        self.print_text(f"Node Title: {event.node_data.title}", color='green')
-        self.print_text(f"Type: {event.node_type.value}", color='green')
-
-        if route_node_state.node_run_result:
-            node_run_result = route_node_state.node_run_result
-            self.print_text(f"Inputs: {jsonable_encoder(node_run_result.inputs) if node_run_result.inputs else ''}",
-                            color='green')
-            self.print_text(
-                f"Process Data: {jsonable_encoder(node_run_result.process_data) if node_run_result.process_data else ''}",
-                color='green')
-            self.print_text(f"Outputs: {jsonable_encoder(node_run_result.outputs) if node_run_result.outputs else ''}",
-                            color='green')
-            self.print_text(
-                f"Metadata: {jsonable_encoder(node_run_result.metadata) if node_run_result.metadata else ''}",
-                color='green')
-
-    def on_workflow_node_execute_failed(
-            self,
-            event: NodeRunFailedEvent
-    ) -> None:
-        """
-=======
     def on_event(self, event: GraphEngineEvent) -> None:
         if isinstance(event, GraphRunStartedEvent):
             self.print_text("\n[GraphRunStartedEvent]", color="pink")
@@ -196,33 +101,10 @@
 
     def on_workflow_node_execute_failed(self, event: NodeRunFailedEvent) -> None:
         """
->>>>>>> 7e88556a
         Workflow node execute failed
         """
         route_node_state = event.route_node_state
 
-<<<<<<< HEAD
-        self.print_text("\n[NodeRunFailedEvent]", color='red')
-        self.print_text(f"Node ID: {event.node_id}", color='red')
-        self.print_text(f"Node Title: {event.node_data.title}", color='red')
-        self.print_text(f"Type: {event.node_type.value}", color='red')
-
-        if route_node_state.node_run_result:
-            node_run_result = route_node_state.node_run_result
-            self.print_text(f"Error: {node_run_result.error}", color='red')
-            self.print_text(f"Inputs: {jsonable_encoder(node_run_result.inputs) if node_run_result.inputs else ''}",
-                            color='red')
-            self.print_text(
-                f"Process Data: {jsonable_encoder(node_run_result.process_data) if node_run_result.process_data else ''}",
-                color='red')
-            self.print_text(f"Outputs: {jsonable_encoder(node_run_result.outputs) if node_run_result.outputs else ''}",
-                            color='red')
-
-    def on_node_text_chunk(
-            self,
-            event: NodeRunStreamChunkEvent
-    ) -> None:
-=======
         self.print_text("\n[NodeRunFailedEvent]", color="red")
         self.print_text(f"Node ID: {event.node_id}", color="red")
         self.print_text(f"Node Title: {event.node_data.title}", color="red")
@@ -243,45 +125,18 @@
             )
 
     def on_node_text_chunk(self, event: NodeRunStreamChunkEvent) -> None:
->>>>>>> 7e88556a
         """
         Publish text chunk
         """
         route_node_state = event.route_node_state
         if not self.current_node_id or self.current_node_id != route_node_state.node_id:
             self.current_node_id = route_node_state.node_id
-<<<<<<< HEAD
-            self.print_text('\n[NodeRunStreamChunkEvent]')
-=======
             self.print_text("\n[NodeRunStreamChunkEvent]")
->>>>>>> 7e88556a
             self.print_text(f"Node ID: {route_node_state.node_id}")
 
             node_run_result = route_node_state.node_run_result
             if node_run_result:
                 self.print_text(
-<<<<<<< HEAD
-                    f"Metadata: {jsonable_encoder(node_run_result.metadata) if node_run_result.metadata else ''}")
-
-        self.print_text(event.chunk_content, color="pink", end="")
-
-    def on_workflow_parallel_started(
-            self,
-            event: ParallelBranchRunStartedEvent
-    ) -> None:
-        """
-        Publish parallel started
-        """
-        self.print_text("\n[ParallelBranchRunStartedEvent]", color='blue')
-        self.print_text(f"Parallel ID: {event.parallel_id}", color='blue')
-        self.print_text(f"Branch ID: {event.parallel_start_node_id}", color='blue')
-        if event.in_iteration_id:
-            self.print_text(f"Iteration ID: {event.in_iteration_id}", color='blue')
-
-    def on_workflow_parallel_completed(
-            self,
-            event: ParallelBranchRunSucceededEvent | ParallelBranchRunFailedEvent
-=======
                     f"Metadata: {jsonable_encoder(node_run_result.metadata) if node_run_result.metadata else ''}"
                 )
 
@@ -299,19 +154,11 @@
 
     def on_workflow_parallel_completed(
         self, event: ParallelBranchRunSucceededEvent | ParallelBranchRunFailedEvent
->>>>>>> 7e88556a
     ) -> None:
         """
         Publish parallel completed
         """
         if isinstance(event, ParallelBranchRunSucceededEvent):
-<<<<<<< HEAD
-            color = 'blue'
-        elif isinstance(event, ParallelBranchRunFailedEvent):
-            color = 'red'
-
-        self.print_text("\n[ParallelBranchRunSucceededEvent]" if isinstance(event, ParallelBranchRunSucceededEvent) else "\n[ParallelBranchRunFailedEvent]", color=color)
-=======
             color = "blue"
         elif isinstance(event, ParallelBranchRunFailedEvent):
             color = "red"
@@ -322,7 +169,6 @@
             else "\n[ParallelBranchRunFailedEvent]",
             color=color,
         )
->>>>>>> 7e88556a
         self.print_text(f"Parallel ID: {event.parallel_id}", color=color)
         self.print_text(f"Branch ID: {event.parallel_start_node_id}", color=color)
         if event.in_iteration_id:
@@ -331,42 +177,6 @@
         if isinstance(event, ParallelBranchRunFailedEvent):
             self.print_text(f"Error: {event.error}", color=color)
 
-<<<<<<< HEAD
-    def on_workflow_iteration_started(
-            self,
-            event: IterationRunStartedEvent
-    ) -> None:
-        """
-        Publish iteration started
-        """
-        self.print_text("\n[IterationRunStartedEvent]", color='blue')
-        self.print_text(f"Iteration Node ID: {event.iteration_id}", color='blue')
-
-    def on_workflow_iteration_next(
-            self,
-            event: IterationRunNextEvent
-    ) -> None:
-        """
-        Publish iteration next
-        """
-        self.print_text("\n[IterationRunNextEvent]", color='blue')
-        self.print_text(f"Iteration Node ID: {event.iteration_id}", color='blue')
-        self.print_text(f"Iteration Index: {event.index}", color='blue')
-
-    def on_workflow_iteration_completed(
-            self,
-            event: IterationRunSucceededEvent | IterationRunFailedEvent
-    ) -> None:
-        """
-        Publish iteration completed
-        """
-        self.print_text("\n[IterationRunSucceededEvent]" if isinstance(event, IterationRunSucceededEvent) else "\n[IterationRunFailedEvent]", color='blue')
-        self.print_text(f"Node ID: {event.iteration_id}", color='blue')
-
-    def print_text(
-            self, text: str, color: Optional[str] = None, end: str = "\n"
-    ) -> None:
-=======
     def on_workflow_iteration_started(self, event: IterationRunStartedEvent) -> None:
         """
         Publish iteration started
@@ -395,7 +205,6 @@
         self.print_text(f"Node ID: {event.iteration_id}", color="blue")
 
     def print_text(self, text: str, color: Optional[str] = None, end: str = "\n") -> None:
->>>>>>> 7e88556a
         """Print text with highlighting and no end characters."""
         text_to_print = self._get_colored_text(text, color) if color else text
         print(f"{text_to_print}", end=end)
