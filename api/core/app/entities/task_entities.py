from collections.abc import Mapping, Sequence
from enum import StrEnum
from typing import Any, Optional

from pydantic import BaseModel, ConfigDict, Field

from core.model_runtime.entities.llm_entities import LLMResult, LLMUsage
from core.rag.entities.citation_metadata import RetrievalSourceMetadata
from core.workflow.entities import AgentNodeStrategyInit
from core.workflow.enums import WorkflowNodeExecutionMetadataKey, WorkflowNodeExecutionStatus


class AnnotationReplyAccount(BaseModel):
    id: str
    name: str


class AnnotationReply(BaseModel):
    id: str
    account: AnnotationReplyAccount


class TaskStateMetadata(BaseModel):
    annotation_reply: AnnotationReply | None = None
    retriever_resources: Sequence[RetrievalSourceMetadata] = Field(default_factory=list)
    usage: LLMUsage | None = None


class TaskState(BaseModel):
    """
    TaskState entity
    """

    metadata: TaskStateMetadata = Field(default_factory=TaskStateMetadata)


class EasyUITaskState(TaskState):
    """
    EasyUITaskState entity
    """

    llm_result: LLMResult


class WorkflowTaskState(TaskState):
    """
    WorkflowTaskState entity
    """

    answer: str = ""


class StreamEvent(StrEnum):
    """
    Stream event
    """

    PING = "ping"
    ERROR = "error"
    MESSAGE = "message"
    MESSAGE_END = "message_end"
    TTS_MESSAGE = "tts_message"
    TTS_MESSAGE_END = "tts_message_end"
    MESSAGE_FILE = "message_file"
    MESSAGE_REPLACE = "message_replace"
    AGENT_THOUGHT = "agent_thought"
    AGENT_MESSAGE = "agent_message"
    WORKFLOW_STARTED = "workflow_started"
    WORKFLOW_FINISHED = "workflow_finished"
    NODE_STARTED = "node_started"
    NODE_FINISHED = "node_finished"
    NODE_RETRY = "node_retry"
    ITERATION_STARTED = "iteration_started"
    ITERATION_NEXT = "iteration_next"
    ITERATION_COMPLETED = "iteration_completed"
    LOOP_STARTED = "loop_started"
    LOOP_NEXT = "loop_next"
    LOOP_COMPLETED = "loop_completed"
    TEXT_CHUNK = "text_chunk"
    TEXT_REPLACE = "text_replace"
    AGENT_LOG = "agent_log"


class StreamResponse(BaseModel):
    """
    StreamResponse entity
    """

    event: StreamEvent
    task_id: str


class ErrorStreamResponse(StreamResponse):
    """
    ErrorStreamResponse entity
    """

    event: StreamEvent = StreamEvent.ERROR
    err: Exception
    model_config = ConfigDict(arbitrary_types_allowed=True)


class MessageStreamResponse(StreamResponse):
    """
    MessageStreamResponse entity
    """

    event: StreamEvent = StreamEvent.MESSAGE
    id: str
    answer: str
    from_variable_selector: list[str] | None = None


class MessageAudioStreamResponse(StreamResponse):
    """
    MessageStreamResponse entity
    """

    event: StreamEvent = StreamEvent.TTS_MESSAGE
    audio: str


class MessageAudioEndStreamResponse(StreamResponse):
    """
    MessageStreamResponse entity
    """

    event: StreamEvent = StreamEvent.TTS_MESSAGE_END
    audio: str


class MessageEndStreamResponse(StreamResponse):
    """
    MessageEndStreamResponse entity
    """

    event: StreamEvent = StreamEvent.MESSAGE_END
    id: str
    metadata: Mapping[str, object] = Field(default_factory=dict)
    files: Sequence[Mapping[str, Any]] | None = None


class MessageFileStreamResponse(StreamResponse):
    """
    MessageFileStreamResponse entity
    """

    event: StreamEvent = StreamEvent.MESSAGE_FILE
    id: str
    type: str
    belongs_to: str
    url: str


class MessageReplaceStreamResponse(StreamResponse):
    """
    MessageReplaceStreamResponse entity
    """

    event: StreamEvent = StreamEvent.MESSAGE_REPLACE
    answer: str
    reason: str


class AgentThoughtStreamResponse(StreamResponse):
    """
    AgentThoughtStreamResponse entity
    """

    event: StreamEvent = StreamEvent.AGENT_THOUGHT
    id: str
    position: int
    thought: str | None = None
    observation: str | None = None
    tool: str | None = None
    tool_labels: Mapping[str, object] = Field(default_factory=dict)
    tool_input: str | None = None
    message_files: list[str] | None = None


class AgentMessageStreamResponse(StreamResponse):
    """
    AgentMessageStreamResponse entity
    """

    event: StreamEvent = StreamEvent.AGENT_MESSAGE
    id: str
    answer: str


class WorkflowStartStreamResponse(StreamResponse):
    """
    WorkflowStartStreamResponse entity
    """

    class Data(BaseModel):
        """
        Data entity
        """

        id: str
        workflow_id: str
        inputs: Mapping[str, Any]
        created_at: int

    event: StreamEvent = StreamEvent.WORKFLOW_STARTED
    workflow_run_id: str
    data: Data


class WorkflowFinishStreamResponse(StreamResponse):
    """
    WorkflowFinishStreamResponse entity
    """

    class Data(BaseModel):
        """
        Data entity
        """

        id: str
        workflow_id: str
        status: str
        outputs: Mapping[str, Any] | None = None
        error: str | None = None
        elapsed_time: float
        total_tokens: int
        total_steps: int
        created_by: Mapping[str, object] = Field(default_factory=dict)
        created_at: int
        finished_at: int
        exceptions_count: int | None = 0
        files: Sequence[Mapping[str, Any]] | None = []

    event: StreamEvent = StreamEvent.WORKFLOW_FINISHED
    workflow_run_id: str
    data: Data


class NodeStartStreamResponse(StreamResponse):
    """
    NodeStartStreamResponse entity
    """

    class Data(BaseModel):
        """
        Data entity
        """

        id: str
        node_id: str
        node_type: str
        title: str
        index: int
        predecessor_node_id: Optional[str] = None
        inputs: Optional[Mapping[str, Any]] = None
        inputs_truncated: bool = False
        created_at: int
        extras: dict[str, object] = Field(default_factory=dict)
        parallel_id: str | None = None
        parallel_start_node_id: str | None = None
        parent_parallel_id: str | None = None
        parent_parallel_start_node_id: str | None = None
        iteration_id: str | None = None
        loop_id: str | None = None
        parallel_run_id: str | None = None
        agent_strategy: AgentNodeStrategyInit | None = None

    event: StreamEvent = StreamEvent.NODE_STARTED
    workflow_run_id: str
    data: Data

    def to_ignore_detail_dict(self):
        return {
            "event": self.event.value,
            "task_id": self.task_id,
            "workflow_run_id": self.workflow_run_id,
            "data": {
                "id": self.data.id,
                "node_id": self.data.node_id,
                "node_type": self.data.node_type,
                "title": self.data.title,
                "index": self.data.index,
                "predecessor_node_id": self.data.predecessor_node_id,
                "inputs": None,
                "created_at": self.data.created_at,
                "extras": {},
                "parallel_id": self.data.parallel_id,
                "parallel_start_node_id": self.data.parallel_start_node_id,
                "parent_parallel_id": self.data.parent_parallel_id,
                "parent_parallel_start_node_id": self.data.parent_parallel_start_node_id,
                "iteration_id": self.data.iteration_id,
                "loop_id": self.data.loop_id,
            },
        }


class NodeFinishStreamResponse(StreamResponse):
    """
    NodeFinishStreamResponse entity
    """

    class Data(BaseModel):
        """
        Data entity
        """

        id: str
        node_id: str
        node_type: str
        title: str
        index: int
        predecessor_node_id: Optional[str] = None
        inputs: Optional[Mapping[str, Any]] = None
        inputs_truncated: bool = False
        process_data: Optional[Mapping[str, Any]] = None
        process_data_truncated: bool = False
        outputs: Optional[Mapping[str, Any]] = None
        outputs_truncated: bool = True
        status: str
        error: str | None = None
        elapsed_time: float
        execution_metadata: Mapping[WorkflowNodeExecutionMetadataKey, Any] | None = None
        created_at: int
        finished_at: int
        files: Sequence[Mapping[str, Any]] | None = []
        parallel_id: str | None = None
        parallel_start_node_id: str | None = None
        parent_parallel_id: str | None = None
        parent_parallel_start_node_id: str | None = None
        iteration_id: str | None = None
        loop_id: str | None = None

    event: StreamEvent = StreamEvent.NODE_FINISHED
    workflow_run_id: str
    data: Data

    def to_ignore_detail_dict(self):
        return {
            "event": self.event.value,
            "task_id": self.task_id,
            "workflow_run_id": self.workflow_run_id,
            "data": {
                "id": self.data.id,
                "node_id": self.data.node_id,
                "node_type": self.data.node_type,
                "title": self.data.title,
                "index": self.data.index,
                "predecessor_node_id": self.data.predecessor_node_id,
                "inputs": None,
                "process_data": None,
                "outputs": None,
                "status": self.data.status,
                "error": None,
                "elapsed_time": self.data.elapsed_time,
                "execution_metadata": None,
                "created_at": self.data.created_at,
                "finished_at": self.data.finished_at,
                "files": [],
                "parallel_id": self.data.parallel_id,
                "parallel_start_node_id": self.data.parallel_start_node_id,
                "parent_parallel_id": self.data.parent_parallel_id,
                "parent_parallel_start_node_id": self.data.parent_parallel_start_node_id,
                "iteration_id": self.data.iteration_id,
                "loop_id": self.data.loop_id,
            },
        }


class NodeRetryStreamResponse(StreamResponse):
    """
    NodeFinishStreamResponse entity
    """

    class Data(BaseModel):
        """
        Data entity
        """

        id: str
        node_id: str
        node_type: str
        title: str
        index: int
        predecessor_node_id: Optional[str] = None
        inputs: Optional[Mapping[str, Any]] = None
        inputs_truncated: bool = False
        process_data: Optional[Mapping[str, Any]] = None
        process_data_truncated: bool = False
        outputs: Optional[Mapping[str, Any]] = None
        outputs_truncated: bool = False
        status: str
        error: str | None = None
        elapsed_time: float
        execution_metadata: Mapping[WorkflowNodeExecutionMetadataKey, Any] | None = None
        created_at: int
        finished_at: int
        files: Sequence[Mapping[str, Any]] | None = []
        parallel_id: str | None = None
        parallel_start_node_id: str | None = None
        parent_parallel_id: str | None = None
        parent_parallel_start_node_id: str | None = None
        iteration_id: str | None = None
        loop_id: str | None = None
        retry_index: int = 0

    event: StreamEvent = StreamEvent.NODE_RETRY
    workflow_run_id: str
    data: Data

    def to_ignore_detail_dict(self):
        return {
            "event": self.event.value,
            "task_id": self.task_id,
            "workflow_run_id": self.workflow_run_id,
            "data": {
                "id": self.data.id,
                "node_id": self.data.node_id,
                "node_type": self.data.node_type,
                "title": self.data.title,
                "index": self.data.index,
                "predecessor_node_id": self.data.predecessor_node_id,
                "inputs": None,
                "process_data": None,
                "outputs": None,
                "status": self.data.status,
                "error": None,
                "elapsed_time": self.data.elapsed_time,
                "execution_metadata": None,
                "created_at": self.data.created_at,
                "finished_at": self.data.finished_at,
                "files": [],
                "parallel_id": self.data.parallel_id,
                "parallel_start_node_id": self.data.parallel_start_node_id,
                "parent_parallel_id": self.data.parent_parallel_id,
                "parent_parallel_start_node_id": self.data.parent_parallel_start_node_id,
                "iteration_id": self.data.iteration_id,
                "loop_id": self.data.loop_id,
                "retry_index": self.data.retry_index,
            },
        }


class IterationNodeStartStreamResponse(StreamResponse):
    """
    NodeStartStreamResponse entity
    """

    class Data(BaseModel):
        """
        Data entity
        """

        id: str
        node_id: str
        node_type: str
        title: str
        created_at: int
<<<<<<< HEAD
        extras: dict = Field(default_factory=dict)
        metadata: Mapping = {}
        inputs: Mapping = {}
        inputs_truncated: bool = False
=======
        extras: Mapping[str, object] = Field(default_factory=dict)
        metadata: Mapping[str, object] = Field(default_factory=dict)
        inputs: Mapping[str, object] = Field(default_factory=dict)
>>>>>>> 1cf788c4

    event: StreamEvent = StreamEvent.ITERATION_STARTED
    workflow_run_id: str
    data: Data


class IterationNodeNextStreamResponse(StreamResponse):
    """
    NodeStartStreamResponse entity
    """

    class Data(BaseModel):
        """
        Data entity
        """

        id: str
        node_id: str
        node_type: str
        title: str
        index: int
        created_at: int
<<<<<<< HEAD
        extras: dict = Field(default_factory=dict)
=======
        extras: Mapping[str, object] = Field(default_factory=dict)
>>>>>>> 1cf788c4

    event: StreamEvent = StreamEvent.ITERATION_NEXT
    workflow_run_id: str
    data: Data


class IterationNodeCompletedStreamResponse(StreamResponse):
    """
    NodeCompletedStreamResponse entity
    """

    class Data(BaseModel):
        """
        Data entity
        """

        id: str
        node_id: str
        node_type: str
        title: str
<<<<<<< HEAD
        outputs: Optional[Mapping] = None
        outputs_truncated: bool = False
        created_at: int
        extras: Optional[dict] = None
        inputs: Optional[Mapping] = None
        inputs_truncated: bool = False
=======
        outputs: Mapping[str, object] = Field(default_factory=dict)
        created_at: int
        extras: Mapping[str, object] = Field(default_factory=dict)
        inputs: Mapping[str, object] = Field(default_factory=dict)
>>>>>>> 1cf788c4
        status: WorkflowNodeExecutionStatus
        error: str | None = None
        elapsed_time: float
        total_tokens: int
        execution_metadata: Mapping[str, object] = Field(default_factory=dict)
        finished_at: int
        steps: int

    event: StreamEvent = StreamEvent.ITERATION_COMPLETED
    workflow_run_id: str
    data: Data


class LoopNodeStartStreamResponse(StreamResponse):
    """
    NodeStartStreamResponse entity
    """

    class Data(BaseModel):
        """
        Data entity
        """

        id: str
        node_id: str
        node_type: str
        title: str
        created_at: int
<<<<<<< HEAD
        extras: dict = Field(default_factory=dict)
        metadata: Mapping = {}
        inputs: Mapping = {}
        inputs_truncated: bool = False
        parallel_id: Optional[str] = None
        parallel_start_node_id: Optional[str] = None
=======
        extras: Mapping[str, object] = Field(default_factory=dict)
        metadata: Mapping[str, object] = Field(default_factory=dict)
        inputs: Mapping[str, object] = Field(default_factory=dict)
        parallel_id: str | None = None
        parallel_start_node_id: str | None = None
>>>>>>> 1cf788c4

    event: StreamEvent = StreamEvent.LOOP_STARTED
    workflow_run_id: str
    data: Data


class LoopNodeNextStreamResponse(StreamResponse):
    """
    NodeStartStreamResponse entity
    """

    class Data(BaseModel):
        """
        Data entity
        """

        id: str
        node_id: str
        node_type: str
        title: str
        index: int
        created_at: int
<<<<<<< HEAD
        pre_loop_output: Any | None = None
        extras: dict = Field(default_factory=dict)
        parallel_id: Optional[str] = None
        parallel_start_node_id: Optional[str] = None
        parallel_mode_run_id: Optional[str] = None
=======
        pre_loop_output: Any = None
        extras: Mapping[str, object] = Field(default_factory=dict)
        parallel_id: str | None = None
        parallel_start_node_id: str | None = None
        parallel_mode_run_id: str | None = None
>>>>>>> 1cf788c4

    event: StreamEvent = StreamEvent.LOOP_NEXT
    workflow_run_id: str
    data: Data


class LoopNodeCompletedStreamResponse(StreamResponse):
    """
    NodeCompletedStreamResponse entity
    """

    class Data(BaseModel):
        """
        Data entity
        """

        id: str
        node_id: str
        node_type: str
        title: str
<<<<<<< HEAD
        outputs: Optional[Mapping] = None
        outputs_truncated: bool = False
        created_at: int
        extras: Optional[dict] = None
        inputs: Optional[Mapping] = None
        inputs_truncated: bool = False
=======
        outputs: Mapping[str, object] = Field(default_factory=dict)
        created_at: int
        extras: Mapping[str, object] = Field(default_factory=dict)
        inputs: Mapping[str, object] = Field(default_factory=dict)
>>>>>>> 1cf788c4
        status: WorkflowNodeExecutionStatus
        error: str | None = None
        elapsed_time: float
        total_tokens: int
        execution_metadata: Mapping[str, object] = Field(default_factory=dict)
        finished_at: int
        steps: int
        parallel_id: str | None = None
        parallel_start_node_id: str | None = None

    event: StreamEvent = StreamEvent.LOOP_COMPLETED
    workflow_run_id: str
    data: Data


class TextChunkStreamResponse(StreamResponse):
    """
    TextChunkStreamResponse entity
    """

    class Data(BaseModel):
        """
        Data entity
        """

        text: str
        from_variable_selector: list[str] | None = None

    event: StreamEvent = StreamEvent.TEXT_CHUNK
    data: Data


class TextReplaceStreamResponse(StreamResponse):
    """
    TextReplaceStreamResponse entity
    """

    class Data(BaseModel):
        """
        Data entity
        """

        text: str

    event: StreamEvent = StreamEvent.TEXT_REPLACE
    data: Data


class PingStreamResponse(StreamResponse):
    """
    PingStreamResponse entity
    """

    event: StreamEvent = StreamEvent.PING


class AppStreamResponse(BaseModel):
    """
    AppStreamResponse entity
    """

    stream_response: StreamResponse


class ChatbotAppStreamResponse(AppStreamResponse):
    """
    ChatbotAppStreamResponse entity
    """

    conversation_id: str
    message_id: str
    created_at: int


class CompletionAppStreamResponse(AppStreamResponse):
    """
    CompletionAppStreamResponse entity
    """

    message_id: str
    created_at: int


class WorkflowAppStreamResponse(AppStreamResponse):
    """
    WorkflowAppStreamResponse entity
    """

    workflow_run_id: str | None = None


class AppBlockingResponse(BaseModel):
    """
    AppBlockingResponse entity
    """

    task_id: str


class ChatbotAppBlockingResponse(AppBlockingResponse):
    """
    ChatbotAppBlockingResponse entity
    """

    class Data(BaseModel):
        """
        Data entity
        """

        id: str
        mode: str
        conversation_id: str
        message_id: str
        answer: str
        metadata: Mapping[str, object] = Field(default_factory=dict)
        created_at: int

    data: Data


class CompletionAppBlockingResponse(AppBlockingResponse):
    """
    CompletionAppBlockingResponse entity
    """

    class Data(BaseModel):
        """
        Data entity
        """

        id: str
        mode: str
        message_id: str
        answer: str
        metadata: Mapping[str, object] = Field(default_factory=dict)
        created_at: int

    data: Data


class WorkflowAppBlockingResponse(AppBlockingResponse):
    """
    WorkflowAppBlockingResponse entity
    """

    class Data(BaseModel):
        """
        Data entity
        """

        id: str
        workflow_id: str
        status: str
        outputs: Mapping[str, Any] | None = None
        error: str | None = None
        elapsed_time: float
        total_tokens: int
        total_steps: int
        created_at: int
        finished_at: int

    workflow_run_id: str
    data: Data


class AgentLogStreamResponse(StreamResponse):
    """
    AgentLogStreamResponse entity
    """

    class Data(BaseModel):
        """
        Data entity
        """

        node_execution_id: str
        id: str
        label: str
        parent_id: str | None = None
        error: str | None = None
        status: str
        data: Mapping[str, Any]
        metadata: Mapping[str, object] = Field(default_factory=dict)
        node_id: str

    event: StreamEvent = StreamEvent.AGENT_LOG
    data: Data<|MERGE_RESOLUTION|>--- conflicted
+++ resolved
@@ -456,16 +456,10 @@
         node_type: str
         title: str
         created_at: int
-<<<<<<< HEAD
         extras: dict = Field(default_factory=dict)
         metadata: Mapping = {}
         inputs: Mapping = {}
         inputs_truncated: bool = False
-=======
-        extras: Mapping[str, object] = Field(default_factory=dict)
-        metadata: Mapping[str, object] = Field(default_factory=dict)
-        inputs: Mapping[str, object] = Field(default_factory=dict)
->>>>>>> 1cf788c4
 
     event: StreamEvent = StreamEvent.ITERATION_STARTED
     workflow_run_id: str
@@ -488,11 +482,7 @@
         title: str
         index: int
         created_at: int
-<<<<<<< HEAD
         extras: dict = Field(default_factory=dict)
-=======
-        extras: Mapping[str, object] = Field(default_factory=dict)
->>>>>>> 1cf788c4
 
     event: StreamEvent = StreamEvent.ITERATION_NEXT
     workflow_run_id: str
@@ -513,19 +503,12 @@
         node_id: str
         node_type: str
         title: str
-<<<<<<< HEAD
         outputs: Optional[Mapping] = None
         outputs_truncated: bool = False
         created_at: int
         extras: Optional[dict] = None
         inputs: Optional[Mapping] = None
         inputs_truncated: bool = False
-=======
-        outputs: Mapping[str, object] = Field(default_factory=dict)
-        created_at: int
-        extras: Mapping[str, object] = Field(default_factory=dict)
-        inputs: Mapping[str, object] = Field(default_factory=dict)
->>>>>>> 1cf788c4
         status: WorkflowNodeExecutionStatus
         error: str | None = None
         elapsed_time: float
@@ -554,20 +537,12 @@
         node_type: str
         title: str
         created_at: int
-<<<<<<< HEAD
         extras: dict = Field(default_factory=dict)
         metadata: Mapping = {}
         inputs: Mapping = {}
         inputs_truncated: bool = False
         parallel_id: Optional[str] = None
         parallel_start_node_id: Optional[str] = None
-=======
-        extras: Mapping[str, object] = Field(default_factory=dict)
-        metadata: Mapping[str, object] = Field(default_factory=dict)
-        inputs: Mapping[str, object] = Field(default_factory=dict)
-        parallel_id: str | None = None
-        parallel_start_node_id: str | None = None
->>>>>>> 1cf788c4
 
     event: StreamEvent = StreamEvent.LOOP_STARTED
     workflow_run_id: str
@@ -590,19 +565,11 @@
         title: str
         index: int
         created_at: int
-<<<<<<< HEAD
-        pre_loop_output: Any | None = None
-        extras: dict = Field(default_factory=dict)
-        parallel_id: Optional[str] = None
-        parallel_start_node_id: Optional[str] = None
-        parallel_mode_run_id: Optional[str] = None
-=======
         pre_loop_output: Any = None
         extras: Mapping[str, object] = Field(default_factory=dict)
         parallel_id: str | None = None
         parallel_start_node_id: str | None = None
         parallel_mode_run_id: str | None = None
->>>>>>> 1cf788c4
 
     event: StreamEvent = StreamEvent.LOOP_NEXT
     workflow_run_id: str
@@ -623,19 +590,12 @@
         node_id: str
         node_type: str
         title: str
-<<<<<<< HEAD
         outputs: Optional[Mapping] = None
         outputs_truncated: bool = False
         created_at: int
         extras: Optional[dict] = None
         inputs: Optional[Mapping] = None
         inputs_truncated: bool = False
-=======
-        outputs: Mapping[str, object] = Field(default_factory=dict)
-        created_at: int
-        extras: Mapping[str, object] = Field(default_factory=dict)
-        inputs: Mapping[str, object] = Field(default_factory=dict)
->>>>>>> 1cf788c4
         status: WorkflowNodeExecutionStatus
         error: str | None = None
         elapsed_time: float
