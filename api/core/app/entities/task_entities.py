from enum import Enum
from typing import Any, Optional

from pydantic import BaseModel

from core.model_runtime.entities.llm_entities import LLMResult, LLMUsage
from core.model_runtime.utils.encoders import jsonable_encoder
from core.workflow.entities.node_entities import NodeType
from core.workflow.nodes.answer.entities import GenerateRouteChunk


class WorkflowStreamGenerateNodes(BaseModel):
    """
    WorkflowStreamGenerateNodes entity
    """
    end_node_id: str
    stream_node_ids: list[str]


class ChatflowStreamGenerateRoute(BaseModel):
    """
    ChatflowStreamGenerateRoute entity
    """
    answer_node_id: str
    generate_route: list[GenerateRouteChunk]
    current_route_position: int = 0


class NodeExecutionInfo(BaseModel):
    """
    NodeExecutionInfo entity
    """
    workflow_node_execution_id: str
    node_type: NodeType
    start_at: float


class TaskState(BaseModel):
    """
    TaskState entity
    """
    metadata: dict = {}


class EasyUITaskState(TaskState):
    """
    EasyUITaskState entity
    """
    llm_result: LLMResult


class WorkflowTaskState(TaskState):
    """
    WorkflowTaskState entity
    """
    answer: str = ""

    workflow_run_id: Optional[str] = None
    start_at: Optional[float] = None
    total_tokens: int = 0
    total_steps: int = 0

    ran_node_execution_infos: dict[str, NodeExecutionInfo] = {}
    latest_node_execution_info: Optional[NodeExecutionInfo] = None

    current_stream_generate_state: Optional[WorkflowStreamGenerateNodes] = None


class AdvancedChatTaskState(WorkflowTaskState):
    """
    AdvancedChatTaskState entity
    """
    usage: LLMUsage

    current_stream_generate_state: Optional[ChatflowStreamGenerateRoute] = None


class StreamEvent(Enum):
    """
    Stream event
    """
    PING = "ping"
    ERROR = "error"
    MESSAGE = "message"
    MESSAGE_END = "message_end"
    MESSAGE_FILE = "message_file"
    MESSAGE_REPLACE = "message_replace"
    AGENT_THOUGHT = "agent_thought"
    AGENT_MESSAGE = "agent_message"
    WORKFLOW_STARTED = "workflow_started"
    WORKFLOW_FINISHED = "workflow_finished"
    NODE_STARTED = "node_started"
    NODE_FINISHED = "node_finished"
    ITERATION_STARTED = "iteration_started"
    ITERATION_NEXT = "iteration_next"
    ITERATION_COMPLETED = "iteration_completed"
    TEXT_CHUNK = "text_chunk"
    TEXT_REPLACE = "text_replace"


class StreamResponse(BaseModel):
    """
    StreamResponse entity
    """
    event: StreamEvent
    task_id: str

    def to_dict(self) -> dict:
        return jsonable_encoder(self)


class ErrorStreamResponse(StreamResponse):
    """
    ErrorStreamResponse entity
    """
    event: StreamEvent = StreamEvent.ERROR
    err: Exception

    class Config:
        arbitrary_types_allowed = True


class MessageStreamResponse(StreamResponse):
    """
    MessageStreamResponse entity
    """
    event: StreamEvent = StreamEvent.MESSAGE
    id: str
    answer: str


class MessageEndStreamResponse(StreamResponse):
    """
    MessageEndStreamResponse entity
    """
    event: StreamEvent = StreamEvent.MESSAGE_END
    id: str
    metadata: dict = {}


class MessageFileStreamResponse(StreamResponse):
    """
    MessageFileStreamResponse entity
    """
    event: StreamEvent = StreamEvent.MESSAGE_FILE
    id: str
    type: str
    belongs_to: str
    url: str


class MessageReplaceStreamResponse(StreamResponse):
    """
    MessageReplaceStreamResponse entity
    """
    event: StreamEvent = StreamEvent.MESSAGE_REPLACE
    answer: str


class AgentThoughtStreamResponse(StreamResponse):
    """
    AgentThoughtStreamResponse entity
    """
    event: StreamEvent = StreamEvent.AGENT_THOUGHT
    id: str
    position: int
    thought: Optional[str] = None
    observation: Optional[str] = None
    tool: Optional[str] = None
    tool_labels: Optional[dict] = None
    tool_input: Optional[str] = None
    message_files: Optional[list[str]] = None


class AgentMessageStreamResponse(StreamResponse):
    """
    AgentMessageStreamResponse entity
    """
    event: StreamEvent = StreamEvent.AGENT_MESSAGE
    id: str
    answer: str


class WorkflowStartStreamResponse(StreamResponse):
    """
    WorkflowStartStreamResponse entity
    """
    class Data(BaseModel):
        """
        Data entity
        """
        id: str
        workflow_id: str
        sequence_number: int
        inputs: dict
        created_at: int

    event: StreamEvent = StreamEvent.WORKFLOW_STARTED
    workflow_run_id: str
    data: Data


class WorkflowFinishStreamResponse(StreamResponse):
    """
    WorkflowFinishStreamResponse entity
    """
    class Data(BaseModel):
        """
        Data entity
        """
        id: str
        workflow_id: str
        sequence_number: int
        status: str
        outputs: Optional[dict] = None
        error: Optional[str] = None
        elapsed_time: float
        total_tokens: int
        total_steps: int
        created_by: Optional[dict] = None
        created_at: int
        finished_at: int
        files: Optional[list[dict]] = []

    event: StreamEvent = StreamEvent.WORKFLOW_FINISHED
    workflow_run_id: str
    data: Data


class NodeStartStreamResponse(StreamResponse):
    """
    NodeStartStreamResponse entity
    """
    class Data(BaseModel):
        """
        Data entity
        """
        id: str
        node_id: str
        node_type: str
        title: str
        index: int
        predecessor_node_id: Optional[str] = None
        inputs: Optional[dict] = None
        created_at: int
        extras: dict = {}

    event: StreamEvent = StreamEvent.NODE_STARTED
    workflow_run_id: str
    data: Data

    def to_ignore_detail_dict(self):
        return {
            "event": self.event.value,
            "task_id": self.task_id,
            "workflow_run_id": self.workflow_run_id,
            "data": {
                "id": self.data.id,
                "node_id": self.data.node_id,
                "node_type": self.data.node_type,
                "title": self.data.title,
                "index": self.data.index,
                "predecessor_node_id": self.data.predecessor_node_id,
                "inputs": None,
                "created_at": self.data.created_at,
                "extras": {}
            }
        }


class NodeFinishStreamResponse(StreamResponse):
    """
    NodeFinishStreamResponse entity
    """
    class Data(BaseModel):
        """
        Data entity
        """
        id: str
        node_id: str
        node_type: str
        title: str
        index: int
        predecessor_node_id: Optional[str] = None
        inputs: Optional[dict] = None
        process_data: Optional[dict] = None
        outputs: Optional[dict] = None
        status: str
        error: Optional[str] = None
        elapsed_time: float
        execution_metadata: Optional[dict] = None
        created_at: int
        finished_at: int
        files: Optional[list[dict]] = []

    event: StreamEvent = StreamEvent.NODE_FINISHED
    workflow_run_id: str
    data: Data

<<<<<<< HEAD
class IterationNodeStartStreamResponse(StreamResponse):
    """
    NodeStartStreamResponse entity
    """
    class Data(BaseModel):
        """
        Data entity
        """
        id: str
        node_id: str
        created_at: int
        extras: dict = {}

    event: StreamEvent = StreamEvent.ITERATION_STARTED
    workflow_run_id: str
    data: Data

class IterationNodeNextStreamResponse(StreamResponse):
    """
    NodeStartStreamResponse entity
    """
    class Data(BaseModel):
        """
        Data entity
        """
        id: str
        node_id: str
        index: int
        created_at: int
        output: Optional[Any]
        extras: dict = {}

    event: StreamEvent = StreamEvent.ITERATION_NEXT
    workflow_run_id: str
    data: Data

class IterationNodeCompletedStreamResponse(StreamResponse):
    """
    NodeStartStreamResponse entity
    """
    class Data(BaseModel):
        """
        Data entity
        """
        id: str
        node_id: str
        outputs: Optional[list[Any]]
        created_at: int
        extras: dict = {}

    event: StreamEvent = StreamEvent.ITERATION_COMPLETED
    workflow_run_id: str
    data: Data
=======
    def to_ignore_detail_dict(self):
        return {
            "event": self.event.value,
            "task_id": self.task_id,
            "workflow_run_id": self.workflow_run_id,
            "data": {
                "id": self.data.id,
                "node_id": self.data.node_id,
                "node_type": self.data.node_type,
                "title": self.data.title,
                "index": self.data.index,
                "predecessor_node_id": self.data.predecessor_node_id,
                "inputs": None,
                "process_data": None,
                "outputs": None,
                "status": self.data.status,
                "error": None,
                "elapsed_time": self.data.elapsed_time,
                "execution_metadata": None,
                "created_at": self.data.created_at,
                "finished_at": self.data.finished_at,
                "files": []
            }
        }

>>>>>>> 66c8070d

class TextChunkStreamResponse(StreamResponse):
    """
    TextChunkStreamResponse entity
    """
    class Data(BaseModel):
        """
        Data entity
        """
        text: str

    event: StreamEvent = StreamEvent.TEXT_CHUNK
    data: Data


class TextReplaceStreamResponse(StreamResponse):
    """
    TextReplaceStreamResponse entity
    """
    class Data(BaseModel):
        """
        Data entity
        """
        text: str

    event: StreamEvent = StreamEvent.TEXT_REPLACE
    data: Data


class PingStreamResponse(StreamResponse):
    """
    PingStreamResponse entity
    """
    event: StreamEvent = StreamEvent.PING


class AppStreamResponse(BaseModel):
    """
    AppStreamResponse entity
    """
    stream_response: StreamResponse


class ChatbotAppStreamResponse(AppStreamResponse):
    """
    ChatbotAppStreamResponse entity
    """
    conversation_id: str
    message_id: str
    created_at: int


class CompletionAppStreamResponse(AppStreamResponse):
    """
    CompletionAppStreamResponse entity
    """
    message_id: str
    created_at: int


class WorkflowAppStreamResponse(AppStreamResponse):
    """
    WorkflowAppStreamResponse entity
    """
    workflow_run_id: str


class AppBlockingResponse(BaseModel):
    """
    AppBlockingResponse entity
    """
    task_id: str

    def to_dict(self) -> dict:
        return jsonable_encoder(self)


class ChatbotAppBlockingResponse(AppBlockingResponse):
    """
    ChatbotAppBlockingResponse entity
    """
    class Data(BaseModel):
        """
        Data entity
        """
        id: str
        mode: str
        conversation_id: str
        message_id: str
        answer: str
        metadata: dict = {}
        created_at: int

    data: Data


class CompletionAppBlockingResponse(AppBlockingResponse):
    """
    CompletionAppBlockingResponse entity
    """
    class Data(BaseModel):
        """
        Data entity
        """
        id: str
        mode: str
        message_id: str
        answer: str
        metadata: dict = {}
        created_at: int

    data: Data


class WorkflowAppBlockingResponse(AppBlockingResponse):
    """
    WorkflowAppBlockingResponse entity
    """
    class Data(BaseModel):
        """
        Data entity
        """
        id: str
        workflow_id: str
        status: str
        outputs: Optional[dict] = None
        error: Optional[str] = None
        elapsed_time: float
        total_tokens: int
        total_steps: int
        created_at: int
        finished_at: int

    workflow_run_id: str
    data: Data<|MERGE_RESOLUTION|>--- conflicted
+++ resolved
@@ -297,61 +297,6 @@
     workflow_run_id: str
     data: Data
 
-<<<<<<< HEAD
-class IterationNodeStartStreamResponse(StreamResponse):
-    """
-    NodeStartStreamResponse entity
-    """
-    class Data(BaseModel):
-        """
-        Data entity
-        """
-        id: str
-        node_id: str
-        created_at: int
-        extras: dict = {}
-
-    event: StreamEvent = StreamEvent.ITERATION_STARTED
-    workflow_run_id: str
-    data: Data
-
-class IterationNodeNextStreamResponse(StreamResponse):
-    """
-    NodeStartStreamResponse entity
-    """
-    class Data(BaseModel):
-        """
-        Data entity
-        """
-        id: str
-        node_id: str
-        index: int
-        created_at: int
-        output: Optional[Any]
-        extras: dict = {}
-
-    event: StreamEvent = StreamEvent.ITERATION_NEXT
-    workflow_run_id: str
-    data: Data
-
-class IterationNodeCompletedStreamResponse(StreamResponse):
-    """
-    NodeStartStreamResponse entity
-    """
-    class Data(BaseModel):
-        """
-        Data entity
-        """
-        id: str
-        node_id: str
-        outputs: Optional[list[Any]]
-        created_at: int
-        extras: dict = {}
-
-    event: StreamEvent = StreamEvent.ITERATION_COMPLETED
-    workflow_run_id: str
-    data: Data
-=======
     def to_ignore_detail_dict(self):
         return {
             "event": self.event.value,
@@ -377,7 +322,59 @@
             }
         }
 
->>>>>>> 66c8070d
+class IterationNodeStartStreamResponse(StreamResponse):
+    """
+    NodeStartStreamResponse entity
+    """
+    class Data(BaseModel):
+        """
+        Data entity
+        """
+        id: str
+        node_id: str
+        created_at: int
+        extras: dict = {}
+
+    event: StreamEvent = StreamEvent.ITERATION_STARTED
+    workflow_run_id: str
+    data: Data
+
+class IterationNodeNextStreamResponse(StreamResponse):
+    """
+    NodeStartStreamResponse entity
+    """
+    class Data(BaseModel):
+        """
+        Data entity
+        """
+        id: str
+        node_id: str
+        index: int
+        created_at: int
+        output: Optional[Any]
+        extras: dict = {}
+
+    event: StreamEvent = StreamEvent.ITERATION_NEXT
+    workflow_run_id: str
+    data: Data
+
+class IterationNodeCompletedStreamResponse(StreamResponse):
+    """
+    NodeStartStreamResponse entity
+    """
+    class Data(BaseModel):
+        """
+        Data entity
+        """
+        id: str
+        node_id: str
+        outputs: Optional[list[Any]]
+        created_at: int
+        extras: dict = {}
+
+    event: StreamEvent = StreamEvent.ITERATION_COMPLETED
+    workflow_run_id: str
+    data: Data
 
 class TextChunkStreamResponse(StreamResponse):
     """
