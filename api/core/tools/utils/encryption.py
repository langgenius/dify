--- conflicted
+++ resolved
@@ -1,11 +1,3 @@
-<<<<<<< HEAD
-import contextlib
-from copy import deepcopy
-from typing import Any, Protocol
-
-from core.entities.provider_entities import BasicProviderConfig
-from core.helper import encrypter
-=======
 # Import generic components from provider_encryption module
 from core.helper.provider_encryption import (
     ProviderConfigCache,
@@ -22,139 +14,11 @@
 ]
 
 # Tool-specific imports
->>>>>>> c5de91ba
 from core.helper.provider_cache import SingletonProviderCredentialsCache
 from core.tools.__base.tool_provider import ToolProviderController
 
 
-<<<<<<< HEAD
-class ProviderConfigCache(Protocol):
-    """
-    Interface for provider configuration cache operations
-    """
-
-    def get(self) -> dict | None:
-        """Get cached provider configuration"""
-        ...
-
-    def set(self, config: dict[str, Any]):
-        """Cache provider configuration"""
-        ...
-
-    def delete(self):
-        """Delete cached provider configuration"""
-        ...
-
-
-class ProviderConfigEncrypter:
-    tenant_id: str
-    config: list[BasicProviderConfig]
-    provider_config_cache: ProviderConfigCache
-
-    def __init__(
-        self,
-        tenant_id: str,
-        config: list[BasicProviderConfig],
-        provider_config_cache: ProviderConfigCache,
-    ):
-        self.tenant_id = tenant_id
-        self.config = config
-        self.provider_config_cache = provider_config_cache
-
-    def _deep_copy(self, data: dict[str, str]) -> dict[str, str]:
-        """
-        deep copy data
-        """
-        return deepcopy(data)
-
-    def encrypt(self, data: dict[str, str]) -> dict[str, str]:
-        """
-        encrypt tool credentials with tenant id
-
-        return a deep copy of credentials with encrypted values
-        """
-        data = self._deep_copy(data)
-
-        # get fields need to be decrypted
-        fields = dict[str, BasicProviderConfig]()
-        for credential in self.config:
-            fields[credential.name] = credential
-
-        for field_name, field in fields.items():
-            if field.type == BasicProviderConfig.Type.SECRET_INPUT:
-                if field_name in data:
-                    encrypted = encrypter.encrypt_token(self.tenant_id, data[field_name] or "")
-                    data[field_name] = encrypted
-
-        return data
-
-    def mask_tool_credentials(self, data: dict[str, Any]) -> dict[str, Any]:
-        """
-        mask tool credentials
-
-        return a deep copy of credentials with masked values
-        """
-        data = self._deep_copy(data)
-
-        # get fields need to be decrypted
-        fields = dict[str, BasicProviderConfig]()
-        for credential in self.config:
-            fields[credential.name] = credential
-
-        for field_name, field in fields.items():
-            if field.type == BasicProviderConfig.Type.SECRET_INPUT:
-                if field_name in data:
-                    if len(data[field_name]) > 6:
-                        data[field_name] = (
-                            data[field_name][:2] + "*" * (len(data[field_name]) - 4) + data[field_name][-2:]
-                        )
-                    else:
-                        data[field_name] = "*" * len(data[field_name])
-
-        return data
-
-    def decrypt(self, data: dict[str, str]) -> dict[str, Any]:
-        """
-        decrypt tool credentials with tenant id
-
-        return a deep copy of credentials with decrypted values
-        """
-        cached_credentials = self.provider_config_cache.get()
-        if cached_credentials:
-            return cached_credentials
-
-        data = self._deep_copy(data)
-        # get fields need to be decrypted
-        fields = dict[str, BasicProviderConfig]()
-        for credential in self.config:
-            fields[credential.name] = credential
-
-        for field_name, field in fields.items():
-            if field.type == BasicProviderConfig.Type.SECRET_INPUT:
-                if field_name in data:
-                    with contextlib.suppress(Exception):
-                        # if the value is None or empty string, skip decrypt
-                        if not data[field_name]:
-                            continue
-
-                        data[field_name] = encrypter.decrypt_token(self.tenant_id, data[field_name])
-
-        self.provider_config_cache.set(data)
-        return data
-
-
-def create_provider_encrypter(
-    tenant_id: str, config: list[BasicProviderConfig], cache: ProviderConfigCache
-) -> tuple[ProviderConfigEncrypter, ProviderConfigCache]:
-    return ProviderConfigEncrypter(tenant_id=tenant_id, config=config, provider_config_cache=cache), cache
-
-
-def create_tool_provider_encrypter(
-    tenant_id: str, controller: ToolProviderController
-) -> tuple[ProviderConfigEncrypter, ProviderConfigCache]:
-=======
 def create_tool_provider_encrypter(tenant_id: str, controller: ToolProviderController):
->>>>>>> c5de91ba
     cache = SingletonProviderCredentialsCache(
         tenant_id=tenant_id,
         provider_type=controller.provider_type.value,
