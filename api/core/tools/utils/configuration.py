--- conflicted
+++ resolved
@@ -97,32 +97,17 @@
 
         return data
 
-<<<<<<< HEAD
-    def decrypt(self, data: dict[str, str], use_cache: bool = True) -> dict[str, str]:
-=======
-    def decrypt(self, data: dict[str, str]) -> dict[str, Any]:
->>>>>>> 9b25b7a8
+    def decrypt(self, data: dict[str, str], use_cache: bool = True) -> dict[str, Any]:
         """
         decrypt tool credentials with tenant id
 
         return a deep copy of credentials with decrypted values
         """
-<<<<<<< HEAD
         if use_cache:
-            cache = ToolProviderCredentialsCache(
-                tenant_id=self.tenant_id,
-                identity_id=f"{self.provider_type}.{self.provider_identity}",
-                cache_type=ToolProviderCredentialsCacheType.PROVIDER,
-            )
-            cached_credentials = cache.get()
+            cached_credentials = self.provider_config_cache.get()
             if cached_credentials:
                 return cached_credentials
-=======
-        cached_credentials = self.provider_config_cache.get()
-        if cached_credentials:
-            return cached_credentials
-
->>>>>>> 9b25b7a8
+
         data = self._deep_copy(data)
         # get fields need to be decrypted
         fields = dict[str, BasicProviderConfig]()
@@ -140,13 +125,8 @@
                         data[field_name] = encrypter.decrypt_token(self.tenant_id, data[field_name])
                     except Exception:
                         pass
-
-<<<<<<< HEAD
         if use_cache:
-            cache.set(data)
-=======
-        self.provider_config_cache.set(data)
->>>>>>> 9b25b7a8
+            self.provider_config_cache.set(data)
         return data
 
 
