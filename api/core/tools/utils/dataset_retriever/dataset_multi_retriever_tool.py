--- conflicted
+++ resolved
@@ -86,17 +86,6 @@
 
         document_context_list = []
         index_node_ids = [document.metadata["doc_id"] for document in all_documents if document.metadata]
-<<<<<<< HEAD
-        segments = db.session.scalars(
-            select(DocumentSegment).where(
-                DocumentSegment.dataset_id.in_(self.dataset_ids),
-                DocumentSegment.completed_at.isnot(None),
-                DocumentSegment.status == "completed",
-                DocumentSegment.enabled == True,
-                DocumentSegment.index_node_id.in_(index_node_ids),
-            )
-        ).all()
-=======
         document_segment_stmt = select(DocumentSegment).where(
             DocumentSegment.dataset_id.in_(self.dataset_ids),
             DocumentSegment.completed_at.isnot(None),
@@ -105,7 +94,6 @@
             DocumentSegment.index_node_id.in_(index_node_ids),
         )
         segments = db.session.scalars(document_segment_stmt).all()
->>>>>>> 067b0d07
 
         if segments:
             index_node_id_to_position = {id: position for position, id in enumerate(index_node_ids)}
