--- conflicted
+++ resolved
@@ -121,12 +121,7 @@
         return result
 
     @classmethod
-<<<<<<< HEAD
-    def get_tool_file_url(cls, tool_file_id: str, extension: str) -> str:
+    def get_tool_file_url(cls, tool_file_id: str, extension: Optional[str]) -> str:
         sign_url = ToolFileManager.sign_file(tool_file_id=tool_file_id, extension=extension)
         return sign_url
-        # return f'/files/tools/{tool_file_id}{extension or ".bin"}'
-=======
-    def get_tool_file_url(cls, tool_file_id: str, extension: Optional[str]) -> str:
-        return f'/files/tools/{tool_file_id}{extension or ".bin"}'
->>>>>>> ca21c285
+        # return f'/files/tools/{tool_file_id}{extension or ".bin"}'