import base64
import json
import logging
from collections.abc import Generator
from typing import Any

<<<<<<< HEAD
from core.mcp.error import MCPAuthError, MCPConnectionError
from core.mcp.mcp_client import MCPClient
from core.mcp.session_manager import McpSessionRegistry
from core.mcp.types import ImageContent, TextContent
=======
from core.mcp.auth_client import MCPClientWithAuthRetry
from core.mcp.error import MCPConnectionError
from core.mcp.types import AudioContent, CallToolResult, ImageContent, TextContent
>>>>>>> 751ce4ec
from core.tools.__base.tool import Tool
from core.tools.__base.tool_runtime import ToolRuntime
from core.tools.entities.tool_entities import ToolEntity, ToolInvokeMessage, ToolProviderType
from core.tools.errors import ToolInvokeError

logger = logging.getLogger(__name__)


class MCPTool(Tool):
    def __init__(
        self,
        entity: ToolEntity,
        runtime: ToolRuntime,
        tenant_id: str,
        icon: str,
        server_url: str,
        provider_id: str,
        headers: dict[str, str] | None = None,
        timeout: float | None = None,
        sse_read_timeout: float | None = None,
    ):
        super().__init__(entity, runtime)
        self.tenant_id = tenant_id
        self.icon = icon
        self.server_url = server_url
        self.provider_id = provider_id
        self.headers = headers or {}
        self.timeout = timeout
        self.sse_read_timeout = sse_read_timeout

    def tool_provider_type(self) -> ToolProviderType:
        return ToolProviderType.MCP

    def _invoke(
        self,
        user_id: str,
        tool_parameters: dict[str, Any],
        conversation_id: str | None = None,
        app_id: str | None = None,
        message_id: str | None = None,
    ) -> Generator[ToolInvokeMessage, None, None]:
<<<<<<< HEAD
        from core.tools.errors import ToolInvokeError

        tool_parameters = self._handle_none_parameter(tool_parameters)
        workflow_execution_id = getattr(self.runtime, "workflow_execution_id", None)

        try:
            if workflow_execution_id:
                result = self._invoke_with_persistent_session(workflow_execution_id, tool_parameters)
            else:
                result = self._invoke_with_ephemeral_session(tool_parameters)
        except MCPAuthError as e:
            raise ToolInvokeError("Please auth the tool first") from e
        except MCPConnectionError as e:
            raise ToolInvokeError(f"Failed to connect to MCP server: {e}") from e
        except Exception as e:
            raise ToolInvokeError(f"Failed to invoke tool: {e}") from e

=======
        result = self.invoke_remote_mcp_tool(tool_parameters)
        # handle dify tool output
>>>>>>> 751ce4ec
        for content in result.content:
            if isinstance(content, TextContent):
                yield from self._process_text_content(content)
            elif isinstance(content, ImageContent):
                yield self._process_image_content(content)
            elif isinstance(content, AudioContent):
                yield self._process_audio_content(content)
            else:
                logger.warning("Unsupported content type=%s", type(content))

        # handle MCP structured output
        if self.entity.output_schema and result.structuredContent:
            for k, v in result.structuredContent.items():
                yield self.create_variable_message(k, v)

    def _invoke_with_ephemeral_session(self, tool_parameters: dict[str, Any]):
        with self._build_client() as mcp_client:
            return mcp_client.invoke_tool(tool_name=self.entity.identity.name, tool_args=tool_parameters)

    def _invoke_with_persistent_session(self, workflow_execution_id: str, tool_parameters: dict[str, Any]):
        manager = McpSessionRegistry.get_manager(workflow_execution_id)
        session_key = self._build_session_key()

        def factory() -> MCPClient:
            client = self._build_client()
            return client.connect()

        client = manager.acquire(session_key, factory)
        try:
            return client.invoke_tool(tool_name=self.entity.identity.name, tool_args=tool_parameters)
        except Exception:
            manager.invalidate(session_key)
            raise

    def _build_session_key(self) -> str:
        return f"{self.provider_id}:{self.server_url}"

    def _build_client(self) -> MCPClient:
        return MCPClient(
            self.server_url,
            self.provider_id,
            self.tenant_id,
            authed=True,
            headers=self.headers,
            timeout=self.timeout,
            sse_read_timeout=self.sse_read_timeout,
        )

    def _process_text_content(self, content: TextContent) -> Generator[ToolInvokeMessage, None, None]:
        """Process text content and yield appropriate messages."""
        # Check if content looks like JSON before attempting to parse
        text = content.text.strip()
        if text and text[0] in ("{", "[") and text[-1] in ("}", "]"):
            try:
                content_json = json.loads(text)
                yield from self._process_json_content(content_json)
                return
            except json.JSONDecodeError:
                pass

        # If not JSON or parsing failed, treat as plain text
        yield self.create_text_message(content.text)

    def _process_json_content(self, content_json: Any) -> Generator[ToolInvokeMessage, None, None]:
        """Process JSON content based on its type."""
        if isinstance(content_json, dict):
            yield self.create_json_message(content_json)
        elif isinstance(content_json, list):
            yield from self._process_json_list(content_json)
        else:
            # For primitive types (str, int, bool, etc.), convert to string
            yield self.create_text_message(str(content_json))

    def _process_json_list(self, json_list: list) -> Generator[ToolInvokeMessage, None, None]:
        """Process a list of JSON items."""
        if any(not isinstance(item, dict) for item in json_list):
            # If the list contains any non-dict item, treat the entire list as a text message.
            yield self.create_text_message(str(json_list))
            return

        # Otherwise, process each dictionary as a separate JSON message.
        for item in json_list:
            yield self.create_json_message(item)

    def _process_image_content(self, content: ImageContent) -> ToolInvokeMessage:
        """Process image content and return a blob message."""
        return self.create_blob_message(blob=base64.b64decode(content.data), meta={"mime_type": content.mimeType})

    def _process_audio_content(self, content: AudioContent) -> ToolInvokeMessage:
        """Process audio content and return a blob message."""
        return self.create_blob_message(blob=base64.b64decode(content.data), meta={"mime_type": content.mimeType})

    def fork_tool_runtime(self, runtime: ToolRuntime) -> "MCPTool":
        return MCPTool(
            entity=self.entity,
            runtime=runtime,
            tenant_id=self.tenant_id,
            icon=self.icon,
            server_url=self.server_url,
            provider_id=self.provider_id,
            headers=self.headers,
            timeout=self.timeout,
            sse_read_timeout=self.sse_read_timeout,
        )

    def _handle_none_parameter(self, parameter: dict[str, Any]) -> dict[str, Any]:
        """
        in mcp tool invoke, if the parameter is empty, it will be set to None
        """
        return {
            key: value
            for key, value in parameter.items()
            if value is not None and not (isinstance(value, str) and value.strip() == "")
        }

    def invoke_remote_mcp_tool(self, tool_parameters: dict[str, Any]) -> CallToolResult:
        headers = self.headers.copy() if self.headers else {}
        tool_parameters = self._handle_none_parameter(tool_parameters)

        from sqlalchemy.orm import Session

        from extensions.ext_database import db
        from services.tools.mcp_tools_manage_service import MCPToolManageService

        # Step 1: Load provider entity and credentials in a short-lived session
        # This minimizes database connection hold time
        with Session(db.engine, expire_on_commit=False) as session:
            mcp_service = MCPToolManageService(session=session)
            provider_entity = mcp_service.get_provider_entity(self.provider_id, self.tenant_id, by_server_id=True)

            # Decrypt and prepare all credentials before closing session
            server_url = provider_entity.decrypt_server_url()
            headers = provider_entity.decrypt_headers()

            # Try to get existing token and add to headers
            if not headers:
                tokens = provider_entity.retrieve_tokens()
                if tokens and tokens.access_token:
                    headers["Authorization"] = f"{tokens.token_type.capitalize()} {tokens.access_token}"

        # Step 2: Session is now closed, perform network operations without holding database connection
        # MCPClientWithAuthRetry will create a new session lazily only if auth retry is needed
        try:
            with MCPClientWithAuthRetry(
                server_url=server_url,
                headers=headers,
                timeout=self.timeout,
                sse_read_timeout=self.sse_read_timeout,
                provider_entity=provider_entity,
            ) as mcp_client:
                return mcp_client.invoke_tool(tool_name=self.entity.identity.name, tool_args=tool_parameters)
        except MCPConnectionError as e:
            raise ToolInvokeError(f"Failed to connect to MCP server: {e}") from e
        except Exception as e:
            raise ToolInvokeError(f"Failed to invoke tool: {e}") from e<|MERGE_RESOLUTION|>--- conflicted
+++ resolved
@@ -4,16 +4,9 @@
 from collections.abc import Generator
 from typing import Any
 
-<<<<<<< HEAD
-from core.mcp.error import MCPAuthError, MCPConnectionError
-from core.mcp.mcp_client import MCPClient
-from core.mcp.session_manager import McpSessionRegistry
-from core.mcp.types import ImageContent, TextContent
-=======
 from core.mcp.auth_client import MCPClientWithAuthRetry
 from core.mcp.error import MCPConnectionError
 from core.mcp.types import AudioContent, CallToolResult, ImageContent, TextContent
->>>>>>> 751ce4ec
 from core.tools.__base.tool import Tool
 from core.tools.__base.tool_runtime import ToolRuntime
 from core.tools.entities.tool_entities import ToolEntity, ToolInvokeMessage, ToolProviderType
@@ -55,28 +48,8 @@
         app_id: str | None = None,
         message_id: str | None = None,
     ) -> Generator[ToolInvokeMessage, None, None]:
-<<<<<<< HEAD
-        from core.tools.errors import ToolInvokeError
-
-        tool_parameters = self._handle_none_parameter(tool_parameters)
-        workflow_execution_id = getattr(self.runtime, "workflow_execution_id", None)
-
-        try:
-            if workflow_execution_id:
-                result = self._invoke_with_persistent_session(workflow_execution_id, tool_parameters)
-            else:
-                result = self._invoke_with_ephemeral_session(tool_parameters)
-        except MCPAuthError as e:
-            raise ToolInvokeError("Please auth the tool first") from e
-        except MCPConnectionError as e:
-            raise ToolInvokeError(f"Failed to connect to MCP server: {e}") from e
-        except Exception as e:
-            raise ToolInvokeError(f"Failed to invoke tool: {e}") from e
-
-=======
         result = self.invoke_remote_mcp_tool(tool_parameters)
         # handle dify tool output
->>>>>>> 751ce4ec
         for content in result.content:
             if isinstance(content, TextContent):
                 yield from self._process_text_content(content)
@@ -91,39 +64,6 @@
         if self.entity.output_schema and result.structuredContent:
             for k, v in result.structuredContent.items():
                 yield self.create_variable_message(k, v)
-
-    def _invoke_with_ephemeral_session(self, tool_parameters: dict[str, Any]):
-        with self._build_client() as mcp_client:
-            return mcp_client.invoke_tool(tool_name=self.entity.identity.name, tool_args=tool_parameters)
-
-    def _invoke_with_persistent_session(self, workflow_execution_id: str, tool_parameters: dict[str, Any]):
-        manager = McpSessionRegistry.get_manager(workflow_execution_id)
-        session_key = self._build_session_key()
-
-        def factory() -> MCPClient:
-            client = self._build_client()
-            return client.connect()
-
-        client = manager.acquire(session_key, factory)
-        try:
-            return client.invoke_tool(tool_name=self.entity.identity.name, tool_args=tool_parameters)
-        except Exception:
-            manager.invalidate(session_key)
-            raise
-
-    def _build_session_key(self) -> str:
-        return f"{self.provider_id}:{self.server_url}"
-
-    def _build_client(self) -> MCPClient:
-        return MCPClient(
-            self.server_url,
-            self.provider_id,
-            self.tenant_id,
-            authed=True,
-            headers=self.headers,
-            timeout=self.timeout,
-            sse_read_timeout=self.sse_read_timeout,
-        )
 
     def _process_text_content(self, content: TextContent) -> Generator[ToolInvokeMessage, None, None]:
         """Process text content and yield appropriate messages."""
@@ -201,6 +141,8 @@
         from extensions.ext_database import db
         from services.tools.mcp_tools_manage_service import MCPToolManageService
 
+        workflow_execution_id = getattr(self.runtime, "workflow_execution_id", None)
+
         # Step 1: Load provider entity and credentials in a short-lived session
         # This minimizes database connection hold time
         with Session(db.engine, expire_on_commit=False) as session:
@@ -220,6 +162,31 @@
         # Step 2: Session is now closed, perform network operations without holding database connection
         # MCPClientWithAuthRetry will create a new session lazily only if auth retry is needed
         try:
+            if workflow_execution_id:
+                # Workflow path: reuse MCP session scoped by workflow_execution_id
+                from core.mcp.session_manager import McpSessionRegistry
+
+                manager = McpSessionRegistry.get_manager(workflow_execution_id)
+                session_key = self._build_session_key()
+
+                def factory() -> MCPClientWithAuthRetry:
+                    client = MCPClientWithAuthRetry(
+                        server_url=server_url,
+                        headers=headers,
+                        timeout=self.timeout,
+                        sse_read_timeout=self.sse_read_timeout,
+                        provider_entity=provider_entity,
+                    )
+                    return client.connect()
+
+                client = manager.acquire(session_key, factory)
+                try:
+                    return client.invoke_tool(tool_name=self.entity.identity.name, tool_args=tool_parameters)
+                except Exception:
+                    manager.invalidate(session_key)
+                    raise
+
+            # Non-workflow path: fallback to ephemeral client
             with MCPClientWithAuthRetry(
                 server_url=server_url,
                 headers=headers,
@@ -231,4 +198,7 @@
         except MCPConnectionError as e:
             raise ToolInvokeError(f"Failed to connect to MCP server: {e}") from e
         except Exception as e:
-            raise ToolInvokeError(f"Failed to invoke tool: {e}") from e+            raise ToolInvokeError(f"Failed to invoke tool: {e}") from e
+
+    def _build_session_key(self) -> str:
+        return f"{self.provider_id}:{self.server_url}"