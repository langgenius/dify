--- conflicted
+++ resolved
@@ -14,11 +14,8 @@
 from yarl import URL
 
 import contexts
-<<<<<<< HEAD
-=======
 from core.helper.provider_cache import ToolProviderCredentialsCache
 from core.plugin.entities.plugin import ToolProviderID
-from core.plugin.impl.oauth import OAuthHandler
 from core.plugin.impl.tool import PluginToolManager
 from core.tools.__base.tool_provider import ToolProviderController
 from core.tools.__base.tool_runtime import ToolRuntime
@@ -35,17 +32,13 @@
 if TYPE_CHECKING:
     from core.workflow.nodes.tool.entities import ToolEntity
 
->>>>>>> eb52216a
 from configs import dify_config
 from core.agent.entities import AgentToolEntity
 from core.app.entities.app_invoke_entities import InvokeFrom
 from core.helper.module_import_helper import load_single_subclass_from_source
 from core.helper.position_helper import is_filtered
-from core.helper.provider_cache import ToolProviderCredentialsCache
 from core.model_runtime.utils.encoders import jsonable_encoder
 from core.tools.__base.tool import Tool
-from core.tools.__base.tool_provider import ToolProviderController
-from core.tools.__base.tool_runtime import ToolRuntime
 from core.tools.builtin_tool.provider import BuiltinToolProviderController
 from core.tools.builtin_tool.providers._positions import BuiltinToolProviderSort
 from core.tools.builtin_tool.tool import BuiltinTool
@@ -61,20 +54,12 @@
     ToolProviderType,
 )
 from core.tools.errors import ToolProviderNotFoundError
-from core.tools.mcp_tool.provider import MCPToolProviderController
-from core.tools.mcp_tool.tool import MCPTool
-from core.tools.plugin_tool.provider import PluginToolProviderController
-from core.tools.plugin_tool.tool import PluginTool
 from core.tools.tool_label_manager import ToolLabelManager
 from core.tools.utils.configuration import ToolParameterConfigurationManager
 from core.tools.utils.encryption import create_provider_encrypter, create_tool_provider_encrypter
-from core.tools.utils.uuid_utils import is_valid_uuid
-from core.tools.workflow_as_tool.provider import WorkflowToolProviderController
 from core.tools.workflow_as_tool.tool import WorkflowTool
 from extensions.ext_database import db
-from models.provider_ids import ToolProviderID
 from models.tools import ApiToolProvider, BuiltinToolProvider, MCPToolProvider, WorkflowToolProvider
-from services.tools.mcp_tools_manage_service import MCPToolManageService
 from services.tools.tools_transform_service import ToolTransformService
 
 if TYPE_CHECKING:
@@ -135,7 +120,6 @@
         get the plugin provider
         """
         # check if context is set
-        from core.plugin.impl.tool import PluginToolManager
 
         try:
             contexts.plugin_tool_providers.get()
@@ -539,7 +523,6 @@
         """
         list all the plugin providers
         """
-        from core.plugin.impl.tool import PluginToolManager
 
         manager = PluginToolManager()
         provider_entities = manager.fetch_tool_providers(tenant_id)
