--- conflicted
+++ resolved
@@ -4,11 +4,8 @@
 from collections.abc import Generator
 from os import listdir, path
 from threading import Lock
-<<<<<<< HEAD
+from typing import TYPE_CHECKING, Any, Optional, Union, cast
 from typing import TYPE_CHECKING, Any, Literal, Optional, Union, cast
-=======
-from typing import TYPE_CHECKING, Any, Optional, Union, cast
->>>>>>> 0dc5bfb2
 
 from yarl import URL
 
@@ -55,11 +52,7 @@
 from core.tools.utils.configuration import (
     ToolParameterConfigurationManager,
 )
-<<<<<<< HEAD
-from core.tools.utils.encryption import create_encrypter, create_generic_encrypter
-=======
 from core.tools.utils.encryption import create_provider_encrypter, create_tool_provider_encrypter
->>>>>>> 0dc5bfb2
 from core.tools.workflow_as_tool.tool import WorkflowTool
 from extensions.ext_database import db
 from models.tools import ApiToolProvider, BuiltinToolProvider, MCPToolProvider, WorkflowToolProvider
@@ -160,11 +153,7 @@
         invoke_from: InvokeFrom = InvokeFrom.DEBUGGER,
         tool_invoke_from: ToolInvokeFrom = ToolInvokeFrom.AGENT,
         credential_id: Optional[str] = None,
-<<<<<<< HEAD
     ) -> Union[BuiltinTool, PluginTool, ApiTool, WorkflowTool, MCPTool]:
-=======
-    ) -> Union[BuiltinTool, PluginTool, ApiTool, WorkflowTool]:
->>>>>>> 0dc5bfb2
         """
         get the tool runtime
 
@@ -238,11 +227,7 @@
                 if builtin_provider is None:
                     raise ToolProviderNotFoundError(f"builtin provider {provider_id} not found")
 
-<<<<<<< HEAD
-            encrypter, _ = create_encrypter(
-=======
             encrypter, _ = create_provider_encrypter(
->>>>>>> 0dc5bfb2
                 tenant_id=tenant_id,
                 config=[
                     x.to_basic_provider_config()
@@ -774,18 +759,9 @@
             ApiProviderAuthType.API_KEY if credentials["auth_type"] == "api_key" else ApiProviderAuthType.NONE,
         )
         # init tool configuration
-<<<<<<< HEAD
-        encrypter, _ = create_encrypter(
-            tenant_id=tenant_id,
-            config=[x.to_basic_provider_config() for x in controller.get_credentials_schema()],
-            cache=ToolProviderCredentialsCache(
-                tenant_id=tenant_id, provider=provider, credential_id=provider_obj.id
-            ),
-=======
         encrypter, _ = create_tool_provider_encrypter(
             tenant_id=tenant_id,
             controller=controller,
->>>>>>> 0dc5bfb2
         )
 
         masked_credentials = encrypter.mask_tool_credentials(encrypter.decrypt(credentials))
