--- conflicted
+++ resolved
@@ -9,11 +9,8 @@
 
 import sqlalchemy as sa
 from pydantic import TypeAdapter
-<<<<<<< HEAD
 from sqlalchemy import select
-=======
 from sqlalchemy.orm import Session
->>>>>>> 39064197
 from yarl import URL
 
 import contexts
