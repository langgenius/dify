import json
import logging
import mimetypes
from collections.abc import Generator, Mapping
from os import listdir, path
from threading import Lock
from typing import TYPE_CHECKING, Any, Union, cast

from yarl import URL

import contexts
from core.plugin.entities.plugin import ToolProviderID
from core.plugin.manager.tool import PluginToolManager
from core.tools.__base.tool_provider import ToolProviderController
from core.tools.__base.tool_runtime import ToolRuntime
from core.tools.plugin_tool.provider import PluginToolProviderController
from core.tools.plugin_tool.tool import PluginTool
from core.tools.workflow_as_tool.provider import WorkflowToolProviderController

if TYPE_CHECKING:
    from core.workflow.nodes.tool.entities import ToolEntity


from configs import dify_config
from core.agent.entities import AgentToolEntity
from core.app.entities.app_invoke_entities import InvokeFrom
from core.helper.module_import_helper import load_single_subclass_from_source
from core.helper.position_helper import is_filtered
from core.model_runtime.utils.encoders import jsonable_encoder
from core.tools.__base.tool import Tool
from core.tools.builtin_tool.provider import BuiltinToolProviderController
from core.tools.builtin_tool.providers._positions import BuiltinToolProviderSort
from core.tools.builtin_tool.tool import BuiltinTool
from core.tools.custom_tool.provider import ApiToolProviderController
from core.tools.custom_tool.tool import ApiTool
from core.tools.entities.api_entities import ToolProviderApiEntity, ToolProviderTypeApiLiteral
from core.tools.entities.common_entities import I18nObject
from core.tools.entities.tool_entities import (
    ApiProviderAuthType,
    ToolInvokeFrom,
    ToolParameter,
    ToolProviderType,
)
from core.tools.errors import ToolNotFoundError, ToolProviderNotFoundError
from core.tools.tool_label_manager import ToolLabelManager
from core.tools.utils.configuration import (
    ProviderConfigEncrypter,
    ToolParameterConfigurationManager,
)
from core.tools.workflow_as_tool.tool import WorkflowTool
from extensions.ext_database import db
from models.tools import ApiToolProvider, BuiltinToolProvider, WorkflowToolProvider
from services.tools.tools_transform_service import ToolTransformService

logger = logging.getLogger(__name__)


class ToolManager:
    _builtin_provider_lock = Lock()
    _hardcoded_providers: dict[str, BuiltinToolProviderController] = {}
    _builtin_providers_loaded = False
    _builtin_tools_labels: dict[str, Union[I18nObject, None]] = {}

    @classmethod
    def get_hardcoded_provider(cls, provider: str) -> BuiltinToolProviderController:
        """
        get the hardcoded provider
        """
        if len(cls._hardcoded_providers) == 0:
            # init the builtin providers
            cls.load_hardcoded_providers_cache()

        return cls._hardcoded_providers[provider]

    @classmethod
    def get_builtin_provider(
        cls, provider: str, tenant_id: str
    ) -> BuiltinToolProviderController | PluginToolProviderController:
        """
        get the builtin provider

        :param provider: the name of the provider
        :param tenant_id: the id of the tenant
        :return: the provider
        """
        # split provider to

        if len(cls._hardcoded_providers) == 0:
            # init the builtin providers
            cls.load_hardcoded_providers_cache()

        if provider not in cls._hardcoded_providers:
            # get plugin provider
            plugin_provider = cls.get_plugin_provider(provider, tenant_id)
            if plugin_provider:
                return plugin_provider

        return cls._hardcoded_providers[provider]

    @classmethod
    def get_plugin_provider(cls, provider: str, tenant_id: str) -> PluginToolProviderController:
        """
        get the plugin provider
        """
        # check if context is set
        try:
            contexts.plugin_tool_providers.get()
        except LookupError:
            contexts.plugin_tool_providers.set({})
            contexts.plugin_tool_providers_lock.set(Lock())

        with contexts.plugin_tool_providers_lock.get():
            plugin_tool_providers = contexts.plugin_tool_providers.get()
            if provider in plugin_tool_providers:
                return plugin_tool_providers[provider]

            manager = PluginToolManager()
            provider_entity = manager.fetch_tool_provider(tenant_id, provider)
            if not provider_entity:
                raise ToolProviderNotFoundError(f"plugin provider {provider} not found")

            controller = PluginToolProviderController(
                entity=provider_entity.declaration,
                plugin_id=provider_entity.plugin_id,
                plugin_unique_identifier=provider_entity.plugin_unique_identifier,
                tenant_id=tenant_id,
            )

            plugin_tool_providers[provider] = controller

        return controller

    @classmethod
    def get_builtin_tool(cls, provider: str, tool_name: str, tenant_id: str) -> BuiltinTool | PluginTool | None:
        """
        get the builtin tool

        :param provider: the name of the provider
        :param tool_name: the name of the tool
        :param tenant_id: the id of the tenant
        :return: the provider, the tool
        """
        provider_controller = cls.get_builtin_provider(provider, tenant_id)
        tool = provider_controller.get_tool(tool_name)
        if tool is None:
            raise ToolNotFoundError(f"tool {tool_name} not found")

        return tool

    @classmethod
    def get_tool_runtime(
        cls,
        provider_type: ToolProviderType,
        provider_id: str,
        tool_name: str,
        tenant_id: str,
        invoke_from: InvokeFrom = InvokeFrom.DEBUGGER,
        tool_invoke_from: ToolInvokeFrom = ToolInvokeFrom.AGENT,
    ) -> Union[BuiltinTool, PluginTool, ApiTool, WorkflowTool]:
        """
        get the tool runtime

        :param provider_type: the type of the provider
        :param provider_name: the name of the provider
        :param tool_name: the name of the tool

        :return: the tool
        """
        if provider_type == ToolProviderType.BUILT_IN:
            # check if the builtin tool need credentials
            provider_controller = cls.get_builtin_provider(provider_id, tenant_id)

            builtin_tool = provider_controller.get_tool(tool_name)
            if not builtin_tool:
                raise ToolProviderNotFoundError(f"builtin tool {tool_name} not found")

            if not provider_controller.need_credentials:
                return cast(
                    BuiltinTool,
                    builtin_tool.fork_tool_runtime(
                        runtime=ToolRuntime(
                            tenant_id=tenant_id,
                            credentials={},
                            invoke_from=invoke_from,
                            tool_invoke_from=tool_invoke_from,
                        )
                    ),
                )

            if isinstance(provider_controller, PluginToolProviderController):
                provider_id_entity = ToolProviderID(provider_id)
                # get credentials
                builtin_provider: BuiltinToolProvider | None = (
                    db.session.query(BuiltinToolProvider)
                    .filter(
                        BuiltinToolProvider.tenant_id == tenant_id,
                        (BuiltinToolProvider.provider == provider_id)
                        | (BuiltinToolProvider.provider == provider_id_entity.provider_name),
                    )
                    .first()
                )

                if builtin_provider is None:
                    raise ToolProviderNotFoundError(f"builtin provider {provider_id} not found")
            else:
                builtin_provider = (
                    db.session.query(BuiltinToolProvider)
                    .filter(BuiltinToolProvider.tenant_id == tenant_id, (BuiltinToolProvider.provider == provider_id))
                    .first()
                )

                if builtin_provider is None:
                    raise ToolProviderNotFoundError(f"builtin provider {provider_id} not found")

            # decrypt the credentials
            credentials = builtin_provider.credentials
            tool_configuration = ProviderConfigEncrypter(
                tenant_id=tenant_id,
                config=[x.to_basic_provider_config() for x in provider_controller.get_credentials_schema()],
                provider_type=provider_controller.provider_type.value,
                provider_identity=provider_controller.entity.identity.name,
            )

            decrypted_credentials = tool_configuration.decrypt(credentials)

            return cast(
                BuiltinTool,
                builtin_tool.fork_tool_runtime(
                    runtime=ToolRuntime(
                        tenant_id=tenant_id,
                        credentials=decrypted_credentials,
                        runtime_parameters={},
                        invoke_from=invoke_from,
                        tool_invoke_from=tool_invoke_from,
                    )
                ),
            )

        elif provider_type == ToolProviderType.API:
            api_provider, credentials = cls.get_api_provider_controller(tenant_id, provider_id)

            # decrypt the credentials
            tool_configuration = ProviderConfigEncrypter(
                tenant_id=tenant_id,
                config=[x.to_basic_provider_config() for x in api_provider.get_credentials_schema()],
                provider_type=api_provider.provider_type.value,
                provider_identity=api_provider.entity.identity.name,
            )
            decrypted_credentials = tool_configuration.decrypt(credentials)

            return cast(
                ApiTool,
                api_provider.get_tool(tool_name).fork_tool_runtime(
                    runtime=ToolRuntime(
                        tenant_id=tenant_id,
                        credentials=decrypted_credentials,
                        invoke_from=invoke_from,
                        tool_invoke_from=tool_invoke_from,
                    )
                ),
            )
        elif provider_type == ToolProviderType.WORKFLOW:
            workflow_provider = (
                db.session.query(WorkflowToolProvider)
                .filter(WorkflowToolProvider.tenant_id == tenant_id, WorkflowToolProvider.id == provider_id)
                .first()
            )

            if workflow_provider is None:
                raise ToolProviderNotFoundError(f"workflow provider {provider_id} not found")

            controller = ToolTransformService.workflow_provider_to_controller(db_provider=workflow_provider)
            controller_tools: list[WorkflowTool] = controller.get_tools(tenant_id=workflow_provider.tenant_id)
            if controller_tools is None or len(controller_tools) == 0:
                raise ToolProviderNotFoundError(f"workflow provider {provider_id} not found")

            return cast(
                WorkflowTool,
                controller.get_tools(tenant_id=workflow_provider.tenant_id)[0].fork_tool_runtime(
                    runtime=ToolRuntime(
                        tenant_id=tenant_id,
                        credentials={},
                        invoke_from=invoke_from,
                        tool_invoke_from=tool_invoke_from,
                    )
                ),
            )
        elif provider_type == ToolProviderType.APP:
            raise NotImplementedError("app provider not implemented")
        elif provider_type == ToolProviderType.PLUGIN:
            return cls.get_plugin_provider(provider_id, tenant_id).get_tool(tool_name)
        else:
            raise ToolProviderNotFoundError(f"provider type {provider_type.value} not found")

    @classmethod
    def get_agent_tool_runtime(
        cls,
        tenant_id: str,
        app_id: str,
        agent_tool: AgentToolEntity,
<<<<<<< HEAD
        variables_inputs: Optional[Mapping[str, Any]] = None,
=======
>>>>>>> 779770da
        invoke_from: InvokeFrom = InvokeFrom.DEBUGGER,
    ) -> Tool:
        """
        get the agent tool runtime
        """
        tool_entity = cls.get_tool_runtime(
            provider_type=agent_tool.provider_type,
            provider_id=agent_tool.provider_id,
            tool_name=agent_tool.tool_name,
            tenant_id=tenant_id,
            invoke_from=invoke_from,
            tool_invoke_from=ToolInvokeFrom.AGENT,
        )
        runtime_parameters = {}
        parameters = tool_entity.get_merged_runtime_parameters()
        for parameter in parameters:
            # check file types
            if (
                parameter.type
                in {
                    ToolParameter.ToolParameterType.SYSTEM_FILES,
                    ToolParameter.ToolParameterType.FILE,
                    ToolParameter.ToolParameterType.FILES,
                }
                and parameter.required
            ):
                raise ValueError(f"file type parameter {parameter.name} not supported in agent")

            if parameter.form == ToolParameter.ToolParameterForm.FORM:
<<<<<<< HEAD
                if variables_inputs:
                    for key, value in variables_inputs.items():
                        agent_tool.tool_parameters[parameter.name] = agent_tool.tool_parameters[parameter.name].replace(
                            f"{{{{{key}}}}}", str(value)
                        )
                value = cls._init_runtime_parameter(parameter, agent_tool.tool_parameters)
                # save tool parameter to tool entity memory
=======
                # save tool parameter to tool entity memory
                value = parameter.init_frontend_parameter(agent_tool.tool_parameters.get(parameter.name))
>>>>>>> 779770da
                runtime_parameters[parameter.name] = value

        # decrypt runtime parameters
        encryption_manager = ToolParameterConfigurationManager(
            tenant_id=tenant_id,
            tool_runtime=tool_entity,
            provider_name=agent_tool.provider_id,
            provider_type=agent_tool.provider_type,
            identity_id=f"AGENT.{app_id}",
        )
        runtime_parameters = encryption_manager.decrypt_tool_parameters(runtime_parameters)
        if tool_entity.runtime is None or tool_entity.runtime.runtime_parameters is None:
            raise ValueError("runtime not found or runtime parameters not found")

        tool_entity.runtime.runtime_parameters.update(runtime_parameters)
        return tool_entity

    @classmethod
    def get_workflow_tool_runtime(
        cls,
        tenant_id: str,
        app_id: str,
        node_id: str,
        workflow_tool: "ToolEntity",
        invoke_from: InvokeFrom = InvokeFrom.DEBUGGER,
    ) -> Tool:
        """
        get the workflow tool runtime
        """
        tool_runtime = cls.get_tool_runtime(
            provider_type=workflow_tool.provider_type,
            provider_id=workflow_tool.provider_id,
            tool_name=workflow_tool.tool_name,
            tenant_id=tenant_id,
            invoke_from=invoke_from,
            tool_invoke_from=ToolInvokeFrom.WORKFLOW,
        )
        runtime_parameters = {}
        parameters = tool_runtime.get_merged_runtime_parameters()

        for parameter in parameters:
            # save tool parameter to tool entity memory
            if parameter.form == ToolParameter.ToolParameterForm.FORM:
                value = parameter.init_frontend_parameter(workflow_tool.tool_configurations.get(parameter.name))
                runtime_parameters[parameter.name] = value

        # decrypt runtime parameters
        encryption_manager = ToolParameterConfigurationManager(
            tenant_id=tenant_id,
            tool_runtime=tool_runtime,
            provider_name=workflow_tool.provider_id,
            provider_type=workflow_tool.provider_type,
            identity_id=f"WORKFLOW.{app_id}.{node_id}",
        )

        if runtime_parameters:
            runtime_parameters = encryption_manager.decrypt_tool_parameters(runtime_parameters)

        tool_runtime.runtime.runtime_parameters.update(runtime_parameters)
        return tool_runtime

    @classmethod
    def get_tool_runtime_from_plugin(
        cls,
        tool_type: ToolProviderType,
        tenant_id: str,
        provider: str,
        tool_name: str,
        tool_parameters: dict[str, Any],
    ) -> Tool:
        """
        get tool runtime from plugin
        """
        tool_entity = cls.get_tool_runtime(
            provider_type=tool_type,
            provider_id=provider,
            tool_name=tool_name,
            tenant_id=tenant_id,
            invoke_from=InvokeFrom.SERVICE_API,
            tool_invoke_from=ToolInvokeFrom.PLUGIN,
        )
        runtime_parameters = {}
        parameters = tool_entity.get_merged_runtime_parameters()
        for parameter in parameters:
            if parameter.form == ToolParameter.ToolParameterForm.FORM:
                # save tool parameter to tool entity memory
                value = parameter.init_frontend_parameter(tool_parameters.get(parameter.name))
                runtime_parameters[parameter.name] = value

        tool_entity.runtime.runtime_parameters.update(runtime_parameters)
        return tool_entity

    @classmethod
    def get_hardcoded_provider_icon(cls, provider: str) -> tuple[str, str]:
        """
        get the absolute path of the icon of the hardcoded provider

        :param provider: the name of the provider
        :param tenant_id: the id of the tenant

        :return: the absolute path of the icon, the mime type of the icon
        """
        # get provider
        provider_controller = cls.get_hardcoded_provider(provider)

        absolute_path = path.join(
            path.dirname(path.realpath(__file__)),
            "builtin_tool",
            "providers",
            provider,
            "_assets",
            provider_controller.entity.identity.icon,
        )
        # check if the icon exists
        if not path.exists(absolute_path):
            raise ToolProviderNotFoundError(f"builtin provider {provider} icon not found")

        # get the mime type
        mime_type, _ = mimetypes.guess_type(absolute_path)
        mime_type = mime_type or "application/octet-stream"

        return absolute_path, mime_type

    @classmethod
    def list_hardcoded_providers(cls):
        # use cache first
        if cls._builtin_providers_loaded:
            yield from list(cls._hardcoded_providers.values())
            return

        with cls._builtin_provider_lock:
            if cls._builtin_providers_loaded:
                yield from list(cls._hardcoded_providers.values())
                return

            yield from cls._list_hardcoded_providers()

    @classmethod
    def list_plugin_providers(cls, tenant_id: str) -> list[PluginToolProviderController]:
        """
        list all the plugin providers
        """
        manager = PluginToolManager()
        provider_entities = manager.fetch_tool_providers(tenant_id)
        return [
            PluginToolProviderController(
                entity=provider.declaration,
                plugin_id=provider.plugin_id,
                plugin_unique_identifier=provider.plugin_unique_identifier,
                tenant_id=tenant_id,
            )
            for provider in provider_entities
        ]

    @classmethod
    def list_builtin_providers(
        cls, tenant_id: str
    ) -> Generator[BuiltinToolProviderController | PluginToolProviderController, None, None]:
        """
        list all the builtin providers
        """
        yield from cls.list_hardcoded_providers()
        # get plugin providers
        yield from cls.list_plugin_providers(tenant_id)

    @classmethod
    def _list_hardcoded_providers(cls) -> Generator[BuiltinToolProviderController, None, None]:
        """
        list all the builtin providers
        """
        for provider_path in listdir(path.join(path.dirname(path.realpath(__file__)), "builtin_tool", "providers")):
            if provider_path.startswith("__"):
                continue

            if path.isdir(path.join(path.dirname(path.realpath(__file__)), "builtin_tool", "providers", provider_path)):
                if provider_path.startswith("__"):
                    continue

                # init provider
                try:
                    provider_class = load_single_subclass_from_source(
                        module_name=f"core.tools.builtin_tool.providers.{provider_path}.{provider_path}",
                        script_path=path.join(
                            path.dirname(path.realpath(__file__)),
                            "builtin_tool",
                            "providers",
                            provider_path,
                            f"{provider_path}.py",
                        ),
                        parent_type=BuiltinToolProviderController,
                    )
                    provider: BuiltinToolProviderController = provider_class()
                    cls._hardcoded_providers[provider.entity.identity.name] = provider
                    for tool in provider.get_tools():
                        cls._builtin_tools_labels[tool.entity.identity.name] = tool.entity.identity.label
                    yield provider

                except Exception:
                    logger.exception(f"load builtin provider {provider}")
                    continue
        # set builtin providers loaded
        cls._builtin_providers_loaded = True

    @classmethod
    def load_hardcoded_providers_cache(cls):
        for _ in cls.list_hardcoded_providers():
            pass

    @classmethod
    def clear_hardcoded_providers_cache(cls):
        cls._hardcoded_providers = {}
        cls._builtin_providers_loaded = False

    @classmethod
    def get_tool_label(cls, tool_name: str) -> Union[I18nObject, None]:
        """
        get the tool label

        :param tool_name: the name of the tool

        :return: the label of the tool
        """
        if len(cls._builtin_tools_labels) == 0:
            # init the builtin providers
            cls.load_hardcoded_providers_cache()

        if tool_name not in cls._builtin_tools_labels:
            return None

        return cls._builtin_tools_labels[tool_name]

    @classmethod
    def list_providers_from_api(
        cls, user_id: str, tenant_id: str, typ: ToolProviderTypeApiLiteral
    ) -> list[ToolProviderApiEntity]:
        result_providers: dict[str, ToolProviderApiEntity] = {}

        filters = []
        if not typ:
            filters.extend(["builtin", "api", "workflow"])
        else:
            filters.append(typ)

        with db.session.no_autoflush:
            if "builtin" in filters:
                # get builtin providers
                builtin_providers = cls.list_builtin_providers(tenant_id)

                # get db builtin providers
                db_builtin_providers: list[BuiltinToolProvider] = (
                    db.session.query(BuiltinToolProvider).filter(BuiltinToolProvider.tenant_id == tenant_id).all()
                )

                # rewrite db_builtin_providers
                for db_provider in db_builtin_providers:
                    tool_provider_id = str(ToolProviderID(db_provider.provider))
                    db_provider.provider = tool_provider_id

                def find_db_builtin_provider(provider):
                    return next((x for x in db_builtin_providers if x.provider == provider), None)

                # append builtin providers
                for provider in builtin_providers:
                    # handle include, exclude
                    if is_filtered(
                        include_set=cast(set[str], dify_config.POSITION_TOOL_INCLUDES_SET),
                        exclude_set=cast(set[str], dify_config.POSITION_TOOL_EXCLUDES_SET),
                        data=provider,
                        name_func=lambda x: x.identity.name,
                    ):
                        continue

                    user_provider = ToolTransformService.builtin_provider_to_user_provider(
                        provider_controller=provider,
                        db_provider=find_db_builtin_provider(provider.entity.identity.name),
                        decrypt_credentials=False,
                    )

                    if isinstance(provider, PluginToolProviderController):
                        result_providers[f"plugin_provider.{user_provider.name}"] = user_provider
                    else:
                        result_providers[f"builtin_provider.{user_provider.name}"] = user_provider

            # get db api providers

            if "api" in filters:
                db_api_providers: list[ApiToolProvider] = (
                    db.session.query(ApiToolProvider).filter(ApiToolProvider.tenant_id == tenant_id).all()
                )

                api_provider_controllers: list[dict[str, Any]] = [
                    {"provider": provider, "controller": ToolTransformService.api_provider_to_controller(provider)}
                    for provider in db_api_providers
                ]

                # get labels
                labels = ToolLabelManager.get_tools_labels([x["controller"] for x in api_provider_controllers])

                for api_provider_controller in api_provider_controllers:
                    user_provider = ToolTransformService.api_provider_to_user_provider(
                        provider_controller=api_provider_controller["controller"],
                        db_provider=api_provider_controller["provider"],
                        decrypt_credentials=False,
                        labels=labels.get(api_provider_controller["controller"].provider_id, []),
                    )
                    result_providers[f"api_provider.{user_provider.name}"] = user_provider

            if "workflow" in filters:
                # get workflow providers
                workflow_providers: list[WorkflowToolProvider] = (
                    db.session.query(WorkflowToolProvider).filter(WorkflowToolProvider.tenant_id == tenant_id).all()
                )

                workflow_provider_controllers: list[WorkflowToolProviderController] = []
                for provider in workflow_providers:
                    try:
                        workflow_provider_controllers.append(
                            ToolTransformService.workflow_provider_to_controller(db_provider=provider)
                        )
                    except Exception:
                        # app has been deleted
                        pass

                labels = ToolLabelManager.get_tools_labels(
                    [cast(ToolProviderController, controller) for controller in workflow_provider_controllers]
                )

                for provider_controller in workflow_provider_controllers:
                    user_provider = ToolTransformService.workflow_provider_to_user_provider(
                        provider_controller=provider_controller,
                        labels=labels.get(provider_controller.provider_id, []),
                    )
                    result_providers[f"workflow_provider.{user_provider.name}"] = user_provider

        return BuiltinToolProviderSort.sort(list(result_providers.values()))

    @classmethod
    def get_api_provider_controller(
        cls, tenant_id: str, provider_id: str
    ) -> tuple[ApiToolProviderController, dict[str, Any]]:
        """
        get the api provider

        :param provider_name: the name of the provider

        :return: the provider controller, the credentials
        """
        provider: ApiToolProvider | None = (
            db.session.query(ApiToolProvider)
            .filter(
                ApiToolProvider.id == provider_id,
                ApiToolProvider.tenant_id == tenant_id,
            )
            .first()
        )

        if provider is None:
            raise ToolProviderNotFoundError(f"api provider {provider_id} not found")

        controller = ApiToolProviderController.from_db(
            provider,
            ApiProviderAuthType.API_KEY if provider.credentials["auth_type"] == "api_key" else ApiProviderAuthType.NONE,
        )
        controller.load_bundled_tools(provider.tools)

        return controller, provider.credentials

    @classmethod
    def user_get_api_provider(cls, provider: str, tenant_id: str) -> dict:
        """
        get api provider
        """
        """
            get tool provider
        """
        provider_name = provider
        provider_obj: ApiToolProvider | None = (
            db.session.query(ApiToolProvider)
            .filter(
                ApiToolProvider.tenant_id == tenant_id,
                ApiToolProvider.name == provider,
            )
            .first()
        )

        if provider_obj is None:
            raise ValueError(f"you have not added provider {provider_name}")

        try:
            credentials = json.loads(provider_obj.credentials_str) or {}
        except Exception:
            credentials = {}

        # package tool provider controller
        controller = ApiToolProviderController.from_db(
            provider_obj,
            ApiProviderAuthType.API_KEY if credentials["auth_type"] == "api_key" else ApiProviderAuthType.NONE,
        )
        # init tool configuration
        tool_configuration = ProviderConfigEncrypter(
            tenant_id=tenant_id,
            config=[x.to_basic_provider_config() for x in controller.get_credentials_schema()],
            provider_type=controller.provider_type.value,
            provider_identity=controller.entity.identity.name,
        )

        decrypted_credentials = tool_configuration.decrypt(credentials)
        masked_credentials = tool_configuration.mask_tool_credentials(decrypted_credentials)

        try:
            icon = json.loads(provider_obj.icon)
        except Exception:
            icon = {"background": "#252525", "content": "\ud83d\ude01"}

        # add tool labels
        labels = ToolLabelManager.get_tool_labels(controller)

        return cast(
            dict,
            jsonable_encoder(
                {
                    "schema_type": provider_obj.schema_type,
                    "schema": provider_obj.schema,
                    "tools": provider_obj.tools,
                    "icon": icon,
                    "description": provider_obj.description,
                    "credentials": masked_credentials,
                    "privacy_policy": provider_obj.privacy_policy,
                    "custom_disclaimer": provider_obj.custom_disclaimer,
                    "labels": labels,
                }
            ),
        )

    @classmethod
    def generate_builtin_tool_icon_url(cls, provider_id: str) -> str:
        return (
            dify_config.CONSOLE_API_URL
            + "/console/api/workspaces/current/tool-provider/builtin/"
            + provider_id
            + "/icon"
        )

    @classmethod
    def generate_plugin_tool_icon_url(cls, tenant_id: str, filename: str) -> str:
        return str(
            URL(dify_config.CONSOLE_API_URL)
            / "console"
            / "api"
            / "workspaces"
            / "current"
            / "plugin"
            / "icon"
            % {"tenant_id": tenant_id, "filename": filename}
        )

    @classmethod
    def generate_workflow_tool_icon_url(cls, tenant_id: str, provider_id: str) -> dict:
        try:
            workflow_provider: WorkflowToolProvider | None = (
                db.session.query(WorkflowToolProvider)
                .filter(WorkflowToolProvider.tenant_id == tenant_id, WorkflowToolProvider.id == provider_id)
                .first()
            )

            if workflow_provider is None:
                raise ToolProviderNotFoundError(f"workflow provider {provider_id} not found")

            icon: dict = json.loads(workflow_provider.icon)
            return icon
        except Exception:
            return {"background": "#252525", "content": "\ud83d\ude01"}

    @classmethod
    def generate_api_tool_icon_url(cls, tenant_id: str, provider_id: str) -> dict:
        try:
            api_provider: ApiToolProvider | None = (
                db.session.query(ApiToolProvider)
                .filter(ApiToolProvider.tenant_id == tenant_id, ApiToolProvider.id == provider_id)
                .first()
            )

            if api_provider is None:
                raise ToolProviderNotFoundError(f"api provider {provider_id} not found")

            icon: dict = json.loads(api_provider.icon)
            return icon
        except Exception:
            return {"background": "#252525", "content": "\ud83d\ude01"}

    @classmethod
    def get_tool_icon(
        cls,
        tenant_id: str,
        provider_type: ToolProviderType,
        provider_id: str,
    ) -> Union[str, dict]:
        """
        get the tool icon

        :param tenant_id: the id of the tenant
        :param provider_type: the type of the provider
        :param provider_id: the id of the provider
        :return:
        """
        provider_type = provider_type
        provider_id = provider_id
        if provider_type == ToolProviderType.BUILT_IN:
            provider = ToolManager.get_builtin_provider(provider_id, tenant_id)
            if isinstance(provider, PluginToolProviderController):
                try:
                    return cls.generate_plugin_tool_icon_url(tenant_id, provider.entity.identity.icon)
                except Exception:
                    return {"background": "#252525", "content": "\ud83d\ude01"}
            return cls.generate_builtin_tool_icon_url(provider_id)
        elif provider_type == ToolProviderType.API:
            return cls.generate_api_tool_icon_url(tenant_id, provider_id)
        elif provider_type == ToolProviderType.WORKFLOW:
            return cls.generate_workflow_tool_icon_url(tenant_id, provider_id)
        elif provider_type == ToolProviderType.PLUGIN:
            provider = ToolManager.get_builtin_provider(provider_id, tenant_id)
            if isinstance(provider, PluginToolProviderController):
                try:
                    return cls.generate_plugin_tool_icon_url(tenant_id, provider.entity.identity.icon)
                except Exception:
                    return {"background": "#252525", "content": "\ud83d\ude01"}
            raise ValueError(f"plugin provider {provider_id} not found")
        else:
            raise ValueError(f"provider type {provider_type} not found")


ToolManager.load_hardcoded_providers_cache()<|MERGE_RESOLUTION|>--- conflicted
+++ resolved
@@ -4,7 +4,7 @@
 from collections.abc import Generator, Mapping
 from os import listdir, path
 from threading import Lock
-from typing import TYPE_CHECKING, Any, Union, cast
+from typing import TYPE_CHECKING, Any, Optional, Union, cast
 
 from yarl import URL
 
@@ -298,10 +298,7 @@
         tenant_id: str,
         app_id: str,
         agent_tool: AgentToolEntity,
-<<<<<<< HEAD
         variables_inputs: Optional[Mapping[str, Any]] = None,
-=======
->>>>>>> 779770da
         invoke_from: InvokeFrom = InvokeFrom.DEBUGGER,
     ) -> Tool:
         """
@@ -331,18 +328,13 @@
                 raise ValueError(f"file type parameter {parameter.name} not supported in agent")
 
             if parameter.form == ToolParameter.ToolParameterForm.FORM:
-<<<<<<< HEAD
                 if variables_inputs:
                     for key, value in variables_inputs.items():
                         agent_tool.tool_parameters[parameter.name] = agent_tool.tool_parameters[parameter.name].replace(
                             f"{{{{{key}}}}}", str(value)
                         )
-                value = cls._init_runtime_parameter(parameter, agent_tool.tool_parameters)
-                # save tool parameter to tool entity memory
-=======
                 # save tool parameter to tool entity memory
                 value = parameter.init_frontend_parameter(agent_tool.tool_parameters.get(parameter.name))
->>>>>>> 779770da
                 runtime_parameters[parameter.name] = value
 
         # decrypt runtime parameters
