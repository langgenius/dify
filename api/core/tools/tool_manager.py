import importlib
import json
import logging
import mimetypes
from os import listdir, path
from typing import Any, Union

from core.callback_handler.agent_tool_callback_handler import DifyAgentCallbackHandler
from core.model_runtime.entities.message_entities import PromptMessage
from core.tools.entities.common_entities import I18nObject
from core.tools.entities.constant import DEFAULT_PROVIDERS
from core.tools.entities.tool_entities import ApiProviderAuthType, ToolInvokeMessage, ToolProviderCredentials
from core.tools.entities.user_entities import UserToolProvider
from core.tools.errors import ToolProviderNotFoundError
from core.tools.provider.api_tool_provider import ApiBasedToolProviderController
from core.tools.provider.app_tool_provider import AppBasedToolProviderEntity
<<<<<<< HEAD
from core.tools.entities.user_entities import UserToolProvider
from api.core.tools.utils.configuration import ToolConfiguration
from core.tools.utils.encoder import serialize_base_model_dict
=======
>>>>>>> 19101781
from core.tools.provider.builtin._positions import BuiltinToolProviderSort
from core.tools.provider.builtin_tool_provider import BuiltinToolProviderController
from core.tools.provider.tool_provider import ToolProviderController
from core.tools.tool.api_tool import ApiTool
from core.tools.tool.builtin_tool import BuiltinTool
from core.tools.utils.configuration import ToolConfiguration
from core.tools.utils.encoder import serialize_base_model_dict
from extensions.ext_database import db
from models.tools import ApiToolProvider, BuiltinToolProvider

logger = logging.getLogger(__name__)

_builtin_providers = {}
_builtin_tools_labels = {}

class ToolManager:
    @staticmethod
    def invoke(
        provider: str,
        tool_id: str,
        tool_name: str,
        tool_parameters: dict[str, Any],
        credentials: dict[str, Any],
        prompt_messages: list[PromptMessage],
    ) -> list[ToolInvokeMessage]:
        """
            invoke the assistant

            :param provider: the name of the provider
            :param tool_id: the id of the tool
            :param tool_name: the name of the tool, defined in `get_tools`
            :param tool_parameters: the parameters of the tool
            :param credentials: the credentials of the tool
            :param prompt_messages: the prompt messages that the tool can use

            :return: the messages that the tool wants to send to the user
        """
        provider_entity: ToolProviderController = None
        if provider == DEFAULT_PROVIDERS.API_BASED:
            provider_entity = ApiBasedToolProviderController()
        elif provider == DEFAULT_PROVIDERS.APP_BASED:
            provider_entity = AppBasedToolProviderEntity()

        if provider_entity is None:
            # fetch the provider from .provider.builtin
            py_path = path.join(path.dirname(path.realpath(__file__)), 'builtin', provider, f'{provider}.py')
            spec = importlib.util.spec_from_file_location(f'core.tools.provider.builtin.{provider}.{provider}', py_path)
            mod = importlib.util.module_from_spec(spec)
            spec.loader.exec_module(mod)

            # get all the classes in the module
            classes = [ x for _, x in vars(mod).items() 
                       if isinstance(x, type) and x != ToolProviderController and issubclass(x, ToolProviderController)
            ]
            if len(classes) == 0:
                raise ToolProviderNotFoundError(f'provider {provider} not found')
            if len(classes) > 1:
                raise ToolProviderNotFoundError(f'multiple providers found for {provider}')
            
            provider_entity = classes[0]()

        return provider_entity.invoke(tool_id, tool_name, tool_parameters, credentials, prompt_messages)
    
    @staticmethod
    def get_builtin_provider(provider: str) -> BuiltinToolProviderController:
        global _builtin_providers
        """
            get the builtin provider

            :param provider: the name of the provider
            :return: the provider
        """
        if len(_builtin_providers) == 0:
            # init the builtin providers
            ToolManager.list_builtin_providers()

        if provider not in _builtin_providers:
            raise ToolProviderNotFoundError(f'builtin provider {provider} not found')
        
        return _builtin_providers[provider]
    
    @staticmethod
    def get_builtin_tool(provider: str, tool_name: str) -> BuiltinTool:
        """
            get the builtin tool

            :param provider: the name of the provider
            :param tool_name: the name of the tool

            :return: the provider, the tool
        """
        provider_controller = ToolManager.get_builtin_provider(provider)
        tool = provider_controller.get_tool(tool_name)

        return tool
    
    @staticmethod
    def get_tool(provider_type: str, provider_id: str, tool_name: str, tenant_id: str = None) \
        -> Union[BuiltinTool, ApiTool]:
        """
            get the tool

            :param provider_type: the type of the provider
            :param provider_name: the name of the provider
            :param tool_name: the name of the tool

            :return: the tool
        """
        if provider_type == 'builtin':
            return ToolManager.get_builtin_tool(provider_id, tool_name)
        elif provider_type == 'api':
            if tenant_id is None:
                raise ValueError('tenant id is required for api provider')
            api_provider, _ = ToolManager.get_api_provider_controller(tenant_id, provider_id)
            return api_provider.get_tool(tool_name)
        elif provider_type == 'app':
            raise NotImplementedError('app provider not implemented')
        else:
            raise ToolProviderNotFoundError(f'provider type {provider_type} not found')
        
    @staticmethod
    def get_tool_runtime(provider_type: str, provider_name: str, tool_name: str, tenant_id, 
                         agent_callback: DifyAgentCallbackHandler = None) \
        -> Union[BuiltinTool, ApiTool]:
        """
            get the tool runtime

            :param provider_type: the type of the provider
            :param provider_name: the name of the provider
            :param tool_name: the name of the tool

            :return: the tool
        """
        if provider_type == 'builtin':
            builtin_tool = ToolManager.get_builtin_tool(provider_name, tool_name)

            # check if the builtin tool need credentials
            provider_controller = ToolManager.get_builtin_provider(provider_name)
            if not provider_controller.need_credentials:
                return builtin_tool.fork_tool_runtime(meta={
                    'tenant_id': tenant_id,
                    'credentials': {},
                }, agent_callback=agent_callback)

            # get credentials
            builtin_provider: BuiltinToolProvider = db.session.query(BuiltinToolProvider).filter(
                BuiltinToolProvider.tenant_id == tenant_id,
                BuiltinToolProvider.provider == provider_name,
            ).first()

            if builtin_provider is None:
                raise ToolProviderNotFoundError(f'builtin provider {provider_name} not found')
            
            # decrypt the credentials
            credentials = builtin_provider.credentials
            controller = ToolManager.get_builtin_provider(provider_name)
            tool_configuration = ToolConfiguration(tenant_id=tenant_id, provider_controller=controller)

            decrypted_credentials = tool_configuration.decrypt_tool_credentials(credentials)

            return builtin_tool.fork_tool_runtime(meta={
                'tenant_id': tenant_id,
                'credentials': decrypted_credentials,
                'runtime_parameters': {}
            }, agent_callback=agent_callback)
        
        elif provider_type == 'api':
            if tenant_id is None:
                raise ValueError('tenant id is required for api provider')
            
            api_provider, credentials = ToolManager.get_api_provider_controller(tenant_id, provider_name)

            # decrypt the credentials
            tool_configuration = ToolConfiguration(tenant_id=tenant_id, provider_controller=api_provider)
            decrypted_credentials = tool_configuration.decrypt_tool_credentials(credentials)

            return api_provider.get_tool(tool_name).fork_tool_runtime(meta={
                'tenant_id': tenant_id,
                'credentials': decrypted_credentials,
            })
        elif provider_type == 'app':
            raise NotImplementedError('app provider not implemented')
        else:
            raise ToolProviderNotFoundError(f'provider type {provider_type} not found')

    @staticmethod
    def get_builtin_provider_icon(provider: str) -> tuple[str, str]:
        """
            get the absolute path of the icon of the builtin provider

            :param provider: the name of the provider

            :return: the absolute path of the icon, the mime type of the icon
        """
        # get provider
        provider_controller = ToolManager.get_builtin_provider(provider)

        absolute_path = path.join(path.dirname(path.realpath(__file__)), 'provider', 'builtin', provider, '_assets', provider_controller.identity.icon)
        # check if the icon exists
        if not path.exists(absolute_path):
            raise ToolProviderNotFoundError(f'builtin provider {provider} icon not found')
        
        # get the mime type
        mime_type, _ = mimetypes.guess_type(absolute_path)
        mime_type = mime_type or 'application/octet-stream'

        return absolute_path, mime_type

    @staticmethod
    def list_builtin_providers() -> list[BuiltinToolProviderController]:
        global _builtin_providers

        # use cache first
        if len(_builtin_providers) > 0:
            return list(_builtin_providers.values())
        
        builtin_providers: list[BuiltinToolProviderController] = []
        for provider in listdir(path.join(path.dirname(path.realpath(__file__)), 'provider', 'builtin')):
            if provider.startswith('__'):
                continue

            if path.isdir(path.join(path.dirname(path.realpath(__file__)), 'provider', 'builtin', provider)):
                if provider.startswith('__'):
                    continue

                py_path = path.join(path.dirname(path.realpath(__file__)), 'provider', 'builtin', provider, f'{provider}.py')
                spec = importlib.util.spec_from_file_location(f'core.tools.provider.builtin.{provider}.{provider}', py_path)
                mod = importlib.util.module_from_spec(spec)
                spec.loader.exec_module(mod)

                # load all classes
                classes = [
                    obj for name, obj in vars(mod).items() 
                        if isinstance(obj, type) and obj != BuiltinToolProviderController and issubclass(obj, BuiltinToolProviderController)
                ]
                if len(classes) == 0:
                    raise ToolProviderNotFoundError(f'provider {provider} not found')
                if len(classes) > 1:
                    raise ToolProviderNotFoundError(f'multiple providers found for {provider}')
                
                # init provider
                provider_class = classes[0]
                builtin_providers.append(provider_class())

        # cache the builtin providers
        for provider in builtin_providers:
            _builtin_providers[provider.identity.name] = provider
            for tool in provider.get_tools():
                _builtin_tools_labels[tool.identity.name] = tool.identity.label

        return builtin_providers
    
    @staticmethod
    def get_tool_label(tool_name: str) -> Union[I18nObject, None]:
        """
            get the tool label

            :param tool_name: the name of the tool

            :return: the label of the tool
        """
        global _builtin_tools_labels
        if len(_builtin_tools_labels) == 0:
            # init the builtin providers
            ToolManager.list_builtin_providers()

        if tool_name not in _builtin_tools_labels:
            return None
        
        return _builtin_tools_labels[tool_name]
    
    @staticmethod
    def user_list_providers(
        user_id: str,
        tenant_id: str,
    ) -> list[UserToolProvider]:
        result_providers: dict[str, UserToolProvider] = {}
        # get builtin providers
        builtin_providers = ToolManager.list_builtin_providers()
        # append builtin providers
        for provider in builtin_providers:
            result_providers[provider.identity.name] = UserToolProvider(
                id=provider.identity.name,
                author=provider.identity.author,
                name=provider.identity.name,
                description=I18nObject(
                    en_US=provider.identity.description.en_US,
                    zh_Hans=provider.identity.description.zh_Hans,
                ),
                icon=provider.identity.icon,
                label=I18nObject(
                    en_US=provider.identity.label.en_US,
                    zh_Hans=provider.identity.label.zh_Hans,
                ),
                type=UserToolProvider.ProviderType.BUILTIN,
                team_credentials={},
                is_team_authorization=False,
            )

            # get credentials schema
            schema = provider.get_credentials_schema()
            for name, value in schema.items():
                result_providers[provider.identity.name].team_credentials[name] = \
                    ToolProviderCredentials.CredentialsType.default(value.type)

            # check if the provider need credentials
            if not provider.need_credentials:
                result_providers[provider.identity.name].is_team_authorization = True
                result_providers[provider.identity.name].allow_delete = False

        # get db builtin providers
        db_builtin_providers: list[BuiltinToolProvider] = db.session.query(BuiltinToolProvider). \
            filter(BuiltinToolProvider.tenant_id == tenant_id).all()
        
        for db_builtin_provider in db_builtin_providers:
            # add provider into providers
            credentials = db_builtin_provider.credentials
            provider_name = db_builtin_provider.provider
            result_providers[provider_name].is_team_authorization = True

            # package builtin tool provider controller
            controller = ToolManager.get_builtin_provider(provider_name)

            # init tool configuration
            tool_configuration = ToolConfiguration(tenant_id=tenant_id, provider_controller=controller)
            # decrypt the credentials and mask the credentials
            decrypted_credentials = tool_configuration.decrypt_tool_credentials(credentials=credentials)
            masked_credentials = tool_configuration.mask_tool_credentials(credentials=decrypted_credentials)

            result_providers[provider_name].team_credentials = masked_credentials

        # get db api providers
        db_api_providers: list[ApiToolProvider] = db.session.query(ApiToolProvider). \
            filter(ApiToolProvider.tenant_id == tenant_id).all()
        
        for db_api_provider in db_api_providers:
            username = 'Anonymous'
            try:
                username = db_api_provider.user.name
            except Exception as e:
                logger.error(f'failed to get user name for api provider {db_api_provider.id}: {str(e)}')
            # add provider into providers
            credentials = db_api_provider.credentials
            provider_name = db_api_provider.name
            result_providers[provider_name] = UserToolProvider(
                id=db_api_provider.id,
                author=username,
                name=db_api_provider.name,
                description=I18nObject(
                    en_US=db_api_provider.description,
                    zh_Hans=db_api_provider.description,
                ),
                icon=db_api_provider.icon,
                label=I18nObject(
                    en_US=db_api_provider.name,
                    zh_Hans=db_api_provider.name,
                ),
                type=UserToolProvider.ProviderType.API,
                team_credentials={},
                is_team_authorization=True,
            )

            # package tool provider controller
            controller = ApiBasedToolProviderController.from_db(
                db_provider=db_api_provider,
                auth_type=ApiProviderAuthType.API_KEY if db_api_provider.credentials['auth_type'] == 'api_key' else ApiProviderAuthType.NONE
            )

            # init tool configuration
            tool_configuration = ToolConfiguration(tenant_id=tenant_id, provider_controller=controller)

            # decrypt the credentials and mask the credentials
            decrypted_credentials = tool_configuration.decrypt_tool_credentials(credentials=credentials)
            masked_credentials = tool_configuration.mask_tool_credentials(credentials=decrypted_credentials)

            result_providers[provider_name].team_credentials = masked_credentials

        return BuiltinToolProviderSort.sort(list(result_providers.values()))
    
    @staticmethod
<<<<<<< HEAD
    def get_api_provider_controller(tenant_id: str, provider_id: str) -> Tuple[ApiBasedToolProviderController, Dict[str, Any]]:
=======
    def get_api_provider_controller(tenant_id: str, provider_id: str) -> tuple[ApiBasedToolProviderController, dict[str, Any]]:
>>>>>>> 19101781
        """
            get the api provider

            :param provider_name: the name of the provider

            :return: the provider controller, the credentials
        """
        provider: ApiToolProvider = db.session.query(ApiToolProvider).filter(
            ApiToolProvider.id == provider_id,
            ApiToolProvider.tenant_id == tenant_id,
        ).first()

        if provider is None:
            raise ToolProviderNotFoundError(f'api provider {provider_id} not found')
        
        controller = ApiBasedToolProviderController.from_db(
            provider, ApiProviderAuthType.API_KEY if provider.credentials['auth_type'] == 'api_key' else ApiProviderAuthType.NONE
        )
        controller.load_bundled_tools(provider.tools)

        return controller, provider.credentials
    
    @staticmethod
    def user_get_api_provider(provider: str, tenant_id: str) -> dict:
        """
            get api provider
        """
        """
            get tool provider
        """
        provider: ApiToolProvider = db.session.query(ApiToolProvider).filter(
            ApiToolProvider.tenant_id == tenant_id,
            ApiToolProvider.name == provider,
        ).first()

        if provider is None:
            raise ValueError(f'you have not added provider {provider}')
        
        try:
            credentials = json.loads(provider.credentials_str) or {}
        except:
            credentials = {}

        # package tool provider controller
        controller = ApiBasedToolProviderController.from_db(
            provider, ApiProviderAuthType.API_KEY if credentials['auth_type'] == 'api_key' else ApiProviderAuthType.NONE
        )
        # init tool configuration
        tool_configuration = ToolConfiguration(tenant_id=tenant_id, provider_controller=controller)

        decrypted_credentials = tool_configuration.decrypt_tool_credentials(credentials)
        masked_credentials = tool_configuration.mask_tool_credentials(decrypted_credentials)

        try:
            icon = json.loads(provider.icon)
        except:
            icon = {
                "background": "#252525",
                "content": "\ud83d\ude01"
            }

        return json.loads(serialize_base_model_dict({
            'schema_type': provider.schema_type,
            'schema': provider.schema,
            'tools': provider.tools,
            'icon': icon,
            'description': provider.description,
            'credentials': masked_credentials,
            'privacy_policy': provider.privacy_policy
        }))<|MERGE_RESOLUTION|>--- conflicted
+++ resolved
@@ -14,12 +14,6 @@
 from core.tools.errors import ToolProviderNotFoundError
 from core.tools.provider.api_tool_provider import ApiBasedToolProviderController
 from core.tools.provider.app_tool_provider import AppBasedToolProviderEntity
-<<<<<<< HEAD
-from core.tools.entities.user_entities import UserToolProvider
-from api.core.tools.utils.configuration import ToolConfiguration
-from core.tools.utils.encoder import serialize_base_model_dict
-=======
->>>>>>> 19101781
 from core.tools.provider.builtin._positions import BuiltinToolProviderSort
 from core.tools.provider.builtin_tool_provider import BuiltinToolProviderController
 from core.tools.provider.tool_provider import ToolProviderController
@@ -400,11 +394,7 @@
         return BuiltinToolProviderSort.sort(list(result_providers.values()))
     
     @staticmethod
-<<<<<<< HEAD
-    def get_api_provider_controller(tenant_id: str, provider_id: str) -> Tuple[ApiBasedToolProviderController, Dict[str, Any]]:
-=======
     def get_api_provider_controller(tenant_id: str, provider_id: str) -> tuple[ApiBasedToolProviderController, dict[str, Any]]:
->>>>>>> 19101781
         """
             get the api provider
 
