from base64 import b64decode
from copy import deepcopy
from typing import Any, Union

from novita_client import (
    NovitaClient,
)

from core.tools.entities.tool_entities import ToolInvokeMessage
from core.tools.errors import ToolProviderCredentialValidationError
from core.tools.tool.builtin_tool import BuiltinTool


class NovitaAiCreateTileTool(BuiltinTool):
    def _invoke(
        self,
        user_id: str,
        tool_parameters: dict[str, Any],
    ) -> Union[ToolInvokeMessage, list[ToolInvokeMessage]]:
        """
        invoke tools
        """
        if "api_key" not in self.runtime.credentials or not self.runtime.credentials.get("api_key"):
            raise ToolProviderCredentialValidationError("Novita AI API Key is required.")

        api_key = self.runtime.credentials.get("api_key")

        client = NovitaClient(api_key=api_key)
        param = self._process_parameters(tool_parameters)
        client_result = client.create_tile(**param)

        results = []
        results.append(
            self.create_blob_message(
                blob=b64decode(client_result.image_file),
                meta={"mime_type": f"image/{client_result.image_type}"},
<<<<<<< HEAD
                save_as=self.VARIABLE_KEY.IMAGE.value,
=======
                save_as=self.VariableKey.IMAGE.value,
>>>>>>> ce94a61f
            )
        )

        return results

    def _process_parameters(self, parameters: dict[str, Any]) -> dict[str, Any]:
        """
        process parameters
        """
        res_parameters = deepcopy(parameters)

        # delete none and empty
        keys_to_delete = [k for k, v in res_parameters.items() if v is None or v == ""]
        for k in keys_to_delete:
            del res_parameters[k]

        return res_parameters<|MERGE_RESOLUTION|>--- conflicted
+++ resolved
@@ -34,11 +34,7 @@
             self.create_blob_message(
                 blob=b64decode(client_result.image_file),
                 meta={"mime_type": f"image/{client_result.image_type}"},
-<<<<<<< HEAD
-                save_as=self.VARIABLE_KEY.IMAGE.value,
-=======
                 save_as=self.VariableKey.IMAGE.value,
->>>>>>> ce94a61f
             )
         )
 
