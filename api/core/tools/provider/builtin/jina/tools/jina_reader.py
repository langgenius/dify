import json
from typing import Any, Union

from yarl import URL

from core.helper import ssrf_proxy
from core.tools.entities.tool_entities import ToolInvokeMessage
from core.tools.tool.builtin_tool import BuiltinTool


class JinaReaderTool(BuiltinTool):
    _jina_reader_endpoint = 'https://r.jina.ai/'

    def _invoke(self,
                user_id: str,
                tool_parameters: dict[str, Any],
                ) -> Union[ToolInvokeMessage, list[ToolInvokeMessage]]:
        """
            invoke tools
        """
        url = tool_parameters['url']

        headers = {
            'Accept': 'application/json'
        }

        if 'api_key' in self.runtime.credentials and self.runtime.credentials.get('api_key'):
            headers['Authorization'] = "Bearer " + self.runtime.credentials.get('api_key')

<<<<<<< HEAD
        request_params = tool_parameters.get('request_params', None)
        if request_params is not None and request_params != '':
            try:
                request_params = json.loads(request_params)
                if not isinstance(request_params, dict):
                    raise ValueError("request_params must be a JSON object")
            except (json.JSONDecodeError, ValueError) as e:
                raise ValueError(f"Invalid request_params: {e}")

        target_selector = tool_parameters.get('target_selector', None)
=======
        target_selector = tool_parameters.get('target_selector')
>>>>>>> 9513155f
        if target_selector is not None and target_selector != '':
            headers['X-Target-Selector'] = target_selector

        wait_for_selector = tool_parameters.get('wait_for_selector')
        if wait_for_selector is not None and wait_for_selector != '':
            headers['X-Wait-For-Selector'] = wait_for_selector

        if tool_parameters.get('image_caption', False):
            headers['X-With-Generated-Alt'] = 'true'

        if tool_parameters.get('gather_all_links_at_the_end', False):
            headers['X-With-Links-Summary'] = 'true'

        if tool_parameters.get('gather_all_images_at_the_end', False):
            headers['X-With-Images-Summary'] = 'true'

        proxy_server = tool_parameters.get('proxy_server')
        if proxy_server is not None and proxy_server != '':
            headers['X-Proxy-Url'] = proxy_server

        if tool_parameters.get('no_cache', False):
            headers['X-No-Cache'] = 'true'

        response = ssrf_proxy.get(
            str(URL(self._jina_reader_endpoint + url)),
            headers=headers,
            params=request_params,
            timeout=(10, 60),
        )

        if tool_parameters.get('summary', False):
            return self.create_text_message(self.summary(user_id, response.text))

        return self.create_text_message(response.text)<|MERGE_RESOLUTION|>--- conflicted
+++ resolved
@@ -27,8 +27,7 @@
         if 'api_key' in self.runtime.credentials and self.runtime.credentials.get('api_key'):
             headers['Authorization'] = "Bearer " + self.runtime.credentials.get('api_key')
 
-<<<<<<< HEAD
-        request_params = tool_parameters.get('request_params', None)
+        request_params = tool_parameters.get('request_params')
         if request_params is not None and request_params != '':
             try:
                 request_params = json.loads(request_params)
@@ -37,10 +36,7 @@
             except (json.JSONDecodeError, ValueError) as e:
                 raise ValueError(f"Invalid request_params: {e}")
 
-        target_selector = tool_parameters.get('target_selector', None)
-=======
         target_selector = tool_parameters.get('target_selector')
->>>>>>> 9513155f
         if target_selector is not None and target_selector != '':
             headers['X-Target-Selector'] = target_selector
 
