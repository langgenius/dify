import urllib.parse
from typing import Any, Union

import requests

from core.tools.entities.tool_entities import ToolInvokeMessage
from core.tools.tool.builtin_tool import BuiltinTool


class GitlabFilesTool(BuiltinTool):
    def _invoke(
        self, user_id: str, tool_parameters: dict[str, Any]
    ) -> Union[ToolInvokeMessage, list[ToolInvokeMessage]]:
        project = tool_parameters.get("project", "")
        repository = tool_parameters.get("repository", "")
        branch = tool_parameters.get("branch", "")
        path = tool_parameters.get("path", "")

        if not project and not repository:
            return self.create_text_message("Either project or repository is required")
        if not branch:
            return self.create_text_message("Branch is required")
        if not path:
            return self.create_text_message("Path is required")

        access_token = self.runtime.credentials.get("access_tokens")
        site_url = self.runtime.credentials.get("site_url")

        if "access_tokens" not in self.runtime.credentials or not self.runtime.credentials.get("access_tokens"):
            return self.create_text_message("Gitlab API Access Tokens is required.")
        if "site_url" not in self.runtime.credentials or not self.runtime.credentials.get("site_url"):
            site_url = "https://gitlab.com"

        # Get file content
        if repository:
            result = self.fetch_files(site_url, access_token, repository, branch, path, is_repository=True)
        else:
            result = self.fetch_files(site_url, access_token, project, branch, path, is_repository=False)

        return [self.create_json_message(item) for item in result]

    def fetch_files(
        self, site_url: str, access_token: str, identifier: str, branch: str, path: str, is_repository: bool
    ) -> list[dict[str, Any]]:
        domain = site_url
        headers = {"PRIVATE-TOKEN": access_token}
        results = []

        try:
            if is_repository:
                # URL encode the repository path
                encoded_identifier = urllib.parse.quote(identifier, safe="")
                tree_url = f"{domain}/api/v4/projects/{encoded_identifier}/repository/tree?path={path}&ref={branch}"
            else:
                # Get project ID from project name
                project_id = self.get_project_id(site_url, access_token, identifier)
                if not project_id:
                    return self.create_text_message(f"Project '{identifier}' not found.")
                tree_url = f"{domain}/api/v4/projects/{project_id}/repository/tree?path={path}&ref={branch}"

            response = requests.get(tree_url, headers=headers)
            response.raise_for_status()
            items = response.json()

            for item in items:
                item_path = item["path"]
                if item["type"] == "tree":  # It's a directory
                    results.extend(
                        self.fetch_files(site_url, access_token, identifier, branch, item_path, is_repository)
                    )
                else:  # It's a file
                    if is_repository:
<<<<<<< HEAD
                        file_url = f"{domain}/api/v4/projects/{encoded_identifier}/repository/files/{item_path}/raw?ref={branch}"
=======
                        file_url = (
                            f"{domain}/api/v4/projects/{encoded_identifier}/repository/files"
                            f"/{item_path}/raw?ref={branch}"
                        )
>>>>>>> 5f21d135
                    else:
                        file_url = (
                            f"{domain}/api/v4/projects/{project_id}/repository/files/{item_path}/raw?ref={branch}"
                        )

                    file_response = requests.get(file_url, headers=headers)
                    file_response.raise_for_status()
                    file_content = file_response.text
                    results.append({"path": item_path, "branch": branch, "content": file_content})
        except requests.RequestException as e:
            print(f"Error fetching data from GitLab: {e}")

        return results

    def get_project_id(self, site_url: str, access_token: str, project_name: str) -> Union[str, None]:
        headers = {"PRIVATE-TOKEN": access_token}
        try:
            url = f"{site_url}/api/v4/projects?search={project_name}"
            response = requests.get(url, headers=headers)
            response.raise_for_status()
            projects = response.json()
            for project in projects:
                if project["name"] == project_name:
                    return project["id"]
        except requests.RequestException as e:
            print(f"Error fetching project ID from GitLab: {e}")
        return None<|MERGE_RESOLUTION|>--- conflicted
+++ resolved
@@ -70,14 +70,10 @@
                     )
                 else:  # It's a file
                     if is_repository:
-<<<<<<< HEAD
-                        file_url = f"{domain}/api/v4/projects/{encoded_identifier}/repository/files/{item_path}/raw?ref={branch}"
-=======
                         file_url = (
                             f"{domain}/api/v4/projects/{encoded_identifier}/repository/files"
                             f"/{item_path}/raw?ref={branch}"
                         )
->>>>>>> 5f21d135
                     else:
                         file_url = (
                             f"{domain}/api/v4/projects/{project_id}/repository/files/{item_path}/raw?ref={branch}"
