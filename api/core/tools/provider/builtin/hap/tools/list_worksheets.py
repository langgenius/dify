--- conflicted
+++ resolved
@@ -67,11 +67,7 @@
         items = []
         tables = ""
         for item in section.get("items", []):
-<<<<<<< HEAD
-            if item.get("type") == 0 and (not "notes" in item or item.get("notes") != "NO"):
-=======
             if item.get("type") == 0 and ("notes" not in item or item.get("notes") != "NO"):
->>>>>>> ce94a61f
                 if type == "json":
                     filtered_item = {"id": item["id"], "name": item["name"], "notes": item.get("notes", "")}
                     items.append(filtered_item)
