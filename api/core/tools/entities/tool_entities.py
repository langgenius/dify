import base64
import contextlib
from collections.abc import Mapping
from enum import StrEnum, auto
from typing import Any, Optional, Union

from pydantic import BaseModel, ConfigDict, Field, ValidationInfo, field_serializer, field_validator, model_validator

from core.entities.provider_entities import ProviderConfig
from core.plugin.entities.parameters import (
    MCPServerParameterType,
    PluginParameter,
    PluginParameterOption,
    PluginParameterType,
    as_normal_type,
    cast_parameter_value,
    init_frontend_parameter,
)
from core.rag.entities.citation_metadata import RetrievalSourceMetadata
from core.tools.entities.common_entities import I18nObject
from core.tools.entities.constants import TOOL_SELECTOR_MODEL_IDENTITY


class ToolLabelEnum(StrEnum):
    SEARCH = auto()
    IMAGE = auto()
    VIDEOS = auto()
    WEATHER = auto()
    FINANCE = auto()
    DESIGN = auto()
    TRAVEL = auto()
    SOCIAL = auto()
    NEWS = auto()
    MEDICAL = auto()
    PRODUCTIVITY = auto()
    EDUCATION = auto()
    BUSINESS = auto()
    ENTERTAINMENT = auto()
    UTILITIES = auto()
    OTHER = auto()


class ToolProviderType(StrEnum):
    """
    Enum class for tool provider
    """

    PLUGIN = auto()
    BUILT_IN = "builtin"
    WORKFLOW = auto()
    API = auto()
    APP = auto()
    DATASET_RETRIEVAL = "dataset-retrieval"
<<<<<<< HEAD
    MCP = "mcp"
    STREAM_WORKFLOW = "stream-workflow"
=======
    MCP = auto()
>>>>>>> a825f0f2

    @classmethod
    def value_of(cls, value: str) -> "ToolProviderType":
        """
        Get value of given mode.

        :param value: mode value
        :return: mode
        """
        for mode in cls:
            if mode.value == value:
                return mode
        raise ValueError(f"invalid mode value {value}")


class ApiProviderSchemaType(StrEnum):
    """
    Enum class for api provider schema type.
    """

    OPENAPI = auto()
    SWAGGER = auto()
    OPENAI_PLUGIN = auto()
    OPENAI_ACTIONS = auto()

    @classmethod
    def value_of(cls, value: str) -> "ApiProviderSchemaType":
        """
        Get value of given mode.

        :param value: mode value
        :return: mode
        """
        for mode in cls:
            if mode.value == value:
                return mode
        raise ValueError(f"invalid mode value {value}")


class ApiProviderAuthType(StrEnum):
    """
    Enum class for api provider auth type.
    """

    NONE = auto()
    API_KEY_HEADER = auto()
    API_KEY_QUERY = auto()

    @classmethod
    def value_of(cls, value: str) -> "ApiProviderAuthType":
        """
        Get value of given mode.

        :param value: mode value
        :return: mode
        """
        # 'api_key' deprecated in PR #21656
        # normalize & tiny alias for backward compatibility
        v = (value or "").strip().lower()
        if v == "api_key":
            v = cls.API_KEY_HEADER.value

        for mode in cls:
            if mode.value == v:
                return mode

        valid = ", ".join(m.value for m in cls)
        raise ValueError(f"invalid mode value '{value}', expected one of: {valid}")


class ToolInvokeMessage(BaseModel):
    class TextMessage(BaseModel):
        text: str

    class JsonMessage(BaseModel):
        json_object: dict

    class BlobMessage(BaseModel):
        blob: bytes

    class BlobChunkMessage(BaseModel):
        id: str = Field(..., description="The id of the blob")
        sequence: int = Field(..., description="The sequence of the chunk")
        total_length: int = Field(..., description="The total length of the blob")
        blob: bytes = Field(..., description="The blob data of the chunk")
        end: bool = Field(..., description="Whether the chunk is the last chunk")

    class FileMessage(BaseModel):
        pass

    class VariableMessage(BaseModel):
        variable_name: str = Field(..., description="The name of the variable")
        variable_value: Any = Field(..., description="The value of the variable")
        stream: bool = Field(default=False, description="Whether the variable is streamed")

        @model_validator(mode="before")
        @classmethod
        def transform_variable_value(cls, values):
            """
            Only basic types and lists are allowed.
            """
            value = values.get("variable_value")
            if not isinstance(value, dict | list | str | int | float | bool):
                raise ValueError("Only basic types and lists are allowed.")

            # if stream is true, the value must be a string
            if values.get("stream"):
                if not isinstance(value, str):
                    raise ValueError("When 'stream' is True, 'variable_value' must be a string.")

            return values

        @field_validator("variable_name", mode="before")
        @classmethod
        def transform_variable_name(cls, value: str) -> str:
            """
            The variable name must be a string.
            """
            if value in {"json", "text", "files"}:
                raise ValueError(f"The variable name '{value}' is reserved.")
            return value

    class LogMessage(BaseModel):
        class LogStatus(StrEnum):
            START = auto()
            ERROR = auto()
            SUCCESS = auto()

        id: str
        label: str = Field(..., description="The label of the log")
        parent_id: Optional[str] = Field(default=None, description="Leave empty for root log")
        error: Optional[str] = Field(default=None, description="The error message")
        status: LogStatus = Field(..., description="The status of the log")
        data: Mapping[str, Any] = Field(..., description="Detailed log data")
        metadata: Optional[Mapping[str, Any]] = Field(default=None, description="The metadata of the log")

    class RetrieverResourceMessage(BaseModel):
        retriever_resources: list[RetrievalSourceMetadata] = Field(..., description="retriever resources")
        context: str = Field(..., description="context")

    class MessageType(StrEnum):
        TEXT = auto()
        IMAGE = auto()
        LINK = auto()
        BLOB = auto()
        JSON = auto()
        IMAGE_LINK = auto()
        BINARY_LINK = auto()
        VARIABLE = auto()
        FILE = auto()
        LOG = auto()
        BLOB_CHUNK = auto()
        RETRIEVER_RESOURCES = auto()

    type: MessageType = MessageType.TEXT
    """
        plain text, image url or link url
    """
    message: (
        JsonMessage
        | TextMessage
        | BlobChunkMessage
        | BlobMessage
        | LogMessage
        | FileMessage
        | None
        | VariableMessage
        | RetrieverResourceMessage
    )
    meta: dict[str, Any] | None = None

    @field_validator("message", mode="before")
    @classmethod
    def decode_blob_message(cls, v):
        if isinstance(v, dict) and "blob" in v:
            with contextlib.suppress(Exception):
                v["blob"] = base64.b64decode(v["blob"])
        return v

    @field_serializer("message")
    def serialize_message(self, v):
        if isinstance(v, self.BlobMessage):
            return {"blob": base64.b64encode(v.blob).decode("utf-8")}
        return v


class ToolInvokeMessageBinary(BaseModel):
    mimetype: str = Field(..., description="The mimetype of the binary")
    url: str = Field(..., description="The url of the binary")
    file_var: Optional[dict[str, Any]] = None


class ToolParameter(PluginParameter):
    """
    Overrides type
    """

    class ToolParameterType(StrEnum):
        """
        removes TOOLS_SELECTOR from PluginParameterType
        """

        STRING = PluginParameterType.STRING
        NUMBER = PluginParameterType.NUMBER
        BOOLEAN = PluginParameterType.BOOLEAN
        SELECT = PluginParameterType.SELECT
        SECRET_INPUT = PluginParameterType.SECRET_INPUT
        FILE = PluginParameterType.FILE
        FILES = PluginParameterType.FILES
        APP_SELECTOR = PluginParameterType.APP_SELECTOR
        MODEL_SELECTOR = PluginParameterType.MODEL_SELECTOR
        ANY = PluginParameterType.ANY
        DYNAMIC_SELECT = PluginParameterType.DYNAMIC_SELECT

        # MCP object and array type parameters
        ARRAY = MCPServerParameterType.ARRAY
        OBJECT = MCPServerParameterType.OBJECT

        # deprecated, should not use.
        SYSTEM_FILES = PluginParameterType.SYSTEM_FILES

        def as_normal_type(self):
            return as_normal_type(self)

        def cast_value(self, value: Any):
            return cast_parameter_value(self, value)

    class ToolParameterForm(StrEnum):
        SCHEMA = auto()  # should be set while adding tool
        FORM = auto()  # should be set before invoking tool
        LLM = auto()  # will be set by LLM

    type: ToolParameterType = Field(..., description="The type of the parameter")
    human_description: Optional[I18nObject] = Field(default=None, description="The description presented to the user")
    form: ToolParameterForm = Field(..., description="The form of the parameter, schema/form/llm")
    llm_description: Optional[str] = None
    # MCP object and array type parameters use this field to store the schema
    input_schema: Optional[dict] = None

    @classmethod
    def get_simple_instance(
        cls,
        name: str,
        llm_description: str,
        typ: ToolParameterType,
        required: bool,
        options: Optional[list[str]] = None,
    ) -> "ToolParameter":
        """
        get a simple tool parameter

        :param name: the name of the parameter
        :param llm_description: the description presented to the LLM
        :param typ: the type of the parameter
        :param required: if the parameter is required
        :param options: the options of the parameter
        """
        # convert options to ToolParameterOption
        if options:
            option_objs = [
                PluginParameterOption(value=option, label=I18nObject(en_US=option, zh_Hans=option))
                for option in options
            ]
        else:
            option_objs = []

        return cls(
            name=name,
            label=I18nObject(en_US="", zh_Hans=""),
            placeholder=None,
            human_description=I18nObject(en_US="", zh_Hans=""),
            type=typ,
            form=cls.ToolParameterForm.LLM,
            llm_description=llm_description,
            required=required,
            options=option_objs,
        )

    def init_frontend_parameter(self, value: Any):
        return init_frontend_parameter(self, self.type, value)


class ToolProviderIdentity(BaseModel):
    author: str = Field(..., description="The author of the tool")
    name: str = Field(..., description="The name of the tool")
    description: I18nObject = Field(..., description="The description of the tool")
    icon: str = Field(..., description="The icon of the tool")
    icon_dark: Optional[str] = Field(default=None, description="The dark icon of the tool")
    label: I18nObject = Field(..., description="The label of the tool")
    tags: Optional[list[ToolLabelEnum]] = Field(
        default=[],
        description="The tags of the tool",
    )


class ToolIdentity(BaseModel):
    author: str = Field(..., description="The author of the tool")
    name: str = Field(..., description="The name of the tool")
    label: I18nObject = Field(..., description="The label of the tool")
    provider: str = Field(..., description="The provider of the tool")
    icon: Optional[str] = None


class ToolDescription(BaseModel):
    human: I18nObject = Field(..., description="The description presented to the user")
    llm: str = Field(..., description="The description presented to the LLM")


class ToolEntity(BaseModel):
    identity: ToolIdentity
    parameters: list[ToolParameter] = Field(default_factory=list)
    description: Optional[ToolDescription] = None
    output_schema: Optional[dict] = None
    has_runtime_parameters: bool = Field(default=False, description="Whether the tool has runtime parameters")

    # pydantic configs
    model_config = ConfigDict(protected_namespaces=())

    @field_validator("parameters", mode="before")
    @classmethod
    def set_parameters(cls, v, validation_info: ValidationInfo) -> list[ToolParameter]:
        return v or []


class OAuthSchema(BaseModel):
    client_schema: list[ProviderConfig] = Field(default_factory=list, description="The schema of the OAuth client")
    credentials_schema: list[ProviderConfig] = Field(
        default_factory=list, description="The schema of the OAuth credentials"
    )


class ToolProviderEntity(BaseModel):
    identity: ToolProviderIdentity
    plugin_id: Optional[str] = None
    credentials_schema: list[ProviderConfig] = Field(default_factory=list)
    oauth_schema: Optional[OAuthSchema] = None


class ToolProviderEntityWithPlugin(ToolProviderEntity):
    tools: list[ToolEntity] = Field(default_factory=list)


class WorkflowToolParameterConfiguration(BaseModel):
    """
    Workflow tool configuration
    """

    name: str = Field(..., description="The name of the parameter")
    description: str = Field(..., description="The description of the parameter")
    form: ToolParameter.ToolParameterForm = Field(..., description="The form of the parameter")


class ToolInvokeMeta(BaseModel):
    """
    Tool invoke meta
    """

    time_cost: float = Field(..., description="The time cost of the tool invoke")
    error: Optional[str] = None
    tool_config: Optional[dict] = None

    @classmethod
    def empty(cls) -> "ToolInvokeMeta":
        """
        Get an empty instance of ToolInvokeMeta
        """
        return cls(time_cost=0.0, error=None, tool_config={})

    @classmethod
    def error_instance(cls, error: str) -> "ToolInvokeMeta":
        """
        Get an instance of ToolInvokeMeta with error
        """
        return cls(time_cost=0.0, error=error, tool_config={})

    def to_dict(self):
        return {
            "time_cost": self.time_cost,
            "error": self.error,
            "tool_config": self.tool_config,
        }


class ToolLabel(BaseModel):
    """
    Tool label
    """

    name: str = Field(..., description="The name of the tool")
    label: I18nObject = Field(..., description="The label of the tool")
    icon: str = Field(..., description="The icon of the tool")


class ToolInvokeFrom(StrEnum):
    """
    Enum class for tool invoke
    """

    WORKFLOW = auto()
    AGENT = auto()
    PLUGIN = auto()


class ToolSelector(BaseModel):
    dify_model_identity: str = TOOL_SELECTOR_MODEL_IDENTITY

    class Parameter(BaseModel):
        name: str = Field(..., description="The name of the parameter")
        type: ToolParameter.ToolParameterType = Field(..., description="The type of the parameter")
        required: bool = Field(..., description="Whether the parameter is required")
        description: str = Field(..., description="The description of the parameter")
        default: Optional[Union[int, float, str]] = None
        options: Optional[list[PluginParameterOption]] = None

    provider_id: str = Field(..., description="The id of the provider")
    credential_id: Optional[str] = Field(default=None, description="The id of the credential")
    tool_name: str = Field(..., description="The name of the tool")
    tool_description: str = Field(..., description="The description of the tool")
    tool_configuration: Mapping[str, Any] = Field(..., description="Configuration, type form")
    tool_parameters: Mapping[str, Parameter] = Field(..., description="Parameters, type llm")

    def to_plugin_parameter(self) -> dict[str, Any]:
        return self.model_dump()


class CredentialType(StrEnum):
    API_KEY = "api-key"
    OAUTH2 = auto()

    def get_name(self):
        if self == CredentialType.API_KEY:
            return "API KEY"
        elif self == CredentialType.OAUTH2:
            return "AUTH"
        else:
            return self.value.replace("-", " ").upper()

    def is_editable(self):
        return self == CredentialType.API_KEY

    def is_validate_allowed(self):
        return self == CredentialType.API_KEY

    @classmethod
    def values(cls):
        return [item.value for item in cls]

    @classmethod
    def of(cls, credential_type: str) -> "CredentialType":
        type_name = credential_type.lower()
        if type_name == "api-key":
            return cls.API_KEY
        elif type_name == "oauth2":
            return cls.OAUTH2
        else:
            raise ValueError(f"Invalid credential type: {credential_type}")<|MERGE_RESOLUTION|>--- conflicted
+++ resolved
@@ -51,12 +51,8 @@
     API = auto()
     APP = auto()
     DATASET_RETRIEVAL = "dataset-retrieval"
-<<<<<<< HEAD
-    MCP = "mcp"
+    MCP = auto()
     STREAM_WORKFLOW = "stream-workflow"
-=======
-    MCP = auto()
->>>>>>> a825f0f2
 
     @classmethod
     def value_of(cls, value: str) -> "ToolProviderType":
