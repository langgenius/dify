import base64
import contextlib
from collections.abc import Mapping
<<<<<<< HEAD
from enum import Enum
from typing import Any, Union
=======
from enum import StrEnum, auto
from typing import Any, Optional, Union
>>>>>>> 1b0f92a3

from pydantic import BaseModel, ConfigDict, Field, ValidationInfo, field_serializer, field_validator, model_validator

from core.entities.provider_entities import ProviderConfig
from core.plugin.entities.parameters import (
    MCPServerParameterType,
    PluginParameter,
    PluginParameterOption,
    PluginParameterType,
    as_normal_type,
    cast_parameter_value,
    init_frontend_parameter,
)
from core.rag.entities.citation_metadata import RetrievalSourceMetadata
from core.tools.entities.common_entities import I18nObject
from core.tools.entities.constants import TOOL_SELECTOR_MODEL_IDENTITY


class ToolLabelEnum(StrEnum):
    SEARCH = auto()
    IMAGE = auto()
    VIDEOS = auto()
    WEATHER = auto()
    FINANCE = auto()
    DESIGN = auto()
    TRAVEL = auto()
    SOCIAL = auto()
    NEWS = auto()
    MEDICAL = auto()
    PRODUCTIVITY = auto()
    EDUCATION = auto()
    BUSINESS = auto()
    ENTERTAINMENT = auto()
    UTILITIES = auto()
    OTHER = auto()


class ToolProviderType(StrEnum):
    """
    Enum class for tool provider
    """

    PLUGIN = auto()
    BUILT_IN = "builtin"
    WORKFLOW = auto()
    API = auto()
    APP = auto()
    DATASET_RETRIEVAL = "dataset-retrieval"
    MCP = auto()

    @classmethod
    def value_of(cls, value: str) -> "ToolProviderType":
        """
        Get value of given mode.

        :param value: mode value
        :return: mode
        """
        for mode in cls:
            if mode.value == value:
                return mode
        raise ValueError(f"invalid mode value {value}")


class ApiProviderSchemaType(StrEnum):
    """
    Enum class for api provider schema type.
    """

    OPENAPI = auto()
    SWAGGER = auto()
    OPENAI_PLUGIN = auto()
    OPENAI_ACTIONS = auto()

    @classmethod
    def value_of(cls, value: str) -> "ApiProviderSchemaType":
        """
        Get value of given mode.

        :param value: mode value
        :return: mode
        """
        for mode in cls:
            if mode.value == value:
                return mode
        raise ValueError(f"invalid mode value {value}")


class ApiProviderAuthType(StrEnum):
    """
    Enum class for api provider auth type.
    """

    NONE = auto()
    API_KEY_HEADER = auto()
    API_KEY_QUERY = auto()

    @classmethod
    def value_of(cls, value: str) -> "ApiProviderAuthType":
        """
        Get value of given mode.

        :param value: mode value
        :return: mode
        """
        # 'api_key' deprecated in PR #21656
        # normalize & tiny alias for backward compatibility
        v = (value or "").strip().lower()
        if v == "api_key":
            v = cls.API_KEY_HEADER.value

        for mode in cls:
            if mode.value == v:
                return mode

        valid = ", ".join(m.value for m in cls)
        raise ValueError(f"invalid mode value '{value}', expected one of: {valid}")


class ToolInvokeMessage(BaseModel):
    class TextMessage(BaseModel):
        text: str

    class JsonMessage(BaseModel):
        json_object: dict

    class BlobMessage(BaseModel):
        blob: bytes

    class BlobChunkMessage(BaseModel):
        id: str = Field(..., description="The id of the blob")
        sequence: int = Field(..., description="The sequence of the chunk")
        total_length: int = Field(..., description="The total length of the blob")
        blob: bytes = Field(..., description="The blob data of the chunk")
        end: bool = Field(..., description="Whether the chunk is the last chunk")

    class FileMessage(BaseModel):
        pass

    class VariableMessage(BaseModel):
        variable_name: str = Field(..., description="The name of the variable")
        variable_value: Any = Field(..., description="The value of the variable")
        stream: bool = Field(default=False, description="Whether the variable is streamed")

        @model_validator(mode="before")
        @classmethod
        def transform_variable_value(cls, values):
            """
            Only basic types and lists are allowed.
            """
            value = values.get("variable_value")
            if not isinstance(value, dict | list | str | int | float | bool):
                raise ValueError("Only basic types and lists are allowed.")

            # if stream is true, the value must be a string
            if values.get("stream"):
                if not isinstance(value, str):
                    raise ValueError("When 'stream' is True, 'variable_value' must be a string.")

            return values

        @field_validator("variable_name", mode="before")
        @classmethod
        def transform_variable_name(cls, value: str) -> str:
            """
            The variable name must be a string.
            """
            if value in {"json", "text", "files"}:
                raise ValueError(f"The variable name '{value}' is reserved.")
            return value

    class LogMessage(BaseModel):
        class LogStatus(StrEnum):
            START = auto()
            ERROR = auto()
            SUCCESS = auto()

        id: str
        label: str = Field(..., description="The label of the log")
        parent_id: str | None = Field(default=None, description="Leave empty for root log")
        error: str | None = Field(default=None, description="The error message")
        status: LogStatus = Field(..., description="The status of the log")
        data: Mapping[str, Any] = Field(..., description="Detailed log data")
        metadata: Mapping[str, Any] = Field(default_factory=dict, description="The metadata of the log")

    class RetrieverResourceMessage(BaseModel):
        retriever_resources: list[RetrievalSourceMetadata] = Field(..., description="retriever resources")
        context: str = Field(..., description="context")

    class MessageType(StrEnum):
        TEXT = auto()
        IMAGE = auto()
        LINK = auto()
        BLOB = auto()
        JSON = auto()
        IMAGE_LINK = auto()
        BINARY_LINK = auto()
        VARIABLE = auto()
        FILE = auto()
        LOG = auto()
        BLOB_CHUNK = auto()
        RETRIEVER_RESOURCES = auto()

    type: MessageType = MessageType.TEXT
    """
        plain text, image url or link url
    """
    message: (
        JsonMessage
        | TextMessage
        | BlobChunkMessage
        | BlobMessage
        | LogMessage
        | FileMessage
        | None
        | VariableMessage
        | RetrieverResourceMessage
    )
    meta: dict[str, Any] | None = None

    @field_validator("message", mode="before")
    @classmethod
    def decode_blob_message(cls, v):
        if isinstance(v, dict) and "blob" in v:
            with contextlib.suppress(Exception):
                v["blob"] = base64.b64decode(v["blob"])
        return v

    @field_serializer("message")
    def serialize_message(self, v):
        if isinstance(v, self.BlobMessage):
            return {"blob": base64.b64encode(v.blob).decode("utf-8")}
        return v


class ToolInvokeMessageBinary(BaseModel):
    mimetype: str = Field(..., description="The mimetype of the binary")
    url: str = Field(..., description="The url of the binary")
    file_var: dict[str, Any] | None = None


class ToolParameter(PluginParameter):
    """
    Overrides type
    """

    class ToolParameterType(StrEnum):
        """
        removes TOOLS_SELECTOR from PluginParameterType
        """

        STRING = PluginParameterType.STRING
        NUMBER = PluginParameterType.NUMBER
        BOOLEAN = PluginParameterType.BOOLEAN
        SELECT = PluginParameterType.SELECT
        SECRET_INPUT = PluginParameterType.SECRET_INPUT
        FILE = PluginParameterType.FILE
        FILES = PluginParameterType.FILES
        APP_SELECTOR = PluginParameterType.APP_SELECTOR
        MODEL_SELECTOR = PluginParameterType.MODEL_SELECTOR
        ANY = PluginParameterType.ANY
        DYNAMIC_SELECT = PluginParameterType.DYNAMIC_SELECT

        # MCP object and array type parameters
        ARRAY = MCPServerParameterType.ARRAY
        OBJECT = MCPServerParameterType.OBJECT

        # deprecated, should not use.
        SYSTEM_FILES = PluginParameterType.SYSTEM_FILES

        def as_normal_type(self):
            return as_normal_type(self)

        def cast_value(self, value: Any):
            return cast_parameter_value(self, value)

    class ToolParameterForm(StrEnum):
        SCHEMA = auto()  # should be set while adding tool
        FORM = auto()  # should be set before invoking tool
        LLM = auto()  # will be set by LLM

    type: ToolParameterType = Field(..., description="The type of the parameter")
    human_description: I18nObject | None = Field(default=None, description="The description presented to the user")
    form: ToolParameterForm = Field(..., description="The form of the parameter, schema/form/llm")
    llm_description: str | None = None
    # MCP object and array type parameters use this field to store the schema
    input_schema: dict | None = None

    @classmethod
    def get_simple_instance(
        cls,
        name: str,
        llm_description: str,
        typ: ToolParameterType,
        required: bool,
        options: list[str] | None = None,
    ) -> "ToolParameter":
        """
        get a simple tool parameter

        :param name: the name of the parameter
        :param llm_description: the description presented to the LLM
        :param typ: the type of the parameter
        :param required: if the parameter is required
        :param options: the options of the parameter
        """
        # convert options to ToolParameterOption
        if options:
            option_objs = [
                PluginParameterOption(value=option, label=I18nObject(en_US=option, zh_Hans=option))
                for option in options
            ]
        else:
            option_objs = []

        return cls(
            name=name,
            label=I18nObject(en_US="", zh_Hans=""),
            placeholder=None,
            human_description=I18nObject(en_US="", zh_Hans=""),
            type=typ,
            form=cls.ToolParameterForm.LLM,
            llm_description=llm_description,
            required=required,
            options=option_objs,
        )

    def init_frontend_parameter(self, value: Any):
        return init_frontend_parameter(self, self.type, value)


class ToolProviderIdentity(BaseModel):
    author: str = Field(..., description="The author of the tool")
    name: str = Field(..., description="The name of the tool")
    description: I18nObject = Field(..., description="The description of the tool")
    icon: str = Field(..., description="The icon of the tool")
    icon_dark: str | None = Field(default=None, description="The dark icon of the tool")
    label: I18nObject = Field(..., description="The label of the tool")
    tags: list[ToolLabelEnum] | None = Field(
        default=[],
        description="The tags of the tool",
    )


class ToolIdentity(BaseModel):
    author: str = Field(..., description="The author of the tool")
    name: str = Field(..., description="The name of the tool")
    label: I18nObject = Field(..., description="The label of the tool")
    provider: str = Field(..., description="The provider of the tool")
    icon: str | None = None


class ToolDescription(BaseModel):
    human: I18nObject = Field(..., description="The description presented to the user")
    llm: str = Field(..., description="The description presented to the LLM")


class ToolEntity(BaseModel):
    identity: ToolIdentity
    parameters: list[ToolParameter] = Field(default_factory=list[ToolParameter])
    description: ToolDescription | None = None
    output_schema: Mapping[str, object] = Field(default_factory=dict)
    has_runtime_parameters: bool = Field(default=False, description="Whether the tool has runtime parameters")

    # pydantic configs
    model_config = ConfigDict(protected_namespaces=())

    @field_validator("parameters", mode="before")
    @classmethod
    def set_parameters(cls, v, validation_info: ValidationInfo) -> list[ToolParameter]:
        return v or []


class OAuthSchema(BaseModel):
    client_schema: list[ProviderConfig] = Field(
        default_factory=list[ProviderConfig], description="The schema of the OAuth client"
    )
    credentials_schema: list[ProviderConfig] = Field(
        default_factory=list[ProviderConfig], description="The schema of the OAuth credentials"
    )


class ToolProviderEntity(BaseModel):
    identity: ToolProviderIdentity
    plugin_id: str | None = None
    credentials_schema: list[ProviderConfig] = Field(default_factory=list[ProviderConfig])
    oauth_schema: OAuthSchema | None = None


class ToolProviderEntityWithPlugin(ToolProviderEntity):
    tools: list[ToolEntity] = Field(default_factory=list[ToolEntity])


class WorkflowToolParameterConfiguration(BaseModel):
    """
    Workflow tool configuration
    """

    name: str = Field(..., description="The name of the parameter")
    description: str = Field(..., description="The description of the parameter")
    form: ToolParameter.ToolParameterForm = Field(..., description="The form of the parameter")


class ToolInvokeMeta(BaseModel):
    """
    Tool invoke meta
    """

    time_cost: float = Field(..., description="The time cost of the tool invoke")
    error: str | None = None
    tool_config: dict | None = None

    @classmethod
    def empty(cls) -> "ToolInvokeMeta":
        """
        Get an empty instance of ToolInvokeMeta
        """
        return cls(time_cost=0.0, error=None, tool_config={})

    @classmethod
    def error_instance(cls, error: str) -> "ToolInvokeMeta":
        """
        Get an instance of ToolInvokeMeta with error
        """
        return cls(time_cost=0.0, error=error, tool_config={})

    def to_dict(self):
        return {
            "time_cost": self.time_cost,
            "error": self.error,
            "tool_config": self.tool_config,
        }


class ToolLabel(BaseModel):
    """
    Tool label
    """

    name: str = Field(..., description="The name of the tool")
    label: I18nObject = Field(..., description="The label of the tool")
    icon: str = Field(..., description="The icon of the tool")


class ToolInvokeFrom(StrEnum):
    """
    Enum class for tool invoke
    """

    WORKFLOW = auto()
    AGENT = auto()
    PLUGIN = auto()


class ToolSelector(BaseModel):
    dify_model_identity: str = TOOL_SELECTOR_MODEL_IDENTITY

    class Parameter(BaseModel):
        name: str = Field(..., description="The name of the parameter")
        type: ToolParameter.ToolParameterType = Field(..., description="The type of the parameter")
        required: bool = Field(..., description="Whether the parameter is required")
        description: str = Field(..., description="The description of the parameter")
        default: Union[int, float, str] | None = None
        options: list[PluginParameterOption] | None = None

    provider_id: str = Field(..., description="The id of the provider")
    credential_id: str | None = Field(default=None, description="The id of the credential")
    tool_name: str = Field(..., description="The name of the tool")
    tool_description: str = Field(..., description="The description of the tool")
    tool_configuration: Mapping[str, Any] = Field(..., description="Configuration, type form")
    tool_parameters: Mapping[str, Parameter] = Field(..., description="Parameters, type llm")

    def to_plugin_parameter(self) -> dict[str, Any]:
        return self.model_dump()


class CredentialType(StrEnum):
    API_KEY = "api-key"
    OAUTH2 = auto()

    def get_name(self):
        if self == CredentialType.API_KEY:
            return "API KEY"
        elif self == CredentialType.OAUTH2:
            return "AUTH"
        else:
            return self.value.replace("-", " ").upper()

    def is_editable(self):
        return self == CredentialType.API_KEY

    def is_validate_allowed(self):
        return self == CredentialType.API_KEY

    @classmethod
    def values(cls):
        return [item.value for item in cls]

    @classmethod
    def of(cls, credential_type: str) -> "CredentialType":
        type_name = credential_type.lower()
        if type_name == "api-key":
            return cls.API_KEY
        elif type_name == "oauth2":
            return cls.OAUTH2
        else:
            raise ValueError(f"Invalid credential type: {credential_type}")<|MERGE_RESOLUTION|>--- conflicted
+++ resolved
@@ -1,13 +1,8 @@
 import base64
 import contextlib
 from collections.abc import Mapping
-<<<<<<< HEAD
-from enum import Enum
+from enum import StrEnum, auto
 from typing import Any, Union
-=======
-from enum import StrEnum, auto
-from typing import Any, Optional, Union
->>>>>>> 1b0f92a3
 
 from pydantic import BaseModel, ConfigDict, Field, ValidationInfo, field_serializer, field_validator, model_validator
 
