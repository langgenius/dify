--- conflicted
+++ resolved
@@ -116,20 +116,12 @@
     default: Optional[Union[int, str]] = None
     min: Optional[Union[float, int]] = None
     max: Optional[Union[float, int]] = None
-<<<<<<< HEAD
-    options: Optional[List[ToolParameterOption]] = None
-=======
     options: Optional[list[ToolParameterOption]] = None
->>>>>>> 19101781
 
     @classmethod
     def get_simple_instance(cls, 
                        name: str, llm_description: str, type: ToolParameterType, 
-<<<<<<< HEAD
-                       required: bool, options: Optional[List[str]] = None) -> 'ToolParameter':
-=======
                        required: bool, options: Optional[list[str]] = None) -> 'ToolParameter':
->>>>>>> 19101781
         """
             get a simple tool parameter
 
