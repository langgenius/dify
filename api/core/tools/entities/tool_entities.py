--- conflicted
+++ resolved
@@ -477,41 +477,4 @@
     tool_parameters: Mapping[str, Parameter] = Field(..., description="Parameters, type llm")
 
     def to_plugin_parameter(self) -> dict[str, Any]:
-<<<<<<< HEAD
-        return self.model_dump()
-
-
-class CredentialType(StrEnum):
-    API_KEY = "api-key"
-    OAUTH2 = auto()
-
-    def get_name(self):
-        if self == CredentialType.API_KEY:
-            return "API KEY"
-        elif self == CredentialType.OAUTH2:
-            return "AUTH"
-        else:
-            return self.value.replace("-", " ").upper()
-
-    def is_editable(self):
-        return self == CredentialType.API_KEY
-
-    def is_validate_allowed(self):
-        return self == CredentialType.API_KEY
-
-    @classmethod
-    def values(cls):
-        return [item.value for item in cls]
-
-    @classmethod
-    def of(cls, credential_type: str) -> "CredentialType":
-        type_name = credential_type.lower()
-        if type_name in {"api-key", "api_key"}:
-            return cls.API_KEY
-        elif type_name in {"oauth2", "oauth"}:
-            return cls.OAUTH2
-        else:
-            raise ValueError(f"Invalid credential type: {credential_type}")
-=======
-        return self.model_dump()
->>>>>>> c5de91ba
+        return self.model_dump()