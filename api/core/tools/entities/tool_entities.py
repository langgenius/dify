import base64
import contextlib
from collections.abc import Mapping
from enum import StrEnum, auto
from typing import Any, Union

from pydantic import BaseModel, ConfigDict, Field, ValidationInfo, field_serializer, field_validator, model_validator

from core.entities.provider_entities import ProviderConfig
from core.plugin.entities.parameters import (
    MCPServerParameterType,
    PluginParameter,
    PluginParameterOption,
    PluginParameterType,
    as_normal_type,
    cast_parameter_value,
    init_frontend_parameter,
)
from core.rag.entities.citation_metadata import RetrievalSourceMetadata
from core.tools.entities.common_entities import I18nObject
from core.tools.entities.constants import TOOL_SELECTOR_MODEL_IDENTITY


<<<<<<< HEAD
class ToolLabelEnum(Enum):
    SEARCH = "search"
    IMAGE = "image"
    VIDEOS = "videos"
    WEATHER = "weather"
    FINANCE = "finance"
    DESIGN = "design"
    TRAVEL = "travel"
    SOCIAL = "social"
    NEWS = "news"
    MEDICAL = "medical"
    PRODUCTIVITY = "productivity"
    EDUCATION = "education"
    BUSINESS = "business"
    ENTERTAINMENT = "entertainment"
    UTILITIES = "utilities"
    RAG = "rag"
    OTHER = "other"


class ToolProviderType(enum.StrEnum):
=======
class ToolLabelEnum(StrEnum):
    SEARCH = auto()
    IMAGE = auto()
    VIDEOS = auto()
    WEATHER = auto()
    FINANCE = auto()
    DESIGN = auto()
    TRAVEL = auto()
    SOCIAL = auto()
    NEWS = auto()
    MEDICAL = auto()
    PRODUCTIVITY = auto()
    EDUCATION = auto()
    BUSINESS = auto()
    ENTERTAINMENT = auto()
    UTILITIES = auto()
    OTHER = auto()


class ToolProviderType(StrEnum):
>>>>>>> bdd85b36
    """
    Enum class for tool provider
    """

    PLUGIN = auto()
    BUILT_IN = "builtin"
    WORKFLOW = auto()
    API = auto()
    APP = auto()
    DATASET_RETRIEVAL = "dataset-retrieval"
    MCP = auto()

    @classmethod
    def value_of(cls, value: str) -> "ToolProviderType":
        """
        Get value of given mode.

        :param value: mode value
        :return: mode
        """
        for mode in cls:
            if mode.value == value:
                return mode
        raise ValueError(f"invalid mode value {value}")


class ApiProviderSchemaType(StrEnum):
    """
    Enum class for api provider schema type.
    """

    OPENAPI = auto()
    SWAGGER = auto()
    OPENAI_PLUGIN = auto()
    OPENAI_ACTIONS = auto()

    @classmethod
    def value_of(cls, value: str) -> "ApiProviderSchemaType":
        """
        Get value of given mode.

        :param value: mode value
        :return: mode
        """
        for mode in cls:
            if mode.value == value:
                return mode
        raise ValueError(f"invalid mode value {value}")


class ApiProviderAuthType(StrEnum):
    """
    Enum class for api provider auth type.
    """

    NONE = auto()
    API_KEY_HEADER = auto()
    API_KEY_QUERY = auto()

    @classmethod
    def value_of(cls, value: str) -> "ApiProviderAuthType":
        """
        Get value of given mode.

        :param value: mode value
        :return: mode
        """
        # 'api_key' deprecated in PR #21656
        # normalize & tiny alias for backward compatibility
        v = (value or "").strip().lower()
        if v == "api_key":
            v = cls.API_KEY_HEADER.value

        for mode in cls:
            if mode.value == v:
                return mode

        valid = ", ".join(m.value for m in cls)
        raise ValueError(f"invalid mode value '{value}', expected one of: {valid}")


class ToolInvokeMessage(BaseModel):
    class TextMessage(BaseModel):
        text: str

    class JsonMessage(BaseModel):
        json_object: dict

    class BlobMessage(BaseModel):
        blob: bytes

    class BlobChunkMessage(BaseModel):
        id: str = Field(..., description="The id of the blob")
        sequence: int = Field(..., description="The sequence of the chunk")
        total_length: int = Field(..., description="The total length of the blob")
        blob: bytes = Field(..., description="The blob data of the chunk")
        end: bool = Field(..., description="Whether the chunk is the last chunk")

    class FileMessage(BaseModel):
        pass

    class VariableMessage(BaseModel):
        variable_name: str = Field(..., description="The name of the variable")
        variable_value: Any = Field(..., description="The value of the variable")
        stream: bool = Field(default=False, description="Whether the variable is streamed")

        @model_validator(mode="before")
        @classmethod
        def transform_variable_value(cls, values):
            """
            Only basic types and lists are allowed.
            """
            value = values.get("variable_value")
            if not isinstance(value, dict | list | str | int | float | bool):
                raise ValueError("Only basic types and lists are allowed.")

            # if stream is true, the value must be a string
            if values.get("stream"):
                if not isinstance(value, str):
                    raise ValueError("When 'stream' is True, 'variable_value' must be a string.")

            return values

        @field_validator("variable_name", mode="before")
        @classmethod
        def transform_variable_name(cls, value: str) -> str:
            """
            The variable name must be a string.
            """
            if value in {"json", "text", "files"}:
                raise ValueError(f"The variable name '{value}' is reserved.")
            return value

    class LogMessage(BaseModel):
        class LogStatus(StrEnum):
            START = auto()
            ERROR = auto()
            SUCCESS = auto()

        id: str
        label: str = Field(..., description="The label of the log")
        parent_id: str | None = Field(default=None, description="Leave empty for root log")
        error: str | None = Field(default=None, description="The error message")
        status: LogStatus = Field(..., description="The status of the log")
        data: Mapping[str, Any] = Field(..., description="Detailed log data")
        metadata: Mapping[str, Any] | None = Field(default=None, description="The metadata of the log")

    class RetrieverResourceMessage(BaseModel):
        retriever_resources: list[RetrievalSourceMetadata] = Field(..., description="retriever resources")
        context: str = Field(..., description="context")

    class MessageType(StrEnum):
        TEXT = auto()
        IMAGE = auto()
        LINK = auto()
        BLOB = auto()
        JSON = auto()
        IMAGE_LINK = auto()
        BINARY_LINK = auto()
        VARIABLE = auto()
        FILE = auto()
        LOG = auto()
        BLOB_CHUNK = auto()
        RETRIEVER_RESOURCES = auto()

    type: MessageType = MessageType.TEXT
    """
        plain text, image url or link url
    """
    message: (
        JsonMessage
        | TextMessage
        | BlobChunkMessage
        | BlobMessage
        | LogMessage
        | FileMessage
        | None
        | VariableMessage
        | RetrieverResourceMessage
    )
    meta: dict[str, Any] | None = None

    @field_validator("message", mode="before")
    @classmethod
    def decode_blob_message(cls, v):
        if isinstance(v, dict) and "blob" in v:
            with contextlib.suppress(Exception):
                v["blob"] = base64.b64decode(v["blob"])
        return v

    @field_serializer("message")
    def serialize_message(self, v):
        if isinstance(v, self.BlobMessage):
            return {"blob": base64.b64encode(v.blob).decode("utf-8")}
        return v


class ToolInvokeMessageBinary(BaseModel):
    mimetype: str = Field(..., description="The mimetype of the binary")
    url: str = Field(..., description="The url of the binary")
    file_var: dict[str, Any] | None = None


class ToolParameter(PluginParameter):
    """
    Overrides type
    """

    class ToolParameterType(StrEnum):
        """
        removes TOOLS_SELECTOR from PluginParameterType
        """

        STRING = PluginParameterType.STRING
        NUMBER = PluginParameterType.NUMBER
        BOOLEAN = PluginParameterType.BOOLEAN
        SELECT = PluginParameterType.SELECT
        SECRET_INPUT = PluginParameterType.SECRET_INPUT
        FILE = PluginParameterType.FILE
        FILES = PluginParameterType.FILES
        APP_SELECTOR = PluginParameterType.APP_SELECTOR
        MODEL_SELECTOR = PluginParameterType.MODEL_SELECTOR
        ANY = PluginParameterType.ANY
        DYNAMIC_SELECT = PluginParameterType.DYNAMIC_SELECT

        # MCP object and array type parameters
        ARRAY = MCPServerParameterType.ARRAY
        OBJECT = MCPServerParameterType.OBJECT

        # deprecated, should not use.
        SYSTEM_FILES = PluginParameterType.SYSTEM_FILES

        def as_normal_type(self):
            return as_normal_type(self)

        def cast_value(self, value: Any):
            return cast_parameter_value(self, value)

    class ToolParameterForm(StrEnum):
        SCHEMA = auto()  # should be set while adding tool
        FORM = auto()  # should be set before invoking tool
        LLM = auto()  # will be set by LLM

    type: ToolParameterType = Field(..., description="The type of the parameter")
    human_description: I18nObject | None = Field(default=None, description="The description presented to the user")
    form: ToolParameterForm = Field(..., description="The form of the parameter, schema/form/llm")
    llm_description: str | None = None
    # MCP object and array type parameters use this field to store the schema
    input_schema: dict | None = None

    @classmethod
    def get_simple_instance(
        cls,
        name: str,
        llm_description: str,
        typ: ToolParameterType,
        required: bool,
        options: list[str] | None = None,
    ) -> "ToolParameter":
        """
        get a simple tool parameter

        :param name: the name of the parameter
        :param llm_description: the description presented to the LLM
        :param typ: the type of the parameter
        :param required: if the parameter is required
        :param options: the options of the parameter
        """
        # convert options to ToolParameterOption
        if options:
            option_objs = [
                PluginParameterOption(value=option, label=I18nObject(en_US=option, zh_Hans=option))
                for option in options
            ]
        else:
            option_objs = []

        return cls(
            name=name,
            label=I18nObject(en_US="", zh_Hans=""),
            placeholder=None,
            human_description=I18nObject(en_US="", zh_Hans=""),
            type=typ,
            form=cls.ToolParameterForm.LLM,
            llm_description=llm_description,
            required=required,
            options=option_objs,
        )

    def init_frontend_parameter(self, value: Any):
        return init_frontend_parameter(self, self.type, value)


class ToolProviderIdentity(BaseModel):
    author: str = Field(..., description="The author of the tool")
    name: str = Field(..., description="The name of the tool")
    description: I18nObject = Field(..., description="The description of the tool")
    icon: str = Field(..., description="The icon of the tool")
    icon_dark: str | None = Field(default=None, description="The dark icon of the tool")
    label: I18nObject = Field(..., description="The label of the tool")
    tags: list[ToolLabelEnum] | None = Field(
        default=[],
        description="The tags of the tool",
    )


class ToolIdentity(BaseModel):
    author: str = Field(..., description="The author of the tool")
    name: str = Field(..., description="The name of the tool")
    label: I18nObject = Field(..., description="The label of the tool")
    provider: str = Field(..., description="The provider of the tool")
    icon: str | None = None


class ToolDescription(BaseModel):
    human: I18nObject = Field(..., description="The description presented to the user")
    llm: str = Field(..., description="The description presented to the LLM")


class ToolEntity(BaseModel):
    identity: ToolIdentity
    parameters: list[ToolParameter] = Field(default_factory=list)
    description: ToolDescription | None = None
    output_schema: dict | None = None
    has_runtime_parameters: bool = Field(default=False, description="Whether the tool has runtime parameters")

    # pydantic configs
    model_config = ConfigDict(protected_namespaces=())

    @field_validator("parameters", mode="before")
    @classmethod
    def set_parameters(cls, v, validation_info: ValidationInfo) -> list[ToolParameter]:
        return v or []


class OAuthSchema(BaseModel):
    client_schema: list[ProviderConfig] = Field(default_factory=list, description="The schema of the OAuth client")
    credentials_schema: list[ProviderConfig] = Field(
        default_factory=list, description="The schema of the OAuth credentials"
    )


class ToolProviderEntity(BaseModel):
    identity: ToolProviderIdentity
    plugin_id: str | None = None
    credentials_schema: list[ProviderConfig] = Field(default_factory=list)
    oauth_schema: OAuthSchema | None = None


class ToolProviderEntityWithPlugin(ToolProviderEntity):
    tools: list[ToolEntity] = Field(default_factory=list)


class WorkflowToolParameterConfiguration(BaseModel):
    """
    Workflow tool configuration
    """

    name: str = Field(..., description="The name of the parameter")
    description: str = Field(..., description="The description of the parameter")
    form: ToolParameter.ToolParameterForm = Field(..., description="The form of the parameter")


class ToolInvokeMeta(BaseModel):
    """
    Tool invoke meta
    """

    time_cost: float = Field(..., description="The time cost of the tool invoke")
    error: str | None = None
    tool_config: dict | None = None

    @classmethod
    def empty(cls) -> "ToolInvokeMeta":
        """
        Get an empty instance of ToolInvokeMeta
        """
        return cls(time_cost=0.0, error=None, tool_config={})

    @classmethod
    def error_instance(cls, error: str) -> "ToolInvokeMeta":
        """
        Get an instance of ToolInvokeMeta with error
        """
        return cls(time_cost=0.0, error=error, tool_config={})

    def to_dict(self):
        return {
            "time_cost": self.time_cost,
            "error": self.error,
            "tool_config": self.tool_config,
        }


class ToolLabel(BaseModel):
    """
    Tool label
    """

    name: str = Field(..., description="The name of the tool")
    label: I18nObject = Field(..., description="The label of the tool")
    icon: str = Field(..., description="The icon of the tool")


class ToolInvokeFrom(StrEnum):
    """
    Enum class for tool invoke
    """

    WORKFLOW = auto()
    AGENT = auto()
    PLUGIN = auto()


class ToolSelector(BaseModel):
    dify_model_identity: str = TOOL_SELECTOR_MODEL_IDENTITY

    class Parameter(BaseModel):
        name: str = Field(..., description="The name of the parameter")
        type: ToolParameter.ToolParameterType = Field(..., description="The type of the parameter")
        required: bool = Field(..., description="Whether the parameter is required")
        description: str = Field(..., description="The description of the parameter")
        default: Union[int, float, str] | None = None
        options: list[PluginParameterOption] | None = None

    provider_id: str = Field(..., description="The id of the provider")
    credential_id: str | None = Field(default=None, description="The id of the credential")
    tool_name: str = Field(..., description="The name of the tool")
    tool_description: str = Field(..., description="The description of the tool")
    tool_configuration: Mapping[str, Any] = Field(..., description="Configuration, type form")
    tool_parameters: Mapping[str, Parameter] = Field(..., description="Parameters, type llm")

    def to_plugin_parameter(self) -> dict[str, Any]:
        return self.model_dump()


class CredentialType(StrEnum):
    API_KEY = "api-key"
    OAUTH2 = auto()

    def get_name(self):
        if self == CredentialType.API_KEY:
            return "API KEY"
        elif self == CredentialType.OAUTH2:
            return "AUTH"
        else:
            return self.value.replace("-", " ").upper()

    def is_editable(self):
        return self == CredentialType.API_KEY

    def is_validate_allowed(self):
        return self == CredentialType.API_KEY

    @classmethod
    def values(cls):
        return [item.value for item in cls]

    @classmethod
    def of(cls, credential_type: str) -> "CredentialType":
        type_name = credential_type.lower()
        if type_name in {"api-key", "api_key"}:
            return cls.API_KEY
        elif type_name in {"oauth2", "oauth"}:
            return cls.OAUTH2
        else:
            raise ValueError(f"Invalid credential type: {credential_type}")<|MERGE_RESOLUTION|>--- conflicted
+++ resolved
@@ -21,8 +21,7 @@
 from core.tools.entities.constants import TOOL_SELECTOR_MODEL_IDENTITY
 
 
-<<<<<<< HEAD
-class ToolLabelEnum(Enum):
+class ToolLabelEnum(StrEnum):
     SEARCH = "search"
     IMAGE = "image"
     VIDEOS = "videos"
@@ -42,29 +41,7 @@
     OTHER = "other"
 
 
-class ToolProviderType(enum.StrEnum):
-=======
-class ToolLabelEnum(StrEnum):
-    SEARCH = auto()
-    IMAGE = auto()
-    VIDEOS = auto()
-    WEATHER = auto()
-    FINANCE = auto()
-    DESIGN = auto()
-    TRAVEL = auto()
-    SOCIAL = auto()
-    NEWS = auto()
-    MEDICAL = auto()
-    PRODUCTIVITY = auto()
-    EDUCATION = auto()
-    BUSINESS = auto()
-    ENTERTAINMENT = auto()
-    UTILITIES = auto()
-    OTHER = auto()
-
-
 class ToolProviderType(StrEnum):
->>>>>>> bdd85b36
     """
     Enum class for tool provider
     """
