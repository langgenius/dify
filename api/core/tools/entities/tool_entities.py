import base64
import enum
from collections.abc import Mapping
from enum import Enum
from typing import Any, Optional, Union

from pydantic import BaseModel, ConfigDict, Field, ValidationInfo, field_serializer, field_validator, model_validator

from core.entities.provider_entities import ProviderConfig
from core.plugin.entities.parameters import (
    MCPServerParameterType,
    PluginParameter,
    PluginParameterOption,
    PluginParameterType,
    as_normal_type,
    cast_parameter_value,
    init_frontend_parameter,
)
from core.rag.entities.citation_metadata import RetrievalSourceMetadata
from core.tools.entities.common_entities import I18nObject
from core.tools.entities.constants import TOOL_SELECTOR_MODEL_IDENTITY


class ToolLabelEnum(Enum):
    SEARCH = "search"
    IMAGE = "image"
    VIDEOS = "videos"
    WEATHER = "weather"
    FINANCE = "finance"
    DESIGN = "design"
    TRAVEL = "travel"
    SOCIAL = "social"
    NEWS = "news"
    MEDICAL = "medical"
    PRODUCTIVITY = "productivity"
    EDUCATION = "education"
    BUSINESS = "business"
    ENTERTAINMENT = "entertainment"
    UTILITIES = "utilities"
    OTHER = "other"


class ToolProviderType(enum.StrEnum):
    """
    Enum class for tool provider
    """

    PLUGIN = "plugin"
    BUILT_IN = "builtin"
    WORKFLOW = "workflow"
    API = "api"
    APP = "app"
    DATASET_RETRIEVAL = "dataset-retrieval"
    MCP = "mcp"

    @classmethod
    def value_of(cls, value: str) -> "ToolProviderType":
        """
        Get value of given mode.

        :param value: mode value
        :return: mode
        """
        for mode in cls:
            if mode.value == value:
                return mode
        raise ValueError(f"invalid mode value {value}")


class ApiProviderSchemaType(Enum):
    """
    Enum class for api provider schema type.
    """

    OPENAPI = "openapi"
    SWAGGER = "swagger"
    OPENAI_PLUGIN = "openai_plugin"
    OPENAI_ACTIONS = "openai_actions"

    @classmethod
    def value_of(cls, value: str) -> "ApiProviderSchemaType":
        """
        Get value of given mode.

        :param value: mode value
        :return: mode
        """
        for mode in cls:
            if mode.value == value:
                return mode
        raise ValueError(f"invalid mode value {value}")


class ApiProviderAuthType(Enum):
    """
    Enum class for api provider auth type.
    """

    NONE = "none"
    API_KEY_HEADER = "api_key_header"
    API_KEY_QUERY = "api_key_query"

    @classmethod
    def value_of(cls, value: str) -> "ApiProviderAuthType":
        """
        Get value of given mode.

        :param value: mode value
        :return: mode
        """
        for mode in cls:
            if mode.value == value:
                return mode
        raise ValueError(f"invalid mode value {value}")


class ToolInvokeMessage(BaseModel):
    class TextMessage(BaseModel):
        text: str

    class JsonMessage(BaseModel):
        json_object: dict

    class BlobMessage(BaseModel):
        blob: bytes

    class BlobChunkMessage(BaseModel):
        id: str = Field(..., description="The id of the blob")
        sequence: int = Field(..., description="The sequence of the chunk")
        total_length: int = Field(..., description="The total length of the blob")
        blob: bytes = Field(..., description="The blob data of the chunk")
        end: bool = Field(..., description="Whether the chunk is the last chunk")

    class FileMessage(BaseModel):
        pass

    class VariableMessage(BaseModel):
        variable_name: str = Field(..., description="The name of the variable")
        variable_value: Any = Field(..., description="The value of the variable")
        stream: bool = Field(default=False, description="Whether the variable is streamed")

        @model_validator(mode="before")
        @classmethod
        def transform_variable_value(cls, values) -> Any:
            """
            Only basic types and lists are allowed.
            """
            value = values.get("variable_value")
            if not isinstance(value, dict | list | str | int | float | bool):
                raise ValueError("Only basic types and lists are allowed.")

            # if stream is true, the value must be a string
            if values.get("stream"):
                if not isinstance(value, str):
                    raise ValueError("When 'stream' is True, 'variable_value' must be a string.")

            return values

        @field_validator("variable_name", mode="before")
        @classmethod
        def transform_variable_name(cls, value: str) -> str:
            """
            The variable name must be a string.
            """
            if value in {"json", "text", "files"}:
                raise ValueError(f"The variable name '{value}' is reserved.")
            return value

    class LogMessage(BaseModel):
        class LogStatus(Enum):
            START = "start"
            ERROR = "error"
            SUCCESS = "success"

        id: str
        label: str = Field(..., description="The label of the log")
        parent_id: Optional[str] = Field(default=None, description="Leave empty for root log")
        error: Optional[str] = Field(default=None, description="The error message")
        status: LogStatus = Field(..., description="The status of the log")
        data: Mapping[str, Any] = Field(..., description="Detailed log data")
        metadata: Optional[Mapping[str, Any]] = Field(default=None, description="The metadata of the log")

    class RetrieverResourceMessage(BaseModel):
        retriever_resources: list[RetrievalSourceMetadata] = Field(..., description="retriever resources")
        context: str = Field(..., description="context")

    class MessageType(Enum):
        TEXT = "text"
        IMAGE = "image"
        LINK = "link"
        BLOB = "blob"
        JSON = "json"
        IMAGE_LINK = "image_link"
        BINARY_LINK = "binary_link"
        VARIABLE = "variable"
        FILE = "file"
        LOG = "log"
        BLOB_CHUNK = "blob_chunk"
        RETRIEVER_RESOURCES = "retriever_resources"

    type: MessageType = MessageType.TEXT
    """
        plain text, image url or link url
    """
    message: (
        JsonMessage
        | TextMessage
        | BlobChunkMessage
        | BlobMessage
        | LogMessage
        | FileMessage
        | None
        | VariableMessage
        | RetrieverResourceMessage
    )
    meta: dict[str, Any] | None = None

    @field_validator("message", mode="before")
    @classmethod
    def decode_blob_message(cls, v):
        if isinstance(v, dict) and "blob" in v:
            try:
                v["blob"] = base64.b64decode(v["blob"])
            except Exception:
                pass
        return v

    @field_serializer("message")
    def serialize_message(self, v):
        if isinstance(v, self.BlobMessage):
            return {"blob": base64.b64encode(v.blob).decode("utf-8")}
        return v


class ToolInvokeMessageBinary(BaseModel):
    mimetype: str = Field(..., description="The mimetype of the binary")
    url: str = Field(..., description="The url of the binary")
    file_var: Optional[dict[str, Any]] = None


class ToolParameter(PluginParameter):
    """
    Overrides type
    """

    class ToolParameterType(enum.StrEnum):
        """
        removes TOOLS_SELECTOR from PluginParameterType
        """

        STRING = PluginParameterType.STRING.value
        NUMBER = PluginParameterType.NUMBER.value
        BOOLEAN = PluginParameterType.BOOLEAN.value
        SELECT = PluginParameterType.SELECT.value
        SECRET_INPUT = PluginParameterType.SECRET_INPUT.value
        FILE = PluginParameterType.FILE.value
        FILES = PluginParameterType.FILES.value
        APP_SELECTOR = PluginParameterType.APP_SELECTOR.value
        MODEL_SELECTOR = PluginParameterType.MODEL_SELECTOR.value
<<<<<<< HEAD
        ANY = PluginParameterType.ANY.value
=======
        DYNAMIC_SELECT = PluginParameterType.DYNAMIC_SELECT.value

        # MCP object and array type parameters
        ARRAY = MCPServerParameterType.ARRAY.value
        OBJECT = MCPServerParameterType.OBJECT.value
>>>>>>> 4a2169bd

        # deprecated, should not use.
        SYSTEM_FILES = PluginParameterType.SYSTEM_FILES.value

        def as_normal_type(self):
            return as_normal_type(self)

        def cast_value(self, value: Any):
            return cast_parameter_value(self, value)

    class ToolParameterForm(Enum):
        SCHEMA = "schema"  # should be set while adding tool
        FORM = "form"  # should be set before invoking tool
        LLM = "llm"  # will be set by LLM

    type: ToolParameterType = Field(..., description="The type of the parameter")
    human_description: Optional[I18nObject] = Field(default=None, description="The description presented to the user")
    form: ToolParameterForm = Field(..., description="The form of the parameter, schema/form/llm")
    llm_description: Optional[str] = None
    # MCP object and array type parameters use this field to store the schema
    input_schema: Optional[dict] = None

    @classmethod
    def get_simple_instance(
        cls,
        name: str,
        llm_description: str,
        typ: ToolParameterType,
        required: bool,
        options: Optional[list[str]] = None,
    ) -> "ToolParameter":
        """
        get a simple tool parameter

        :param name: the name of the parameter
        :param llm_description: the description presented to the LLM
        :param typ: the type of the parameter
        :param required: if the parameter is required
        :param options: the options of the parameter
        """
        # convert options to ToolParameterOption
        if options:
            option_objs = [
                PluginParameterOption(value=option, label=I18nObject(en_US=option, zh_Hans=option))
                for option in options
            ]
        else:
            option_objs = []

        return cls(
            name=name,
            label=I18nObject(en_US="", zh_Hans=""),
            placeholder=None,
            human_description=I18nObject(en_US="", zh_Hans=""),
            type=typ,
            form=cls.ToolParameterForm.LLM,
            llm_description=llm_description,
            required=required,
            options=option_objs,
        )

    def init_frontend_parameter(self, value: Any):
        return init_frontend_parameter(self, self.type, value)


class ToolProviderIdentity(BaseModel):
    author: str = Field(..., description="The author of the tool")
    name: str = Field(..., description="The name of the tool")
    description: I18nObject = Field(..., description="The description of the tool")
    icon: str = Field(..., description="The icon of the tool")
    icon_dark: Optional[str] = Field(default=None, description="The dark icon of the tool")
    label: I18nObject = Field(..., description="The label of the tool")
    tags: Optional[list[ToolLabelEnum]] = Field(
        default=[],
        description="The tags of the tool",
    )


class ToolIdentity(BaseModel):
    author: str = Field(..., description="The author of the tool")
    name: str = Field(..., description="The name of the tool")
    label: I18nObject = Field(..., description="The label of the tool")
    provider: str = Field(..., description="The provider of the tool")
    icon: Optional[str] = None


class ToolDescription(BaseModel):
    human: I18nObject = Field(..., description="The description presented to the user")
    llm: str = Field(..., description="The description presented to the LLM")


class ToolEntity(BaseModel):
    identity: ToolIdentity
    parameters: list[ToolParameter] = Field(default_factory=list)
    description: Optional[ToolDescription] = None
    output_schema: Optional[dict] = None
    has_runtime_parameters: bool = Field(default=False, description="Whether the tool has runtime parameters")

    # pydantic configs
    model_config = ConfigDict(protected_namespaces=())

    @field_validator("parameters", mode="before")
    @classmethod
    def set_parameters(cls, v, validation_info: ValidationInfo) -> list[ToolParameter]:
        return v or []


class ToolProviderEntity(BaseModel):
    identity: ToolProviderIdentity
    plugin_id: Optional[str] = None
    credentials_schema: list[ProviderConfig] = Field(default_factory=list)


class ToolProviderEntityWithPlugin(ToolProviderEntity):
    tools: list[ToolEntity] = Field(default_factory=list)


class WorkflowToolParameterConfiguration(BaseModel):
    """
    Workflow tool configuration
    """

    name: str = Field(..., description="The name of the parameter")
    description: str = Field(..., description="The description of the parameter")
    form: ToolParameter.ToolParameterForm = Field(..., description="The form of the parameter")


class ToolInvokeMeta(BaseModel):
    """
    Tool invoke meta
    """

    time_cost: float = Field(..., description="The time cost of the tool invoke")
    error: Optional[str] = None
    tool_config: Optional[dict] = None

    @classmethod
    def empty(cls) -> "ToolInvokeMeta":
        """
        Get an empty instance of ToolInvokeMeta
        """
        return cls(time_cost=0.0, error=None, tool_config={})

    @classmethod
    def error_instance(cls, error: str) -> "ToolInvokeMeta":
        """
        Get an instance of ToolInvokeMeta with error
        """
        return cls(time_cost=0.0, error=error, tool_config={})

    def to_dict(self) -> dict:
        return {
            "time_cost": self.time_cost,
            "error": self.error,
            "tool_config": self.tool_config,
        }


class ToolLabel(BaseModel):
    """
    Tool label
    """

    name: str = Field(..., description="The name of the tool")
    label: I18nObject = Field(..., description="The label of the tool")
    icon: str = Field(..., description="The icon of the tool")


class ToolInvokeFrom(Enum):
    """
    Enum class for tool invoke
    """

    WORKFLOW = "workflow"
    AGENT = "agent"
    PLUGIN = "plugin"


class ToolSelector(BaseModel):
    dify_model_identity: str = TOOL_SELECTOR_MODEL_IDENTITY

    class Parameter(BaseModel):
        name: str = Field(..., description="The name of the parameter")
        type: ToolParameter.ToolParameterType = Field(..., description="The type of the parameter")
        required: bool = Field(..., description="Whether the parameter is required")
        description: str = Field(..., description="The description of the parameter")
        default: Optional[Union[int, float, str]] = None
        options: Optional[list[PluginParameterOption]] = None

    provider_id: str = Field(..., description="The id of the provider")
    tool_name: str = Field(..., description="The name of the tool")
    tool_description: str = Field(..., description="The description of the tool")
    tool_configuration: Mapping[str, Any] = Field(..., description="Configuration, type form")
    tool_parameters: Mapping[str, Parameter] = Field(..., description="Parameters, type llm")

    def to_plugin_parameter(self) -> dict[str, Any]:
        return self.model_dump()<|MERGE_RESOLUTION|>--- conflicted
+++ resolved
@@ -257,15 +257,12 @@
         FILES = PluginParameterType.FILES.value
         APP_SELECTOR = PluginParameterType.APP_SELECTOR.value
         MODEL_SELECTOR = PluginParameterType.MODEL_SELECTOR.value
-<<<<<<< HEAD
         ANY = PluginParameterType.ANY.value
-=======
         DYNAMIC_SELECT = PluginParameterType.DYNAMIC_SELECT.value
 
         # MCP object and array type parameters
         ARRAY = MCPServerParameterType.ARRAY.value
         OBJECT = MCPServerParameterType.OBJECT.value
->>>>>>> 4a2169bd
 
         # deprecated, should not use.
         SYSTEM_FILES = PluginParameterType.SYSTEM_FILES.value
