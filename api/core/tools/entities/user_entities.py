from enum import Enum
from typing import Literal, Optional

from pydantic import BaseModel

from core.tools.entities.common_entities import I18nObject
from core.tools.entities.tool_entities import ToolProviderCredentials
from core.tools.tool.tool import ToolParameter


class UserTool(BaseModel):
    author: str
    name: str # identifier
    label: I18nObject # label
    description: I18nObject
    parameters: Optional[list[ToolParameter]]

UserToolProviderTypeLiteral = Optional[Literal['builtin', 'model', 'api', 'workflow']]

class UserToolProvider(BaseModel):
    class ProviderType(Enum):
        BUILTIN = "builtin"
        APP = "app"
        API = "api"
<<<<<<< HEAD
        MODEL = "model"
        WORKFLOW = "workflow"
=======
>>>>>>> 182dadd4

    id: str
    author: str
    name: str # identifier
    description: I18nObject
    icon: str
    label: I18nObject # label
    type: ProviderType
    masked_credentials: dict = None
    original_credentials: dict = None
    is_team_authorization: bool = False
    allow_delete: bool = True
    tools: list[UserTool] = None

    def to_dict(self) -> dict:
        return {
            'id': self.id,
            'author': self.author,
            'name': self.name,
            'description': self.description.to_dict(),
            'icon': self.icon,
            'label': self.label.to_dict(),
            'type': self.type.value,
            'team_credentials': self.masked_credentials,
            'is_team_authorization': self.is_team_authorization,
            'allow_delete': self.allow_delete,
            'tools': self.tools
        }

class UserToolProviderCredentials(BaseModel):
    credentials: dict[str, ToolProviderCredentials]<|MERGE_RESOLUTION|>--- conflicted
+++ resolved
@@ -22,11 +22,7 @@
         BUILTIN = "builtin"
         APP = "app"
         API = "api"
-<<<<<<< HEAD
-        MODEL = "model"
         WORKFLOW = "workflow"
-=======
->>>>>>> 182dadd4
 
     id: str
     author: str
