--- conflicted
+++ resolved
@@ -42,18 +42,11 @@
     # MCP
     server_url: str | None = Field(default="", description="The server url of the tool")
     updated_at: int = Field(default_factory=lambda: int(datetime.now().timestamp()))
-<<<<<<< HEAD
-    server_identifier: Optional[str] = Field(default="", description="The server identifier of the MCP tool")
-    timeout: Optional[float] = Field(default=30.0, description="The timeout of the MCP tool")
-    sse_read_timeout: Optional[float] = Field(default=300.0, description="The SSE read timeout of the MCP tool")
-    masked_headers: Optional[dict[str, str]] = Field(default=None, description="The masked headers of the MCP tool")
-=======
     server_identifier: str | None = Field(default="", description="The server identifier of the MCP tool")
     timeout: float | None = Field(default=30.0, description="The timeout of the MCP tool")
     sse_read_timeout: float | None = Field(default=300.0, description="The SSE read timeout of the MCP tool")
     masked_headers: dict[str, str] | None = Field(default=None, description="The masked headers of the MCP tool")
     original_headers: dict[str, str] | None = Field(default=None, description="The original headers of the MCP tool")
->>>>>>> ecb22226
 
     @field_validator("tools", mode="before")
     @classmethod
