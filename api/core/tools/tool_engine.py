--- conflicted
+++ resolved
@@ -245,20 +245,14 @@
                     + "you do not need to create it, just tell the user to check it now."
                 )
             elif response.type == ToolInvokeMessage.MessageType.JSON:
-<<<<<<< HEAD
                 json_message = cast(ToolInvokeMessage.JsonMessage, response.message)
                 if json_message.suppress_output:
                     continue
-                result += json.dumps(
-                    safe_json_value(json_message.json_object),
-                    ensure_ascii=False,
-=======
                 json_parts.append(
                     json.dumps(
                         safe_json_value(cast(ToolInvokeMessage.JsonMessage, response.message).json_object),
                         ensure_ascii=False,
                     )
->>>>>>> 97a2e2ec
                 )
             else:
                 parts.append(str(response.message))
