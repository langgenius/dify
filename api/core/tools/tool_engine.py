--- conflicted
+++ resolved
@@ -152,12 +152,7 @@
         """
         try:
             # hit the callback handler
-<<<<<<< HEAD
             workflow_tool_callback.on_tool_start(tool_name=tool.entity.identity.name, tool_inputs=tool_parameters)
-=======
-            assert tool.identity is not None
-            workflow_tool_callback.on_tool_start(tool_name=tool.identity.name, tool_inputs=tool_parameters)
->>>>>>> ca21c285
 
             if isinstance(tool, WorkflowTool):
                 tool.workflow_call_depth = workflow_call_depth + 1
@@ -302,16 +297,11 @@
 
     @staticmethod
     def _create_message_files(
-<<<<<<< HEAD
-        tool_messages: Iterable[ToolInvokeMessageBinary], agent_message: Message, invoke_from: InvokeFrom, user_id: str
-    ) -> list[tuple[MessageFile, str]]:
-=======
-        tool_messages: list[ToolInvokeMessageBinary],
+        tool_messages: Iterable[ToolInvokeMessageBinary],
         agent_message: Message,
         invoke_from: InvokeFrom,
         user_id: str,
-    ) -> list[tuple[Any, str]]:
->>>>>>> ca21c285
+    ) -> list[tuple[MessageFile, str]]:
         """
         Create message file
 
