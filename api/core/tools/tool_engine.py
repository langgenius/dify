import json
from copy import deepcopy
from datetime import datetime, timezone
from mimetypes import guess_type
<<<<<<< HEAD
from typing import Optional, Union
=======
from typing import Any, Union
>>>>>>> af9448e6

from yarl import URL

from core.app.entities.app_invoke_entities import InvokeFrom
from core.callback_handler.agent_tool_callback_handler import DifyAgentCallbackHandler
from core.callback_handler.workflow_tool_callback_handler import DifyWorkflowCallbackHandler
from core.file.file_obj import FileTransferMethod
from core.ops.ops_trace_manager import TraceQueueManager
from core.tools.entities.tool_entities import ToolInvokeMessage, ToolInvokeMessageBinary, ToolInvokeMeta, ToolParameter
from core.tools.errors import (
    ToolEngineInvokeError,
    ToolInvokeError,
    ToolNotFoundError,
    ToolNotSupportedError,
    ToolParameterValidationError,
    ToolProviderCredentialValidationError,
    ToolProviderNotFoundError,
)
from core.tools.tool.tool import Tool
from core.tools.tool.workflow_tool import WorkflowTool
from core.tools.utils.message_transformer import ToolFileMessageTransformer
from extensions.ext_database import db
from models.model import Message, MessageFile


class ToolEngine:
    """
    Tool runtime engine take care of the tool executions.
    """
    @staticmethod
    def agent_invoke(
        tool: Tool, tool_parameters: Union[str, dict],
        user_id: str, tenant_id: str, message: Message, invoke_from: InvokeFrom,
        agent_tool_callback: DifyAgentCallbackHandler,
        trace_manager: Optional[TraceQueueManager] = None
    ) -> tuple[str, list[tuple[MessageFile, bool]], ToolInvokeMeta]:
        """
        Agent invokes the tool with the given arguments.
        """
        # check if arguments is a string
        if isinstance(tool_parameters, str):
            # check if this tool has only one parameter
            parameters = [
                parameter for parameter in tool.get_runtime_parameters() 
                if parameter.form == ToolParameter.ToolParameterForm.LLM
            ]
            if parameters and len(parameters) == 1:
                tool_parameters = {
                    parameters[0].name: tool_parameters
                }
            else:
                raise ValueError(f"tool_parameters should be a dict, but got a string: {tool_parameters}")

        # invoke the tool
        try:
            # hit the callback handler
            agent_tool_callback.on_tool_start(
                tool_name=tool.identity.name, 
                tool_inputs=tool_parameters
            )

            meta, response = ToolEngine._invoke(tool, tool_parameters, user_id)
            response = ToolFileMessageTransformer.transform_tool_invoke_messages(
                messages=response, 
                user_id=user_id, 
                tenant_id=tenant_id, 
                conversation_id=message.conversation_id
            )

            # extract binary data from tool invoke message
            binary_files = ToolEngine._extract_tool_response_binary(response)
            # create message file
            message_files = ToolEngine._create_message_files(
                tool_messages=binary_files,
                agent_message=message,
                invoke_from=invoke_from,
                user_id=user_id
            )

            plain_text = ToolEngine._convert_tool_response_to_str(response)

            # hit the callback handler
            agent_tool_callback.on_tool_end(
                tool_name=tool.identity.name,
                tool_inputs=tool_parameters,
                tool_outputs=plain_text,
                message_id=message.id,
                trace_manager=trace_manager
            )

            # transform tool invoke message to get LLM friendly message
            return plain_text, message_files, meta
        except ToolProviderCredentialValidationError as e:
            error_response = "Please check your tool provider credentials"
            agent_tool_callback.on_tool_error(e)
        except (
            ToolNotFoundError, ToolNotSupportedError, ToolProviderNotFoundError
        ) as e:
            error_response = f"there is not a tool named {tool.identity.name}"
            agent_tool_callback.on_tool_error(e)
        except (
            ToolParameterValidationError
        ) as e:
            error_response = f"tool parameters validation error: {e}, please check your tool parameters"
            agent_tool_callback.on_tool_error(e)
        except ToolInvokeError as e:
            error_response = f"tool invoke error: {e}"
            agent_tool_callback.on_tool_error(e)
        except ToolEngineInvokeError as e:
            meta = e.args[0]
            error_response = f"tool invoke error: {meta.error}"
            agent_tool_callback.on_tool_error(e)
            return error_response, [], meta
        except Exception as e:
            error_response = f"unknown error: {e}"
            agent_tool_callback.on_tool_error(e)

        return error_response, [], ToolInvokeMeta.error_instance(error_response)

    @staticmethod
    def workflow_invoke(tool: Tool, tool_parameters: dict,
                        user_id: str, workflow_id: str, 
                        workflow_tool_callback: DifyWorkflowCallbackHandler,
                        workflow_call_depth: int,
                        ) -> list[ToolInvokeMessage]:
        """
        Workflow invokes the tool with the given arguments.
        """
        try:
            # hit the callback handler
            workflow_tool_callback.on_tool_start(
                tool_name=tool.identity.name, 
                tool_inputs=tool_parameters
            )

            if isinstance(tool, WorkflowTool):
                tool.workflow_call_depth = workflow_call_depth + 1

            response = tool.invoke(user_id, tool_parameters)

            # hit the callback handler
            workflow_tool_callback.on_tool_end(
                tool_name=tool.identity.name,
                tool_inputs=tool_parameters,
                tool_outputs=response,
            )

            return response
        except Exception as e:
            workflow_tool_callback.on_tool_error(e)
            raise e
        
    @staticmethod
    def _invoke(tool: Tool, tool_parameters: dict, user_id: str) \
          -> tuple[ToolInvokeMeta, list[ToolInvokeMessage]]:
        """
        Invoke the tool with the given arguments.
        """
        started_at = datetime.now(timezone.utc)
        meta = ToolInvokeMeta(time_cost=0.0, error=None, tool_config={
            'tool_name': tool.identity.name,
            'tool_provider': tool.identity.provider,
            'tool_provider_type': tool.tool_provider_type().value,
            'tool_parameters': deepcopy(tool.runtime.runtime_parameters),
            'tool_icon': tool.identity.icon
        })
        try:
            response = tool.invoke(user_id, tool_parameters)
        except Exception as e:
            meta.error = str(e)
            raise ToolEngineInvokeError(meta)
        finally:
            ended_at = datetime.now(timezone.utc)
            meta.time_cost = (ended_at - started_at).total_seconds()

        return meta, response
    
    @staticmethod
    def _convert_tool_response_to_str(tool_response: list[ToolInvokeMessage]) -> str:
        """
        Handle tool response
        """
        result = ''
        for response in tool_response:
            if response.type == ToolInvokeMessage.MessageType.TEXT:
                result += response.message
            elif response.type == ToolInvokeMessage.MessageType.LINK:
                result += f"result link: {response.message}. please tell user to check it."
            elif response.type == ToolInvokeMessage.MessageType.IMAGE_LINK or \
                 response.type == ToolInvokeMessage.MessageType.IMAGE:
                result += "image has been created and sent to user already, you do not need to create it, just tell the user to check it now."
            elif response.type == ToolInvokeMessage.MessageType.JSON:
                result += f"tool response: {json.dumps(response.message, ensure_ascii=False)}."
            else:
                result += f"tool response: {response.message}."

        return result
    
    @staticmethod
    def _extract_tool_response_binary(tool_response: list[ToolInvokeMessage]) -> list[ToolInvokeMessageBinary]:
        """
        Extract tool response binary
        """
        result = []

        for response in tool_response:
            if response.type == ToolInvokeMessage.MessageType.IMAGE_LINK or \
                response.type == ToolInvokeMessage.MessageType.IMAGE:
                mimetype = None
                if response.meta.get('mime_type'):
                    mimetype = response.meta.get('mime_type')
                else:
                    try:
                        url = URL(response.message)
                        extension = url.suffix
                        guess_type_result, _ = guess_type(f'a{extension}')
                        if guess_type_result:
                            mimetype = guess_type_result
                    except Exception:
                        pass
                
                if not mimetype:
                    mimetype = 'image/jpeg'
                    
                result.append(ToolInvokeMessageBinary(
                    mimetype=response.meta.get('mime_type', 'image/jpeg'),
                    url=response.message,
                    save_as=response.save_as,
                ))
            elif response.type == ToolInvokeMessage.MessageType.BLOB:
                result.append(ToolInvokeMessageBinary(
                    mimetype=response.meta.get('mime_type', 'octet/stream'),
                    url=response.message,
                    save_as=response.save_as,
                ))
            elif response.type == ToolInvokeMessage.MessageType.LINK:
                # check if there is a mime type in meta
                if response.meta and 'mime_type' in response.meta:
                    result.append(ToolInvokeMessageBinary(
                        mimetype=response.meta.get('mime_type', 'octet/stream') if response.meta else 'octet/stream',
                        url=response.message,
                        save_as=response.save_as,
                    ))

        return result
    
    @staticmethod
    def _create_message_files(
        tool_messages: list[ToolInvokeMessageBinary],
        agent_message: Message,
        invoke_from: InvokeFrom,
        user_id: str
    ) -> list[tuple[Any, str]]:
        """
        Create message file

        :param messages: messages
        :return: message files, should save as variable
        """
        result = []

        for message in tool_messages:
            file_type = 'bin'
            if 'image' in message.mimetype:
                file_type = 'image'
            elif 'video' in message.mimetype:
                file_type = 'video'
            elif 'audio' in message.mimetype:
                file_type = 'audio'
            elif 'text' in message.mimetype:
                file_type = 'text'
            elif 'pdf' in message.mimetype:
                file_type = 'pdf'
            elif 'zip' in message.mimetype:
                file_type = 'archive'
            # ...

            message_file = MessageFile(
                message_id=agent_message.id,
                type=file_type,
                transfer_method=FileTransferMethod.TOOL_FILE.value,
                belongs_to='assistant',
                url=message.url,
                upload_file_id=None,
                created_by_role=('account'if invoke_from in [InvokeFrom.EXPLORE, InvokeFrom.DEBUGGER] else 'end_user'),
                created_by=user_id,
            )

            db.session.add(message_file)
            db.session.commit()
            db.session.refresh(message_file)

            result.append((
                message_file.id,
                message.save_as
            ))

        db.session.close()

        return result<|MERGE_RESOLUTION|>--- conflicted
+++ resolved
@@ -2,11 +2,7 @@
 from copy import deepcopy
 from datetime import datetime, timezone
 from mimetypes import guess_type
-<<<<<<< HEAD
-from typing import Optional, Union
-=======
-from typing import Any, Union
->>>>>>> af9448e6
+from typing import Any, Optional, Union
 
 from yarl import URL
 
