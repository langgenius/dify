--- conflicted
+++ resolved
@@ -4,7 +4,7 @@
 from copy import deepcopy
 from datetime import UTC, datetime
 from mimetypes import guess_type
-from typing import Any, Optional, Union, cast
+from typing import Any, Union, cast
 
 from yarl import URL
 
@@ -152,15 +152,9 @@
         user_id: str,
         workflow_tool_callback: DifyWorkflowCallbackHandler,
         workflow_call_depth: int,
-<<<<<<< HEAD
-        conversation_id: Optional[str] = None,
-        app_id: Optional[str] = None,
-        message_id: Optional[str] = None,
-=======
         conversation_id: str | None = None,
         app_id: str | None = None,
         message_id: str | None = None,
->>>>>>> 1cf788c4
     ) -> Generator[ToolInvokeMessage, None, None]:
         """
         Workflow invokes the tool with the given arguments.
