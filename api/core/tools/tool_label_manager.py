--- conflicted
+++ resolved
@@ -56,21 +56,11 @@
             return controller.tool_labels
         else:
             raise ValueError("Unsupported tool type")
-<<<<<<< HEAD
-
-        labels = db.session.scalars(
-            select(ToolLabelBinding.label_name).where(
-                ToolLabelBinding.tool_id == provider_id,
-                ToolLabelBinding.tool_type == controller.provider_type.value,
-            )
-        ).all()
-=======
         stmt = select(ToolLabelBinding.label_name).where(
             ToolLabelBinding.tool_id == provider_id,
             ToolLabelBinding.tool_type == controller.provider_type.value,
         )
         labels = db.session.scalars(stmt).all()
->>>>>>> 067b0d07
 
         return list(labels)
 
