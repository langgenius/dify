from collections.abc import Mapping

from pydantic import Field
<<<<<<< HEAD
from sqlalchemy import select
=======
from sqlalchemy.orm import Session
>>>>>>> 11f2f951

from core.app.app_config.entities import VariableEntity, VariableEntityType
from core.app.apps.workflow.app_config_manager import WorkflowAppConfigManager
from core.plugin.entities.parameters import PluginParameterOption
from core.tools.__base.tool_provider import ToolProviderController
from core.tools.__base.tool_runtime import ToolRuntime
from core.tools.entities.common_entities import I18nObject
from core.tools.entities.tool_entities import (
    ToolDescription,
    ToolEntity,
    ToolIdentity,
    ToolParameter,
    ToolProviderEntity,
    ToolProviderIdentity,
    ToolProviderType,
)
from core.tools.utils.workflow_configuration_sync import WorkflowToolConfigurationUtils
from core.tools.workflow_as_tool.tool import WorkflowTool
from extensions.ext_database import db
from models.account import Account
from models.model import App, AppMode
from models.tools import WorkflowToolProvider
from models.workflow import Workflow

VARIABLE_TO_PARAMETER_TYPE_MAPPING = {
    VariableEntityType.TEXT_INPUT: ToolParameter.ToolParameterType.STRING,
    VariableEntityType.PARAGRAPH: ToolParameter.ToolParameterType.STRING,
    VariableEntityType.SELECT: ToolParameter.ToolParameterType.SELECT,
    VariableEntityType.NUMBER: ToolParameter.ToolParameterType.NUMBER,
    VariableEntityType.CHECKBOX: ToolParameter.ToolParameterType.BOOLEAN,
    VariableEntityType.FILE: ToolParameter.ToolParameterType.FILE,
    VariableEntityType.FILE_LIST: ToolParameter.ToolParameterType.FILES,
}


class WorkflowToolProviderController(ToolProviderController):
    provider_id: str
    tools: list[WorkflowTool] = Field(default_factory=list)

    def __init__(self, entity: ToolProviderEntity, provider_id: str):
        super().__init__(entity=entity)
        self.provider_id = provider_id

    @classmethod
    def from_db(cls, db_provider: WorkflowToolProvider) -> "WorkflowToolProviderController":
        with Session(db.engine, expire_on_commit=False) as session, session.begin():
            provider = session.get(WorkflowToolProvider, db_provider.id) if db_provider.id else None
            if not provider:
                raise ValueError("workflow provider not found")
            app = session.get(App, provider.app_id)
            if not app:
                raise ValueError("app not found")

            user = session.get(Account, provider.user_id) if provider.user_id else None

            controller = WorkflowToolProviderController(
                entity=ToolProviderEntity(
                    identity=ToolProviderIdentity(
                        author=user.name if user else "",
                        name=provider.label,
                        label=I18nObject(en_US=provider.label, zh_Hans=provider.label),
                        description=I18nObject(en_US=provider.description, zh_Hans=provider.description),
                        icon=provider.icon,
                    ),
                    credentials_schema=[],
                    plugin_id=None,
                ),
                provider_id=provider.id or "",
            )

            controller.tools = [
                controller._get_db_provider_tool(provider, app, session=session, user=user),
            ]

        return controller

    @property
    def provider_type(self) -> ToolProviderType:
        return ToolProviderType.WORKFLOW

    def _get_db_provider_tool(
        self,
        db_provider: WorkflowToolProvider,
        app: App,
        *,
        session: Session,
        user: Account | None = None,
    ) -> WorkflowTool:
        """
        get db provider tool
        :param db_provider: the db provider
        :param app: the app
        :return: the tool
        """
<<<<<<< HEAD
        workflow: Workflow | None = db.session.scalars(
            select(Workflow)
=======
        workflow: Workflow | None = (
            session.query(Workflow)
>>>>>>> 11f2f951
            .where(Workflow.app_id == db_provider.app_id, Workflow.version == db_provider.version)
            .limit(1)
        ).first()

        if not workflow:
            raise ValueError("workflow not found")

        # fetch start node
        graph: Mapping = workflow.graph_dict
        features_dict: Mapping = workflow.features_dict
        features = WorkflowAppConfigManager.convert_features(config_dict=features_dict, app_mode=AppMode.WORKFLOW)

        parameters = db_provider.parameter_configurations
        variables = WorkflowToolConfigurationUtils.get_workflow_graph_variables(graph)

        def fetch_workflow_variable(variable_name: str) -> VariableEntity | None:
            return next(filter(lambda x: x.variable == variable_name, variables), None)

        workflow_tool_parameters = []
        for parameter in parameters:
            variable = fetch_workflow_variable(parameter.name)
            if variable:
                parameter_type = None
                options = []
                if variable.type not in VARIABLE_TO_PARAMETER_TYPE_MAPPING:
                    raise ValueError(f"unsupported variable type {variable.type}")
                parameter_type = VARIABLE_TO_PARAMETER_TYPE_MAPPING[variable.type]

                if variable.type == VariableEntityType.SELECT and variable.options:
                    options = [
                        PluginParameterOption(value=option, label=I18nObject(en_US=option, zh_Hans=option))
                        for option in variable.options
                    ]

                workflow_tool_parameters.append(
                    ToolParameter(
                        name=parameter.name,
                        label=I18nObject(en_US=variable.label, zh_Hans=variable.label),
                        human_description=I18nObject(en_US=parameter.description, zh_Hans=parameter.description),
                        type=parameter_type,
                        form=parameter.form,
                        llm_description=parameter.description,
                        required=variable.required,
                        options=options,
                        placeholder=I18nObject(en_US="", zh_Hans=""),
                    )
                )
            elif features.file_upload:
                workflow_tool_parameters.append(
                    ToolParameter(
                        name=parameter.name,
                        label=I18nObject(en_US=parameter.name, zh_Hans=parameter.name),
                        human_description=I18nObject(en_US=parameter.description, zh_Hans=parameter.description),
                        type=ToolParameter.ToolParameterType.SYSTEM_FILES,
                        llm_description=parameter.description,
                        required=False,
                        form=parameter.form,
                        placeholder=I18nObject(en_US="", zh_Hans=""),
                    )
                )
            else:
                raise ValueError("variable not found")

        return WorkflowTool(
            workflow_as_tool_id=db_provider.id,
            entity=ToolEntity(
                identity=ToolIdentity(
                    author=user.name if user else "",
                    name=db_provider.name,
                    label=I18nObject(en_US=db_provider.label, zh_Hans=db_provider.label),
                    provider=self.provider_id,
                    icon=db_provider.icon,
                ),
                description=ToolDescription(
                    human=I18nObject(en_US=db_provider.description, zh_Hans=db_provider.description),
                    llm=db_provider.description,
                ),
                parameters=workflow_tool_parameters,
            ),
            runtime=ToolRuntime(
                tenant_id=db_provider.tenant_id,
            ),
            workflow_app_id=app.id,
            workflow_entities={
                "app": app,
                "workflow": workflow,
            },
            version=db_provider.version,
            workflow_call_depth=0,
            label=db_provider.label,
        )

    def get_tools(self, tenant_id: str) -> list[WorkflowTool]:
        """
        fetch tools from database

        :param tenant_id: the tenant id
        :return: the tools
        """
        if self.tools is not None:
            return self.tools

<<<<<<< HEAD
        db_providers: WorkflowToolProvider | None = db.session.scalars(
            select(WorkflowToolProvider)
            .where(WorkflowToolProvider.tenant_id == tenant_id, WorkflowToolProvider.app_id == self.provider_id)
            .limit(1)
        ).first()
=======
        with Session(db.engine, expire_on_commit=False) as session, session.begin():
            db_provider: WorkflowToolProvider | None = (
                session.query(WorkflowToolProvider)
                .where(
                    WorkflowToolProvider.tenant_id == tenant_id,
                    WorkflowToolProvider.app_id == self.provider_id,
                )
                .first()
            )
>>>>>>> 11f2f951

            if not db_provider:
                return []

            app = session.get(App, db_provider.app_id)
            if not app:
                raise ValueError("app not found")

            user = session.get(Account, db_provider.user_id) if db_provider.user_id else None
            self.tools = [self._get_db_provider_tool(db_provider, app, session=session, user=user)]

        return self.tools

    def get_tool(self, tool_name: str) -> WorkflowTool | None:  # type: ignore
        """
        get tool by name

        :param tool_name: the name of the tool
        :return: the tool
        """
        if self.tools is None:
            return None

        for tool in self.tools:
            if tool.entity.identity.name == tool_name:
                return tool

        return None<|MERGE_RESOLUTION|>--- conflicted
+++ resolved
@@ -1,11 +1,7 @@
 from collections.abc import Mapping
 
 from pydantic import Field
-<<<<<<< HEAD
-from sqlalchemy import select
-=======
 from sqlalchemy.orm import Session
->>>>>>> 11f2f951
 
 from core.app.app_config.entities import VariableEntity, VariableEntityType
 from core.app.apps.workflow.app_config_manager import WorkflowAppConfigManager
@@ -100,13 +96,8 @@
         :param app: the app
         :return: the tool
         """
-<<<<<<< HEAD
-        workflow: Workflow | None = db.session.scalars(
-            select(Workflow)
-=======
         workflow: Workflow | None = (
             session.query(Workflow)
->>>>>>> 11f2f951
             .where(Workflow.app_id == db_provider.app_id, Workflow.version == db_provider.version)
             .limit(1)
         ).first()
@@ -209,13 +200,6 @@
         if self.tools is not None:
             return self.tools
 
-<<<<<<< HEAD
-        db_providers: WorkflowToolProvider | None = db.session.scalars(
-            select(WorkflowToolProvider)
-            .where(WorkflowToolProvider.tenant_id == tenant_id, WorkflowToolProvider.app_id == self.provider_id)
-            .limit(1)
-        ).first()
-=======
         with Session(db.engine, expire_on_commit=False) as session, session.begin():
             db_provider: WorkflowToolProvider | None = (
                 session.query(WorkflowToolProvider)
@@ -225,7 +209,6 @@
                 )
                 .first()
             )
->>>>>>> 11f2f951
 
             if not db_provider:
                 return []
