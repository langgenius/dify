--- conflicted
+++ resolved
@@ -3,12 +3,8 @@
 from collections.abc import Generator
 from typing import Any, Optional, cast
 
-<<<<<<< HEAD
 from flask_login import current_user
 from sqlalchemy import select
-
-=======
->>>>>>> 39064197
 from core.file import FILE_MODEL_IDENTITY, File, FileTransferMethod
 from core.tools.__base.tool import Tool
 from core.tools.__base.tool_runtime import ToolRuntime
