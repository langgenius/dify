--- conflicted
+++ resolved
@@ -114,14 +114,37 @@
             for file in files:
                 yield self.create_file_message(file)  # type: ignore
 
-<<<<<<< HEAD
-        return_direct_flag = isinstance(outputs, dict) and outputs.pop("return_direct", None) is True
-=======
-        # traverse `outputs` field and create variable messages
-        for key, value in outputs.items():
-            if key not in {"text", "json", "files"}:
-                yield self.create_variable_message(variable_name=key, variable_value=value)
->>>>>>> 4dcd871c
+            # Pop return_direct first to avoid it being created as a variable
+            return_direct_flag = isinstance(outputs, dict) and outputs.pop("return_direct", None) is True
+
+            # Traverse `outputs` field and create variable messages from the official update
+            if isinstance(outputs, dict):
+                for key, value in outputs.items():
+                    if key not in {"text", "json", "files"}:
+                        yield self.create_variable_message(variable_name=key, variable_value=value)
+
+            self._latest_usage = self._derive_usage_from_result(data)
+
+            # Handle final output message
+            if return_direct_flag:
+                # If return_direct is true, we try to find a string to output directly
+                string_values = []
+                if isinstance(outputs, dict):
+                    string_values = [v for v in outputs.values() if isinstance(v, str)]
+
+                if string_values:
+                    yield self.create_text_message("\n".join(string_values))
+                else:
+                    # Fallback for safety, though usually a direct return implies a string
+                    yield self.create_text_message(json.dumps(outputs, ensure_ascii=False))
+            else:
+                # Original behavior if not returning directly
+                yield self.create_text_message(json.dumps(outputs, ensure_ascii=False))
+
+            # Always yield json for observation and the return_direct variable if needed
+            yield self.create_json_message(outputs, suppress_output=True)
+            if return_direct_flag:
+                yield self.create_variable_message("return_direct", True)
 
         self._latest_usage = self._derive_usage_from_result(data)
 
