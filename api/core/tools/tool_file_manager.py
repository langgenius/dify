import base64
import hashlib
import hmac
import logging
import os
import time
from collections.abc import Generator
from mimetypes import guess_extension, guess_type
from typing import Optional, Union
from uuid import uuid4

import httpx
<<<<<<< HEAD
from sqlalchemy.orm import Session

=======
>>>>>>> f55fdf38
from configs import dify_config
from core.helper import ssrf_proxy
from extensions.ext_database import db as global_db
from extensions.ext_storage import storage
from models.model import MessageFile
from models.tools import ToolFile

logger = logging.getLogger(__name__)

from sqlalchemy.engine import Engine


class ToolFileManager:
    _engine: Engine

    def __init__(self, engine: Engine | None = None):
        if engine is None:
            engine = global_db.engine
        self._engine = engine

    @staticmethod
    def sign_file(tool_file_id: str, extension: str) -> str:
        """
        sign file to get a temporary url
        """
        base_url = dify_config.FILES_URL
        file_preview_url = f"{base_url}/files/tools/{tool_file_id}{extension}"

        timestamp = str(int(time.time()))
        nonce = os.urandom(16).hex()
        data_to_sign = f"file-preview|{tool_file_id}|{timestamp}|{nonce}"
        secret_key = dify_config.SECRET_KEY.encode() if dify_config.SECRET_KEY else b""
        sign = hmac.new(secret_key, data_to_sign.encode(), hashlib.sha256).digest()
        encoded_sign = base64.urlsafe_b64encode(sign).decode()

        return f"{file_preview_url}?timestamp={timestamp}&nonce={nonce}&sign={encoded_sign}"

    @staticmethod
    def verify_file(file_id: str, timestamp: str, nonce: str, sign: str) -> bool:
        """
        verify signature
        """
        data_to_sign = f"file-preview|{file_id}|{timestamp}|{nonce}"
        secret_key = dify_config.SECRET_KEY.encode() if dify_config.SECRET_KEY else b""
        recalculated_sign = hmac.new(secret_key, data_to_sign.encode(), hashlib.sha256).digest()
        recalculated_encoded_sign = base64.urlsafe_b64encode(recalculated_sign).decode()

        # verify signature
        if sign != recalculated_encoded_sign:
            return False

        current_time = int(time.time())
        return current_time - int(timestamp) <= dify_config.FILES_ACCESS_TIMEOUT

    def create_file_by_raw(
        self,
        *,
        user_id: Optional[str],
        tenant_id: str,
        conversation_id: Optional[str],
        file_binary: bytes,
        mimetype: str,
        filename: Optional[str] = None,
    ) -> ToolFile:
        extension = guess_extension(mimetype) or ".bin"
        unique_name = uuid4().hex
        unique_filename = f"{unique_name}{extension}"
        # default just as before
        present_filename = unique_filename
        if filename is not None:
            has_extension = len(filename.split(".")) > 1
            # Add extension flexibly
            present_filename = filename if has_extension else f"{filename}{extension}"
        filepath = f"tools/{tenant_id}/{unique_filename}"
        storage.save(filepath, file_binary)

        with Session(self._engine, expire_on_commit=False) as session:
            tool_file = ToolFile(
                user_id=user_id,
                tenant_id=tenant_id,
                conversation_id=conversation_id,
                file_key=filepath,
                mimetype=mimetype,
                name=present_filename,
                size=len(file_binary),
            )

            session.add(tool_file)
            session.commit()
            session.refresh(tool_file)

        return tool_file

    def create_file_by_url(
        self,
        user_id: str,
        tenant_id: str,
        file_url: str,
        conversation_id: Optional[str] = None,
    ) -> ToolFile:
        # try to download image
        try:
            response = ssrf_proxy.get(file_url)
            response.raise_for_status()
            blob = response.content
        except httpx.TimeoutException:
            raise ValueError(f"timeout when downloading file from {file_url}")

        mimetype = (
            guess_type(file_url)[0]
            or response.headers.get("Content-Type", "").split(";")[0].strip()
            or "application/octet-stream"
        )
        extension = guess_extension(mimetype) or ".bin"
        unique_name = uuid4().hex
        filename = f"{unique_name}{extension}"
        filepath = f"tools/{tenant_id}/{filename}"
        storage.save(filepath, blob)

        with Session(self._engine, expire_on_commit=False) as session:
            tool_file = ToolFile(
                user_id=user_id,
                tenant_id=tenant_id,
                conversation_id=conversation_id,
                file_key=filepath,
                mimetype=mimetype,
                original_url=file_url,
                name=filename,
                size=len(blob),
            )

            session.add(tool_file)
            session.commit()

        return tool_file

    def get_file_binary(self, id: str) -> Union[tuple[bytes, str], None]:
        """
        get file binary

        :param id: the id of the file

        :return: the binary of the file, mime type
        """
        with Session(self._engine, expire_on_commit=False) as session:
            tool_file: ToolFile | None = (
                session.query(ToolFile)
                .filter(
                    ToolFile.id == id,
                )
                .first()
            )

        if not tool_file:
            return None

        blob = storage.load_once(tool_file.file_key)

        return blob, tool_file.mimetype

    def get_file_binary_by_message_file_id(self, id: str) -> Union[tuple[bytes, str], None]:
        """
        get file binary

        :param id: the id of the file

        :return: the binary of the file, mime type
        """
        with Session(self._engine, expire_on_commit=False) as session:
            message_file: MessageFile | None = (
                session.query(MessageFile)
                .filter(
                    MessageFile.id == id,
                )
                .first()
            )

            # Check if message_file is not None
            if message_file is not None:
                # get tool file id
                if message_file.url is not None:
                    tool_file_id = message_file.url.split("/")[-1]
                    # trim extension
                    tool_file_id = tool_file_id.split(".")[0]
                else:
                    tool_file_id = None
            else:
                tool_file_id = None

            tool_file: ToolFile | None = (
                session.query(ToolFile)
                .filter(
                    ToolFile.id == tool_file_id,
                )
                .first()
            )

        if not tool_file:
            return None

        blob = storage.load_once(tool_file.file_key)

        return blob, tool_file.mimetype

    def get_file_generator_by_tool_file_id(self, tool_file_id: str) -> tuple[Optional[Generator], Optional[ToolFile]]:
        """
        get file binary

        :param tool_file_id: the id of the tool file

        :return: the binary of the file, mime type
        """
        with Session(self._engine, expire_on_commit=False) as session:
            tool_file: ToolFile | None = (
                session.query(ToolFile)
                .filter(
                    ToolFile.id == tool_file_id,
                )
                .first()
            )

        if not tool_file:
            return None, None

        stream = storage.load_stream(tool_file.file_key)

        return stream, tool_file


# init tool_file_parser
from core.file.tool_file_parser import set_tool_file_manager_factory


def _factory() -> ToolFileManager:
    return ToolFileManager()


set_tool_file_manager_factory(_factory)<|MERGE_RESOLUTION|>--- conflicted
+++ resolved
@@ -10,11 +10,8 @@
 from uuid import uuid4
 
 import httpx
-<<<<<<< HEAD
 from sqlalchemy.orm import Session
 
-=======
->>>>>>> f55fdf38
 from configs import dify_config
 from core.helper import ssrf_proxy
 from extensions.ext_database import db as global_db
