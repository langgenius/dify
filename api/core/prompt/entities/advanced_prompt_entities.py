--- conflicted
+++ resolved
@@ -45,19 +45,12 @@
         enabled: bool
         size: int | None = None
 
-<<<<<<< HEAD
-    mode: Optional[Literal["linear", "block"]] = "linear"
-    block_id: Optional[list[str]] = None  # available only in block mode
-
-    role_prefix: Optional[RolePrefix] = None
+    mode: Literal["linear", "block"] | None = "linear"
+    block_id: list[str] | None = None
+    role_prefix: RolePrefix | None = None
     window: WindowConfig
-    query_prompt_template: Optional[str] = None
+    query_prompt_template: str | None = None
 
     @property
     def is_block_mode(self) -> bool:
-        return self.mode == "block" and bool(self.block_id)
-=======
-    role_prefix: RolePrefix | None = None
-    window: WindowConfig
-    query_prompt_template: str | None = None
->>>>>>> bb5b8d29
+        return self.mode == "block" and bool(self.block_id)