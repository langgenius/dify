import logging
import queue
from collections.abc import Callable
from concurrent.futures import Future, ThreadPoolExecutor, TimeoutError
from datetime import timedelta
from types import TracebackType
from typing import Any, Generic, Self, TypeVar

from httpx import HTTPStatusError
from pydantic import BaseModel

from core.mcp.error import MCPAuthError, MCPConnectionError
from core.mcp.types import (
    CancelledNotification,
    ClientNotification,
    ClientRequest,
    ClientResult,
    ErrorData,
    JSONRPCError,
    JSONRPCMessage,
    JSONRPCNotification,
    JSONRPCRequest,
    JSONRPCResponse,
    MessageMetadata,
    RequestId,
    RequestParams,
    ServerMessageMetadata,
    ServerNotification,
    ServerRequest,
    ServerResult,
    SessionMessage,
)

logger = logging.getLogger(__name__)


SendRequestT = TypeVar("SendRequestT", ClientRequest, ServerRequest)
SendResultT = TypeVar("SendResultT", ClientResult, ServerResult)
SendNotificationT = TypeVar("SendNotificationT", ClientNotification, ServerNotification)
ReceiveRequestT = TypeVar("ReceiveRequestT", ClientRequest, ServerRequest)
ReceiveResultT = TypeVar("ReceiveResultT", bound=BaseModel)
ReceiveNotificationT = TypeVar("ReceiveNotificationT", ClientNotification, ServerNotification)
DEFAULT_RESPONSE_READ_TIMEOUT = 1.0


class RequestResponder(Generic[ReceiveRequestT, SendResultT]):
    """Handles responding to MCP requests and manages request lifecycle.

    This class MUST be used as a context manager to ensure proper cleanup and
    cancellation handling:

    Example:
        with request_responder as resp:
            resp.respond(result)

    The context manager ensures:
    1. Proper cancellation scope setup and cleanup
    2. Request completion tracking
    3. Cleanup of in-flight requests
    """

    request: ReceiveRequestT
    _session: Any
    _on_complete: Callable[["RequestResponder[ReceiveRequestT, SendResultT]"], Any]

    def __init__(
        self,
        request_id: RequestId,
        request_meta: RequestParams.Meta | None,
        request: ReceiveRequestT,
        session: """BaseSession[
            SendRequestT,
            SendNotificationT,
            SendResultT,
            ReceiveRequestT,
            ReceiveNotificationT
        ]""",
        on_complete: Callable[["RequestResponder[ReceiveRequestT, SendResultT]"], Any],
    ):
        self.request_id = request_id
        self.request_meta = request_meta
        self.request = request
        self._session = session
        self.completed = False
        self._on_complete = on_complete
        self._entered = False  # Track if we're in a context manager

    def __enter__(self) -> "RequestResponder[ReceiveRequestT, SendResultT]":
        """Enter the context manager, enabling request cancellation tracking."""
        self._entered = True
        return self

    def __exit__(
        self,
        exc_type: type[BaseException] | None,
        exc_val: BaseException | None,
        exc_tb: TracebackType | None,
    ):
        """Exit the context manager, performing cleanup and notifying completion."""
        try:
            if self.completed:
                self._on_complete(self)
        finally:
            self._entered = False

    def respond(self, response: SendResultT | ErrorData):
        """Send a response for this request.

        Must be called within a context manager block.
        Raises:
            RuntimeError: If not used within a context manager
            AssertionError: If request was already responded to
        """
        if not self._entered:
            raise RuntimeError("RequestResponder must be used as a context manager")
        assert not self.completed, "Request already responded to"

        self.completed = True

        self._session._send_response(request_id=self.request_id, response=response)

    def cancel(self):
        """Cancel this request and mark it as completed."""
        if not self._entered:
            raise RuntimeError("RequestResponder must be used as a context manager")

        self.completed = True  # Mark as completed so it's removed from in_flight
        # Send an error response to indicate cancellation
        self._session._send_response(
            request_id=self.request_id,
            response=ErrorData(code=0, message="Request cancelled", data=None),
        )


class BaseSession(
    Generic[
        SendRequestT,
        SendNotificationT,
        SendResultT,
        ReceiveRequestT,
        ReceiveNotificationT,
    ],
):
    """
    Implements an MCP "session" on top of read/write streams, including features
    like request/response linking, notifications, and progress.

    This class is a context manager that automatically starts processing
    messages when entered.
    """

    _response_streams: dict[RequestId, queue.Queue[JSONRPCResponse | JSONRPCError | HTTPStatusError]]
    _request_id: int
    _in_flight: dict[RequestId, RequestResponder[ReceiveRequestT, SendResultT]]
    _receive_request_type: type[ReceiveRequestT]
    _receive_notification_type: type[ReceiveNotificationT]

    def __init__(
        self,
        read_stream: queue.Queue,
        write_stream: queue.Queue,
        receive_request_type: type[ReceiveRequestT],
        receive_notification_type: type[ReceiveNotificationT],
        # If none, reading will never time out
        read_timeout_seconds: timedelta | None = None,
    ):
        self._read_stream = read_stream
        self._write_stream = write_stream
        self._response_streams = {}
        self._request_id = 0
        self._receive_request_type = receive_request_type
        self._receive_notification_type = receive_notification_type
        self._session_read_timeout_seconds = read_timeout_seconds
        self._in_flight = {}
        # Initialize executor and future to None for proper cleanup checks
        self._executor: ThreadPoolExecutor | None = None
        self._receiver_future: Future | None = None

    def __enter__(self) -> Self:
        # The thread pool is dedicated to running `_receive_loop`. Setting `max_workers` to 1
        # ensures no unnecessary threads are created.
        self._executor = ThreadPoolExecutor(max_workers=1)
        self._receiver_future = self._executor.submit(self._receive_loop)
        return self

    def check_receiver_status(self):
        """`check_receiver_status` ensures that any exceptions raised during the
        execution of `_receive_loop` are retrieved and propagated."""
        if self._receiver_future and self._receiver_future.done():
            self._receiver_future.result()

    def __exit__(
        self, exc_type: type[BaseException] | None, exc_val: BaseException | None, exc_tb: TracebackType | None
    ):
        self._read_stream.put(None)
        self._write_stream.put(None)

        # Wait for the receiver loop to finish
        if self._receiver_future:
            try:
                self._receiver_future.result(timeout=5.0)  # Wait up to 5 seconds
            except TimeoutError:
                # If the receiver loop is still running after timeout, we'll force shutdown
                # Cancel the future to interrupt the receiver loop
                self._receiver_future.cancel()

        # Shutdown the executor
        if self._executor:
            # Use non-blocking shutdown to prevent hanging
            # The receiver thread should have already exited due to the None message in the queue
            self._executor.shutdown(wait=False)

    def send_request(
        self,
        request: SendRequestT,
        result_type: type[ReceiveResultT],
        request_read_timeout_seconds: timedelta | None = None,
        metadata: MessageMetadata | None = None,
    ) -> ReceiveResultT:
        """
        Sends a request and wait for a response. Raises an McpError if the
        response contains an error. If a request read timeout is provided, it
        will take precedence over the session read timeout.

        Do not use this method to emit notifications! Use send_notification()
        instead.
        """
        self.check_receiver_status()

        request_id = self._request_id
        self._request_id = request_id + 1

        response_queue: queue.Queue[JSONRPCResponse | JSONRPCError | HTTPStatusError] = queue.Queue()
        self._response_streams[request_id] = response_queue

        try:
            jsonrpc_request = JSONRPCRequest(
                jsonrpc="2.0",
                id=request_id,
                **request.model_dump(by_alias=True, mode="json", exclude_none=True),
            )

            self._write_stream.put(SessionMessage(message=JSONRPCMessage(jsonrpc_request), metadata=metadata))
            timeout = DEFAULT_RESPONSE_READ_TIMEOUT
            if request_read_timeout_seconds is not None:
                timeout = float(request_read_timeout_seconds.total_seconds())
            elif self._session_read_timeout_seconds is not None:
                timeout = float(self._session_read_timeout_seconds.total_seconds())
            while True:
                try:
                    response_or_error = response_queue.get(timeout=timeout)
                    break
                except queue.Empty:
                    self.check_receiver_status()
                    continue

<<<<<<< HEAD
            if isinstance(response_or_error, JSONRPCError):
=======
            if response_or_error is None:
                raise MCPConnectionError(
                    ErrorData(
                        code=500,
                        message="No response received",
                    )
                )
            elif isinstance(response_or_error, HTTPStatusError):
                # HTTPStatusError from streamable_client with preserved response object
                if response_or_error.response.status_code == 401:
                    raise MCPAuthError(response=response_or_error.response)
                else:
                    raise MCPConnectionError(
                        ErrorData(code=response_or_error.response.status_code, message=str(response_or_error))
                    )
            elif isinstance(response_or_error, JSONRPCError):
>>>>>>> 6d3ed468
                if response_or_error.error.code == 401:
                    raise MCPAuthError(message=response_or_error.error.message)
                else:
                    raise MCPConnectionError(
                        ErrorData(code=response_or_error.error.code, message=response_or_error.error.message)
                    )
            else:
                return result_type.model_validate(response_or_error.result)

        finally:
            self._response_streams.pop(request_id, None)

    def send_notification(
        self,
        notification: SendNotificationT,
        related_request_id: RequestId | None = None,
    ):
        """
        Emits a notification, which is a one-way message that does not expect
        a response.
        """
        self.check_receiver_status()

        # Some transport implementations may need to set the related_request_id
        # to attribute to the notifications to the request that triggered them.
        jsonrpc_notification = JSONRPCNotification(
            jsonrpc="2.0",
            **notification.model_dump(by_alias=True, mode="json", exclude_none=True),
        )
        session_message = SessionMessage(
            message=JSONRPCMessage(jsonrpc_notification),
            metadata=ServerMessageMetadata(related_request_id=related_request_id) if related_request_id else None,
        )
        self._write_stream.put(session_message)

    def _send_response(self, request_id: RequestId, response: SendResultT | ErrorData):
        if isinstance(response, ErrorData):
            jsonrpc_error = JSONRPCError(jsonrpc="2.0", id=request_id, error=response)
            session_message = SessionMessage(message=JSONRPCMessage(jsonrpc_error))
            self._write_stream.put(session_message)
        else:
            jsonrpc_response = JSONRPCResponse(
                jsonrpc="2.0",
                id=request_id,
                result=response.model_dump(by_alias=True, mode="json", exclude_none=True),
            )
            session_message = SessionMessage(message=JSONRPCMessage(jsonrpc_response))
            self._write_stream.put(session_message)

    def _receive_loop(self):
        """
        Main message processing loop.
        In a real synchronous implementation, this would likely run in a separate thread.
        """
        while True:
            try:
                # Attempt to receive a message (this would be blocking in a synchronous context)
                message = self._read_stream.get(timeout=DEFAULT_RESPONSE_READ_TIMEOUT)
                if message is None:
                    break
                if isinstance(message, HTTPStatusError):
                    response_queue = self._response_streams.get(self._request_id - 1)
                    if response_queue is not None:
                        # For 401 errors, pass the HTTPStatusError directly to preserve response object
                        if message.response.status_code == 401:
                            response_queue.put(message)
                        else:
                            response_queue.put(
                                JSONRPCError(
                                    jsonrpc="2.0",
                                    id=self._request_id - 1,
                                    error=ErrorData(code=message.response.status_code, message=message.args[0]),
                                )
                            )
                    else:
                        self._handle_incoming(RuntimeError(f"Received response with an unknown request ID: {message}"))
                elif isinstance(message, Exception):
                    self._handle_incoming(message)
                elif isinstance(message.message.root, JSONRPCRequest):
                    validated_request = self._receive_request_type.model_validate(
                        message.message.root.model_dump(by_alias=True, mode="json", exclude_none=True)
                    )

                    responder = RequestResponder(
                        request_id=message.message.root.id,
                        request_meta=validated_request.root.params.meta if validated_request.root.params else None,
                        request=validated_request,
                        session=self,
                        on_complete=lambda r: self._in_flight.pop(r.request_id, None),
                    )

                    self._in_flight[responder.request_id] = responder
                    self._received_request(responder)

                    if not responder.completed:
                        self._handle_incoming(responder)

                elif isinstance(message.message.root, JSONRPCNotification):
                    try:
                        notification = self._receive_notification_type.model_validate(
                            message.message.root.model_dump(by_alias=True, mode="json", exclude_none=True)
                        )
                        # Handle cancellation notifications
                        if isinstance(notification.root, CancelledNotification):
                            cancelled_id = notification.root.params.requestId
                            if cancelled_id in self._in_flight:
                                self._in_flight[cancelled_id].cancel()
                        else:
                            self._received_notification(notification)
                            self._handle_incoming(notification)
                    except Exception as e:
                        # For other validation errors, log and continue
                        logger.warning("Failed to validate notification: %s. Message was: %s", e, message.message.root)
                else:  # Response or error
                    response_queue = self._response_streams.get(message.message.root.id)
                    if response_queue is not None:
                        response_queue.put(message.message.root)
                    else:
                        self._handle_incoming(RuntimeError(f"Server Error: {message}"))
            except queue.Empty:
                continue
            except Exception:
                logger.exception("Error in message processing loop")
                raise

    def _received_request(self, responder: RequestResponder[ReceiveRequestT, SendResultT]):
        """
        Can be overridden by subclasses to handle a request without needing to
        listen on the message stream.

        If the request is responded to within this method, it will not be
        forwarded on to the message stream.
        """

    def _received_notification(self, notification: ReceiveNotificationT):
        """
        Can be overridden by subclasses to handle a notification without needing
        to listen on the message stream.
        """

    def send_progress_notification(self, progress_token: str | int, progress: float, total: float | None = None):
        """
        Sends a progress notification for a request that is currently being
        processed.
        """

    def _handle_incoming(
        self,
        req: RequestResponder[ReceiveRequestT, SendResultT] | ReceiveNotificationT | Exception,
    ):
        """A generic handler for incoming messages. Overwritten by subclasses."""<|MERGE_RESOLUTION|>--- conflicted
+++ resolved
@@ -254,9 +254,6 @@
                     self.check_receiver_status()
                     continue
 
-<<<<<<< HEAD
-            if isinstance(response_or_error, JSONRPCError):
-=======
             if response_or_error is None:
                 raise MCPConnectionError(
                     ErrorData(
@@ -273,7 +270,6 @@
                         ErrorData(code=response_or_error.response.status_code, message=str(response_or_error))
                     )
             elif isinstance(response_or_error, JSONRPCError):
->>>>>>> 6d3ed468
                 if response_or_error.error.code == 401:
                     raise MCPAuthError(message=response_or_error.error.message)
                 else:
