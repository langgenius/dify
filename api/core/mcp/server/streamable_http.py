--- conflicted
+++ resolved
@@ -39,44 +39,7 @@
         JSON-RPC response or error
     """
 
-<<<<<<< HEAD
-    def __init__(
-        self, app: App, request: types.ClientRequest | types.ClientNotification, user_input_form: list[VariableEntity]
-    ):
-        self.app = app
-        self.request = request
-        stmt = select(AppMCPServer).where(AppMCPServer.app_id == self.app.id)
-        mcp_server = db.session.scalar(stmt)
-        if not mcp_server:
-            raise ValueError("MCP server not found")
-        self.mcp_server: AppMCPServer = mcp_server
-        self.end_user = self.retrieve_end_user()
-        self.user_input_form = user_input_form
-
-    @property
-    def request_type(self):
-        return type(self.request.root)
-
-    @property
-    def parameter_schema(self):
-        parameters, required = self._convert_input_form_to_parameters(self.user_input_form)
-        if self.app.mode in {AppMode.COMPLETION.value, AppMode.WORKFLOW.value}:
-            return {
-                "type": "object",
-                "properties": parameters,
-                "required": required,
-            }
-        return {
-            "type": "object",
-            "properties": {
-                "query": {"type": "string", "description": "User Input/Question content"},
-                **parameters,
-            },
-            "required": ["query", *required],
-        }
-=======
     request_type = type(request.root)
->>>>>>> cb04c211
 
     def create_success_response(result_data: mcp_types.Result) -> mcp_types.JSONRPCResponse:
         """Create success response with business result data"""
