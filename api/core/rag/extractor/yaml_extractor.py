--- conflicted
+++ resolved
@@ -132,13 +132,9 @@
         Args:
             data: Dictionary data to convert.
             index: Index of this object in the source.
-<<<<<<< HEAD
             is_array_item: True when this element is an item within a YAML array,
                           used to set the correct type in metadata.
             
-=======
-
->>>>>>> 93498933
         Returns:
             Document object with content and metadata.
         """
@@ -178,13 +174,9 @@
         Args:
             data: Primitive data to convert.
             index: Index of this value in the source.
-<<<<<<< HEAD
             is_array_item: True when this element is an item within a YAML array,
                           used to set the correct type in metadata.
             
-=======
-
->>>>>>> 93498933
         Returns:
             Document object with content and metadata.
         """
