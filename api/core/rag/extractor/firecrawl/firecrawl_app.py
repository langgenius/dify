--- conflicted
+++ resolved
@@ -1,6 +1,6 @@
 import json
 import time
-from typing import cast
+from typing import Any, cast
 
 import requests
 
@@ -14,7 +14,7 @@
         if self.api_key is None and self.base_url == "https://api.firecrawl.dev":
             raise ValueError("No API key provided")
 
-    def scrape_url(self, url, params=None) -> dict:
+    def scrape_url(self, url, params=None) -> dict[str, Any]:
         # Documentation: https://docs.firecrawl.dev/api-reference/endpoint/scrape
         headers = self._prepare_headers()
         json_data = {
@@ -28,28 +28,11 @@
         response = self._post_request(f"{self.base_url}/v1/scrape", json_data, headers)
         if response.status_code == 200:
             response_data = response.json()
-<<<<<<< HEAD
             data = response_data["data"]
             return self._extract_common_fields(data)
         elif response.status_code in {402, 409, 500, 429, 408}:
             self._handle_error(response, "scrape URL")
             return {}  # Avoid additional exception after handling error
-=======
-            if response_data["success"] == True:
-                data = response_data["data"]
-                return {
-                    "title": data.get("metadata").get("title"),
-                    "description": data.get("metadata").get("description"),
-                    "source_url": data.get("metadata").get("sourceURL"),
-                    "markdown": data.get("markdown"),
-                }
-            else:
-                raise Exception(f"Failed to scrape URL. Error: {response_data['error']}")
-
-        elif response.status_code in {402, 409, 500}:
-            error_message = response.json().get("error", "Unknown error occurred")
-            raise Exception(f"Failed to scrape URL. Status code: {response.status_code}. Error: {error_message}")
->>>>>>> fd4afe09
         else:
             raise Exception(f"Failed to scrape URL. Status code: {response.status_code}")
 
@@ -69,7 +52,7 @@
             # FIXME: unreachable code for mypy
             return ""  # unreachable
 
-    def check_crawl_status(self, job_id) -> dict:
+    def check_crawl_status(self, job_id) -> dict[str, Any]:
         headers = self._prepare_headers()
         response = self._get_request(f"{self.base_url}/v1/crawl/{job_id}", headers)
         if response.status_code == 200:
@@ -102,7 +85,9 @@
             # FIXME: unreachable code for mypy
             return {}  # unreachable
 
-    def _format_crawl_status_response(self, status, crawl_status_response, url_data_list):
+    def _format_crawl_status_response(
+        self, status: str, crawl_status_response: dict[str, Any], url_data_list: list[dict[str, Any]]
+    ) -> dict[str, Any]:
         return {
             "status": status,
             "total": crawl_status_response.get("total"),
@@ -110,7 +95,7 @@
             "data": url_data_list,
         }
 
-    def _extract_common_fields(self, item):
+    def _extract_common_fields(self, item: dict[str, Any]) -> dict[str, Any]:
         return {
             "title": item.get("metadata", {}).get("title"),
             "description": item.get("metadata", {}).get("description"),
@@ -118,10 +103,10 @@
             "markdown": item.get("markdown"),
         }
 
-    def _prepare_headers(self):
+    def _prepare_headers(self) -> dict[str, Any]:
         return {"Content-Type": "application/json", "Authorization": f"Bearer {self.api_key}"}
 
-    def _post_request(self, url, data, headers, retries=3, backoff_factor=0.5):
+    def _post_request(self, url, data, headers, retries=3, backoff_factor=0.5) -> requests.Response:
         for attempt in range(retries):
             response = requests.post(url, headers=headers, json=data)
             if response.status_code == 502:
@@ -130,7 +115,7 @@
                 return response
         return response
 
-    def _get_request(self, url, headers, retries=3, backoff_factor=0.5):
+    def _get_request(self, url, headers, retries=3, backoff_factor=0.5) -> requests.Response:
         for attempt in range(retries):
             response = requests.get(url, headers=headers)
             if response.status_code == 502:
@@ -139,6 +124,6 @@
                 return response
         return response
 
-    def _handle_error(self, response, action):
+    def _handle_error(self, response, action) -> None:
         error_message = response.json().get("error", "Unknown error occurred")
         raise Exception(f"Failed to {action}. Status code: {response.status_code}. Error: {error_message}")