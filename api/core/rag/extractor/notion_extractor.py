import json
import logging
import operator
from typing import Any, cast

import requests

from configs import dify_config
from core.rag.extractor.extractor_base import BaseExtractor
from core.rag.models.document import Document
from extensions.ext_database import db
from models.dataset import Document as DocumentModel
from services.datasource_provider_service import DatasourceProviderService

logger = logging.getLogger(__name__)

BLOCK_CHILD_URL_TMPL = "https://api.notion.com/v1/blocks/{block_id}/children"
DATABASE_URL_TMPL = "https://api.notion.com/v1/databases/{database_id}/query"
SEARCH_URL = "https://api.notion.com/v1/search"

RETRIEVE_PAGE_URL_TMPL = "https://api.notion.com/v1/pages/{page_id}"
RETRIEVE_DATABASE_URL_TMPL = "https://api.notion.com/v1/databases/{database_id}"
# if user want split by headings, use the corresponding splitter
HEADING_SPLITTER = {
    "heading_1": "# ",
    "heading_2": "## ",
    "heading_3": "### ",
}


class NotionExtractor(BaseExtractor):
    def __init__(
        self,
        notion_workspace_id: str,
        notion_obj_id: str,
        notion_page_type: str,
        tenant_id: str,
<<<<<<< HEAD
        document_model: Optional[DocumentModel] = None,
        notion_access_token: Optional[str] = None,
        credential_id: Optional[str] = None,
=======
        document_model: DocumentModel | None = None,
        notion_access_token: str | None = None,
>>>>>>> bdd85b36
    ):
        self._notion_access_token = None
        self._document_model = document_model
        self._notion_workspace_id = notion_workspace_id
        self._notion_obj_id = notion_obj_id
        self._notion_page_type = notion_page_type
        self._credential_id = credential_id
        if notion_access_token:
            self._notion_access_token = notion_access_token
        else:
            self._notion_access_token = self._get_access_token(tenant_id, self._credential_id)
            if not self._notion_access_token:
                integration_token = dify_config.NOTION_INTEGRATION_TOKEN
                if integration_token is None:
                    raise ValueError(
                        "Must specify `integration_token` or set environment variable `NOTION_INTEGRATION_TOKEN`."
                    )

                self._notion_access_token = integration_token

    def extract(self) -> list[Document]:
        self.update_last_edited_time(self._document_model)

        text_docs = self._load_data_as_documents(self._notion_obj_id, self._notion_page_type)

        return text_docs

    def _load_data_as_documents(self, notion_obj_id: str, notion_page_type: str) -> list[Document]:
        docs = []
        if notion_page_type == "database":
            # get all the pages in the database
            page_text_documents = self._get_notion_database_data(notion_obj_id)
            docs.extend(page_text_documents)
        elif notion_page_type == "page":
            page_text_list = self._get_notion_block_data(notion_obj_id)
            docs.append(Document(page_content="\n".join(page_text_list)))
        else:
            raise ValueError("notion page type not supported")

        return docs

    def _get_notion_database_data(self, database_id: str, query_dict: dict[str, Any] = {}) -> list[Document]:
        """Get all the pages from a Notion database."""
        assert self._notion_access_token is not None, "Notion access token is required"

        database_content = []
        next_cursor = None
        has_more = True

        while has_more:
            current_query = query_dict.copy()
            if next_cursor:
                current_query["start_cursor"] = next_cursor

            res = requests.post(
                DATABASE_URL_TMPL.format(database_id=database_id),
                headers={
                    "Authorization": "Bearer " + self._notion_access_token,
                    "Content-Type": "application/json",
                    "Notion-Version": "2022-06-28",
                },
                json=current_query,
            )

            response_data = res.json()

            if "results" not in response_data or response_data["results"] is None:
                break

            for result in response_data["results"]:
                properties = result["properties"]
                data = {}
                value: Any
                for property_name, property_value in properties.items():
                    type = property_value["type"]
                    if type == "multi_select":
                        value = []
                        multi_select_list = property_value[type]
                        for multi_select in multi_select_list:
                            value.append(multi_select["name"])
                    elif type in {"rich_text", "title"}:
                        if len(property_value[type]) > 0:
                            value = property_value[type][0]["plain_text"]
                        else:
                            value = ""
                    elif type in {"select", "status"}:
                        if property_value[type]:
                            value = property_value[type]["name"]
                        else:
                            value = ""
                    else:
                        value = property_value[type]
                    data[property_name] = value
                row_dict = {k: v for k, v in data.items() if v}
                row_content = ""
                for key, value in sorted(row_dict.items(), key=operator.itemgetter(0)):
                    if isinstance(value, dict):
                        value_dict = {k: v for k, v in value.items() if v}
                        value_content = "".join(f"{k}:{v} " for k, v in value_dict.items())
                        row_content = row_content + f"{key}:{value_content}\n"
                    else:
                        row_content = row_content + f"{key}:{value}\n"
                if "url" in result:
                    row_content = row_content + f"Row Page URL:{result.get('url', '')}\n"
                database_content.append(row_content)

            has_more = response_data.get("has_more", False)
            next_cursor = response_data.get("next_cursor")

        if not database_content:
            return []

        return [Document(page_content="\n".join(database_content))]

    def _get_notion_block_data(self, page_id: str) -> list[str]:
        assert self._notion_access_token is not None, "Notion access token is required"
        result_lines_arr = []
        start_cursor = None
        block_url = BLOCK_CHILD_URL_TMPL.format(block_id=page_id)
        while True:
            query_dict: dict[str, Any] = {} if not start_cursor else {"start_cursor": start_cursor}
            try:
                res = requests.request(
                    "GET",
                    block_url,
                    headers={
                        "Authorization": "Bearer " + self._notion_access_token,
                        "Content-Type": "application/json",
                        "Notion-Version": "2022-06-28",
                    },
                    params=query_dict,
                )
                if res.status_code != 200:
                    raise ValueError(f"Error fetching Notion block data: {res.text}")
                data = res.json()
            except requests.RequestException as e:
                raise ValueError("Error fetching Notion block data") from e
            if "results" not in data or not isinstance(data["results"], list):
                raise ValueError("Error fetching Notion block data")
            for result in data["results"]:
                result_type = result["type"]
                result_obj = result[result_type]
                cur_result_text_arr = []
                if result_type == "table":
                    result_block_id = result["id"]
                    text = self._read_table_rows(result_block_id)
                    text += "\n\n"
                    result_lines_arr.append(text)
                else:
                    if "rich_text" in result_obj:
                        for rich_text in result_obj["rich_text"]:
                            # skip if doesn't have text object
                            if "text" in rich_text:
                                text = rich_text["text"]["content"]
                                cur_result_text_arr.append(text)

                    result_block_id = result["id"]
                    has_children = result["has_children"]
                    block_type = result["type"]
                    if has_children and block_type != "child_page":
                        children_text = self._read_block(result_block_id, num_tabs=1)
                        cur_result_text_arr.append(children_text)

                    cur_result_text = "\n".join(cur_result_text_arr)
                    if result_type in HEADING_SPLITTER:
                        result_lines_arr.append(f"{HEADING_SPLITTER[result_type]}{cur_result_text}")
                    else:
                        result_lines_arr.append(cur_result_text + "\n\n")

            if data["next_cursor"] is None:
                break
            else:
                start_cursor = data["next_cursor"]
        return result_lines_arr

    def _read_block(self, block_id: str, num_tabs: int = 0) -> str:
        """Read a block."""
        assert self._notion_access_token is not None, "Notion access token is required"
        result_lines_arr = []
        start_cursor = None
        block_url = BLOCK_CHILD_URL_TMPL.format(block_id=block_id)
        while True:
            query_dict: dict[str, Any] = {} if not start_cursor else {"start_cursor": start_cursor}

            res = requests.request(
                "GET",
                block_url,
                headers={
                    "Authorization": "Bearer " + self._notion_access_token,
                    "Content-Type": "application/json",
                    "Notion-Version": "2022-06-28",
                },
                params=query_dict,
            )
            data = res.json()
            if "results" not in data or data["results"] is None:
                break
            for result in data["results"]:
                result_type = result["type"]
                result_obj = result[result_type]
                cur_result_text_arr = []
                if result_type == "table":
                    result_block_id = result["id"]
                    text = self._read_table_rows(result_block_id)
                    result_lines_arr.append(text)
                else:
                    if "rich_text" in result_obj:
                        for rich_text in result_obj["rich_text"]:
                            # skip if doesn't have text object
                            if "text" in rich_text:
                                text = rich_text["text"]["content"]
                                prefix = "\t" * num_tabs
                                cur_result_text_arr.append(prefix + text)
                    result_block_id = result["id"]
                    has_children = result["has_children"]
                    block_type = result["type"]
                    if has_children and block_type != "child_page":
                        children_text = self._read_block(result_block_id, num_tabs=num_tabs + 1)
                        cur_result_text_arr.append(children_text)

                    cur_result_text = "\n".join(cur_result_text_arr)
                    if result_type in HEADING_SPLITTER:
                        result_lines_arr.append(f"{HEADING_SPLITTER[result_type]}{cur_result_text}")
                    else:
                        result_lines_arr.append(cur_result_text + "\n\n")

            if data["next_cursor"] is None:
                break
            else:
                start_cursor = data["next_cursor"]

        result_lines = "\n".join(result_lines_arr)
        return result_lines

    def _read_table_rows(self, block_id: str) -> str:
        """Read table rows."""
        assert self._notion_access_token is not None, "Notion access token is required"
        done = False
        result_lines_arr = []
        start_cursor = None
        block_url = BLOCK_CHILD_URL_TMPL.format(block_id=block_id)
        while not done:
            query_dict: dict[str, Any] = {} if not start_cursor else {"start_cursor": start_cursor}

            res = requests.request(
                "GET",
                block_url,
                headers={
                    "Authorization": "Bearer " + self._notion_access_token,
                    "Content-Type": "application/json",
                    "Notion-Version": "2022-06-28",
                },
                params=query_dict,
            )
            data = res.json()
            # get table headers text
            table_header_cell_texts = []
            table_header_cells = data["results"][0]["table_row"]["cells"]
            for table_header_cell in table_header_cells:
                if table_header_cell:
                    for table_header_cell_text in table_header_cell:
                        text = table_header_cell_text["text"]["content"]
                        table_header_cell_texts.append(text)
                else:
                    table_header_cell_texts.append("")
            # Initialize Markdown table with headers
            markdown_table = "| " + " | ".join(table_header_cell_texts) + " |\n"
            markdown_table += "| " + " | ".join(["---"] * len(table_header_cell_texts)) + " |\n"

            # Process data to format each row in Markdown table format
            results = data["results"]
            for i in range(len(results) - 1):
                column_texts = []
                table_column_cells = data["results"][i + 1]["table_row"]["cells"]
                for j in range(len(table_column_cells)):
                    if table_column_cells[j]:
                        for table_column_cell_text in table_column_cells[j]:
                            column_text = table_column_cell_text["text"]["content"]
                            column_texts.append(column_text)
                # Add row to Markdown table
                markdown_table += "| " + " | ".join(column_texts) + " |\n"
            result_lines_arr.append(markdown_table)
            if data["next_cursor"] is None:
                done = True
                break
            else:
                start_cursor = data["next_cursor"]

        result_lines = "\n".join(result_lines_arr)
        return result_lines

    def update_last_edited_time(self, document_model: DocumentModel | None):
        if not document_model:
            return

        last_edited_time = self.get_notion_last_edited_time()
        data_source_info = document_model.data_source_info_dict
        if data_source_info:
            data_source_info["last_edited_time"] = last_edited_time

        db.session.query(DocumentModel).filter_by(id=document_model.id).update(
            {DocumentModel.data_source_info: json.dumps(data_source_info)}
        )  # type: ignore
        db.session.commit()

    def get_notion_last_edited_time(self) -> str:
        assert self._notion_access_token is not None, "Notion access token is required"
        obj_id = self._notion_obj_id
        page_type = self._notion_page_type
        if page_type == "database":
            retrieve_page_url = RETRIEVE_DATABASE_URL_TMPL.format(database_id=obj_id)
        else:
            retrieve_page_url = RETRIEVE_PAGE_URL_TMPL.format(page_id=obj_id)

        query_dict: dict[str, Any] = {}

        res = requests.request(
            "GET",
            retrieve_page_url,
            headers={
                "Authorization": "Bearer " + self._notion_access_token,
                "Content-Type": "application/json",
                "Notion-Version": "2022-06-28",
            },
            json=query_dict,
        )

        data = res.json()
        return cast(str, data["last_edited_time"])

    @classmethod
    def _get_access_token(cls, tenant_id: str, credential_id: Optional[str]) -> str:
        # get credential from tenant_id and credential_id
        if not credential_id:
            raise Exception(f"No credential id found for tenant {tenant_id}")
        datasource_provider_service = DatasourceProviderService()
        credential = datasource_provider_service.get_datasource_credentials(
            tenant_id=tenant_id,
            credential_id=credential_id,
            provider="notion_datasource",
            plugin_id="langgenius/notion_datasource",
        )
        if not credential:
            raise Exception(f"No notion credential found for tenant {tenant_id} and credential {credential_id}")

        return cast(str, credential["integration_secret"])<|MERGE_RESOLUTION|>--- conflicted
+++ resolved
@@ -1,7 +1,7 @@
 import json
 import logging
 import operator
-from typing import Any, cast
+from typing import Any, Optional, cast
 
 import requests
 
@@ -35,14 +35,9 @@
         notion_obj_id: str,
         notion_page_type: str,
         tenant_id: str,
-<<<<<<< HEAD
         document_model: Optional[DocumentModel] = None,
         notion_access_token: Optional[str] = None,
         credential_id: Optional[str] = None,
-=======
-        document_model: DocumentModel | None = None,
-        notion_access_token: str | None = None,
->>>>>>> bdd85b36
     ):
         self._notion_access_token = None
         self._document_model = document_model
