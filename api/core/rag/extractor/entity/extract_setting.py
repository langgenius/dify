from typing import Optional

from pydantic import BaseModel, ConfigDict

from models.dataset import Document
from models.model import UploadFile


class NotionInfo(BaseModel):
    """
    Notion import info.
    """
    notion_workspace_id: str
    notion_obj_id: str
    notion_page_type: str
    document: Document = None
    tenant_id: str
    model_config = ConfigDict(arbitrary_types_allowed=True)

    def __init__(self, **data) -> None:
        super().__init__(**data)


class WebsiteInfo(BaseModel):
    """
    website import info.
    """
    provider: str
    job_id: str
    url: str
    mode: str
    tenant_id: str
    only_main_content: bool = False

    class Config:
        arbitrary_types_allowed = True

    def __init__(self, **data) -> None:
        super().__init__(**data)


class ExtractSetting(BaseModel):
    """
    Model class for provider response.
    """
    datasource_type: str
<<<<<<< HEAD
    upload_file: UploadFile = None
    notion_info: NotionInfo = None
    website_info: WebsiteInfo = None
    document_model: str = None
=======
    upload_file: Optional[UploadFile] = None
    notion_info: Optional[NotionInfo] = None
    website_info: Optional[WebsiteInfo] = None
    document_model: Optional[str] = None
>>>>>>> 901670f1
    model_config = ConfigDict(arbitrary_types_allowed=True)

    def __init__(self, **data) -> None:
        super().__init__(**data)<|MERGE_RESOLUTION|>--- conflicted
+++ resolved
@@ -44,17 +44,10 @@
     Model class for provider response.
     """
     datasource_type: str
-<<<<<<< HEAD
-    upload_file: UploadFile = None
-    notion_info: NotionInfo = None
-    website_info: WebsiteInfo = None
-    document_model: str = None
-=======
     upload_file: Optional[UploadFile] = None
     notion_info: Optional[NotionInfo] = None
     website_info: Optional[WebsiteInfo] = None
     document_model: Optional[str] = None
->>>>>>> 901670f1
     model_config = ConfigDict(arbitrary_types_allowed=True)
 
     def __init__(self, **data) -> None:
