--- conflicted
+++ resolved
@@ -39,14 +39,10 @@
         process_rule = kwargs.get("process_rule")
         rules = Rule(**process_rule.get("rules"))
         splitter = self._get_splitter(
-<<<<<<< HEAD
             processing_rule_mode=process_rule.get("mode"),
             max_tokens=rules.segmentation.max_tokens,
             chunk_overlap=rules.segmentation.chunk_overlap,
             separator=rules.segmentation.separator,
-=======
-            processing_rule=kwargs.get("process_rule") or {},
->>>>>>> 017d7538
             embedding_model_instance=kwargs.get("embedding_model_instance"),
         )
 
@@ -73,12 +69,11 @@
                     document_node.page_content = remove_leading_symbols(page_content)
                     split_documents.append(document_node)
             all_documents.extend(split_documents)
-<<<<<<< HEAD
         if preview:
-            self._format_qa_document(current_app._get_current_object(), 
-                                     kwargs.get("tenant_id"), 
-                                     all_documents[0], 
-                                     all_qa_documents, 
+            self._format_qa_document(current_app._get_current_object(),
+                                     kwargs.get("tenant_id"),
+                                     all_documents[0],
+                                     all_qa_documents,
                                      kwargs.get("doc_language", "English"))
         else:
             for i in range(0, len(all_documents), 10):
@@ -99,26 +94,6 @@
                     document_format_thread.start()
                 for thread in threads:
                     thread.join()
-=======
-        for i in range(0, len(all_documents), 10):
-            threads = []
-            sub_documents = all_documents[i : i + 10]
-            for doc in sub_documents:
-                document_format_thread = threading.Thread(
-                    target=self._format_qa_document,
-                    kwargs={
-                        "flask_app": current_app._get_current_object(),  # type: ignore
-                        "tenant_id": kwargs.get("tenant_id"),
-                        "document_node": doc,
-                        "all_qa_documents": all_qa_documents,
-                        "document_language": kwargs.get("doc_language", "English"),
-                    },
-                )
-                threads.append(document_format_thread)
-                document_format_thread.start()
-            for thread in threads:
-                thread.join()
->>>>>>> 017d7538
         return all_qa_documents
 
     def format_by_template(self, file: FileStorage, **kwargs) -> list[Document]:
