--- conflicted
+++ resolved
@@ -112,11 +112,7 @@
                 continue
 
             # pass if dataset is not available
-<<<<<<< HEAD
-            if dataset and dataset.available_document_count == 0:
-=======
             if dataset and dataset.available_document_count == 0 and dataset.available_document_count == 0 and dataset.provider != "external":
->>>>>>> ed92c90a
                 continue
 
             available_datasets.append(dataset)
@@ -176,7 +172,7 @@
                 if item.metadata.get("score"):
                     document_score_list[item.metadata["doc_id"]] = item.metadata["score"]
 
-    
+
             index_node_ids = [document.metadata["doc_id"] for document in dify_documents]
             segments = DocumentSegment.query.filter(
                 DocumentSegment.dataset_id.in_(dataset_ids),
