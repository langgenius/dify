--- conflicted
+++ resolved
@@ -203,11 +203,7 @@
                                 "data_source_type": document.data_source_type,
                                 "segment_id": segment.id,
                                 "retriever_from": invoke_from.to_source(),
-<<<<<<< HEAD
                                 "score": record.score,
-=======
-                                "score": document_score_list.get(segment.index_node_id, 0.0),
->>>>>>> f447ee7b
                             }
 
                             if invoke_from.to_source() == "dev":
