import json
import math
import re
import threading
from collections import Counter, defaultdict
from collections.abc import Generator, Mapping
from typing import Any, Union, cast

from flask import Flask, current_app
<<<<<<< HEAD
from sqlalchemy import Float, and_, or_, select, text
from sqlalchemy import cast as sqlalchemy_cast
from sqlalchemy.orm import Session
=======
from sqlalchemy import and_, or_, select
>>>>>>> bcbd3de3

from core.app.app_config.entities import (
    DatasetEntity,
    DatasetRetrieveConfigEntity,
    MetadataFilteringCondition,
    ModelConfig,
)
from core.app.entities.app_invoke_entities import InvokeFrom, ModelConfigWithCredentialsEntity
from core.callback_handler.index_tool_callback_handler import DatasetIndexToolCallbackHandler
from core.entities.agent_entities import PlanningStrategy
from core.entities.model_entities import ModelStatus
from core.memory.token_buffer_memory import TokenBufferMemory
from core.model_manager import ModelInstance, ModelManager
from core.model_runtime.entities.llm_entities import LLMResult, LLMUsage
from core.model_runtime.entities.message_entities import PromptMessage, PromptMessageRole, PromptMessageTool
from core.model_runtime.entities.model_entities import ModelFeature, ModelType
from core.model_runtime.model_providers.__base.large_language_model import LargeLanguageModel
from core.ops.entities.trace_entity import TraceTaskName
from core.ops.ops_trace_manager import TraceQueueManager, TraceTask
from core.ops.utils import measure_time
from core.prompt.advanced_prompt_transform import AdvancedPromptTransform
from core.prompt.entities.advanced_prompt_entities import ChatModelMessage, CompletionModelPromptTemplate
from core.prompt.simple_prompt_transform import ModelMode
from core.rag.data_post_processor.data_post_processor import DataPostProcessor
from core.rag.datasource.keyword.jieba.jieba_keyword_table_handler import JiebaKeywordTableHandler
from core.rag.datasource.retrieval_service import RetrievalService
from core.rag.entities.citation_metadata import RetrievalSourceMetadata
from core.rag.entities.context_entities import DocumentContext
from core.rag.entities.metadata_entities import Condition, MetadataCondition
from core.rag.index_processor.constant.doc_type import DocType
from core.rag.index_processor.constant.index_type import IndexStructureType, IndexTechniqueType
from core.rag.index_processor.constant.query_type import QueryType
from core.rag.models.document import Document
from core.rag.rerank.rerank_type import RerankMode
from core.rag.retrieval.retrieval_methods import RetrievalMethod
from core.rag.retrieval.router.multi_dataset_function_call_router import FunctionCallMultiDatasetRouter
from core.rag.retrieval.router.multi_dataset_react_route import ReactMultiDatasetRouter
from core.rag.retrieval.template_prompts import (
    METADATA_FILTER_ASSISTANT_PROMPT_1,
    METADATA_FILTER_ASSISTANT_PROMPT_2,
    METADATA_FILTER_COMPLETION_PROMPT,
    METADATA_FILTER_SYSTEM_PROMPT,
    METADATA_FILTER_USER_PROMPT_1,
    METADATA_FILTER_USER_PROMPT_2,
    METADATA_FILTER_USER_PROMPT_3,
)
from core.tools.utils.dataset_retriever.dataset_retriever_base_tool import DatasetRetrieverBaseTool
from extensions.ext_database import db
from libs.json_in_md_parser import parse_and_check_json_markdown
from models.dataset import ChildChunk, Dataset, DatasetMetadata, DatasetQuery, DocumentSegment
from models.dataset import Document as DatasetDocument
from services.external_knowledge_service import ExternalDatasetService

default_retrieval_model: dict[str, Any] = {
    "search_method": RetrievalMethod.SEMANTIC_SEARCH,
    "reranking_enable": False,
    "reranking_model": {"reranking_provider_name": "", "reranking_model_name": ""},
    "top_k": 4,
    "score_threshold_enabled": False,
}


class DatasetRetrieval:
    def __init__(self, application_generate_entity=None):
        self.application_generate_entity = application_generate_entity
        self._llm_usage = LLMUsage.empty_usage()

    @property
    def llm_usage(self) -> LLMUsage:
        return self._llm_usage.model_copy()

    def _record_usage(self, usage: LLMUsage | None) -> None:
        if usage is None or usage.total_tokens <= 0:
            return
        if self._llm_usage.total_tokens == 0:
            self._llm_usage = usage
        else:
            self._llm_usage = self._llm_usage.plus(usage)

    def retrieve(
        self,
        app_id: str,
        user_id: str,
        tenant_id: str,
        model_config: ModelConfigWithCredentialsEntity,
        config: DatasetEntity,
        query: str,
        invoke_from: InvokeFrom,
        show_retrieve_source: bool,
        hit_callback: DatasetIndexToolCallbackHandler,
        message_id: str,
        memory: TokenBufferMemory | None = None,
        inputs: Mapping[str, Any] | None = None,
    ) -> str | None:
        """
        Retrieve dataset.
        :param app_id: app_id
        :param user_id: user_id
        :param tenant_id: tenant id
        :param model_config: model config
        :param config: dataset config
        :param query: query
        :param invoke_from: invoke from
        :param show_retrieve_source: show retrieve source
        :param hit_callback: hit callback
        :param message_id: message id
        :param memory: memory
        :param inputs: inputs
        :return:
        """
        dataset_ids = config.dataset_ids
        if len(dataset_ids) == 0:
            return None
        retrieve_config = config.retrieve_config

        # check model is support tool calling
        model_type_instance = model_config.provider_model_bundle.model_type_instance
        model_type_instance = cast(LargeLanguageModel, model_type_instance)

        model_manager = ModelManager()
        model_instance = model_manager.get_model_instance(
            tenant_id=tenant_id, model_type=ModelType.LLM, provider=model_config.provider, model=model_config.model
        )

        # get model schema
        model_schema = model_type_instance.get_model_schema(
            model=model_config.model, credentials=model_config.credentials
        )

        if not model_schema:
            return None

        planning_strategy = PlanningStrategy.REACT_ROUTER
        features = model_schema.features
        if features:
            if ModelFeature.TOOL_CALL in features or ModelFeature.MULTI_TOOL_CALL in features:
                planning_strategy = PlanningStrategy.ROUTER
        available_datasets = []
        for dataset_id in dataset_ids:
            # get dataset from dataset id
            dataset_stmt = select(Dataset).where(Dataset.tenant_id == tenant_id, Dataset.id == dataset_id)
            dataset = db.session.scalar(dataset_stmt)

            # pass if dataset is not available
            if not dataset:
                continue

            # pass if dataset is not available
            if dataset and dataset.available_document_count == 0 and dataset.provider != "external":
                continue

            available_datasets.append(dataset)
        if inputs:
            inputs = {key: str(value) for key, value in inputs.items()}
        else:
            inputs = {}
        available_datasets_ids = [dataset.id for dataset in available_datasets]
        metadata_filter_document_ids, metadata_condition = self.get_metadata_filter_condition(
            available_datasets_ids,
            query,
            tenant_id,
            user_id,
            retrieve_config.metadata_filtering_mode,  # type: ignore
            retrieve_config.metadata_model_config,  # type: ignore
            retrieve_config.metadata_filtering_conditions,
            inputs,
        )

        all_documents = []
        user_from = "account" if invoke_from in {InvokeFrom.EXPLORE, InvokeFrom.DEBUGGER} else "end_user"
        if retrieve_config.retrieve_strategy == DatasetRetrieveConfigEntity.RetrieveStrategy.SINGLE:
            all_documents = self.single_retrieve(
                app_id,
                tenant_id,
                user_id,
                user_from,
                query,
                available_datasets,
                model_instance,
                model_config,
                planning_strategy,
                message_id,
                metadata_filter_document_ids,
                metadata_condition,
            )
        elif retrieve_config.retrieve_strategy == DatasetRetrieveConfigEntity.RetrieveStrategy.MULTIPLE:
            all_documents = self.multiple_retrieve(
                app_id,
                tenant_id,
                user_id,
                user_from,
                available_datasets,
                query,
                retrieve_config.top_k or 0,
                retrieve_config.score_threshold or 0,
                retrieve_config.rerank_mode or "reranking_model",
                retrieve_config.reranking_model,
                retrieve_config.weights,
                True if retrieve_config.reranking_enabled is None else retrieve_config.reranking_enabled,
                message_id,
                metadata_filter_document_ids,
                metadata_condition,
            )

        dify_documents = [item for item in all_documents if item.provider == "dify"]
        external_documents = [item for item in all_documents if item.provider == "external"]
        document_context_list: list[DocumentContext] = []
        retrieval_resource_list: list[RetrievalSourceMetadata] = []
        # deal with external documents
        for item in external_documents:
            document_context_list.append(DocumentContext(content=item.page_content, score=item.metadata.get("score")))
            source = RetrievalSourceMetadata(
                dataset_id=item.metadata.get("dataset_id"),
                dataset_name=item.metadata.get("dataset_name"),
                document_id=item.metadata.get("document_id") or item.metadata.get("title"),
                document_name=item.metadata.get("title"),
                data_source_type="external",
                retriever_from=invoke_from.to_source(),
                score=item.metadata.get("score"),
                content=item.page_content,
            )
            retrieval_resource_list.append(source)
        # deal with dify documents
        if dify_documents:
            records = RetrievalService.format_retrieval_documents(dify_documents)
            if records:
                for record in records:
                    segment = record.segment
                    if segment.answer:
                        document_context_list.append(
                            DocumentContext(
                                content=f"question:{segment.get_sign_content()} answer:{segment.answer}",
                                score=record.score,
                            )
                        )
                    else:
                        document_context_list.append(
                            DocumentContext(
                                content=segment.get_sign_content(),
                                score=record.score,
                            )
                        )
                if show_retrieve_source:
                    for record in records:
                        segment = record.segment
                        dataset = db.session.query(Dataset).filter_by(id=segment.dataset_id).first()
                        dataset_document_stmt = select(DatasetDocument).where(
                            DatasetDocument.id == segment.document_id,
                            DatasetDocument.enabled == True,
                            DatasetDocument.archived == False,
                        )
                        document = db.session.scalar(dataset_document_stmt)
                        if dataset and document:
                            source = RetrievalSourceMetadata(
                                dataset_id=dataset.id,
                                dataset_name=dataset.name,
                                document_id=document.id,
                                document_name=document.name,
                                data_source_type=document.data_source_type,
                                segment_id=segment.id,
                                retriever_from=invoke_from.to_source(),
                                score=record.score or 0.0,
                                doc_metadata=document.doc_metadata,
                            )

                            if invoke_from.to_source() == "dev":
                                source.hit_count = segment.hit_count
                                source.word_count = segment.word_count
                                source.segment_position = segment.position
                                source.index_node_hash = segment.index_node_hash
                            if segment.answer:
                                source.content = f"question:{segment.content} \nanswer:{segment.answer}"
                            else:
                                source.content = segment.content
                            retrieval_resource_list.append(source)
        if hit_callback and retrieval_resource_list:
            retrieval_resource_list = sorted(retrieval_resource_list, key=lambda x: x.score or 0.0, reverse=True)
            for position, item in enumerate(retrieval_resource_list, start=1):
                item.position = position
            hit_callback.return_retriever_resource_info(retrieval_resource_list)
        if document_context_list:
            document_context_list = sorted(document_context_list, key=lambda x: x.score or 0.0, reverse=True)
            return str("\n".join([document_context.content for document_context in document_context_list]))
        return ""

    def single_retrieve(
        self,
        app_id: str,
        tenant_id: str,
        user_id: str,
        user_from: str,
        query: str,
        available_datasets: list,
        model_instance: ModelInstance,
        model_config: ModelConfigWithCredentialsEntity,
        planning_strategy: PlanningStrategy,
        message_id: str | None = None,
        metadata_filter_document_ids: dict[str, list[str]] | None = None,
        metadata_condition: MetadataCondition | None = None,
    ):
        tools = []
        for dataset in available_datasets:
            description = dataset.description
            if not description:
                description = "useful for when you want to answer queries about the " + dataset.name

            description = description.replace("\n", "").replace("\r", "")
            message_tool = PromptMessageTool(
                name=dataset.id,
                description=description,
                parameters={
                    "type": "object",
                    "properties": {},
                    "required": [],
                },
            )
            tools.append(message_tool)
        dataset_id = None
        router_usage = LLMUsage.empty_usage()
        if planning_strategy == PlanningStrategy.REACT_ROUTER:
            react_multi_dataset_router = ReactMultiDatasetRouter()
            dataset_id, router_usage = react_multi_dataset_router.invoke(
                query, tools, model_config, model_instance, user_id, tenant_id
            )

        elif planning_strategy == PlanningStrategy.ROUTER:
            function_call_router = FunctionCallMultiDatasetRouter()
            dataset_id, router_usage = function_call_router.invoke(query, tools, model_config, model_instance)

        self._record_usage(router_usage)
        timer = None
        if dataset_id:
            # get retrieval model config
            dataset_stmt = select(Dataset).where(Dataset.id == dataset_id)
            dataset = db.session.scalar(dataset_stmt)
            if dataset:
                results = []
                if dataset.provider == "external":
                    external_documents = ExternalDatasetService.fetch_external_knowledge_retrieval(
                        tenant_id=dataset.tenant_id,
                        dataset_id=dataset_id,
                        query=query,
                        external_retrieval_parameters=dataset.retrieval_model,
                        metadata_condition=metadata_condition,
                    )
                    for external_document in external_documents:
                        document = Document(
                            page_content=external_document.get("content"),
                            metadata=external_document.get("metadata"),
                            provider="external",
                        )
                        if document.metadata is not None:
                            document.metadata["score"] = external_document.get("score")
                            document.metadata["title"] = external_document.get("title")
                            document.metadata["dataset_id"] = dataset_id
                            document.metadata["dataset_name"] = dataset.name
                        results.append(document)
                else:
                    if metadata_condition and not metadata_filter_document_ids:
                        return []
                    document_ids_filter = None
                    if metadata_filter_document_ids:
                        document_ids = metadata_filter_document_ids.get(dataset.id, [])
                        if document_ids:
                            document_ids_filter = document_ids
                        else:
                            return []
                    retrieval_model_config = dataset.retrieval_model or default_retrieval_model

                    # get top k
                    top_k = retrieval_model_config["top_k"]
                    # get retrieval method
                    if dataset.indexing_technique == "economy":
                        retrieval_method = RetrievalMethod.KEYWORD_SEARCH
                    else:
                        retrieval_method = retrieval_model_config["search_method"]
                    # get reranking model
                    reranking_model = (
                        retrieval_model_config["reranking_model"]
                        if retrieval_model_config["reranking_enable"]
                        else None
                    )
                    # get score threshold
                    score_threshold = 0.0
                    score_threshold_enabled = retrieval_model_config.get("score_threshold_enabled")
                    if score_threshold_enabled:
                        score_threshold = retrieval_model_config.get("score_threshold", 0.0)

                    with measure_time() as timer:
                        results = RetrievalService.retrieve(
                            retrieval_method=retrieval_method,
                            dataset_id=dataset.id,
                            query=query,
                            top_k=top_k,
                            score_threshold=score_threshold,
                            reranking_model=reranking_model,
                            reranking_mode=retrieval_model_config.get("reranking_mode", "reranking_model"),
                            weights=retrieval_model_config.get("weights", None),
                            document_ids_filter=document_ids_filter,
                        )
                self._on_query(query, None, [dataset_id], app_id, user_from, user_id)

                if results:
                    thread = threading.Thread(
                        target=self._on_retrieval_end,
                        kwargs={
                            "flask_app": current_app._get_current_object(),  # type: ignore
                            "documents": results,
                            "message_id": message_id,
                            "timer": timer,
                        },
                    )
                    thread.start()

                return results
        return []

    def multiple_retrieve(
        self,
        app_id: str,
        tenant_id: str,
        user_id: str,
        user_from: str,
        available_datasets: list,
        query: str | None,
        top_k: int,
        score_threshold: float,
        reranking_mode: str,
        reranking_model: dict | None = None,
        weights: dict[str, Any] | None = None,
        reranking_enable: bool = True,
        message_id: str | None = None,
        metadata_filter_document_ids: dict[str, list[str]] | None = None,
        metadata_condition: MetadataCondition | None = None,
        attachment_ids: list[str] | None = None,
    ):
        if not available_datasets:
            return []
        all_threads = []
        all_documents: list[Document] = []
        dataset_ids = [dataset.id for dataset in available_datasets]
        index_type_check = all(
            item.indexing_technique == available_datasets[0].indexing_technique for item in available_datasets
        )
        if not index_type_check and (not reranking_enable or reranking_mode != RerankMode.RERANKING_MODEL):
            raise ValueError(
                "The configured knowledge base list have different indexing technique, please set reranking model."
            )
        index_type = available_datasets[0].indexing_technique
        if index_type == "high_quality":
            embedding_model_check = all(
                item.embedding_model == available_datasets[0].embedding_model for item in available_datasets
            )
            embedding_model_provider_check = all(
                item.embedding_model_provider == available_datasets[0].embedding_model_provider
                for item in available_datasets
            )
            if (
                reranking_enable
                and reranking_mode == "weighted_score"
                and (not embedding_model_check or not embedding_model_provider_check)
            ):
                raise ValueError(
                    "The configured knowledge base list have different embedding model, please set reranking model."
                )
            if reranking_enable and reranking_mode == RerankMode.WEIGHTED_SCORE:
                if weights is not None:
                    weights["vector_setting"]["embedding_provider_name"] = available_datasets[
                        0
                    ].embedding_model_provider
                    weights["vector_setting"]["embedding_model_name"] = available_datasets[0].embedding_model
        with measure_time() as timer:
            if query:
                query_thread = threading.Thread(
                    target=self._multiple_retrieve_thread,
                    kwargs={
                        "flask_app": current_app._get_current_object(),  # type: ignore
                        "available_datasets": available_datasets,
                        "metadata_condition": metadata_condition,
                        "metadata_filter_document_ids": metadata_filter_document_ids,
                        "all_documents": all_documents,
                        "tenant_id": tenant_id,
                        "reranking_enable": reranking_enable,
                        "reranking_mode": reranking_mode,
                        "reranking_model": reranking_model,
                        "weights": weights,
                        "top_k": top_k,
                        "score_threshold": score_threshold,
                        "query": query,
                        "attachment_id": None,
                    },
                )
                all_threads.append(query_thread)
                query_thread.start()
            if attachment_ids:
                for attachment_id in attachment_ids:
                    attachment_thread = threading.Thread(
                        target=self._multiple_retrieve_thread,
                        kwargs={
                            "flask_app": current_app._get_current_object(),  # type: ignore
                            "available_datasets": available_datasets,
                            "metadata_condition": metadata_condition,
                            "metadata_filter_document_ids": metadata_filter_document_ids,
                            "all_documents": all_documents,
                            "tenant_id": tenant_id,
                            "reranking_enable": reranking_enable,
                            "reranking_mode": reranking_mode,
                            "reranking_model": reranking_model,
                            "weights": weights,
                            "top_k": top_k,
                            "score_threshold": score_threshold,
                            "query": None,
                            "attachment_id": attachment_id,
                        },
                    )
                    all_threads.append(attachment_thread)
                    attachment_thread.start()
            for thread in all_threads:
                thread.join()
        self._on_query(query, attachment_ids, dataset_ids, app_id, user_from, user_id)

        if all_documents:
            # add thread to call _on_retrieval_end
            retrieval_end_thread = threading.Thread(
                target=self._on_retrieval_end,
                kwargs={
                    "flask_app": current_app._get_current_object(),  # type: ignore
                    "documents": all_documents,
                    "message_id": message_id,
                    "timer": timer,
                },
            )
            retrieval_end_thread.start()
        retrieval_resource_list = []
        doc_ids_filter = []
        for document in all_documents:
            if document.provider == "dify":
                doc_id = document.metadata.get("document_id")
                if doc_id and doc_id not in doc_ids_filter:
                    doc_ids_filter.append(doc_id)
                    retrieval_resource_list.append(document)
            elif document.provider == "external":
                retrieval_resource_list.append(document)
        return retrieval_resource_list

    def _on_retrieval_end(
        self, flask_app: Flask, documents: list[Document], message_id: str | None = None, timer: dict | None = None
    ):
        """Handle retrieval end."""
        with flask_app.app_context():
            dify_documents = [document for document in documents if document.provider == "dify"]
            segment_ids = []
            segment_index_node_ids = []
            with Session(db.engine) as session:
                for document in dify_documents:
                    if document.metadata is not None:
                        dataset_document_stmt = select(DatasetDocument).where(
                            DatasetDocument.id == document.metadata["document_id"]
                        )
                        dataset_document = session.scalar(dataset_document_stmt)
                        if dataset_document:
                            if dataset_document.doc_form == IndexStructureType.PARENT_CHILD_INDEX:
                                segment_id = None
                                if (
                                    "doc_type" not in document.metadata
                                    or document.metadata.get("doc_type") == DocType.TEXT
                                ):
                                    child_chunk_stmt = select(ChildChunk).where(
                                        ChildChunk.index_node_id == document.metadata["doc_id"],
                                        ChildChunk.dataset_id == dataset_document.dataset_id,
                                        ChildChunk.document_id == dataset_document.id,
                                    )
                                    child_chunk = session.scalar(child_chunk_stmt)
                                    if child_chunk:
                                        segment_id = child_chunk.segment_id
                                elif (
                                    "doc_type" in document.metadata
                                    and document.metadata.get("doc_type") == DocType.IMAGE
                                ):
                                    attachment_info_dict = RetrievalService.get_segment_attachment_info(
                                        dataset_document.dataset_id,
                                        dataset_document.tenant_id,
                                        document.metadata.get("doc_id") or "",
                                        session,
                                    )
                                    if attachment_info_dict:
                                        segment_id = attachment_info_dict["segment_id"]
                                if segment_id:
                                    if segment_id not in segment_ids:
                                        segment_ids.append(segment_id)
                                        _ = (
                                            session.query(DocumentSegment)
                                            .where(DocumentSegment.id == segment_id)
                                            .update(
                                                {DocumentSegment.hit_count: DocumentSegment.hit_count + 1},
                                                synchronize_session=False,
                                            )
                                        )
                            else:
                                query = None
                                if (
                                    "doc_type" not in document.metadata
                                    or document.metadata.get("doc_type") == DocType.TEXT
                                ):
                                    if document.metadata["doc_id"] not in segment_index_node_ids:
                                        segment = (
                                            session.query(DocumentSegment)
                                            .where(DocumentSegment.index_node_id == document.metadata["doc_id"])
                                            .first()
                                        )
                                        if segment:
                                            segment_index_node_ids.append(document.metadata["doc_id"])
                                            segment_ids.append(segment.id)
                                            query = session.query(DocumentSegment).where(
                                                DocumentSegment.id == segment.id
                                            )
                                elif (
                                    "doc_type" in document.metadata
                                    and document.metadata.get("doc_type") == DocType.IMAGE
                                ):
                                    attachment_info_dict = RetrievalService.get_segment_attachment_info(
                                        dataset_document.dataset_id,
                                        dataset_document.tenant_id,
                                        document.metadata.get("doc_id") or "",
                                        session,
                                    )
                                    if attachment_info_dict:
                                        segment_id = attachment_info_dict["segment_id"]
                                        if segment_id not in segment_ids:
                                            segment_ids.append(segment_id)
                                        query = session.query(DocumentSegment).where(DocumentSegment.id == segment_id)
                                if query:
                                    # if 'dataset_id' in document.metadata:
                                    if "dataset_id" in document.metadata:
                                        query = query.where(
                                            DocumentSegment.dataset_id == document.metadata["dataset_id"]
                                        )

                                    # add hit count to document segment
                                    query.update(
                                        {DocumentSegment.hit_count: DocumentSegment.hit_count + 1},
                                        synchronize_session=False,
                                    )

                            db.session.commit()

            # get tracing instance
            trace_manager: TraceQueueManager | None = (
                self.application_generate_entity.trace_manager if self.application_generate_entity else None
            )
            if trace_manager:
                trace_manager.add_trace_task(
                    TraceTask(
                        TraceTaskName.DATASET_RETRIEVAL_TRACE, message_id=message_id, documents=documents, timer=timer
                    )
                )

    def _on_query(
        self,
        query: str | None,
        attachment_ids: list[str] | None,
        dataset_ids: list[str],
        app_id: str,
        user_from: str,
        user_id: str,
    ):
        """
        Handle query.
        """
        if not query and not attachment_ids:
            return
        dataset_queries = []
        for dataset_id in dataset_ids:
            if query:
                content = {"content_type": QueryType.TEXT_QUERY, "content": query}
                dataset_query = DatasetQuery(
                    dataset_id=dataset_id,
                    content=json.dumps(content),
                    source="app",
                    source_app_id=app_id,
                    created_by_role=user_from,
                    created_by=user_id,
                )
                dataset_queries.append(dataset_query)
            if attachment_ids:
                for attachment_id in attachment_ids:
                    content = {"content_type": QueryType.IMAGE_QUERY, "content": attachment_id}
                    dataset_query = DatasetQuery(
                        dataset_id=dataset_id,
                        content=json.dumps(content),
                        source="app",
                        source_app_id=app_id,
                        created_by_role=user_from,
                        created_by=user_id,
                    )
                    dataset_queries.append(dataset_query)
        if dataset_queries:
            db.session.add_all(dataset_queries)
        db.session.commit()

    def _retriever(
        self,
        flask_app: Flask,
        dataset_id: str,
        query: str,
        top_k: int,
        all_documents: list,
        document_ids_filter: list[str] | None = None,
        metadata_condition: MetadataCondition | None = None,
        attachment_ids: list[str] | None = None,
    ):
        with flask_app.app_context():
            dataset_stmt = select(Dataset).where(Dataset.id == dataset_id)
            dataset = db.session.scalar(dataset_stmt)

            if not dataset:
                return []

            if dataset.provider == "external" and query:
                external_documents = ExternalDatasetService.fetch_external_knowledge_retrieval(
                    tenant_id=dataset.tenant_id,
                    dataset_id=dataset_id,
                    query=query,
                    external_retrieval_parameters=dataset.retrieval_model,
                    metadata_condition=metadata_condition,
                )
                for external_document in external_documents:
                    document = Document(
                        page_content=external_document.get("content"),
                        metadata=external_document.get("metadata"),
                        provider="external",
                    )
                    if document.metadata is not None:
                        document.metadata["score"] = external_document.get("score")
                        document.metadata["title"] = external_document.get("title")
                        document.metadata["dataset_id"] = dataset_id
                        document.metadata["dataset_name"] = dataset.name
                    all_documents.append(document)
            else:
                # get retrieval model , if the model is not setting , using default
                retrieval_model = dataset.retrieval_model or default_retrieval_model

                if dataset.indexing_technique == "economy":
                    # use keyword table query
                    documents = RetrievalService.retrieve(
                        retrieval_method=RetrievalMethod.KEYWORD_SEARCH,
                        dataset_id=dataset.id,
                        query=query,
                        top_k=top_k,
                        document_ids_filter=document_ids_filter,
                    )
                    if documents:
                        all_documents.extend(documents)
                else:
                    if top_k > 0:
                        # retrieval source
                        documents = RetrievalService.retrieve(
                            retrieval_method=retrieval_model["search_method"],
                            dataset_id=dataset.id,
                            query=query,
                            top_k=retrieval_model.get("top_k") or 4,
                            score_threshold=retrieval_model.get("score_threshold", 0.0)
                            if retrieval_model["score_threshold_enabled"]
                            else 0.0,
                            reranking_model=retrieval_model.get("reranking_model", None)
                            if retrieval_model["reranking_enable"]
                            else None,
                            reranking_mode=retrieval_model.get("reranking_mode") or "reranking_model",
                            weights=retrieval_model.get("weights", None),
                            document_ids_filter=document_ids_filter,
                            attachment_ids=attachment_ids,
                        )

                        all_documents.extend(documents)

    def to_dataset_retriever_tool(
        self,
        tenant_id: str,
        dataset_ids: list[str],
        retrieve_config: DatasetRetrieveConfigEntity,
        return_resource: bool,
        invoke_from: InvokeFrom,
        hit_callback: DatasetIndexToolCallbackHandler,
        user_id: str,
        inputs: dict,
    ) -> list[DatasetRetrieverBaseTool] | None:
        """
        A dataset tool is a tool that can be used to retrieve information from a dataset
        :param tenant_id: tenant id
        :param dataset_ids: dataset ids
        :param retrieve_config: retrieve config
        :param return_resource: return resource
        :param invoke_from: invoke from
        :param hit_callback: hit callback
        """
        tools = []
        available_datasets = []
        for dataset_id in dataset_ids:
            # get dataset from dataset id
            dataset_stmt = select(Dataset).where(Dataset.tenant_id == tenant_id, Dataset.id == dataset_id)
            dataset = db.session.scalar(dataset_stmt)

            # pass if dataset is not available
            if not dataset:
                continue

            # pass if dataset is not available
            if dataset and dataset.provider != "external" and dataset.available_document_count == 0:
                continue

            available_datasets.append(dataset)

        if retrieve_config.retrieve_strategy == DatasetRetrieveConfigEntity.RetrieveStrategy.SINGLE:
            # get retrieval model config
            default_retrieval_model = {
                "search_method": RetrievalMethod.SEMANTIC_SEARCH,
                "reranking_enable": False,
                "reranking_model": {"reranking_provider_name": "", "reranking_model_name": ""},
                "top_k": 2,
                "score_threshold_enabled": False,
            }

            for dataset in available_datasets:
                retrieval_model_config = dataset.retrieval_model or default_retrieval_model

                # get top k
                top_k = retrieval_model_config["top_k"]

                # get score threshold
                score_threshold = None
                score_threshold_enabled = retrieval_model_config.get("score_threshold_enabled")
                if score_threshold_enabled:
                    score_threshold = retrieval_model_config.get("score_threshold")

                from core.tools.utils.dataset_retriever.dataset_retriever_tool import DatasetRetrieverTool

                tool = DatasetRetrieverTool.from_dataset(
                    dataset=dataset,
                    top_k=top_k,
                    score_threshold=score_threshold,
                    hit_callbacks=[hit_callback],
                    return_resource=return_resource,
                    retriever_from=invoke_from.to_source(),
                    retrieve_config=retrieve_config,
                    user_id=user_id,
                    inputs=inputs,
                )

                tools.append(tool)
        elif retrieve_config.retrieve_strategy == DatasetRetrieveConfigEntity.RetrieveStrategy.MULTIPLE:
            from core.tools.utils.dataset_retriever.dataset_multi_retriever_tool import DatasetMultiRetrieverTool

            if retrieve_config.reranking_model is None:
                raise ValueError("Reranking model is required for multiple retrieval")

            tool = DatasetMultiRetrieverTool.from_dataset(
                dataset_ids=[dataset.id for dataset in available_datasets],
                tenant_id=tenant_id,
                top_k=retrieve_config.top_k or 4,
                score_threshold=retrieve_config.score_threshold,
                hit_callbacks=[hit_callback],
                return_resource=return_resource,
                retriever_from=invoke_from.to_source(),
                reranking_provider_name=retrieve_config.reranking_model.get("reranking_provider_name"),
                reranking_model_name=retrieve_config.reranking_model.get("reranking_model_name"),
            )

            tools.append(tool)

        return tools

    def calculate_keyword_score(self, query: str, documents: list[Document], top_k: int) -> list[Document]:
        """
        Calculate keywords scores
        :param query: search query
        :param documents: documents for reranking
        :param top_k: top k

        :return:
        """
        keyword_table_handler = JiebaKeywordTableHandler()
        query_keywords = keyword_table_handler.extract_keywords(query, None)
        documents_keywords = []
        for document in documents:
            if document.metadata is not None:
                # get the document keywords
                document_keywords = keyword_table_handler.extract_keywords(document.page_content, None)
                document.metadata["keywords"] = document_keywords
                documents_keywords.append(document_keywords)

        # Counter query keywords(TF)
        query_keyword_counts = Counter(query_keywords)

        # total documents
        total_documents = len(documents)

        # calculate all documents' keywords IDF
        all_keywords = set()
        for document_keywords in documents_keywords:
            all_keywords.update(document_keywords)

        keyword_idf = {}
        for keyword in all_keywords:
            # calculate include query keywords' documents
            doc_count_containing_keyword = sum(1 for doc_keywords in documents_keywords if keyword in doc_keywords)
            # IDF
            keyword_idf[keyword] = math.log((1 + total_documents) / (1 + doc_count_containing_keyword)) + 1

        query_tfidf = {}

        for keyword, count in query_keyword_counts.items():
            tf = count
            idf = keyword_idf.get(keyword, 0)
            query_tfidf[keyword] = tf * idf

        # calculate all documents' TF-IDF
        documents_tfidf = []
        for document_keywords in documents_keywords:
            document_keyword_counts = Counter(document_keywords)
            document_tfidf = {}
            for keyword, count in document_keyword_counts.items():
                tf = count
                idf = keyword_idf.get(keyword, 0)
                document_tfidf[keyword] = tf * idf
            documents_tfidf.append(document_tfidf)

        def cosine_similarity(vec1, vec2):
            intersection = set(vec1.keys()) & set(vec2.keys())
            numerator = sum(vec1[x] * vec2[x] for x in intersection)

            sum1 = sum(vec1[x] ** 2 for x in vec1)
            sum2 = sum(vec2[x] ** 2 for x in vec2)
            denominator = math.sqrt(sum1) * math.sqrt(sum2)

            if not denominator:
                return 0.0
            else:
                return float(numerator) / denominator

        similarities = []
        for document_tfidf in documents_tfidf:
            similarity = cosine_similarity(query_tfidf, document_tfidf)
            similarities.append(similarity)

        for document, score in zip(documents, similarities):
            # format document
            if document.metadata is not None:
                document.metadata["score"] = score
        documents = sorted(documents, key=lambda x: x.metadata.get("score", 0) if x.metadata else 0, reverse=True)
        return documents[:top_k] if top_k else documents

    def calculate_vector_score(
        self, all_documents: list[Document], top_k: int, score_threshold: float
    ) -> list[Document]:
        filter_documents = []
        for document in all_documents:
            if score_threshold is None or (document.metadata and document.metadata.get("score", 0) >= score_threshold):
                filter_documents.append(document)

        if not filter_documents:
            return []
        filter_documents = sorted(
            filter_documents, key=lambda x: x.metadata.get("score", 0) if x.metadata else 0, reverse=True
        )
        return filter_documents[:top_k] if top_k else filter_documents

    def get_metadata_filter_condition(
        self,
        dataset_ids: list,
        query: str,
        tenant_id: str,
        user_id: str,
        metadata_filtering_mode: str,
        metadata_model_config: ModelConfig,
        metadata_filtering_conditions: MetadataFilteringCondition | None,
        inputs: dict,
    ) -> tuple[dict[str, list[str]] | None, MetadataCondition | None]:
        document_query = db.session.query(DatasetDocument).where(
            DatasetDocument.dataset_id.in_(dataset_ids),
            DatasetDocument.indexing_status == "completed",
            DatasetDocument.enabled == True,
            DatasetDocument.archived == False,
        )
        filters = []  # type: ignore
        metadata_condition = None
        if metadata_filtering_mode == "disabled":
            return None, None
        elif metadata_filtering_mode == "automatic":
            automatic_metadata_filters = self._automatic_metadata_filter_func(
                dataset_ids, query, tenant_id, user_id, metadata_model_config
            )
            if automatic_metadata_filters:
                conditions = []
                for sequence, filter in enumerate(automatic_metadata_filters):
                    self._process_metadata_filter_func(
                        sequence,
                        filter.get("condition"),  # type: ignore
                        filter.get("metadata_name"),  # type: ignore
                        filter.get("value"),
                        filters,  # type: ignore
                    )
                    conditions.append(
                        Condition(
                            name=filter.get("metadata_name"),  # type: ignore
                            comparison_operator=filter.get("condition"),  # type: ignore
                            value=filter.get("value"),
                        )
                    )
                metadata_condition = MetadataCondition(
                    logical_operator=metadata_filtering_conditions.logical_operator
                    if metadata_filtering_conditions
                    else "or",  # type: ignore
                    conditions=conditions,
                )
        elif metadata_filtering_mode == "manual":
            if metadata_filtering_conditions:
                conditions = []
                for sequence, condition in enumerate(metadata_filtering_conditions.conditions):  # type: ignore
                    metadata_name = condition.name
                    expected_value = condition.value
                    if expected_value is not None and condition.comparison_operator not in ("empty", "not empty"):
                        if isinstance(expected_value, str):
                            expected_value = self._replace_metadata_filter_value(expected_value, inputs)
                    conditions.append(
                        Condition(
                            name=metadata_name,
                            comparison_operator=condition.comparison_operator,
                            value=expected_value,
                        )
                    )
                    filters = self._process_metadata_filter_func(
                        sequence,
                        condition.comparison_operator,
                        metadata_name,
                        expected_value,
                        filters,
                    )
                metadata_condition = MetadataCondition(
                    logical_operator=metadata_filtering_conditions.logical_operator,
                    conditions=conditions,
                )
        else:
            raise ValueError("Invalid metadata filtering mode")
        if filters:
            if metadata_filtering_conditions and metadata_filtering_conditions.logical_operator == "and":  # type: ignore
                document_query = document_query.where(and_(*filters))
            else:
                document_query = document_query.where(or_(*filters))
        documents = document_query.all()
        # group by dataset_id
        metadata_filter_document_ids = defaultdict(list) if documents else None  # type: ignore
        for document in documents:
            metadata_filter_document_ids[document.dataset_id].append(document.id)  # type: ignore
        return metadata_filter_document_ids, metadata_condition

    def _replace_metadata_filter_value(self, text: str, inputs: dict) -> str:
        if not inputs:
            return text

        def replacer(match):
            key = match.group(1)
            return str(inputs.get(key, f"{{{{{key}}}}}"))

        pattern = re.compile(r"\{\{(\w+)\}\}")
        output = pattern.sub(replacer, text)
        if isinstance(output, str):
            output = re.sub(r"[\r\n\t]+", " ", output).strip()
        return output

    def _automatic_metadata_filter_func(
        self, dataset_ids: list, query: str, tenant_id: str, user_id: str, metadata_model_config: ModelConfig
    ) -> list[dict[str, Any]] | None:
        # get all metadata field
        metadata_stmt = select(DatasetMetadata).where(DatasetMetadata.dataset_id.in_(dataset_ids))
        metadata_fields = db.session.scalars(metadata_stmt).all()
        all_metadata_fields = [metadata_field.name for metadata_field in metadata_fields]
        # get metadata model config
        if metadata_model_config is None:
            raise ValueError("metadata_model_config is required")
        # get metadata model instance
        # fetch model config
        model_instance, model_config = self._fetch_model_config(tenant_id, metadata_model_config)

        # fetch prompt messages
        prompt_messages, stop = self._get_prompt_template(
            model_config=model_config,
            mode=metadata_model_config.mode,
            metadata_fields=all_metadata_fields,
            query=query or "",
        )

        result_text = ""
        try:
            # handle invoke result
            invoke_result = cast(
                Generator[LLMResult, None, None],
                model_instance.invoke_llm(
                    prompt_messages=prompt_messages,
                    model_parameters=model_config.parameters,
                    stop=stop,
                    stream=True,
                    user=user_id,
                ),
            )

            # handle invoke result
            result_text, usage = self._handle_invoke_result(invoke_result=invoke_result)
            self._record_usage(usage)

            result_text_json = parse_and_check_json_markdown(result_text, [])
            automatic_metadata_filters = []
            if "metadata_map" in result_text_json:
                metadata_map = result_text_json["metadata_map"]
                for item in metadata_map:
                    if item.get("metadata_field_name") in all_metadata_fields:
                        automatic_metadata_filters.append(
                            {
                                "metadata_name": item.get("metadata_field_name"),
                                "value": item.get("metadata_field_value"),
                                "condition": item.get("comparison_operator"),
                            }
                        )
        except Exception:
            return None
        return automatic_metadata_filters

    def _process_metadata_filter_func(
        self, sequence: int, condition: str, metadata_name: str, value: Any | None, filters: list
    ):
        if value is None and condition not in ("empty", "not empty"):
            return filters

        json_field = DatasetDocument.doc_metadata[metadata_name].as_string()

        match condition:
            case "contains":
                filters.append(json_field.like(f"%{value}%"))

            case "not contains":
                filters.append(json_field.notlike(f"%{value}%"))

            case "start with":
                filters.append(json_field.like(f"{value}%"))

            case "end with":
                filters.append(json_field.like(f"%{value}"))

            case "is" | "=":
                if isinstance(value, str):
                    filters.append(json_field == value)
                elif isinstance(value, (int, float)):
                    filters.append(DatasetDocument.doc_metadata[metadata_name].as_float() == value)

            case "is not" | "≠":
                if isinstance(value, str):
                    filters.append(json_field != value)
                elif isinstance(value, (int, float)):
                    filters.append(DatasetDocument.doc_metadata[metadata_name].as_float() != value)

            case "empty":
                filters.append(DatasetDocument.doc_metadata[metadata_name].is_(None))

            case "not empty":
                filters.append(DatasetDocument.doc_metadata[metadata_name].isnot(None))

            case "before" | "<":
                filters.append(DatasetDocument.doc_metadata[metadata_name].as_float() < value)

            case "after" | ">":
                filters.append(DatasetDocument.doc_metadata[metadata_name].as_float() > value)

            case "≤" | "<=":
                filters.append(DatasetDocument.doc_metadata[metadata_name].as_float() <= value)

            case "≥" | ">=":
                filters.append(DatasetDocument.doc_metadata[metadata_name].as_float() >= value)
            case _:
                pass

        return filters

    def _fetch_model_config(
        self, tenant_id: str, model: ModelConfig
    ) -> tuple[ModelInstance, ModelConfigWithCredentialsEntity]:
        """
        Fetch model config
        """
        if model is None:
            raise ValueError("single_retrieval_config is required")
        model_name = model.name
        provider_name = model.provider

        model_manager = ModelManager()
        model_instance = model_manager.get_model_instance(
            tenant_id=tenant_id, model_type=ModelType.LLM, provider=provider_name, model=model_name
        )

        provider_model_bundle = model_instance.provider_model_bundle
        model_type_instance = model_instance.model_type_instance
        model_type_instance = cast(LargeLanguageModel, model_type_instance)

        model_credentials = model_instance.credentials

        # check model
        provider_model = provider_model_bundle.configuration.get_provider_model(
            model=model_name, model_type=ModelType.LLM
        )

        if provider_model is None:
            raise ValueError(f"Model {model_name} not exist.")

        if provider_model.status == ModelStatus.NO_CONFIGURE:
            raise ValueError(f"Model {model_name} credentials is not initialized.")
        elif provider_model.status == ModelStatus.NO_PERMISSION:
            raise ValueError(f"Dify Hosted OpenAI {model_name} currently not support.")
        elif provider_model.status == ModelStatus.QUOTA_EXCEEDED:
            raise ValueError(f"Model provider {provider_name} quota exceeded.")

        # model config
        completion_params = model.completion_params
        stop = []
        if "stop" in completion_params:
            stop = completion_params["stop"]
            del completion_params["stop"]

        # get model mode
        model_mode = model.mode
        if not model_mode:
            raise ValueError("LLM mode is required.")

        model_schema = model_type_instance.get_model_schema(model_name, model_credentials)

        if not model_schema:
            raise ValueError(f"Model {model_name} not exist.")

        return model_instance, ModelConfigWithCredentialsEntity(
            provider=provider_name,
            model=model_name,
            model_schema=model_schema,
            mode=model_mode,
            provider_model_bundle=provider_model_bundle,
            credentials=model_credentials,
            parameters=completion_params,
            stop=stop,
        )

    def _get_prompt_template(
        self, model_config: ModelConfigWithCredentialsEntity, mode: str, metadata_fields: list, query: str
    ):
        model_mode = ModelMode(mode)
        input_text = query

        prompt_template: Union[CompletionModelPromptTemplate, list[ChatModelMessage]]
        if model_mode == ModelMode.CHAT:
            prompt_template = []
            system_prompt_messages = ChatModelMessage(role=PromptMessageRole.SYSTEM, text=METADATA_FILTER_SYSTEM_PROMPT)
            prompt_template.append(system_prompt_messages)
            user_prompt_message_1 = ChatModelMessage(role=PromptMessageRole.USER, text=METADATA_FILTER_USER_PROMPT_1)
            prompt_template.append(user_prompt_message_1)
            assistant_prompt_message_1 = ChatModelMessage(
                role=PromptMessageRole.ASSISTANT, text=METADATA_FILTER_ASSISTANT_PROMPT_1
            )
            prompt_template.append(assistant_prompt_message_1)
            user_prompt_message_2 = ChatModelMessage(role=PromptMessageRole.USER, text=METADATA_FILTER_USER_PROMPT_2)
            prompt_template.append(user_prompt_message_2)
            assistant_prompt_message_2 = ChatModelMessage(
                role=PromptMessageRole.ASSISTANT, text=METADATA_FILTER_ASSISTANT_PROMPT_2
            )
            prompt_template.append(assistant_prompt_message_2)
            user_prompt_message_3 = ChatModelMessage(
                role=PromptMessageRole.USER,
                text=METADATA_FILTER_USER_PROMPT_3.format(
                    input_text=input_text,
                    metadata_fields=json.dumps(metadata_fields, ensure_ascii=False),
                ),
            )
            prompt_template.append(user_prompt_message_3)
        elif model_mode == ModelMode.COMPLETION:
            prompt_template = CompletionModelPromptTemplate(
                text=METADATA_FILTER_COMPLETION_PROMPT.format(
                    input_text=input_text,
                    metadata_fields=json.dumps(metadata_fields, ensure_ascii=False),
                )
            )

        else:
            raise ValueError(f"Model mode {model_mode} not support.")

        prompt_transform = AdvancedPromptTransform()
        prompt_messages = prompt_transform.get_prompt(
            prompt_template=prompt_template,
            inputs={},
            query=query or "",
            files=[],
            context=None,
            memory_config=None,
            memory=None,
            model_config=model_config,
        )
        stop = model_config.stop

        return prompt_messages, stop

    def _handle_invoke_result(self, invoke_result: Generator) -> tuple[str, LLMUsage]:
        """
        Handle invoke result
        :param invoke_result: invoke result
        :return:
        """
        model = None
        prompt_messages: list[PromptMessage] = []
        full_text = ""
        usage = None
        for result in invoke_result:
            text = result.delta.message.content
            full_text += text

            if not model:
                model = result.model

            if not prompt_messages:
                prompt_messages = result.prompt_messages

            if not usage and result.delta.usage:
                usage = result.delta.usage

        if not usage:
            usage = LLMUsage.empty_usage()

        return full_text, usage

    def _multiple_retrieve_thread(
        self,
        flask_app: Flask,
        available_datasets: list,
        metadata_condition: MetadataCondition | None,
        metadata_filter_document_ids: dict[str, list[str]] | None,
        all_documents: list[Document],
        tenant_id: str,
        reranking_enable: bool,
        reranking_mode: str,
        reranking_model: dict | None,
        weights: dict[str, Any] | None,
        top_k: int,
        score_threshold: float,
        query: str | None,
        attachment_id: str | None,
    ):
        with flask_app.app_context():
            threads = []
            all_documents_item = []
            index_type = None
            for dataset in available_datasets:
                index_type = dataset.indexing_technique
                document_ids_filter = None
                if dataset.provider != "external":
                    if metadata_condition and not metadata_filter_document_ids:
                        continue
                    if metadata_filter_document_ids:
                        document_ids = metadata_filter_document_ids.get(dataset.id, [])
                        if document_ids:
                            document_ids_filter = document_ids
                        else:
                            continue
                retrieval_thread = threading.Thread(
                    target=self._retriever,
                    kwargs={
                        "flask_app": flask_app,
                        "dataset_id": dataset.id,
                        "query": query,
                        "top_k": top_k,
                        "all_documents": all_documents_item,
                        "document_ids_filter": document_ids_filter,
                        "metadata_condition": metadata_condition,
                        "attachment_ids": [attachment_id] if attachment_id else None,
                    },
                )
                threads.append(retrieval_thread)
                retrieval_thread.start()
            for thread in threads:
                thread.join()

            if reranking_enable:
                # do rerank for searched documents
                data_post_processor = DataPostProcessor(tenant_id, reranking_mode, reranking_model, weights, False)
                if query:
                    all_documents_item = data_post_processor.invoke(
                        query=query,
                        documents=all_documents_item,
                        score_threshold=score_threshold,
                        top_n=top_k,
                        query_type=QueryType.TEXT_QUERY,
                    )
                if attachment_id:
                    all_documents_item = data_post_processor.invoke(
                        documents=all_documents_item,
                        score_threshold=score_threshold,
                        top_n=top_k,
                        query_type=QueryType.IMAGE_QUERY,
                        query=attachment_id,
                    )
            else:
                if index_type == IndexTechniqueType.ECONOMY:
                    if not query:
                        all_documents_item = []
                    else:
                        all_documents_item = self.calculate_keyword_score(query, all_documents_item, top_k)
                elif index_type == IndexTechniqueType.HIGH_QUALITY:
                    all_documents_item = self.calculate_vector_score(all_documents_item, top_k, score_threshold)
                else:
                    all_documents_item: Any | list[Any] = all_documents_item[:top_k] if top_k else all_documents_item
            if all_documents_item:
                all_documents.extend(all_documents_item)<|MERGE_RESOLUTION|>--- conflicted
+++ resolved
@@ -7,13 +7,9 @@
 from typing import Any, Union, cast
 
 from flask import Flask, current_app
-<<<<<<< HEAD
 from sqlalchemy import Float, and_, or_, select, text
 from sqlalchemy import cast as sqlalchemy_cast
 from sqlalchemy.orm import Session
-=======
-from sqlalchemy import and_, or_, select
->>>>>>> bcbd3de3
 
 from core.app.app_config.entities import (
     DatasetEntity,
