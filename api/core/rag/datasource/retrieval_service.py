<<<<<<< HEAD
import json
import threading
=======
import concurrent.futures
import json
>>>>>>> 222df44d
from typing import Optional

from flask import Flask, current_app
from sqlalchemy.orm import load_only

from configs import dify_config
from core.rag.data_post_processor.data_post_processor import DataPostProcessor
from core.rag.datasource.keyword.keyword_factory import Keyword
from core.rag.datasource.vdb.vector_factory import Vector
from core.rag.embedding.retrieval import RetrievalSegments
from core.rag.index_processor.constant.index_type import IndexType
from core.rag.models.document import Document
from core.rag.rerank.rerank_type import RerankMode
from core.rag.retrieval.retrieval_methods import RetrievalMethod
from extensions.ext_database import db
from models.dataset import ChildChunk, Dataset, DocumentSegment
from models.dataset import Document as DatasetDocument
from services.external_knowledge_service import ExternalDatasetService

default_retrieval_model = {
    "search_method": RetrievalMethod.SEMANTIC_SEARCH.value,
    "reranking_enable": False,
    "reranking_model": {"reranking_provider_name": "", "reranking_model_name": ""},
    "top_k": 2,
    "score_threshold_enabled": False,
}


class RetrievalService:
    # Cache precompiled regular expressions to avoid repeated compilation
    @classmethod
    def retrieve(
        cls,
        retrieval_method: str,
        dataset_id: str,
        query: str,
        top_k: int,
        score_threshold: Optional[float] = 0.0,
        reranking_model: Optional[dict] = None,
        reranking_mode: str = "reranking_model",
        weights: Optional[dict] = None,
    ):
        if not query:
            return []
        dataset = cls._get_dataset(dataset_id)
        if not dataset or dataset.available_document_count == 0 or dataset.available_segment_count == 0:
            return []

        all_documents: list[Document] = []
        exceptions: list[str] = []

        # Optimize multithreading with thread pools
        with concurrent.futures.ThreadPoolExecutor(max_workers=dify_config.RETRIEVAL_SERVICE_WORKER) as executor:  # type: ignore
            futures = []
            if retrieval_method == "keyword_search":
                futures.append(
                    executor.submit(
                        cls.keyword_search,
                        flask_app=current_app._get_current_object(),  # type: ignore
                        dataset_id=dataset_id,
                        query=query,
                        top_k=top_k,
                        all_documents=all_documents,
                        exceptions=exceptions,
                    )
                )
            if RetrievalMethod.is_support_semantic_search(retrieval_method):
                futures.append(
                    executor.submit(
                        cls.embedding_search,
                        flask_app=current_app._get_current_object(),  # type: ignore
                        dataset_id=dataset_id,
                        query=query,
                        top_k=top_k,
                        score_threshold=score_threshold,
                        reranking_model=reranking_model,
                        all_documents=all_documents,
                        retrieval_method=retrieval_method,
                        exceptions=exceptions,
                    )
                )
            if RetrievalMethod.is_support_fulltext_search(retrieval_method):
                futures.append(
                    executor.submit(
                        cls.full_text_index_search,
                        flask_app=current_app._get_current_object(),  # type: ignore
                        dataset_id=dataset_id,
                        query=query,
                        top_k=top_k,
                        score_threshold=score_threshold,
                        reranking_model=reranking_model,
                        all_documents=all_documents,
                        retrieval_method=retrieval_method,
                        exceptions=exceptions,
                    )
                )
            concurrent.futures.wait(futures, timeout=30, return_when=concurrent.futures.ALL_COMPLETED)

        if exceptions:
            raise ValueError(";\n".join(exceptions))

        if retrieval_method == RetrievalMethod.HYBRID_SEARCH.value:
            data_post_processor = DataPostProcessor(
                str(dataset.tenant_id), reranking_mode, reranking_model, weights, False
            )
            all_documents = data_post_processor.invoke(
                query=query,
                documents=all_documents,
                score_threshold=score_threshold,
                top_n=top_k,
            )

        return all_documents

    @classmethod
    def external_retrieve(cls, dataset_id: str, query: str, external_retrieval_model: Optional[dict] = None):
        dataset = db.session.query(Dataset).filter(Dataset.id == dataset_id).first()
        if not dataset:
            return []
        all_documents = ExternalDatasetService.fetch_external_knowledge_retrieval(
            dataset.tenant_id, dataset_id, query, external_retrieval_model or {}
        )
        return all_documents

    @classmethod
    def _get_dataset(cls, dataset_id: str) -> Optional[Dataset]:
        return db.session.query(Dataset).filter(Dataset.id == dataset_id).first()

    @classmethod
    def keyword_search(
        cls, flask_app: Flask, dataset_id: str, query: str, top_k: int, all_documents: list, exceptions: list
    ):
        with flask_app.app_context():
            try:
                dataset = cls._get_dataset(dataset_id)
                if not dataset:
                    raise ValueError("dataset not found")

                keyword = Keyword(dataset=dataset)
                documents = keyword.search(cls.escape_query_for_search(query), top_k=top_k)
                all_documents.extend(documents)
            except Exception as e:
                exceptions.append(str(e))

    @classmethod
    def embedding_search(
        cls,
        flask_app: Flask,
        dataset_id: str,
        query: str,
        top_k: int,
        score_threshold: Optional[float],
        reranking_model: Optional[dict],
        all_documents: list,
        retrieval_method: str,
        exceptions: list,
    ):
        with flask_app.app_context():
            try:
                dataset = cls._get_dataset(dataset_id)
                if not dataset:
                    raise ValueError("dataset not found")

                vector = Vector(dataset=dataset)
                documents = vector.search_by_vector(
                    query,
                    search_type="similarity_score_threshold",
                    top_k=top_k,
                    score_threshold=score_threshold,
                    filter={"group_id": [dataset.id]},
                )

                if documents:
                    if (
                        reranking_model
                        and reranking_model.get("reranking_model_name")
                        and reranking_model.get("reranking_provider_name")
                        and retrieval_method == RetrievalMethod.SEMANTIC_SEARCH.value
                    ):
                        data_post_processor = DataPostProcessor(
                            str(dataset.tenant_id), str(RerankMode.RERANKING_MODEL.value), reranking_model, None, False
                        )
                        all_documents.extend(
                            data_post_processor.invoke(
                                query=query,
                                documents=documents,
                                score_threshold=score_threshold,
                                top_n=len(documents),
                            )
                        )
                    else:
                        all_documents.extend(documents)
            except Exception as e:
                exceptions.append(str(e))

    @classmethod
    def full_text_index_search(
        cls,
        flask_app: Flask,
        dataset_id: str,
        query: str,
        top_k: int,
        score_threshold: Optional[float],
        reranking_model: Optional[dict],
        all_documents: list,
        retrieval_method: str,
        exceptions: list,
    ):
        with flask_app.app_context():
            try:
                dataset = cls._get_dataset(dataset_id)
                if not dataset:
                    raise ValueError("dataset not found")

                vector_processor = Vector(dataset=dataset)

                documents = vector_processor.search_by_full_text(cls.escape_query_for_search(query), top_k=top_k)
                if documents:
                    if (
                        reranking_model
                        and reranking_model.get("reranking_model_name")
                        and reranking_model.get("reranking_provider_name")
                        and retrieval_method == RetrievalMethod.FULL_TEXT_SEARCH.value
                    ):
                        data_post_processor = DataPostProcessor(
                            str(dataset.tenant_id), str(RerankMode.RERANKING_MODEL.value), reranking_model, None, False
                        )
                        all_documents.extend(
                            data_post_processor.invoke(
                                query=query,
                                documents=documents,
                                score_threshold=score_threshold,
                                top_n=len(documents),
                            )
                        )
                    else:
                        all_documents.extend(documents)
            except Exception as e:
                exceptions.append(str(e))

    @staticmethod
    def escape_query_for_search(query: str) -> str:
        return json.dumps(query).strip('"')
<<<<<<< HEAD
=======

    @classmethod
    def format_retrieval_documents(cls, documents: list[Document]) -> list[RetrievalSegments]:
        """Format retrieval documents with optimized batch processing"""
        if not documents:
            return []

        try:
            # Collect document IDs
            document_ids = {doc.metadata.get("document_id") for doc in documents if "document_id" in doc.metadata}
            if not document_ids:
                return []

            # Batch query dataset documents
            dataset_documents = {
                doc.id: doc
                for doc in db.session.query(DatasetDocument)
                .filter(DatasetDocument.id.in_(document_ids))
                .options(load_only(DatasetDocument.id, DatasetDocument.doc_form, DatasetDocument.dataset_id))
                .all()
            }

            records = []
            include_segment_ids = set()
            segment_child_map = {}

            # Process documents
            for document in documents:
                document_id = document.metadata.get("document_id")
                if document_id not in dataset_documents:
                    continue

                dataset_document = dataset_documents[document_id]
>>>>>>> 222df44d

                if dataset_document.doc_form == IndexType.PARENT_CHILD_INDEX:
                    # Handle parent-child documents
                    child_index_node_id = document.metadata.get("doc_id")

                    child_chunk = (
                        db.session.query(ChildChunk).filter(ChildChunk.index_node_id == child_index_node_id).first()
                    )

                    if not child_chunk:
                        continue

                    segment = (
                        db.session.query(DocumentSegment)
                        .filter(
                            DocumentSegment.dataset_id == dataset_document.dataset_id,
                            DocumentSegment.enabled == True,
                            DocumentSegment.status == "completed",
                            DocumentSegment.id == child_chunk.segment_id,
                        )
                        .options(
                            load_only(
                                DocumentSegment.id,
                                DocumentSegment.content,
                                DocumentSegment.answer,
                                DocumentSegment.doc_metadata,
                            )
                        )
                        .first()
                    )

                    if not segment:
                        continue

                    if segment.id not in include_segment_ids:
                        include_segment_ids.add(segment.id)
                        child_chunk_detail = {
                            "id": child_chunk.id,
                            "content": child_chunk.content,
                            "position": child_chunk.position,
                            "score": document.metadata.get("score", 0.0),
                        }
                        map_detail = {
                            "max_score": document.metadata.get("score", 0.0),
                            "child_chunks": [child_chunk_detail],
                        }
                        segment_child_map[segment.id] = map_detail
                        record = {
                            "segment": segment,
                        }
                        records.append(record)
                    else:
                        child_chunk_detail = {
                            "id": child_chunk.id,
                            "content": child_chunk.content,
                            "position": child_chunk.position,
                            "score": document.metadata.get("score", 0.0),
                        }
                        segment_child_map[segment.id]["child_chunks"].append(child_chunk_detail)
                        segment_child_map[segment.id]["max_score"] = max(
                            segment_child_map[segment.id]["max_score"], document.metadata.get("score", 0.0)
                        )
                else:
                    # Handle normal documents
                    index_node_id = document.metadata.get("doc_id")
                    if not index_node_id:
                        continue

                    segment = (
                        db.session.query(DocumentSegment)
                        .filter(
                            DocumentSegment.dataset_id == dataset_document.dataset_id,
                            DocumentSegment.enabled == True,
                            DocumentSegment.status == "completed",
                            DocumentSegment.index_node_id == index_node_id,
                        )
                        .first()
                    )

                    if not segment:
                        continue

                    include_segment_ids.add(segment.id)
                    record = {
                        "segment": segment,
                        "score": document.metadata.get("score"),  # type: ignore
                        "segment_metadata": segment.doc_metadata,
                    }
                    records.append(record)

            # Add child chunks information to records
            for record in records:
                if record["segment"].id in segment_child_map:
                    record["child_chunks"] = segment_child_map[record["segment"].id].get("child_chunks")  # type: ignore
                    record["score"] = segment_child_map[record["segment"].id]["max_score"]

            return [RetrievalSegments(**record) for record in records]
        except Exception as e:
            db.session.rollback()
            raise e
        finally:
            db.session.close()<|MERGE_RESOLUTION|>--- conflicted
+++ resolved
@@ -1,10 +1,5 @@
-<<<<<<< HEAD
 import json
-import threading
-=======
 import concurrent.futures
-import json
->>>>>>> 222df44d
 from typing import Optional
 
 from flask import Flask, current_app
@@ -248,8 +243,6 @@
     @staticmethod
     def escape_query_for_search(query: str) -> str:
         return json.dumps(query).strip('"')
-<<<<<<< HEAD
-=======
 
     @classmethod
     def format_retrieval_documents(cls, documents: list[Document]) -> list[RetrievalSegments]:
@@ -283,7 +276,6 @@
                     continue
 
                 dataset_document = dataset_documents[document_id]
->>>>>>> 222df44d
 
                 if dataset_document.doc_form == IndexType.PARENT_CHILD_INDEX:
                     # Handle parent-child documents
