import threading
from typing import Optional

from flask import Flask, current_app

from core.rag.data_post_processor.data_post_processor import DataPostProcessor
from core.rag.datasource.keyword.keyword_factory import Keyword
from core.rag.datasource.vdb.vector_factory import Vector
from extensions.ext_database import db
from models.dataset import Dataset

default_retrieval_model = {
    'search_method': 'semantic_search',
    'reranking_enable': False,
    'reranking_model': {
        'reranking_provider_name': '',
        'reranking_model_name': ''
    },
    'top_k': 2,
    'score_threshold_enabled': False
}


class RetrievalService:

    @classmethod
    def retrieve(cls, retrival_method: str, dataset_id: str, query: str,
                 top_k: int, score_threshold: Optional[float] = .0, reranking_model: Optional[dict] = None):
        dataset = db.session.query(Dataset).filter(
            Dataset.id == dataset_id
        ).first()
        if not dataset or dataset.available_document_count == 0 or dataset.available_segment_count == 0:
            return []
        all_documents = []
        threads = []
        exceptions = []
        # retrieval_model source with keyword
        if retrival_method == 'keyword_search':
            keyword_thread = threading.Thread(target=RetrievalService.keyword_search, kwargs={
                'flask_app': current_app._get_current_object(),
                'dataset_id': dataset_id,
                'query': query,
                'top_k': top_k,
                'all_documents': all_documents,
                'exceptions': exceptions,
            })
            threads.append(keyword_thread)
            keyword_thread.start()
        # retrieval_model source with semantic
        if retrival_method == 'semantic_search' or retrival_method == 'hybrid_search':
            embedding_thread = threading.Thread(target=RetrievalService.embedding_search, kwargs={
                'flask_app': current_app._get_current_object(),
                'dataset_id': dataset_id,
                'query': query,
                'top_k': top_k,
                'score_threshold': score_threshold,
                'reranking_model': reranking_model,
                'all_documents': all_documents,
                'retrival_method': retrival_method,
                'exceptions': exceptions,
            })
            threads.append(embedding_thread)
            embedding_thread.start()

        # retrieval source with full text
        if retrival_method == 'full_text_search' or retrival_method == 'hybrid_search':
            full_text_index_thread = threading.Thread(target=RetrievalService.full_text_index_search, kwargs={
                'flask_app': current_app._get_current_object(),
                'dataset_id': dataset_id,
                'query': query,
                'retrival_method': retrival_method,
                'score_threshold': score_threshold,
                'top_k': top_k,
                'reranking_model': reranking_model,
                'all_documents': all_documents,
                'exceptions': exceptions,
            })
            threads.append(full_text_index_thread)
            full_text_index_thread.start()

        for thread in threads:
            thread.join()

        if exceptions:
            exception_message = ';\n'.join(exceptions)
            raise Exception(exception_message)

        if retrival_method == 'hybrid_search':
            data_post_processor = DataPostProcessor(str(dataset.tenant_id), reranking_model, False)
            all_documents = data_post_processor.invoke(
                query=query,
                documents=all_documents,
                score_threshold=score_threshold,
                top_n=top_k
            )
        return all_documents

    @classmethod
    def keyword_search(cls, flask_app: Flask, dataset_id: str, query: str,
                       top_k: int, all_documents: list, exceptions: list):
        with flask_app.app_context():
            try:
                dataset = db.session.query(Dataset).filter(
                    Dataset.id == dataset_id
                ).first()

                keyword = Keyword(
                    dataset=dataset
                )

                documents = keyword.search(
                    query,
                    top_k=top_k
                )
                all_documents.extend(documents)
            except Exception as e:
                exceptions.append(str(e))

    @classmethod
    def embedding_search(cls, flask_app: Flask, dataset_id: str, query: str,
                         top_k: int, score_threshold: Optional[float], reranking_model: Optional[dict],
                         all_documents: list, retrival_method: str, exceptions: list):
        with flask_app.app_context():
<<<<<<< HEAD
            dataset = db.session.query(Dataset).filter(
                Dataset.id == dataset_id
            ).first()

            vector = Vector(
                dataset=dataset
            )

            top_k1 = top_k
            if reranking_model:
                top_k1 = 50
            documents = vector.search_by_vector(
                query,
                search_type='similarity_score_threshold',
                top_k=top_k1,
                score_threshold=score_threshold,
                filter={
                    'group_id': [dataset.id]
                }
            )

            if documents:
                if reranking_model and retrival_method == 'semantic_search':
                    data_post_processor = DataPostProcessor(str(dataset.tenant_id), reranking_model, False)
                    all_documents.extend(data_post_processor.invoke(
                        query=query,
                        documents=documents,
                        score_threshold=score_threshold,
                        top_n=top_k
                    ))
                else:
                    all_documents.extend(documents)
=======
            try:
                dataset = db.session.query(Dataset).filter(
                    Dataset.id == dataset_id
                ).first()

                vector = Vector(
                    dataset=dataset
                )

                documents = vector.search_by_vector(
                    query,
                    search_type='similarity_score_threshold',
                    top_k=top_k,
                    score_threshold=score_threshold,
                    filter={
                        'group_id': [dataset.id]
                    }
                )

                if documents:
                    if reranking_model and retrival_method == 'semantic_search':
                        data_post_processor = DataPostProcessor(str(dataset.tenant_id), reranking_model, False)
                        all_documents.extend(data_post_processor.invoke(
                            query=query,
                            documents=documents,
                            score_threshold=score_threshold,
                            top_n=len(documents)
                        ))
                    else:
                        all_documents.extend(documents)
            except Exception as e:
                exceptions.append(str(e))
>>>>>>> adc948e8

    @classmethod
    def full_text_index_search(cls, flask_app: Flask, dataset_id: str, query: str,
                               top_k: int, score_threshold: Optional[float], reranking_model: Optional[dict],
                               all_documents: list, retrival_method: str, exceptions: list):
        with flask_app.app_context():
            try:
                dataset = db.session.query(Dataset).filter(
                    Dataset.id == dataset_id
                ).first()

                vector_processor = Vector(
                    dataset=dataset,
                )

                documents = vector_processor.search_by_full_text(
                    query,
                    top_k=top_k
                )
                if documents:
                    if reranking_model and retrival_method == 'full_text_search':
                        data_post_processor = DataPostProcessor(str(dataset.tenant_id), reranking_model, False)
                        all_documents.extend(data_post_processor.invoke(
                            query=query,
                            documents=documents,
                            score_threshold=score_threshold,
                            top_n=len(documents)
                        ))
                    else:
                        all_documents.extend(documents)
            except Exception as e:
                exceptions.append(str(e))<|MERGE_RESOLUTION|>--- conflicted
+++ resolved
@@ -121,40 +121,6 @@
                          top_k: int, score_threshold: Optional[float], reranking_model: Optional[dict],
                          all_documents: list, retrival_method: str, exceptions: list):
         with flask_app.app_context():
-<<<<<<< HEAD
-            dataset = db.session.query(Dataset).filter(
-                Dataset.id == dataset_id
-            ).first()
-
-            vector = Vector(
-                dataset=dataset
-            )
-
-            top_k1 = top_k
-            if reranking_model:
-                top_k1 = 50
-            documents = vector.search_by_vector(
-                query,
-                search_type='similarity_score_threshold',
-                top_k=top_k1,
-                score_threshold=score_threshold,
-                filter={
-                    'group_id': [dataset.id]
-                }
-            )
-
-            if documents:
-                if reranking_model and retrival_method == 'semantic_search':
-                    data_post_processor = DataPostProcessor(str(dataset.tenant_id), reranking_model, False)
-                    all_documents.extend(data_post_processor.invoke(
-                        query=query,
-                        documents=documents,
-                        score_threshold=score_threshold,
-                        top_n=top_k
-                    ))
-                else:
-                    all_documents.extend(documents)
-=======
             try:
                 dataset = db.session.query(Dataset).filter(
                     Dataset.id == dataset_id
@@ -164,10 +130,14 @@
                     dataset=dataset
                 )
 
+                top_k1 = top_k
+                if reranking_model:
+                    top_k1 = 50
+
                 documents = vector.search_by_vector(
                     query,
                     search_type='similarity_score_threshold',
-                    top_k=top_k,
+                    top_k=top_k1,
                     score_threshold=score_threshold,
                     filter={
                         'group_id': [dataset.id]
@@ -181,13 +151,12 @@
                             query=query,
                             documents=documents,
                             score_threshold=score_threshold,
-                            top_n=len(documents)
+                            top_n=top_k
                         ))
                     else:
                         all_documents.extend(documents)
             except Exception as e:
                 exceptions.append(str(e))
->>>>>>> adc948e8
 
     @classmethod
     def full_text_index_search(cls, flask_app: Flask, dataset_id: str, query: str,
