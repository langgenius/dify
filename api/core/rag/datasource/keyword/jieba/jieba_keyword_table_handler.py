--- conflicted
+++ resolved
@@ -1,14 +1,6 @@
 import re
 from typing import Optional
 
-<<<<<<< HEAD
-import jieba  # type: ignore
-from jieba.analyse import default_tfidf  # type: ignore
-
-from core.rag.datasource.keyword.jieba.stopwords import STOPWORDS
-
-=======
->>>>>>> ef7e47d1
 
 class JiebaKeywordTableHandler:
     def __init__(self):
