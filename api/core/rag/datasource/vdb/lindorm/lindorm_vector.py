--- conflicted
+++ resolved
@@ -327,7 +327,7 @@
         return docs
 
     def create_collection(
-        self, embeddings: list, metadatas: Optional[list[dict]] = None, index_params: Optional[dict] = None
+        self, embeddings: list, metadatas: list[dict] = None, index_params: dict = None
     ):
         if not embeddings:
             raise ValueError(f"Embeddings list cannot be empty for collection create '{self._collection_name}'")
@@ -365,134 +365,10 @@
                             },
                         }
                     },
-<<<<<<< HEAD
                 }
                 logger.info("Creating Lindorm Search index %s", self._collection_name)
                 self._client.indices.create(index=self._collection_name, body=index_body)
             redis_client.set(collection_exist_cache_key, 1, ex=3600)
-=======
-                },
-                text_field: {"type": "text", "analyzer": analyzer},
-            }
-        },
-    }
-
-    if excludes_from_source:
-        # e.g. {"excludes": ["vector_field"]}
-        mapping["mappings"]["_source"] = {"excludes": [vector_field]}
-
-    if using_ugc and method_name == "ivfpq":
-        mapping["settings"]["index"]["knn_routing"] = True
-        mapping["settings"]["index"]["knn.offline.construction"] = True
-    elif (using_ugc and method_name == "hnsw") or (using_ugc and method_name == "flat"):
-        mapping["settings"]["index"]["knn_routing"] = True
-    return mapping
-
-
-def default_text_search_query(
-    query_text: str,
-    k: int = 4,
-    text_field: str = Field.CONTENT_KEY.value,
-    must: list[dict] | None = None,
-    must_not: list[dict] | None = None,
-    should: list[dict] | None = None,
-    minimum_should_match: int = 0,
-    filters: list[dict] | None = None,
-    routing: str | None = None,
-    routing_field: str | None = None,
-    **kwargs,
-):
-    query_clause: dict[str, Any] = {}
-    if routing is not None:
-        query_clause = {
-            "bool": {"must": [{"match": {text_field: query_text}}, {"term": {f"{routing_field}.keyword": routing}}]}
-        }
-    else:
-        query_clause = {"match": {text_field: query_text}}
-    # build the simplest search_query when only query_text is specified
-    if not must and not must_not and not should and not filters:
-        search_query = {"size": k, "query": query_clause}
-        return search_query
-
-    # build complex search_query when either of must/must_not/should/filter is specified
-    if must:
-        if not isinstance(must, list):
-            raise RuntimeError(f"unexpected [must] clause with {type(filters)}")
-        if query_clause not in must:
-            must.append(query_clause)
-    else:
-        must = [query_clause]
-
-    boolean_query: dict[str, Any] = {"must": must}
-
-    if must_not:
-        if not isinstance(must_not, list):
-            raise RuntimeError(f"unexpected [must_not] clause with {type(filters)}")
-        boolean_query["must_not"] = must_not
-
-    if should:
-        if not isinstance(should, list):
-            raise RuntimeError(f"unexpected [should] clause with {type(filters)}")
-        boolean_query["should"] = should
-        if minimum_should_match != 0:
-            boolean_query["minimum_should_match"] = minimum_should_match
-
-    if filters:
-        if not isinstance(filters, list):
-            raise RuntimeError(f"unexpected [filter] clause with {type(filters)}")
-        boolean_query["filter"] = filters
-
-    search_query = {"size": k, "query": {"bool": boolean_query}}
-    return search_query
-
-
-def default_vector_search_query(
-    query_vector: list[float],
-    k: int = 4,
-    min_score: str = "0.0",
-    ef_search: str | None = None,  # only for hnsw
-    nprobe: str | None = None,  # "2000"
-    reorder_factor: str | None = None,  # "20"
-    client_refactor: str | None = None,  # "true"
-    vector_field: str = Field.VECTOR.value,
-    filters: list[dict] | None = None,
-    filter_type: str | None = None,
-    **kwargs,
-):
-    if filters is not None:
-        filter_type = "pre_filter" if filter_type is None else filter_type
-        if not isinstance(filters, list):
-            raise RuntimeError(f"unexpected filter with {type(filters)}")
-    final_ext: dict[str, Any] = {"lvector": {}}
-    if min_score != "0.0":
-        final_ext["lvector"]["min_score"] = min_score
-    if ef_search:
-        final_ext["lvector"]["ef_search"] = ef_search
-    if nprobe:
-        final_ext["lvector"]["nprobe"] = nprobe
-    if reorder_factor:
-        final_ext["lvector"]["reorder_factor"] = reorder_factor
-    if client_refactor:
-        final_ext["lvector"]["client_refactor"] = client_refactor
-
-    search_query: dict[str, Any] = {
-        "size": k,
-        "_source": True,  # force return '_source'
-        "query": {"knn": {vector_field: {"vector": query_vector, "k": k}}},
-    }
-
-    if filters is not None and len(filters) > 0:
-        # when using filter, transform filter from List[Dict] to Dict as valid format
-        filter_dict = {"bool": {"must": filters}} if len(filters) > 1 else filters[0]
-        search_query["query"]["knn"][vector_field]["filter"] = filter_dict  # filter should be Dict
-        if filter_type:
-            final_ext["lvector"]["filter_type"] = filter_type
-
-    if final_ext != {"lvector": {}}:
-        search_query["ext"] = final_ext
-    return search_query
->>>>>>> abf4955c
-
 
 class LindormVectorStoreFactory(AbstractVectorFactory):
     def init_vector(self, dataset: Dataset, attributes: list, embeddings: Embeddings) -> LindormVectorStore:
