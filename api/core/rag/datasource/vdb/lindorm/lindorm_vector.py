import copy
import json
import logging
from typing import Any, Optional

from opensearchpy import OpenSearch
from pydantic import BaseModel, model_validator

from configs import dify_config
from core.rag.datasource.vdb.field import Field
from core.rag.datasource.vdb.vector_base import BaseVector
from core.rag.datasource.vdb.vector_factory import AbstractVectorFactory
from core.rag.datasource.vdb.vector_type import VectorType
from core.rag.embedding.embedding_base import Embeddings
from core.rag.models.document import Document
from extensions.ext_redis import redis_client
from models.dataset import Dataset

logger = logging.getLogger(__name__)
logging.basicConfig(level=logging.INFO, format="%(asctime)s - %(levelname)s - %(message)s")
logging.getLogger("lindorm").setLevel(logging.WARN)

ROUTING_FIELD = "routing_field"
UGC_INDEX_PREFIX = "ugc_index"


class LindormVectorStoreConfig(BaseModel):
    hosts: str
    username: Optional[str] = None
    password: Optional[str] = None
    using_ugc: Optional[bool] = False

    @model_validator(mode="before")
    @classmethod
    def validate_config(cls, values: dict) -> dict:
        if not values["hosts"]:
            raise ValueError("config URL is required")
        if not values["username"]:
            raise ValueError("config USERNAME is required")
        if not values["password"]:
            raise ValueError("config PASSWORD is required")
        return values

    def to_opensearch_params(self) -> dict[str, Any]:
        params: dict[str, Any] = {"hosts": self.hosts}
        if self.username and self.password:
            params["http_auth"] = (self.username, self.password)
        return params


class LindormVectorStore(BaseVector):
    def __init__(self, collection_name: str, config: LindormVectorStoreConfig, using_ugc: bool, **kwargs):
        self._routing = None
        self._routing_field = None
<<<<<<< HEAD
        if config.using_ugc:
            routing_value: str | None = kwargs.get("routing_value")
=======
        if using_ugc:
            routing_value: str = kwargs.get("routing_value")
>>>>>>> 493834d4
            if routing_value is None:
                raise ValueError("UGC index should init vector with valid 'routing_value' parameter value")
            self._routing = routing_value.lower()
            self._routing_field = ROUTING_FIELD
            ugc_index_name = collection_name
            super().__init__(ugc_index_name.lower())
        else:
            super().__init__(collection_name.lower())
        self._client_config = config
        self._client = OpenSearch(**config.to_opensearch_params())
        self._using_ugc = using_ugc
        self.kwargs = kwargs

    def get_type(self) -> str:
        return VectorType.LINDORM

    def create(self, texts: list[Document], embeddings: list[list[float]], **kwargs):
        self.create_collection(len(embeddings[0]), **kwargs)
        self.add_texts(texts, embeddings)

    def refresh(self):
        self._client.indices.refresh(index=self._collection_name)

    def add_texts(self, documents: list[Document], embeddings: list[list[float]], **kwargs):
        actions = []
        uuids = self._get_uuids(documents)
        for i in range(len(documents)):
            action_header = {
                "index": {
                    "_index": self.collection_name.lower(),
                    "_id": uuids[i],
                }
            }
            action_values: dict[str, Any] = {
                Field.CONTENT_KEY.value: documents[i].page_content,
                Field.VECTOR.value: embeddings[i],  # Make sure you pass an array here
                Field.METADATA_KEY.value: documents[i].metadata,
            }
            if self._using_ugc:
                action_header["index"]["routing"] = self._routing
                if self._routing_field is not None:
                    action_values[self._routing_field] = self._routing
            actions.append(action_header)
            actions.append(action_values)
        response = self._client.bulk(actions)
        if response["errors"]:
            for item in response["items"]:
                print(f"{item['index']['status']}: {item['index']['error']['type']}")
        else:
            self.refresh()

    def get_ids_by_metadata_field(self, key: str, value: str):
        query: dict[str, Any] = {
            "query": {"bool": {"must": [{"term": {f"{Field.METADATA_KEY.value}.{key}.keyword": value}}]}}
        }
        if self._using_ugc:
            query["query"]["bool"]["must"].append({"term": {f"{self._routing_field}.keyword": self._routing}})
        response = self._client.search(index=self._collection_name, body=query)
        if response["hits"]["hits"]:
            return [hit["_id"] for hit in response["hits"]["hits"]]
        else:
            return None

    def delete_by_metadata_field(self, key: str, value: str):
        ids = self.get_ids_by_metadata_field(key, value)
        if ids:
            self.delete_by_ids(ids)

    def delete_by_ids(self, ids: list[str]) -> None:
        params = {}
        if self._using_ugc:
            params["routing"] = self._routing
        for id in ids:
            if self._client.exists(index=self._collection_name, id=id, params=params):
                params = {}
                if self._using_ugc:
                    params["routing"] = self._routing
                self._client.delete(index=self._collection_name, id=id, params=params)
                self.refresh()
            else:
                logger.warning(f"DELETE BY ID: ID {id} does not exist in the index.")

    def delete(self) -> None:
        if self._using_ugc:
            routing_filter_query = {
                "query": {"bool": {"must": [{"term": {f"{self._routing_field}.keyword": self._routing}}]}}
            }
            self._client.delete_by_query(self._collection_name, body=routing_filter_query)
            self.refresh()
        else:
            if self._client.indices.exists(index=self._collection_name):
                self._client.indices.delete(index=self._collection_name, params={"timeout": 60})
                logger.info("Delete index success")
            else:
                logger.warning(f"Index '{self._collection_name}' does not exist. No deletion performed.")

    def text_exists(self, id: str) -> bool:
        try:
            params = {}
            if self._using_ugc:
                params["routing"] = self._routing
            self._client.get(index=self._collection_name, id=id, params=params)
            return True
        except:
            return False

    def search_by_vector(self, query_vector: list[float], **kwargs: Any) -> list[Document]:
        if not isinstance(query_vector, list):
            raise ValueError("query_vector should be a list of floats")

        if not all(isinstance(x, float) for x in query_vector):
            raise ValueError("All elements in query_vector should be floats")

        top_k = kwargs.get("top_k", 10)
        query = default_vector_search_query(query_vector=query_vector, k=top_k, **kwargs)
        try:
            params = {}
            if self._using_ugc:
                params["routing"] = self._routing
            response = self._client.search(index=self._collection_name, body=query, params=params)
        except Exception as e:
            logger.exception(f"Error executing vector search, query: {query}")
            raise

        docs_and_scores = []
        for hit in response["hits"]["hits"]:
            docs_and_scores.append(
                (
                    Document(
                        page_content=hit["_source"][Field.CONTENT_KEY.value],
                        vector=hit["_source"][Field.VECTOR.value],
                        metadata=hit["_source"][Field.METADATA_KEY.value],
                    ),
                    hit["_score"],
                )
            )
        docs = []
        for doc, score in docs_and_scores:
            score_threshold = kwargs.get("score_threshold", 0.0) or 0.0
            if score > score_threshold:
                if doc.metadata is not None:
                    doc.metadata["score"] = score
                docs.append(doc)

        return docs

    def search_by_full_text(self, query: str, **kwargs: Any) -> list[Document]:
        must = kwargs.get("must")
        must_not = kwargs.get("must_not")
        should = kwargs.get("should")
        minimum_should_match = kwargs.get("minimum_should_match", 0)
        top_k = kwargs.get("top_k", 10)
        filters = kwargs.get("filter")
        routing = self._routing
        full_text_query = default_text_search_query(
            query_text=query,
            k=top_k,
            text_field=Field.CONTENT_KEY.value,
            must=must,
            must_not=must_not,
            should=should,
            minimum_should_match=minimum_should_match,
            filters=filters,
            routing=routing,
            routing_field=self._routing_field,
        )
        response = self._client.search(index=self._collection_name, body=full_text_query)
        docs = []
        for hit in response["hits"]["hits"]:
            docs.append(
                Document(
                    page_content=hit["_source"][Field.CONTENT_KEY.value],
                    vector=hit["_source"][Field.VECTOR.value],
                    metadata=hit["_source"][Field.METADATA_KEY.value],
                )
            )

        return docs

    def create_collection(self, dimension: int, **kwargs):
        lock_name = f"vector_indexing_lock_{self._collection_name}"
        with redis_client.lock(lock_name, timeout=20):
            collection_exist_cache_key = f"vector_indexing_{self._collection_name}"
            if redis_client.get(collection_exist_cache_key):
                logger.info(f"Collection {self._collection_name} already exists.")
                return
            if self._client.indices.exists(index=self._collection_name):
                logger.info(f"{self._collection_name.lower()} already exists.")
                redis_client.set(collection_exist_cache_key, 1, ex=3600)
                return
            if len(self.kwargs) == 0 and len(kwargs) != 0:
                self.kwargs = copy.deepcopy(kwargs)
            vector_field = kwargs.pop("vector_field", Field.VECTOR.value)
            shards = kwargs.pop("shards", 4)

            engine = kwargs.pop("engine", "lvector")
            method_name = kwargs.pop("method_name", dify_config.DEFAULT_INDEX_TYPE)
            space_type = kwargs.pop("space_type", dify_config.DEFAULT_DISTANCE_TYPE)
            data_type = kwargs.pop("data_type", "float")

            hnsw_m = kwargs.pop("hnsw_m", 24)
            hnsw_ef_construction = kwargs.pop("hnsw_ef_construction", 500)
            ivfpq_m = kwargs.pop("ivfpq_m", dimension)
            nlist = kwargs.pop("nlist", 1000)
            centroids_use_hnsw = kwargs.pop("centroids_use_hnsw", True if nlist >= 5000 else False)
            centroids_hnsw_m = kwargs.pop("centroids_hnsw_m", 24)
            centroids_hnsw_ef_construct = kwargs.pop("centroids_hnsw_ef_construct", 500)
            centroids_hnsw_ef_search = kwargs.pop("centroids_hnsw_ef_search", 100)
            mapping = default_text_mapping(
                dimension,
                method_name,
                space_type=space_type,
                shards=shards,
                engine=engine,
                data_type=data_type,
                vector_field=vector_field,
                hnsw_m=hnsw_m,
                hnsw_ef_construction=hnsw_ef_construction,
                nlist=nlist,
                ivfpq_m=ivfpq_m,
                centroids_use_hnsw=centroids_use_hnsw,
                centroids_hnsw_m=centroids_hnsw_m,
                centroids_hnsw_ef_construct=centroids_hnsw_ef_construct,
                centroids_hnsw_ef_search=centroids_hnsw_ef_search,
                using_ugc=self._using_ugc,
                **kwargs,
            )
            self._client.indices.create(index=self._collection_name.lower(), body=mapping)
            redis_client.set(collection_exist_cache_key, 1, ex=3600)
            # logger.info(f"create index success: {self._collection_name}")


def default_text_mapping(dimension: int, method_name: str, **kwargs: Any) -> dict:
    excludes_from_source = kwargs.get("excludes_from_source")
    analyzer = kwargs.get("analyzer", "ik_max_word")
    text_field = kwargs.get("text_field", Field.CONTENT_KEY.value)
    engine = kwargs["engine"]
    shard = kwargs["shards"]
    space_type = kwargs.get("space_type")
    if space_type is None:
        if method_name == "hnsw":
            space_type = "l2"
        else:
            space_type = "cosine"
    data_type = kwargs["data_type"]
    vector_field = kwargs.get("vector_field", Field.VECTOR.value)
    using_ugc = kwargs.get("using_ugc", False)

    if method_name == "ivfpq":
        ivfpq_m = kwargs["ivfpq_m"]
        nlist = kwargs["nlist"]
        centroids_use_hnsw = True if nlist > 10000 else False
        centroids_hnsw_m = 24
        centroids_hnsw_ef_construct = 500
        centroids_hnsw_ef_search = 100
        parameters = {
            "m": ivfpq_m,
            "nlist": nlist,
            "centroids_use_hnsw": centroids_use_hnsw,
            "centroids_hnsw_m": centroids_hnsw_m,
            "centroids_hnsw_ef_construct": centroids_hnsw_ef_construct,
            "centroids_hnsw_ef_search": centroids_hnsw_ef_search,
        }
    elif method_name == "hnsw":
        neighbor = kwargs["hnsw_m"]
        ef_construction = kwargs["hnsw_ef_construction"]
        parameters = {"m": neighbor, "ef_construction": ef_construction}
    elif method_name == "flat":
        parameters = {}
    else:
        raise RuntimeError(f"unexpected method_name: {method_name}")

    mapping = {
        "settings": {"index": {"number_of_shards": shard, "knn": True}},
        "mappings": {
            "properties": {
                vector_field: {
                    "type": "knn_vector",
                    "dimension": dimension,
                    "data_type": data_type,
                    "method": {
                        "engine": engine,
                        "name": method_name,
                        "space_type": space_type,
                        "parameters": parameters,
                    },
                },
                text_field: {"type": "text", "analyzer": analyzer},
            }
        },
    }

    if excludes_from_source:
        mapping["mappings"]["_source"] = {"excludes": excludes_from_source}  # e.g. {"excludes": ["vector_field"]}

    if using_ugc and method_name == "ivfpq":
        mapping["settings"]["index"]["knn_routing"] = True
        mapping["settings"]["index"]["knn.offline.construction"] = True
    elif using_ugc and method_name == "hnsw" or using_ugc and method_name == "flat":
        mapping["settings"]["index"]["knn_routing"] = True
    return mapping


def default_text_search_query(
    query_text: str,
    k: int = 4,
    text_field: str = Field.CONTENT_KEY.value,
    must: Optional[list[dict]] = None,
    must_not: Optional[list[dict]] = None,
    should: Optional[list[dict]] = None,
    minimum_should_match: int = 0,
    filters: Optional[list[dict]] = None,
    routing: Optional[str] = None,
    routing_field: Optional[str] = None,
    **kwargs,
) -> dict:
    query_clause: dict[str, Any] = {}
    if routing is not None:
        query_clause = {
            "bool": {"must": [{"match": {text_field: query_text}}, {"term": {f"{routing_field}.keyword": routing}}]}
        }
    else:
        query_clause = {"match": {text_field: query_text}}
    # build the simplest search_query when only query_text is specified
    if not must and not must_not and not should and not filters:
        search_query = {"size": k, "query": query_clause}
        return search_query

    # build complex search_query when either of must/must_not/should/filter is specified
    if must:
        if not isinstance(must, list):
            raise RuntimeError(f"unexpected [must] clause with {type(filters)}")
        if query_clause not in must:
            must.append(query_clause)
    else:
        must = [query_clause]

    boolean_query: dict[str, Any] = {"must": must}

    if must_not:
        if not isinstance(must_not, list):
            raise RuntimeError(f"unexpected [must_not] clause with {type(filters)}")
        boolean_query["must_not"] = must_not

    if should:
        if not isinstance(should, list):
            raise RuntimeError(f"unexpected [should] clause with {type(filters)}")
        boolean_query["should"] = should
        if minimum_should_match != 0:
            boolean_query["minimum_should_match"] = minimum_should_match

    if filters:
        if not isinstance(filters, list):
            raise RuntimeError(f"unexpected [filter] clause with {type(filters)}")
        boolean_query["filter"] = filters

    search_query = {"size": k, "query": {"bool": boolean_query}}
    return search_query


def default_vector_search_query(
    query_vector: list[float],
    k: int = 4,
    min_score: str = "0.0",
    ef_search: Optional[str] = None,  # only for hnsw
    nprobe: Optional[str] = None,  # "2000"
    reorder_factor: Optional[str] = None,  # "20"
    client_refactor: Optional[str] = None,  # "true"
    vector_field: str = Field.VECTOR.value,
    filters: Optional[list[dict]] = None,
    filter_type: Optional[str] = None,
    **kwargs,
) -> dict:
    if filters is not None:
        filter_type = "post_filter" if filter_type is None else filter_type
        if not isinstance(filters, list):
            raise RuntimeError(f"unexpected filter with {type(filters)}")
    final_ext: dict[str, Any] = {"lvector": {}}
    if min_score != "0.0":
        final_ext["lvector"]["min_score"] = min_score
    if ef_search:
        final_ext["lvector"]["ef_search"] = ef_search
    if nprobe:
        final_ext["lvector"]["nprobe"] = nprobe
    if reorder_factor:
        final_ext["lvector"]["reorder_factor"] = reorder_factor
    if client_refactor:
        final_ext["lvector"]["client_refactor"] = client_refactor

    search_query: dict[str, Any] = {
        "size": k,
        "_source": True,  # force return '_source'
        "query": {"knn": {vector_field: {"vector": query_vector, "k": k}}},
    }

    if filters is not None:
        # when using filter, transform filter from List[Dict] to Dict as valid format
        filter_dict = {"bool": {"must": filters}} if len(filters) > 1 else filters[0]
        search_query["query"]["knn"][vector_field]["filter"] = filter_dict  # filter should be Dict
        if filter_type:
            final_ext["lvector"]["filter_type"] = filter_type

    if final_ext != {"lvector": {}}:
        search_query["ext"] = final_ext
    return search_query


class LindormVectorStoreFactory(AbstractVectorFactory):
    def init_vector(self, dataset: Dataset, attributes: list, embeddings: Embeddings) -> LindormVectorStore:
        lindorm_config = LindormVectorStoreConfig(
            hosts=dify_config.LINDORM_URL or "",
            username=dify_config.LINDORM_USERNAME,
            password=dify_config.LINDORM_PASSWORD,
            using_ugc=dify_config.USING_UGC_INDEX,
        )
        using_ugc = dify_config.USING_UGC_INDEX
        routing_value = None
        if dataset.index_struct:
            # if an existed record's index_struct_dict doesn't contain using_ugc field,
            # it actually stores in the normal index format
            stored_in_ugc = dataset.index_struct_dict.get("using_ugc", False)
            using_ugc = stored_in_ugc
            if stored_in_ugc:
                dimension = dataset.index_struct_dict["dimension"]
                index_type = dataset.index_struct_dict["index_type"]
                distance_type = dataset.index_struct_dict["distance_type"]
                routing_value = dataset.index_struct_dict["vector_store"]["class_prefix"]
                index_name = f"{UGC_INDEX_PREFIX}_{dimension}_{index_type}_{distance_type}"
            else:
                index_name = dataset.index_struct_dict["vector_store"]["class_prefix"]
        else:
            embedding_vector = embeddings.embed_query("hello word")
            dimension = len(embedding_vector)
            index_type = dify_config.DEFAULT_INDEX_TYPE
            distance_type = dify_config.DEFAULT_DISTANCE_TYPE
            class_prefix = Dataset.gen_collection_name_by_id(dataset.id)
            index_struct_dict = {
                "type": VectorType.LINDORM,
                "vector_store": {"class_prefix": class_prefix},
                "index_type": index_type,
                "dimension": dimension,
                "distance_type": distance_type,
                "using_ugc": using_ugc,
            }
            dataset.index_struct = json.dumps(index_struct_dict)
            if using_ugc:
                index_name = f"{UGC_INDEX_PREFIX}_{dimension}_{index_type}_{distance_type}"
                routing_value = class_prefix
            else:
                index_name = class_prefix
        return LindormVectorStore(index_name, lindorm_config, routing_value=routing_value, using_ugc=using_ugc)<|MERGE_RESOLUTION|>--- conflicted
+++ resolved
@@ -52,13 +52,8 @@
     def __init__(self, collection_name: str, config: LindormVectorStoreConfig, using_ugc: bool, **kwargs):
         self._routing = None
         self._routing_field = None
-<<<<<<< HEAD
-        if config.using_ugc:
-            routing_value: str | None = kwargs.get("routing_value")
-=======
         if using_ugc:
             routing_value: str = kwargs.get("routing_value")
->>>>>>> 493834d4
             if routing_value is None:
                 raise ValueError("UGC index should init vector with valid 'routing_value' parameter value")
             self._routing = routing_value.lower()
