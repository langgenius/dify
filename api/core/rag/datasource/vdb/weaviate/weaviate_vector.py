--- conflicted
+++ resolved
@@ -23,10 +23,7 @@
     batch_size: int = 100
 
     @model_validator(mode="before")
-<<<<<<< HEAD
-=======
     @classmethod
->>>>>>> ce94a61f
     def validate_config(cls, values: dict) -> dict:
         if not values["endpoint"]:
             raise ValueError("config WEAVIATE_ENDPOINT is required")
