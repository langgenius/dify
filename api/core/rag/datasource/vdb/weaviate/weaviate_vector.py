--- conflicted
+++ resolved
@@ -7,13 +7,8 @@
 
 import datetime
 import json
-<<<<<<< HEAD
 from typing import Any, Optional
 import uuid as _uuid
-=======
-from typing import Any
-
->>>>>>> 3c4aa241
 import requests
 from urllib.parse import urlparse
 
@@ -51,12 +46,8 @@
 
     @model_validator(mode="before")
     @classmethod
-<<<<<<< HEAD
     def validate_config(cls, values: dict) -> dict:
         """Validates that required configuration values are present."""
-=======
-    def validate_config(cls, values: dict):
->>>>>>> 3c4aa241
         if not values["endpoint"]:
             raise ValueError("config WEAVIATE_ENDPOINT is required")
         return values
@@ -82,7 +73,6 @@
         self._client = self._init_client(config)
         self._attributes = attributes
 
-<<<<<<< HEAD
     def _init_client(self, config: WeaviateConfig) -> weaviate.WeaviateClient:
         """
         Initializes and returns a connected Weaviate client.
@@ -106,28 +96,6 @@
             grpc_port=grpc_port,
             grpc_secure=grpc_secure,
             auth_credentials=Auth.api_key(config.api_key) if config.api_key else None,
-=======
-    def _init_client(self, config: WeaviateConfig) -> weaviate.Client:
-        auth_config = weaviate.AuthApiKey(api_key=config.api_key or "")
-
-        weaviate.connect.connection.has_grpc = False  # ty: ignore [unresolved-attribute]
-
-        try:
-            client = weaviate.Client(
-                url=config.endpoint, auth_client_secret=auth_config, timeout_config=(5, 60), startup_period=None
-            )
-        except requests.ConnectionError:
-            raise ConnectionError("Vector database connection error")
-
-        client.batch.configure(
-            # `batch_size` takes an `int` value to enable auto-batching
-            # (`None` is used for manual batching)
-            batch_size=config.batch_size,
-            # dynamically update the `batch_size` based on import speed
-            dynamic=True,
-            # `timeout_retries` takes an `int` value to retry on time outs
-            timeout_retries=3,
->>>>>>> 3c4aa241
         )
 
         if not client.is_ready():
@@ -154,12 +122,8 @@
         dataset_id = dataset.id
         return Dataset.gen_collection_name_by_id(dataset_id)
 
-<<<<<<< HEAD
     def to_index_struct(self) -> dict:
         """Returns the index structure dictionary for persistence."""
-=======
-    def to_index_struct(self):
->>>>>>> 3c4aa241
         return {"type": self.get_type(), "vector_store": {"class_prefix": self._collection_name}}
 
     def create(self, texts: list[Document], embeddings: list[list[float]], **kwargs):
@@ -337,29 +301,12 @@
 
         col = self._client.collections.use(self._collection_name)
 
-<<<<<<< HEAD
         for uid in ids:
             try:
                 col.data.delete_by_id(uid)
             except UnexpectedStatusCodeError as e:
                 if getattr(e, "status_code", None) != 404:
                     raise
-=======
-    def delete_by_ids(self, ids: list[str]):
-        # check whether the index already exists
-        schema = self._default_schema(self._collection_name)
-        if self._client.schema.contains(schema):
-            for uuid in ids:
-                try:
-                    self._client.data_object.delete(
-                        class_name=self._collection_name,
-                        uuid=uuid,
-                    )
-                except weaviate.UnexpectedStatusCodeException as e:
-                    # tolerate not found error
-                    if e.status_code != 404:
-                        raise e
->>>>>>> 3c4aa241
 
     def search_by_vector(self, query_vector: list[float], **kwargs: Any) -> list[Document]:
         """
@@ -394,7 +341,6 @@
             filters=where,
             target_vector="default",
         )
-<<<<<<< HEAD
 
         docs: list[Document] = []
         for obj in res.objects:
@@ -408,27 +354,6 @@
                 docs.append(Document(page_content=text, metadata=properties))
 
         docs.sort(key=lambda d: d.metadata.get("score", 0.0), reverse=True)
-=======
-        if "errors" in result:
-            raise ValueError(f"Error during query: {result['errors']}")
-
-        docs_and_scores = []
-        for res in result["data"]["Get"][collection_name]:
-            text = res.pop(Field.TEXT_KEY.value)
-            score = 1 - res["_additional"]["distance"]
-            docs_and_scores.append((Document(page_content=text, metadata=res), score))
-
-        docs = []
-        for doc, score in docs_and_scores:
-            score_threshold = float(kwargs.get("score_threshold") or 0.0)
-            # check score threshold
-            if score >= score_threshold:
-                if doc.metadata is not None:
-                    doc.metadata["score"] = score
-                    docs.append(doc)
-        # Sort the documents by score in descending order
-        docs = sorted(docs, key=lambda x: x.metadata.get("score", 0) if x.metadata else 0, reverse=True)
->>>>>>> 3c4aa241
         return docs
 
     def search_by_full_text(self, query: str, **kwargs: Any) -> list[Document]:
@@ -471,26 +396,11 @@
             if isinstance(vec, dict):
                 vec = vec.get("default") or next(iter(vec.values()), None)
 
-<<<<<<< HEAD
             docs.append(Document(page_content=text, vector=vec, metadata=properties))
         return docs
 
     def _json_serializable(self, value: Any) -> Any:
         """Converts values to JSON-serializable format, handling datetime objects."""
-=======
-    def _default_schema(self, index_name: str):
-        return {
-            "class": index_name,
-            "properties": [
-                {
-                    "name": "text",
-                    "dataType": ["text"],
-                }
-            ],
-        }
-
-    def _json_serializable(self, value: Any):
->>>>>>> 3c4aa241
         if isinstance(value, datetime.datetime):
             return value.isoformat()
         return value
