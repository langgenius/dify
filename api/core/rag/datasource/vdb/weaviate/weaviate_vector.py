--- conflicted
+++ resolved
@@ -255,7 +255,6 @@
             docs.append(Document(page_content=text, vector=additional["vector"], metadata=res))
         return docs
 
-<<<<<<< HEAD
     def _default_schema(self, index_name: str) -> dict:
         if dify_config.WEAVIATE_TOKENIZATION:
             return {
@@ -274,18 +273,6 @@
                     }
                 ],
             }
-=======
-    def _default_schema(self, index_name: str):
-        return {
-            "class": index_name,
-            "properties": [
-                {
-                    "name": "text",
-                    "dataType": ["text"],
-                }
-            ],
-        }
->>>>>>> 456dbfe7
 
     def _json_serializable(self, value: Any):
         if isinstance(value, datetime.datetime):
