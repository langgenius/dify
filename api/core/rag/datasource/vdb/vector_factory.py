from abc import ABC, abstractmethod
from typing import Any, Optional

from configs import dify_config
from core.model_manager import ModelManager
from core.model_runtime.entities.model_entities import ModelType
from core.rag.datasource.vdb.vector_base import BaseVector
from core.rag.datasource.vdb.vector_type import VectorType
from core.rag.embedding.cached_embedding import CacheEmbedding
from core.rag.embedding.embedding_base import Embeddings
from core.rag.models.document import Document
from extensions.ext_database import db
from extensions.ext_redis import redis_client
from models.dataset import Dataset, Whitelist


class AbstractVectorFactory(ABC):
    @abstractmethod
    def init_vector(self, dataset: Dataset, attributes: list, embeddings: Embeddings) -> BaseVector:
        raise NotImplementedError

    @staticmethod
    def gen_index_struct_dict(vector_type: VectorType, collection_name: str) -> dict:
        index_struct_dict = {"type": vector_type, "vector_store": {"class_prefix": collection_name}}
        return index_struct_dict


class Vector:
    def __init__(self, dataset: Dataset, attributes: Optional[list] = None):
        if attributes is None:
            attributes = ["doc_id", "dataset_id", "document_id", "doc_hash"]
        self._dataset = dataset
        self._embeddings = self._get_embeddings()
        self._attributes = attributes
        self._vector_processor = self._init_vector()

    def _init_vector(self) -> BaseVector:
        vector_type = dify_config.VECTOR_STORE

        if self._dataset.index_struct_dict:
            vector_type = self._dataset.index_struct_dict["type"]
        else:
            if dify_config.VECTOR_STORE_WHITELIST_ENABLE:
                whitelist = (
                    db.session.query(Whitelist)
                    .filter(Whitelist.tenant_id == self._dataset.tenant_id, Whitelist.category == "vector_db")
                    .one_or_none()
                )
                if whitelist:
                    vector_type = VectorType.TIDB_ON_QDRANT

        if not vector_type:
            raise ValueError("Vector store must be specified.")

        vector_factory_cls = self.get_vector_factory(vector_type)
        return vector_factory_cls().init_vector(self._dataset, self._attributes, self._embeddings)

    @staticmethod
    def get_vector_factory(vector_type: str) -> type[AbstractVectorFactory]:
        match vector_type:
            case VectorType.CHROMA:
                from core.rag.datasource.vdb.chroma.chroma_vector import ChromaVectorFactory

                return ChromaVectorFactory
            case VectorType.MILVUS:
                from core.rag.datasource.vdb.milvus.milvus_vector import MilvusVectorFactory

                return MilvusVectorFactory
            case VectorType.MYSCALE:
                from core.rag.datasource.vdb.myscale.myscale_vector import MyScaleVectorFactory

                return MyScaleVectorFactory
            case VectorType.PGVECTOR:
                from core.rag.datasource.vdb.pgvector.pgvector import PGVectorFactory

                return PGVectorFactory
            case VectorType.PGVECTO_RS:
                from core.rag.datasource.vdb.pgvecto_rs.pgvecto_rs import PGVectoRSFactory

                return PGVectoRSFactory
            case VectorType.QDRANT:
                from core.rag.datasource.vdb.qdrant.qdrant_vector import QdrantVectorFactory

                return QdrantVectorFactory
            case VectorType.RELYT:
                from core.rag.datasource.vdb.relyt.relyt_vector import RelytVectorFactory

                return RelytVectorFactory
            case VectorType.ELASTICSEARCH:
                from core.rag.datasource.vdb.elasticsearch.elasticsearch_vector import ElasticSearchVectorFactory

                return ElasticSearchVectorFactory
            case VectorType.ELASTICSEARCH_JA:
                from core.rag.datasource.vdb.elasticsearch.elasticsearch_ja_vector import (
                    ElasticSearchJaVectorFactory,
                )

                return ElasticSearchJaVectorFactory
            case VectorType.TIDB_VECTOR:
                from core.rag.datasource.vdb.tidb_vector.tidb_vector import TiDBVectorFactory

                return TiDBVectorFactory
            case VectorType.WEAVIATE:
                from core.rag.datasource.vdb.weaviate.weaviate_vector import WeaviateVectorFactory

                return WeaviateVectorFactory
            case VectorType.TENCENT:
                from core.rag.datasource.vdb.tencent.tencent_vector import TencentVectorFactory

                return TencentVectorFactory
            case VectorType.ORACLE:
                from core.rag.datasource.vdb.oracle.oraclevector import OracleVectorFactory

                return OracleVectorFactory
            case VectorType.OPENSEARCH:
                from core.rag.datasource.vdb.opensearch.opensearch_vector import OpenSearchVectorFactory

                return OpenSearchVectorFactory
            case VectorType.ANALYTICDB:
                from core.rag.datasource.vdb.analyticdb.analyticdb_vector import AnalyticdbVectorFactory

                return AnalyticdbVectorFactory
            case VectorType.COUCHBASE:
                from core.rag.datasource.vdb.couchbase.couchbase_vector import CouchbaseVectorFactory

                return CouchbaseVectorFactory
            case VectorType.BAIDU:
                from core.rag.datasource.vdb.baidu.baidu_vector import BaiduVectorFactory

                return BaiduVectorFactory
            case VectorType.VIKINGDB:
                from core.rag.datasource.vdb.vikingdb.vikingdb_vector import VikingDBVectorFactory

                return VikingDBVectorFactory
            case VectorType.UPSTASH:
                from core.rag.datasource.vdb.upstash.upstash_vector import UpstashVectorFactory

                return UpstashVectorFactory
            case VectorType.TIDB_ON_QDRANT:
                from core.rag.datasource.vdb.tidb_on_qdrant.tidb_on_qdrant_vector import TidbOnQdrantVectorFactory

                return TidbOnQdrantVectorFactory
            case VectorType.LINDORM:
                from core.rag.datasource.vdb.lindorm.lindorm_vector import LindormVectorStoreFactory

                return LindormVectorStoreFactory
            case VectorType.OCEANBASE:
                from core.rag.datasource.vdb.oceanbase.oceanbase_vector import OceanBaseVectorFactory

                return OceanBaseVectorFactory
            case VectorType.OPENGAUSS:
                from core.rag.datasource.vdb.opengauss.opengauss import OpenGaussFactory

                return OpenGaussFactory
<<<<<<< HEAD
            case VectorType.HUAWEI_CLOUD:
                from core.rag.datasource.vdb.huawei.huawei_cloud_vector import HuaweiCloudVectorFactory

                return HuaweiCloudVectorFactory
=======
            case VectorType.TABLESTORE:
                from core.rag.datasource.vdb.tablestore.tablestore_vector import TableStoreVectorFactory

                return TableStoreVectorFactory
>>>>>>> ea1d4594
            case _:
                raise ValueError(f"Vector store {vector_type} is not supported.")

    def create(self, texts: Optional[list] = None, **kwargs):
        if texts:
            embeddings = self._embeddings.embed_documents([document.page_content for document in texts])
            self._vector_processor.create(texts=texts, embeddings=embeddings, **kwargs)

    def add_texts(self, documents: list[Document], **kwargs):
        if kwargs.get("duplicate_check", False):
            documents = self._filter_duplicate_texts(documents)

        embeddings = self._embeddings.embed_documents([document.page_content for document in documents])
        self._vector_processor.create(texts=documents, embeddings=embeddings, **kwargs)

    def text_exists(self, id: str) -> bool:
        return self._vector_processor.text_exists(id)

    def delete_by_ids(self, ids: list[str]) -> None:
        self._vector_processor.delete_by_ids(ids)

    def delete_by_metadata_field(self, key: str, value: str) -> None:
        self._vector_processor.delete_by_metadata_field(key, value)

    def search_by_vector(self, query: str, **kwargs: Any) -> list[Document]:
        query_vector = self._embeddings.embed_query(query)
        return self._vector_processor.search_by_vector(query_vector, **kwargs)

    def search_by_full_text(self, query: str, **kwargs: Any) -> list[Document]:
        return self._vector_processor.search_by_full_text(query, **kwargs)

    def delete(self) -> None:
        self._vector_processor.delete()
        # delete collection redis cache
        if self._vector_processor.collection_name:
            collection_exist_cache_key = "vector_indexing_{}".format(self._vector_processor.collection_name)
            redis_client.delete(collection_exist_cache_key)

    def _get_embeddings(self) -> Embeddings:
        model_manager = ModelManager()

        embedding_model = model_manager.get_model_instance(
            tenant_id=self._dataset.tenant_id,
            provider=self._dataset.embedding_model_provider,
            model_type=ModelType.TEXT_EMBEDDING,
            model=self._dataset.embedding_model,
        )
        return CacheEmbedding(embedding_model)

    def _filter_duplicate_texts(self, texts: list[Document]) -> list[Document]:
        for text in texts.copy():
            if text.metadata is None:
                continue
            doc_id = text.metadata["doc_id"]
            if doc_id:
                exists_duplicate_node = self.text_exists(doc_id)
                if exists_duplicate_node:
                    texts.remove(text)

        return texts

    def __getattr__(self, name):
        if self._vector_processor is not None:
            method = getattr(self._vector_processor, name)
            if callable(method):
                return method

        raise AttributeError(f"'vector_processor' object has no attribute '{name}'")<|MERGE_RESOLUTION|>--- conflicted
+++ resolved
@@ -152,17 +152,14 @@
                 from core.rag.datasource.vdb.opengauss.opengauss import OpenGaussFactory
 
                 return OpenGaussFactory
-<<<<<<< HEAD
+            case VectorType.TABLESTORE:
+                from core.rag.datasource.vdb.tablestore.tablestore_vector import TableStoreVectorFactory
+
+                return TableStoreVectorFactory
             case VectorType.HUAWEI_CLOUD:
                 from core.rag.datasource.vdb.huawei.huawei_cloud_vector import HuaweiCloudVectorFactory
 
                 return HuaweiCloudVectorFactory
-=======
-            case VectorType.TABLESTORE:
-                from core.rag.datasource.vdb.tablestore.tablestore_vector import TableStoreVectorFactory
-
-                return TableStoreVectorFactory
->>>>>>> ea1d4594
             case _:
                 raise ValueError(f"Vector store {vector_type} is not supported.")
 
