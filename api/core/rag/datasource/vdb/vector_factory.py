--- conflicted
+++ resolved
@@ -78,15 +78,12 @@
             case VectorType.TENCENT:
                 from core.rag.datasource.vdb.tencent.tencent_vector import TencentVectorFactory
                 return TencentVectorFactory
-<<<<<<< HEAD
             case VectorType.ORACLE:
                 from core.rag.datasource.vdb.oracle.oraclevector import OracleVectorFactory
                 return OracleVectorFactory
-=======
             case VectorType.OPENSEARCH:
                 from core.rag.datasource.vdb.opensearch.opensearch_vector import OpenSearchVectorFactory
                 return OpenSearchVectorFactory
->>>>>>> d160d1ed
             case _:
                 raise ValueError(f"Vector store {vector_type} is not supported.")
 
