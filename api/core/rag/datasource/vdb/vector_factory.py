--- conflicted
+++ resolved
@@ -138,7 +138,7 @@
                 ),
                 group_id=self._dataset.id
             )
-<<<<<<< HEAD
+
         elif vector_type == "tencent":
             from core.rag.datasource.vdb.tencent.tencent_vector import TencentConfig, TencentVector
             if self._dataset.index_struct_dict:
@@ -163,7 +163,7 @@
                     shard=config.get('TENCENT_VECTOR_DB_SHARD'),
                     replicas=config.get('TENCENT_VECTOR_DB_REPLICAS'),
                 )
-=======
+
         elif vector_type == "pgvecto_rs":
             from core.rag.datasource.vdb.pgvecto_rs.pgvecto_rs import PGVectoRS, PgvectoRSConfig
             if self._dataset.index_struct_dict:
@@ -188,7 +188,7 @@
                     database=config.get('PGVECTO_RS_DATABASE'),
                 ),
                 dim=dim
->>>>>>> 1d432728
+
             )
         else:
             raise ValueError(f"Vector store {config.get('VECTOR_STORE')} is not supported.")
