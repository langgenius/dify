--- conflicted
+++ resolved
@@ -34,10 +34,7 @@
     database: str
 
     @model_validator(mode="before")
-<<<<<<< HEAD
-=======
     @classmethod
->>>>>>> ce94a61f
     def validate_config(cls, values: dict) -> dict:
         if not values["host"]:
             raise ValueError("config RELYT_HOST is required")
