import json
import logging
import queue
import threading
import uuid
from typing import TYPE_CHECKING, Any, Optional

import clickzetta  # type: ignore
from pydantic import BaseModel, model_validator

if TYPE_CHECKING:
    from clickzetta import Connection

from configs import dify_config
from core.rag.datasource.vdb.field import Field
from core.rag.datasource.vdb.vector_base import BaseVector
from core.rag.datasource.vdb.vector_factory import AbstractVectorFactory
from core.rag.embedding.embedding_base import Embeddings
from core.rag.models.document import Document
from models.dataset import Dataset

logger = logging.getLogger(__name__)


# ClickZetta Lakehouse Vector Database Configuration


class ClickzettaConfig(BaseModel):
    """
    Configuration class for Clickzetta connection.
    """

    username: str
    password: str
    instance: str
    service: str = "api.clickzetta.com"
    workspace: str = "quick_start"
    vcluster: str = "default_ap"
    schema_name: str = "dify"  # Renamed to avoid shadowing BaseModel.schema
    # Advanced settings
    batch_size: int = 20  # Reduced batch size to avoid large SQL statements
    enable_inverted_index: bool = True  # Enable inverted index for full-text search
    analyzer_type: str = "chinese"  # Analyzer type for full-text search: keyword, english, chinese, unicode
    analyzer_mode: str = "smart"  # Analyzer mode: max_word, smart
    vector_distance_function: str = "cosine_distance"  # l2_distance or cosine_distance

    @model_validator(mode="before")
    @classmethod
    def validate_config(cls, values: dict) -> dict:
        """
        Validate the configuration values.
        """
        if not values.get("username"):
            raise ValueError("config CLICKZETTA_USERNAME is required")
        if not values.get("password"):
            raise ValueError("config CLICKZETTA_PASSWORD is required")
        if not values.get("instance"):
            raise ValueError("config CLICKZETTA_INSTANCE is required")
        if not values.get("service"):
            raise ValueError("config CLICKZETTA_SERVICE is required")
        if not values.get("workspace"):
            raise ValueError("config CLICKZETTA_WORKSPACE is required")
        if not values.get("vcluster"):
            raise ValueError("config CLICKZETTA_VCLUSTER is required")
        if not values.get("schema_name"):
            raise ValueError("config CLICKZETTA_SCHEMA is required")
        return values


class ClickzettaVector(BaseVector):
    """
    Clickzetta vector storage implementation.
    """

    # Class-level write queue and lock for serializing writes
    _write_queue: Optional[queue.Queue] = None
    _write_thread: Optional[threading.Thread] = None
    _write_lock = threading.Lock()
    _shutdown = False

    def __init__(self, collection_name: str, config: ClickzettaConfig):
        super().__init__(collection_name)
        self._config = config
        self._table_name = collection_name.replace("-", "_").lower()  # Ensure valid table name
        self._connection: Optional[Connection] = None
        self._init_connection()
        self._init_write_queue()

    def _init_connection(self):
        """Initialize Clickzetta connection with retry logic."""
        max_retries = 3
        retry_delay = 1.0

        for attempt in range(max_retries):
            try:
                self._connection = clickzetta.connect(
                    username=self._config.username,
                    password=self._config.password,
                    instance=self._config.instance,
                    service=self._config.service,
                    workspace=self._config.workspace,
                    vcluster=self._config.vcluster,
                    schema=self._config.schema_name,
                )
                logger.info("Successfully connected to ClickZetta (attempt %d/%d)", attempt + 1, max_retries)
                return
            except Exception as e:
                logger.exception("ClickZetta connection attempt %d/%d failed", attempt + 1, max_retries)
                if attempt < max_retries - 1:
                    import time

                    time.sleep(retry_delay * (attempt + 1))  # Exponential backoff
                else:
                    logger.exception("Failed to connect to ClickZetta after %d attempts", max_retries)
                    raise

        # Set session parameters for better string handling and performance optimization
        if self._connection is not None:
            with self._connection.cursor() as cursor:
                # Temporarily suppress ClickZetta client logging to reduce noise
                clickzetta_logger = logging.getLogger("clickzetta")
                original_level = clickzetta_logger.level
                clickzetta_logger.setLevel(logging.WARNING)

                try:
                    # Use quote mode for string literal escaping to handle quotes better
                    cursor.execute("SET cz.sql.string.literal.escape.mode = 'quote'")
                    logger.debug("Set string literal escape mode to 'quote' for better quote handling")
                finally:
                    # Restore original logging level
                    clickzetta_logger.setLevel(original_level)

                # Performance optimization hints for vector operations
                self._set_performance_hints(cursor)

    def _set_performance_hints(self, cursor):
        """Set ClickZetta performance optimization hints for vector operations."""
        try:
            # Performance optimization hints for vector operations and query processing
            performance_hints = [
                # Vector index optimization
                "SET cz.storage.parquet.vector.index.read.memory.cache = true",
                "SET cz.storage.parquet.vector.index.read.local.cache = false",
                # Query optimization
                "SET cz.sql.table.scan.push.down.filter = true",
                "SET cz.sql.table.scan.enable.ensure.filter = true",
                "SET cz.storage.always.prefetch.internal = true",
                "SET cz.optimizer.generate.columns.always.valid = true",
                "SET cz.sql.index.prewhere.enabled = true",
                # Storage optimization
                "SET cz.storage.parquet.enable.io.prefetch = false",
                "SET cz.optimizer.enable.mv.rewrite = false",
                "SET cz.sql.dump.as.lz4 = true",
                "SET cz.optimizer.limited.optimization.naive.query = true",
                "SET cz.sql.table.scan.enable.push.down.log = false",
                "SET cz.storage.use.file.format.local.stats = false",
                "SET cz.storage.local.file.object.cache.level = all",
                # Job execution optimization
                "SET cz.sql.job.fast.mode = true",
                "SET cz.storage.parquet.non.contiguous.read = true",
                "SET cz.sql.compaction.after.commit = true",
            ]

            # Temporarily suppress ClickZetta client logging to reduce noise
            clickzetta_logger = logging.getLogger("clickzetta")
            original_level = clickzetta_logger.level
            clickzetta_logger.setLevel(logging.WARNING)

            try:
                for hint in performance_hints:
                    cursor.execute(hint)
            finally:
                # Restore original logging level
                clickzetta_logger.setLevel(original_level)

            logger.debug(
<<<<<<< HEAD
                "Applied %d performance optimization hints for ClickZetta vector operations",
                len(performance_hints),
=======
                f"Applied {len(performance_hints)} performance optimization hints for ClickZetta vector operations"
>>>>>>> aadab1d2
            )

        except Exception:
            # Catch any errors setting performance hints but continue with defaults
            logger.exception("Failed to set some performance hints, continuing with default settings")

    @classmethod
    def _init_write_queue(cls):
        """Initialize the write queue and worker thread."""
        with cls._write_lock:
            if cls._write_queue is None:
                cls._write_queue = queue.Queue()
                cls._write_thread = threading.Thread(target=cls._write_worker, daemon=True)
                cls._write_thread.start()
                logger.info("Started Clickzetta write worker thread")

    @classmethod
    def _write_worker(cls):
        """Worker thread that processes write tasks sequentially."""
        while not cls._shutdown:
            try:
                # Get task from queue with timeout
                if cls._write_queue is not None:
                    task = cls._write_queue.get(timeout=1)
                    if task is None:  # Shutdown signal
                        break

                    # Execute the write task
                    func, args, kwargs, result_queue = task
                    try:
                        result = func(*args, **kwargs)
                        result_queue.put((True, result))
                    except (RuntimeError, ValueError, TypeError, ConnectionError) as e:
                        logger.exception("Write task failed")
                        result_queue.put((False, e))
                    finally:
                        cls._write_queue.task_done()
                else:
                    break
            except queue.Empty:
                continue
            except (RuntimeError, ValueError, TypeError, ConnectionError) as e:
                logger.exception("Write worker error")

    def _execute_write(self, func, *args, **kwargs):
        """Execute a write operation through the queue."""
        if ClickzettaVector._write_queue is None:
            raise RuntimeError("Write queue not initialized")

        result_queue: queue.Queue[tuple[bool, Any]] = queue.Queue()
        ClickzettaVector._write_queue.put((func, args, kwargs, result_queue))

        # Wait for result
        success, result = result_queue.get()
        if not success:
            raise result
        return result

    def get_type(self) -> str:
        """Return the vector database type."""
        return "clickzetta"

    def _ensure_connection(self) -> "Connection":
        """Ensure connection is available and return it."""
        if self._connection is None:
            logger.warning("Database connection is None, attempting to reconnect")
            self._init_connection()
<<<<<<< HEAD
        
        # After init, connection should not be None, but check for type safety
        if self._connection is None:
            raise RuntimeError("Failed to establish database connection")
            
=======

>>>>>>> aadab1d2
        # Test connection health
        try:
            with self._connection.cursor() as cursor:
                cursor.execute("SELECT 1")
        except Exception as e:
            logger.exception("Connection health check failed, attempting to reconnect")
            try:
                self._init_connection()
                if self._connection is None:
                    raise RuntimeError("Failed to establish database connection after reconnect")
            except Exception as reconnect_error:
                logger.exception("Failed to reconnect")
<<<<<<< HEAD
                raise RuntimeError("Database connection failed: {}".format(reconnect_error))
                
=======
                raise RuntimeError(f"Database connection failed: {reconnect_error}")

>>>>>>> aadab1d2
        return self._connection

    def _table_exists(self) -> bool:
        """Check if the table exists."""
        try:
            connection = self._ensure_connection()
            with connection.cursor() as cursor:
                cursor.execute(f"DESC {self._config.schema_name}.{self._table_name}")
                return True
        except Exception as e:
            error_message = str(e).lower()
            # Handle ClickZetta specific "table or view not found" errors
<<<<<<< HEAD
            if any(phrase in error_message for phrase in [
                "table or view not found",
                "czlh-42000",
                "semantic analysis exception"
            ]):
                logger.debug("Table %s.%s does not exist", self._config.schema_name, self._table_name)
=======
            if any(
                phrase in error_message
                for phrase in ["table or view not found", "czlh-42000", "semantic analysis exception"]
            ):
                logger.debug(f"Table {self._config.schema_name}.{self._table_name} does not exist")
>>>>>>> aadab1d2
                return False
            else:
                # For other connection/permission errors, log warning but return False to avoid blocking cleanup
                logger.exception(
<<<<<<< HEAD
                    "Table existence check failed for %s.%s, assuming it doesn't exist",
                    self._config.schema_name,
                    self._table_name,
=======
                    f"Table existence check failed for {self._config.schema_name}.{self._table_name}, assuming it doesn't exist"
>>>>>>> aadab1d2
                )
                return False

    def create(self, texts: list[Document], embeddings: list[list[float]], **kwargs):
        """Create the collection and add initial documents."""
        # Execute table creation through write queue to avoid concurrent conflicts
        self._execute_write(self._create_table_and_indexes, embeddings)

        # Add initial texts
        if texts:
            self.add_texts(texts, embeddings, **kwargs)

    def _create_table_and_indexes(self, embeddings: list[list[float]]):
        """Create table and indexes (executed in write worker thread)."""
        # Check if table already exists to avoid unnecessary index creation
        if self._table_exists():
            logger.info("Table %s.%s already exists, skipping creation", self._config.schema_name, self._table_name)
            return

        # Create table with vector and metadata columns
        dimension = len(embeddings[0]) if embeddings else 768

        create_table_sql = f"""
        CREATE TABLE IF NOT EXISTS {self._config.schema_name}.{self._table_name} (
            id STRING NOT NULL COMMENT 'Unique document identifier',
            {Field.CONTENT_KEY.value} STRING NOT NULL COMMENT 'Document text content for search and retrieval',
            {Field.METADATA_KEY.value} JSON COMMENT 'Document metadata including source, type, and other attributes',
            {Field.VECTOR.value} VECTOR(FLOAT, {dimension}) NOT NULL COMMENT
                'High-dimensional embedding vector for semantic similarity search',
            PRIMARY KEY (id)
        ) COMMENT 'Dify RAG knowledge base vector storage table for document embeddings and content'
        """

        connection = self._ensure_connection()
        with connection.cursor() as cursor:
            cursor.execute(create_table_sql)
            logger.info("Created table %s.%s", self._config.schema_name, self._table_name)

            # Create vector index
            self._create_vector_index(cursor)

            # Create inverted index for full-text search if enabled
            if self._config.enable_inverted_index:
                self._create_inverted_index(cursor)

    def _create_vector_index(self, cursor):
        """Create HNSW vector index for similarity search."""
        # Use a fixed index name based on table and column name
        index_name = f"idx_{self._table_name}_vector"

        # First check if an index already exists on this column
        try:
            cursor.execute(f"SHOW INDEX FROM {self._config.schema_name}.{self._table_name}")
            existing_indexes = cursor.fetchall()
            for idx in existing_indexes:
                # Check if vector index already exists on the embedding column
                if Field.VECTOR.value in str(idx).lower():
                    logger.info("Vector index already exists on column %s", Field.VECTOR.value)
                    return
        except (RuntimeError, ValueError) as e:
            logger.warning("Failed to check existing indexes: %s", e)

        index_sql = f"""
        CREATE VECTOR INDEX IF NOT EXISTS {index_name}
        ON TABLE {self._config.schema_name}.{self._table_name}({Field.VECTOR.value})
        PROPERTIES (
            "distance.function" = "{self._config.vector_distance_function}",
            "scalar.type" = "f32",
            "m" = "16",
            "ef.construction" = "128"
        )
        """
        try:
            cursor.execute(index_sql)
            logger.info("Created vector index: %s", index_name)
        except (RuntimeError, ValueError) as e:
            error_msg = str(e).lower()
            if "already exists" in error_msg or "already has index" in error_msg or "with the same type" in error_msg:
                logger.info("Vector index already exists: %s", e)
            else:
                logger.exception("Failed to create vector index")
                raise

    def _create_inverted_index(self, cursor):
        """Create inverted index for full-text search."""
        # Use a fixed index name based on table name to avoid duplicates
        index_name = f"idx_{self._table_name}_text"

        # Check if an inverted index already exists on this column
        try:
            cursor.execute(f"SHOW INDEX FROM {self._config.schema_name}.{self._table_name}")
            existing_indexes = cursor.fetchall()
            for idx in existing_indexes:
                idx_str = str(idx).lower()
                # More precise check: look for inverted index specifically on the content column
                if (
                    "inverted" in idx_str
                    and Field.CONTENT_KEY.value.lower() in idx_str
                    and (index_name.lower() in idx_str or f"idx_{self._table_name}_text" in idx_str)
                ):
                    logger.info("Inverted index already exists on column %s: %s", Field.CONTENT_KEY.value, idx)
                    return
        except (RuntimeError, ValueError) as e:
            logger.warning("Failed to check existing indexes: %s", e)

        index_sql = f"""
        CREATE INVERTED INDEX IF NOT EXISTS {index_name}
        ON TABLE {self._config.schema_name}.{self._table_name} ({Field.CONTENT_KEY.value})
        PROPERTIES (
            "analyzer" = "{self._config.analyzer_type}",
            "mode" = "{self._config.analyzer_mode}"
        )
        """
        try:
            cursor.execute(index_sql)
            logger.info("Created inverted index: %s", index_name)
        except (RuntimeError, ValueError) as e:
            error_msg = str(e).lower()
            # Handle ClickZetta specific error messages
            if (
                "already exists" in error_msg
                or "already has index" in error_msg
                or "with the same type" in error_msg
                or "cannot create inverted index" in error_msg
            ) and "already has index" in error_msg:
                logger.info("Inverted index already exists on column %s", Field.CONTENT_KEY.value)
                # Try to get the existing index name for logging
                try:
                    cursor.execute(f"SHOW INDEX FROM {self._config.schema_name}.{self._table_name}")
                    existing_indexes = cursor.fetchall()
                    for idx in existing_indexes:
                        if "inverted" in str(idx).lower() and Field.CONTENT_KEY.value.lower() in str(idx).lower():
                            logger.info("Found existing inverted index: %s", idx)
                            break
                except (RuntimeError, ValueError):
                    pass
            else:
                logger.warning("Failed to create inverted index: %s", e)
                # Continue without inverted index - full-text search will fall back to LIKE

    def add_texts(self, documents: list[Document], embeddings: list[list[float]], **kwargs):
        """Add documents with embeddings to the collection."""
        if not documents:
            return

        batch_size = self._config.batch_size
        total_batches = (len(documents) + batch_size - 1) // batch_size

        for i in range(0, len(documents), batch_size):
            batch_docs = documents[i : i + batch_size]
            batch_embeddings = embeddings[i : i + batch_size]

            # Execute batch insert through write queue
            self._execute_write(self._insert_batch, batch_docs, batch_embeddings, i, batch_size, total_batches)

    def _insert_batch(
        self,
        batch_docs: list[Document],
        batch_embeddings: list[list[float]],
        batch_index: int,
        batch_size: int,
        total_batches: int,
    ):
        """Insert a batch of documents using parameterized queries (executed in write worker thread)."""
        if not batch_docs or not batch_embeddings:
            logger.warning("Empty batch provided, skipping insertion")
            return

        if len(batch_docs) != len(batch_embeddings):
            logger.error("Mismatch between docs (%d) and embeddings (%d)", len(batch_docs), len(batch_embeddings))
            return

        # Prepare data for parameterized insertion
        data_rows = []
        vector_dimension = len(batch_embeddings[0]) if batch_embeddings and batch_embeddings[0] else 768

        for doc, embedding in zip(batch_docs, batch_embeddings):
            # Optimized: minimal checks for common case, fallback for edge cases
            metadata = doc.metadata if doc.metadata else {}

            if not isinstance(metadata, dict):
                metadata = {}

            doc_id = self._safe_doc_id(metadata.get("doc_id", str(uuid.uuid4())))

            # Fast path for JSON serialization
            try:
                metadata_json = json.dumps(metadata, ensure_ascii=True)
            except (TypeError, ValueError):
                logger.warning("JSON serialization failed, using empty dict")
                metadata_json = "{}"

            content = doc.page_content or ""

            # According to ClickZetta docs, vector should be formatted as array string
            # for external systems: '[1.0, 2.0, 3.0]'
            vector_str = "[" + ",".join(map(str, embedding)) + "]"
            data_rows.append([doc_id, content, metadata_json, vector_str])

        # Check if we have any valid data to insert
        if not data_rows:
            logger.warning("No valid documents to insert in batch %d/%d", batch_index // batch_size + 1, total_batches)
            return

        # Use parameterized INSERT with executemany for better performance and security
        # Cast JSON and VECTOR in SQL, pass raw data as parameters
        columns = f"id, {Field.CONTENT_KEY.value}, {Field.METADATA_KEY.value}, {Field.VECTOR.value}"
        insert_sql = (
            f"INSERT INTO {self._config.schema_name}.{self._table_name} ({columns}) "
            f"VALUES (?, ?, CAST(? AS JSON), CAST(? AS VECTOR({vector_dimension})))"
        )

        connection = self._ensure_connection()
        with connection.cursor() as cursor:
            try:
                # Set session-level hints for batch insert operations
                # Note: executemany doesn't support hints parameter, so we set them as session variables
                # Temporarily suppress ClickZetta client logging to reduce noise
                clickzetta_logger = logging.getLogger("clickzetta")
                original_level = clickzetta_logger.level
                clickzetta_logger.setLevel(logging.WARNING)

                try:
                    cursor.execute("SET cz.sql.job.fast.mode = true")
                    cursor.execute("SET cz.sql.compaction.after.commit = true")
                    cursor.execute("SET cz.storage.always.prefetch.internal = true")
                finally:
                    # Restore original logging level
                    clickzetta_logger.setLevel(original_level)

                cursor.executemany(insert_sql, data_rows)
                logger.info(
                    "Inserted batch %d/%d (%d valid docs using parameterized query with VECTOR(%d) cast)",
                    batch_index // batch_size + 1,
                    total_batches,
                    len(data_rows),
                    vector_dimension,
                )
            except (RuntimeError, ValueError, TypeError, ConnectionError) as e:
                logger.exception("Parameterized SQL execution failed for %d documents", len(data_rows))
                logger.exception("SQL template: %s", insert_sql)
                logger.exception("Sample data row: %s", data_rows[0] if data_rows else "None")
                raise

    def text_exists(self, id: str) -> bool:
        """Check if a document exists by ID."""
        # Check if table exists first
        if not self._table_exists():
            return False

        safe_id = self._safe_doc_id(id)
        connection = self._ensure_connection()
        with connection.cursor() as cursor:
            cursor.execute(
                f"SELECT COUNT(*) FROM {self._config.schema_name}.{self._table_name} WHERE id = ?", [safe_id]
            )
            result = cursor.fetchone()
            return result[0] > 0 if result else False

    def delete_by_ids(self, ids: list[str]) -> None:
        """Delete documents by IDs."""
        if not ids:
            return

        # Check if table exists before attempting delete
        if not self._table_exists():
            logger.warning("Table %s.%s does not exist, skipping delete", self._config.schema_name, self._table_name)
            return

        # Execute delete through write queue
        self._execute_write(self._delete_by_ids_impl, ids)

    def _delete_by_ids_impl(self, ids: list[str]) -> None:
        """Implementation of delete by IDs (executed in write worker thread)."""
        safe_ids = [self._safe_doc_id(id) for id in ids]
        # Create properly escaped string literals for SQL
        id_list = ",".join(f"'{id}'" for id in safe_ids)
        sql = f"DELETE FROM {self._config.schema_name}.{self._table_name} WHERE id IN ({id_list})"

        connection = self._ensure_connection()
        with connection.cursor() as cursor:
            cursor.execute(sql)

    def delete_by_metadata_field(self, key: str, value: str) -> None:
        """Delete documents by metadata field."""
        # Check if table exists before attempting delete
        if not self._table_exists():
            logger.warning("Table %s.%s does not exist, skipping delete", self._config.schema_name, self._table_name)
            return

        # Execute delete through write queue
        self._execute_write(self._delete_by_metadata_field_impl, key, value)

    def _delete_by_metadata_field_impl(self, key: str, value: str) -> None:
        """Implementation of delete by metadata field (executed in write worker thread)."""
        connection = self._ensure_connection()
        with connection.cursor() as cursor:
            # Using JSON path to filter with parameterized query
            # Note: JSON path requires literal key name, cannot be parameterized
            # Use json_extract_string function for ClickZetta compatibility
            sql = (
                f"DELETE FROM {self._config.schema_name}.{self._table_name} "
                f"WHERE json_extract_string({Field.METADATA_KEY.value}, '$.{key}') = ?"
            )
            cursor.execute(sql, [value])

    def search_by_vector(self, query_vector: list[float], **kwargs: Any) -> list[Document]:
        """Search for documents by vector similarity."""
        # Check if table exists first
        if not self._table_exists():
            logger.warning(
<<<<<<< HEAD
                "Table %s.%s does not exist, returning empty results",
                self._config.schema_name,
                self._table_name,
=======
                f"Table {self._config.schema_name}.{self._table_name} does not exist, returning empty results"
>>>>>>> aadab1d2
            )
            return []

        top_k = kwargs.get("top_k", 10)
        score_threshold = kwargs.get("score_threshold", 0.0)
        document_ids_filter = kwargs.get("document_ids_filter")

        # Handle filter parameter from canvas (workflow)
        filter_param = kwargs.get("filter", {})

        # Build filter clause
        filter_clauses = []
        if document_ids_filter:
            safe_doc_ids = [str(id).replace("'", "''") for id in document_ids_filter]
            doc_ids_str = ",".join(f"'{id}'" for id in safe_doc_ids)
            # Use json_extract_string function for ClickZetta compatibility
            filter_clauses.append(
                f"json_extract_string({Field.METADATA_KEY.value}, '$.document_id') IN ({doc_ids_str})"
            )

        # No need for dataset_id filter since each dataset has its own table

        # Add distance threshold based on distance function
        vector_dimension = len(query_vector)
        if self._config.vector_distance_function == "cosine_distance":
            # For cosine distance, smaller is better (0 = identical, 2 = opposite)
            distance_func = "COSINE_DISTANCE"
            if score_threshold > 0:
                query_vector_str = f"CAST('[{self._format_vector_simple(query_vector)}]' AS VECTOR({vector_dimension}))"
                filter_clauses.append(
                    f"{distance_func}({Field.VECTOR.value}, {query_vector_str}) < {2 - score_threshold}"
                )
        else:
            # For L2 distance, smaller is better
            distance_func = "L2_DISTANCE"
            if score_threshold > 0:
                query_vector_str = f"CAST('[{self._format_vector_simple(query_vector)}]' AS VECTOR({vector_dimension}))"
                filter_clauses.append(f"{distance_func}({Field.VECTOR.value}, {query_vector_str}) < {score_threshold}")

        where_clause = " AND ".join(filter_clauses) if filter_clauses else "1=1"

        # Execute vector search query
        query_vector_str = f"CAST('[{self._format_vector_simple(query_vector)}]' AS VECTOR({vector_dimension}))"
        search_sql = f"""
        SELECT id, {Field.CONTENT_KEY.value}, {Field.METADATA_KEY.value},
               {distance_func}({Field.VECTOR.value}, {query_vector_str}) AS distance
        FROM {self._config.schema_name}.{self._table_name}
        WHERE {where_clause}
        ORDER BY distance
        LIMIT {top_k}
        """

        documents = []
        connection = self._ensure_connection()
        with connection.cursor() as cursor:
            # Use hints parameter for vector search optimization
            search_hints = {
                "hints": {
                    "sdk.job.timeout": 60,  # Increase timeout for vector search
                    "cz.sql.job.fast.mode": True,
                    "cz.storage.parquet.vector.index.read.memory.cache": True,
                }
            }
            cursor.execute(search_sql, parameters=search_hints)
            results = cursor.fetchall()

            for row in results:
                # Parse metadata from JSON string (may be double-encoded)
                try:
                    if row[2]:
                        metadata = json.loads(row[2])

                        # If result is a string, it's double-encoded JSON - parse again
                        if isinstance(metadata, str):
                            metadata = json.loads(metadata)

                        if not isinstance(metadata, dict):
                            metadata = {}
                    else:
                        metadata = {}
                except (json.JSONDecodeError, TypeError) as e:
                    logger.exception("JSON parsing failed")
                    # Fallback: extract document_id with regex
                    import re

                    doc_id_match = re.search(r'"document_id":\s*"([^"]+)"', str(row[2] or ""))
                    metadata = {"document_id": doc_id_match.group(1)} if doc_id_match else {}

                # Ensure required fields are set
                metadata["doc_id"] = row[0]  # segment id

                # Ensure document_id exists (critical for Dify's format_retrieval_documents)
                if "document_id" not in metadata:
                    metadata["document_id"] = row[0]  # fallback to segment id

                # Add score based on distance
                if self._config.vector_distance_function == "cosine_distance":
                    metadata["score"] = 1 - (row[3] / 2)
                else:
                    metadata["score"] = 1 / (1 + row[3])

                doc = Document(page_content=row[1], metadata=metadata)
                documents.append(doc)

        return documents

    def search_by_full_text(self, query: str, **kwargs: Any) -> list[Document]:
        """Search for documents using full-text search with inverted index."""
        if not self._config.enable_inverted_index:
            logger.warning("Full-text search is not enabled. Enable inverted index in config.")
            return []

        # Check if table exists first
        if not self._table_exists():
            logger.warning(
<<<<<<< HEAD
                "Table %s.%s does not exist, returning empty results",
                self._config.schema_name,
                self._table_name,
=======
                f"Table {self._config.schema_name}.{self._table_name} does not exist, returning empty results"
>>>>>>> aadab1d2
            )
            return []

        top_k = kwargs.get("top_k", 10)
        document_ids_filter = kwargs.get("document_ids_filter")

        # Handle filter parameter from canvas (workflow)
        filter_param = kwargs.get("filter", {})

        # Build filter clause
        filter_clauses = []
        if document_ids_filter:
            safe_doc_ids = [str(id).replace("'", "''") for id in document_ids_filter]
            doc_ids_str = ",".join(f"'{id}'" for id in safe_doc_ids)
            # Use json_extract_string function for ClickZetta compatibility
            filter_clauses.append(
                f"json_extract_string({Field.METADATA_KEY.value}, '$.document_id') IN ({doc_ids_str})"
            )

        # No need for dataset_id filter since each dataset has its own table

        # Use match_all function for full-text search
        # match_all requires all terms to be present
        # Use simple quote escaping for MATCH_ALL since it needs to be in the WHERE clause
        escaped_query = query.replace("'", "''")
        filter_clauses.append(f"MATCH_ALL({Field.CONTENT_KEY.value}, '{escaped_query}')")

        where_clause = " AND ".join(filter_clauses)

        # Execute full-text search query
        search_sql = f"""
        SELECT id, {Field.CONTENT_KEY.value}, {Field.METADATA_KEY.value}
        FROM {self._config.schema_name}.{self._table_name}
        WHERE {where_clause}
        LIMIT {top_k}
        """

        documents = []
        connection = self._ensure_connection()
        with connection.cursor() as cursor:
            try:
                # Use hints parameter for full-text search optimization
                fulltext_hints = {
                    "hints": {
                        "sdk.job.timeout": 30,  # Timeout for full-text search
                        "cz.sql.job.fast.mode": True,
                        "cz.sql.index.prewhere.enabled": True,
                    }
                }
                cursor.execute(search_sql, parameters=fulltext_hints)
                results = cursor.fetchall()

                for row in results:
                    # Parse metadata from JSON string (may be double-encoded)
                    try:
                        if row[2]:
                            metadata = json.loads(row[2])

                            # If result is a string, it's double-encoded JSON - parse again
                            if isinstance(metadata, str):
                                metadata = json.loads(metadata)

                            if not isinstance(metadata, dict):
                                metadata = {}
                        else:
                            metadata = {}
                    except (json.JSONDecodeError, TypeError) as e:
                        logger.exception("JSON parsing failed")
                        # Fallback: extract document_id with regex
                        import re

                        doc_id_match = re.search(r'"document_id":\s*"([^"]+)"', str(row[2] or ""))
                        metadata = {"document_id": doc_id_match.group(1)} if doc_id_match else {}

                    # Ensure required fields are set
                    metadata["doc_id"] = row[0]  # segment id

                    # Ensure document_id exists (critical for Dify's format_retrieval_documents)
                    if "document_id" not in metadata:
                        metadata["document_id"] = row[0]  # fallback to segment id

                    # Add a relevance score for full-text search
                    metadata["score"] = 1.0  # Clickzetta doesn't provide relevance scores
                    doc = Document(page_content=row[1], metadata=metadata)
                    documents.append(doc)
            except (RuntimeError, ValueError, TypeError, ConnectionError) as e:
                logger.exception("Full-text search failed")
                # Fallback to LIKE search if full-text search fails
                return self._search_by_like(query, **kwargs)

        return documents

    def _search_by_like(self, query: str, **kwargs: Any) -> list[Document]:
        """Fallback search using LIKE operator."""
        # Check if table exists first
        if not self._table_exists():
            logger.warning(
<<<<<<< HEAD
                "Table %s.%s does not exist, returning empty results",
                self._config.schema_name,
                self._table_name,
=======
                f"Table {self._config.schema_name}.{self._table_name} does not exist, returning empty results"
>>>>>>> aadab1d2
            )
            return []

        top_k = kwargs.get("top_k", 10)
        document_ids_filter = kwargs.get("document_ids_filter")

        # Handle filter parameter from canvas (workflow)
        filter_param = kwargs.get("filter", {})

        # Build filter clause
        filter_clauses = []
        if document_ids_filter:
            safe_doc_ids = [str(id).replace("'", "''") for id in document_ids_filter]
            doc_ids_str = ",".join(f"'{id}'" for id in safe_doc_ids)
            # Use json_extract_string function for ClickZetta compatibility
            filter_clauses.append(
                f"json_extract_string({Field.METADATA_KEY.value}, '$.document_id') IN ({doc_ids_str})"
            )

        # No need for dataset_id filter since each dataset has its own table

        # Use simple quote escaping for LIKE clause
        escaped_query = query.replace("'", "''")
        filter_clauses.append(f"{Field.CONTENT_KEY.value} LIKE '%{escaped_query}%'")
        where_clause = " AND ".join(filter_clauses)

        search_sql = f"""
        SELECT id, {Field.CONTENT_KEY.value}, {Field.METADATA_KEY.value}
        FROM {self._config.schema_name}.{self._table_name}
        WHERE {where_clause}
        LIMIT {top_k}
        """

        documents = []
        connection = self._ensure_connection()
        with connection.cursor() as cursor:
            # Use hints parameter for LIKE search optimization
            like_hints = {
                "hints": {
                    "sdk.job.timeout": 20,  # Timeout for LIKE search
                    "cz.sql.job.fast.mode": True,
                }
            }
            cursor.execute(search_sql, parameters=like_hints)
            results = cursor.fetchall()

            for row in results:
                # Parse metadata from JSON string (may be double-encoded)
                try:
                    if row[2]:
                        metadata = json.loads(row[2])

                        # If result is a string, it's double-encoded JSON - parse again
                        if isinstance(metadata, str):
                            metadata = json.loads(metadata)

                        if not isinstance(metadata, dict):
                            metadata = {}
                    else:
                        metadata = {}
                except (json.JSONDecodeError, TypeError) as e:
                    logger.exception("JSON parsing failed")
                    # Fallback: extract document_id with regex
                    import re

                    doc_id_match = re.search(r'"document_id":\s*"([^"]+)"', str(row[2] or ""))
                    metadata = {"document_id": doc_id_match.group(1)} if doc_id_match else {}

                # Ensure required fields are set
                metadata["doc_id"] = row[0]  # segment id

                # Ensure document_id exists (critical for Dify's format_retrieval_documents)
                if "document_id" not in metadata:
                    metadata["document_id"] = row[0]  # fallback to segment id

                metadata["score"] = 0.5  # Lower score for LIKE search
                doc = Document(page_content=row[1], metadata=metadata)
                documents.append(doc)

        return documents

    def delete(self) -> None:
        """Delete the entire collection."""
        connection = self._ensure_connection()
        with connection.cursor() as cursor:
            cursor.execute(f"DROP TABLE IF EXISTS {self._config.schema_name}.{self._table_name}")

    def _format_vector_simple(self, vector: list[float]) -> str:
        """Simple vector formatting for SQL queries."""
        return ",".join(map(str, vector))

    def _safe_doc_id(self, doc_id: str) -> str:
        """Ensure doc_id is safe for SQL and doesn't contain special characters."""
        if not doc_id:
            return str(uuid.uuid4())
        # Remove or replace potentially problematic characters
        safe_id = str(doc_id)
        # Only allow alphanumeric, hyphens, underscores
        safe_id = "".join(c for c in safe_id if c.isalnum() or c in "-_")
        if not safe_id:  # If all characters were removed
            return str(uuid.uuid4())
        return safe_id[:255]  # Limit length


class ClickzettaVectorFactory(AbstractVectorFactory):
    """Factory for creating Clickzetta vector instances."""

    def init_vector(self, dataset: Dataset, attributes: list, embeddings: Embeddings) -> BaseVector:
        """Initialize a Clickzetta vector instance."""
        # Get configuration from environment variables or dataset config
        config = ClickzettaConfig(
            username=dify_config.CLICKZETTA_USERNAME or "",
            password=dify_config.CLICKZETTA_PASSWORD or "",
            instance=dify_config.CLICKZETTA_INSTANCE or "",
            service=dify_config.CLICKZETTA_SERVICE or "api.clickzetta.com",
            workspace=dify_config.CLICKZETTA_WORKSPACE or "quick_start",
            vcluster=dify_config.CLICKZETTA_VCLUSTER or "default_ap",
            schema_name=dify_config.CLICKZETTA_SCHEMA or "dify",
            batch_size=dify_config.CLICKZETTA_BATCH_SIZE or 100,
            enable_inverted_index=dify_config.CLICKZETTA_ENABLE_INVERTED_INDEX or True,
            analyzer_type=dify_config.CLICKZETTA_ANALYZER_TYPE or "chinese",
            analyzer_mode=dify_config.CLICKZETTA_ANALYZER_MODE or "smart",
            vector_distance_function=dify_config.CLICKZETTA_VECTOR_DISTANCE_FUNCTION or "cosine_distance",
        )

        # Use dataset collection name as table name
        collection_name = Dataset.gen_collection_name_by_id(dataset.id).lower()

        return ClickzettaVector(collection_name=collection_name, config=config)<|MERGE_RESOLUTION|>--- conflicted
+++ resolved
@@ -174,12 +174,8 @@
                 clickzetta_logger.setLevel(original_level)
 
             logger.debug(
-<<<<<<< HEAD
                 "Applied %d performance optimization hints for ClickZetta vector operations",
                 len(performance_hints),
-=======
-                f"Applied {len(performance_hints)} performance optimization hints for ClickZetta vector operations"
->>>>>>> aadab1d2
             )
 
         except Exception:
@@ -247,15 +243,11 @@
         if self._connection is None:
             logger.warning("Database connection is None, attempting to reconnect")
             self._init_connection()
-<<<<<<< HEAD
         
         # After init, connection should not be None, but check for type safety
         if self._connection is None:
             raise RuntimeError("Failed to establish database connection")
             
-=======
-
->>>>>>> aadab1d2
         # Test connection health
         try:
             with self._connection.cursor() as cursor:
@@ -268,13 +260,8 @@
                     raise RuntimeError("Failed to establish database connection after reconnect")
             except Exception as reconnect_error:
                 logger.exception("Failed to reconnect")
-<<<<<<< HEAD
                 raise RuntimeError("Database connection failed: {}".format(reconnect_error))
                 
-=======
-                raise RuntimeError(f"Database connection failed: {reconnect_error}")
-
->>>>>>> aadab1d2
         return self._connection
 
     def _table_exists(self) -> bool:
@@ -287,31 +274,19 @@
         except Exception as e:
             error_message = str(e).lower()
             # Handle ClickZetta specific "table or view not found" errors
-<<<<<<< HEAD
             if any(phrase in error_message for phrase in [
                 "table or view not found",
                 "czlh-42000",
                 "semantic analysis exception"
             ]):
                 logger.debug("Table %s.%s does not exist", self._config.schema_name, self._table_name)
-=======
-            if any(
-                phrase in error_message
-                for phrase in ["table or view not found", "czlh-42000", "semantic analysis exception"]
-            ):
-                logger.debug(f"Table {self._config.schema_name}.{self._table_name} does not exist")
->>>>>>> aadab1d2
                 return False
             else:
                 # For other connection/permission errors, log warning but return False to avoid blocking cleanup
                 logger.exception(
-<<<<<<< HEAD
                     "Table existence check failed for %s.%s, assuming it doesn't exist",
                     self._config.schema_name,
                     self._table_name,
-=======
-                    f"Table existence check failed for {self._config.schema_name}.{self._table_name}, assuming it doesn't exist"
->>>>>>> aadab1d2
                 )
                 return False
 
@@ -623,13 +598,9 @@
         # Check if table exists first
         if not self._table_exists():
             logger.warning(
-<<<<<<< HEAD
                 "Table %s.%s does not exist, returning empty results",
                 self._config.schema_name,
                 self._table_name,
-=======
-                f"Table {self._config.schema_name}.{self._table_name} does not exist, returning empty results"
->>>>>>> aadab1d2
             )
             return []
 
@@ -745,13 +716,9 @@
         # Check if table exists first
         if not self._table_exists():
             logger.warning(
-<<<<<<< HEAD
                 "Table %s.%s does not exist, returning empty results",
                 self._config.schema_name,
                 self._table_name,
-=======
-                f"Table {self._config.schema_name}.{self._table_name} does not exist, returning empty results"
->>>>>>> aadab1d2
             )
             return []
 
@@ -849,13 +816,9 @@
         # Check if table exists first
         if not self._table_exists():
             logger.warning(
-<<<<<<< HEAD
                 "Table %s.%s does not exist, returning empty results",
                 self._config.schema_name,
                 self._table_name,
-=======
-                f"Table {self._config.schema_name}.{self._table_name} does not exist, returning empty results"
->>>>>>> aadab1d2
             )
             return []
 
