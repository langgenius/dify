--- conflicted
+++ resolved
@@ -29,10 +29,7 @@
     program_name: str
 
     @model_validator(mode="before")
-<<<<<<< HEAD
-=======
     @classmethod
->>>>>>> ce94a61f
     def validate_config(cls, values: dict) -> dict:
         if not values["host"]:
             raise ValueError("config TIDB_VECTOR_HOST is required")
