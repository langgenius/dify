--- conflicted
+++ resolved
@@ -171,16 +171,13 @@
         :return: List of Documents that are nearest to the query vector.
         """
         top_k = kwargs.get("top_k", 4)
-<<<<<<< HEAD
+        if not isinstance(top_k, int) or top_k <= 0:
+            raise ValueError("top_k must be a positive integer")
         document_ids_filter = kwargs.get("document_ids_filter")
         where_clause = ""
         if document_ids_filter:
             document_ids = ", ".join(f"'{id}'" for id in document_ids_filter)
             where_clause = f" WHERE metadata->>'document_id' in ({document_ids}) "
-=======
-        if not isinstance(top_k, int) or top_k <= 0:
-            raise ValueError("top_k must be a positive integer")
->>>>>>> 6f6ba2f0
 
         with self._get_cursor() as cur:
             cur.execute(
