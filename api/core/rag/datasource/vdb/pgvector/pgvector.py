--- conflicted
+++ resolved
@@ -189,29 +189,18 @@
         top_k = kwargs.get("top_k", 5)
 
         with self._get_cursor() as cur:
-<<<<<<< HEAD
             document_ids_filter = kwargs.get("document_ids_filter")
             where_clause = ""
             if document_ids_filter:
                 document_ids = ", ".join(f"'{id}'" for id in document_ids_filter)
                 where_clause = f" AND metadata->>'document_id' in ({document_ids}) "
-            cur.execute(
-                f"""SELECT meta, text, ts_rank(to_tsvector(coalesce(text, '')), plainto_tsquery(%s)) AS score
-                FROM {self.table_name}
-                WHERE to_tsvector(text) @@ plainto_tsquery(%s)
-                {where_clause}
-                ORDER BY score DESC
-                LIMIT {top_k}""",
-                # f"'{query}'" is required in order to account for whitespace in query
-                (f"'{query}'", f"'{query}'"),
-            )
-=======
             if self.pg_bigm:
                 cur.execute("SET pg_bigm.similarity_limit TO 0.000001")
                 cur.execute(
                     f"""SELECT meta, text, bigm_similarity(unistr(%s), coalesce(text, '')) AS score
                     FROM {self.table_name}
                     WHERE text =%% unistr(%s)
+                    {where_clause}
                     ORDER BY score DESC
                     LIMIT {top_k}""",
                     # f"'{query}'" is required in order to account for whitespace in query
@@ -222,12 +211,12 @@
                     f"""SELECT meta, text, ts_rank(to_tsvector(coalesce(text, '')), plainto_tsquery(%s)) AS score
                     FROM {self.table_name}
                     WHERE to_tsvector(text) @@ plainto_tsquery(%s)
+                    {where_clause}
                     ORDER BY score DESC
                     LIMIT {top_k}""",
                     # f"'{query}'" is required in order to account for whitespace in query
                     (f"'{query}'", f"'{query}'"),
                 )
->>>>>>> 7c27d4b2
 
             docs = []
 
