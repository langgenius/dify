--- conflicted
+++ resolved
@@ -5,17 +5,9 @@
 from contextlib import contextmanager
 from typing import Any
 
-<<<<<<< HEAD
-import jieba.posseg as pseg  # type: ignore
-import nltk  # type: ignore
-import numpy
-import oracledb
-from nltk.corpus import stopwords  # type: ignore
-=======
 import jieba.posseg as pseg
 import numpy
 import oracledb
->>>>>>> ef7e47d1
 from pydantic import BaseModel, model_validator
 
 from configs import dify_config
