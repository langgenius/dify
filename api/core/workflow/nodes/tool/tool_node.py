--- conflicted
+++ resolved
@@ -195,11 +195,7 @@
                 result.append(FileVar(
                     tenant_id=self.tenant_id,
                     type=FileType.IMAGE,
-<<<<<<< HEAD
-                    transfer_method=response.meta.get('transfer_method', FileTransferMethod.TOOL_FILE),
-=======
                     transfer_method=transfer_method,
->>>>>>> 3d27d15f
                     url=url,
                     related_id=tool_file_id,
                     filename=filename,
