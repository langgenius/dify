--- conflicted
+++ resolved
@@ -129,22 +129,6 @@
             if not parameter:
                 result[parameter_name] = None
                 continue
-<<<<<<< HEAD
-
-            if parameter.type == ToolParameter.ToolParameterType.FILE:
-                tool_input = node_data.tool_parameters[parameter_name]
-
-                if isinstance(tool_input.value, list) and tool_input.value:
-                    tool_input_first_value = tool_input.value[0]
-                    variable = variable_pool.get([tool_input_first_value, SystemVariableKey.FILES.value])
-                    files = list(variable.value) if variable else []
-                    result[parameter_name] = [
-                        v.to_dict() for v in files
-                    ]
-                else:
-                    # 处理 tool_input.value 不是列表或者为空的情况
-                    result[parameter_name] = [v.to_dict() for v in self._fetch_files(variable_pool)]
-=======
             tool_input = node_data.tool_parameters[parameter_name]
             if tool_input.type == "variable":
                 variable = variable_pool.get(tool_input.value)
@@ -154,7 +138,6 @@
             elif tool_input.type in {"mixed", "constant"}:
                 segment_group = variable_pool.convert_template(str(tool_input.value))
                 parameter_value = segment_group.log if for_log else segment_group.text
->>>>>>> ca21c285
             else:
                 raise ValueError(f"unknown tool input type '{tool_input.type}'")
             result[parameter_name] = parameter_value
@@ -189,16 +172,6 @@
         result = []
         for response in tool_response:
             if response.type in {ToolInvokeMessage.MessageType.IMAGE_LINK, ToolInvokeMessage.MessageType.IMAGE}:
-<<<<<<< HEAD
-                url = response.message
-                ext = path.splitext(url)[1].split('?')[0]
-                mimetype = response.meta.get("mime_type", "image/jpeg")
-                filename = response.save_as or url.split("/")[-1]
-                transfer_method = response.meta.get("transfer_method", FileTransferMethod.TOOL_FILE)
-
-                # get tool file id
-                tool_file_id = response.meta.get('tool_file_id', url.split('/')[-1].split('.')[0])
-=======
                 url = str(response.message) if response.message else None
                 ext = path.splitext(url)[1] if url else ".bin"
                 tool_file_id = str(url).split("/")[-1].split(".")[0]
@@ -210,7 +183,6 @@
                     if tool_file is None:
                         raise ValueError(f"tool file {tool_file_id} not exists")
 
->>>>>>> ca21c285
                 result.append(
                     File(
                         tenant_id=self.tenant_id,
