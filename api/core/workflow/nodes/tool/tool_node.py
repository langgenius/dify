from collections.abc import Generator, Mapping, Sequence
from typing import Any, Optional, cast

from sqlalchemy import select
from sqlalchemy.orm import Session

from core.callback_handler.workflow_tool_callback_handler import DifyWorkflowCallbackHandler
from core.file import File, FileTransferMethod
from core.plugin.impl.exc import PluginDaemonClientSideError
from core.plugin.impl.plugin import PluginInstaller
from core.tools.entities.tool_entities import ToolInvokeMessage, ToolParameter
from core.tools.errors import ToolInvokeError
from core.tools.tool_engine import ToolEngine
from core.tools.utils.message_transformer import ToolFileMessageTransformer
from core.variables.segments import ArrayAnySegment, ArrayFileSegment
from core.variables.variables import ArrayAnyVariable
from core.workflow.entities.node_entities import NodeRunResult
from core.workflow.entities.variable_pool import VariablePool
from core.workflow.entities.workflow_node_execution import WorkflowNodeExecutionMetadataKey, WorkflowNodeExecutionStatus
from core.workflow.enums import SystemVariableKey
from core.workflow.nodes.base import BaseNode
from core.workflow.nodes.base.entities import BaseNodeData, RetryConfig
from core.workflow.nodes.enums import ErrorStrategy, NodeType
from core.workflow.nodes.event import RunCompletedEvent, RunStreamChunkEvent
from core.workflow.utils.variable_template_parser import VariableTemplateParser
from extensions.ext_database import db
from factories import file_factory
from models import ToolFile
from services.tools.builtin_tools_manage_service import BuiltinToolManageService

from .entities import ToolNodeData
from .exc import (
    ToolFileError,
    ToolNodeError,
    ToolParameterError,
)


class ToolNode(BaseNode):
    """
    Tool Node
    """

    _node_type = NodeType.TOOL

    _node_data: ToolNodeData

    def init_node_data(self, data: Mapping[str, Any]) -> None:
        self._node_data = ToolNodeData.model_validate(data)

    @classmethod
    def version(cls) -> str:
        return "1"

    def _run(self) -> Generator:
        """
        Run the tool node
        """

        node_data = cast(ToolNodeData, self._node_data)

        # fetch tool icon
        tool_info = {
            "provider_type": node_data.provider_type.value,
            "provider_id": node_data.provider_id,
            "plugin_unique_identifier": node_data.plugin_unique_identifier,
        }

        # get tool runtime
        try:
            from core.tools.tool_manager import ToolManager

<<<<<<< HEAD
            # This is an issue that caused problems before.
            # Logically, we shouldn't use the node_data.version field for judgment
            # But for backward compatibility with historical data
            # this version field judgment is still preserved here.
            variable_pool = (
                self.graph_runtime_state.variable_pool
                if self.node_data.version != "1" or self.node_data.tool_node_version != "1"
                else None
            )
=======
            variable_pool = self.graph_runtime_state.variable_pool if self._node_data.version != "1" else None
>>>>>>> ffee6f32
            tool_runtime = ToolManager.get_workflow_tool_runtime(
                self.tenant_id, self.app_id, self.node_id, self._node_data, self.invoke_from, variable_pool
            )
        except ToolNodeError as e:
            yield RunCompletedEvent(
                run_result=NodeRunResult(
                    status=WorkflowNodeExecutionStatus.FAILED,
                    inputs={},
                    metadata={WorkflowNodeExecutionMetadataKey.TOOL_INFO: tool_info},
                    error=f"Failed to get tool runtime: {str(e)}",
                    error_type=type(e).__name__,
                )
            )
            return

        # get parameters
        tool_parameters = tool_runtime.get_merged_runtime_parameters() or []
        parameters = self._generate_parameters(
            tool_parameters=tool_parameters,
            variable_pool=self.graph_runtime_state.variable_pool,
            node_data=self._node_data,
        )
        parameters_for_log = self._generate_parameters(
            tool_parameters=tool_parameters,
            variable_pool=self.graph_runtime_state.variable_pool,
            node_data=self._node_data,
            for_log=True,
        )
        # get conversation id
        conversation_id = self.graph_runtime_state.variable_pool.get(["sys", SystemVariableKey.CONVERSATION_ID])

        try:
            message_stream = ToolEngine.generic_invoke(
                tool=tool_runtime,
                tool_parameters=parameters,
                user_id=self.user_id,
                workflow_tool_callback=DifyWorkflowCallbackHandler(),
                workflow_call_depth=self.workflow_call_depth,
                thread_pool_id=self.thread_pool_id,
                app_id=self.app_id,
                conversation_id=conversation_id.text if conversation_id else None,
            )
        except ToolNodeError as e:
            yield RunCompletedEvent(
                run_result=NodeRunResult(
                    status=WorkflowNodeExecutionStatus.FAILED,
                    inputs=parameters_for_log,
                    metadata={WorkflowNodeExecutionMetadataKey.TOOL_INFO: tool_info},
                    error=f"Failed to invoke tool: {str(e)}",
                    error_type=type(e).__name__,
                )
            )
            return

        try:
            # convert tool messages
            yield from self._transform_message(
                messages=message_stream,
                tool_info=tool_info,
                parameters_for_log=parameters_for_log,
                user_id=self.user_id,
                tenant_id=self.tenant_id,
                node_id=self.node_id,
            )
        except (PluginDaemonClientSideError, ToolInvokeError) as e:
            yield RunCompletedEvent(
                run_result=NodeRunResult(
                    status=WorkflowNodeExecutionStatus.FAILED,
                    inputs=parameters_for_log,
                    metadata={WorkflowNodeExecutionMetadataKey.TOOL_INFO: tool_info},
                    error=f"Failed to transform tool message: {str(e)}",
                    error_type=type(e).__name__,
                )
            )

    def _generate_parameters(
        self,
        *,
        tool_parameters: Sequence[ToolParameter],
        variable_pool: VariablePool,
        node_data: ToolNodeData,
        for_log: bool = False,
    ) -> dict[str, Any]:
        """
        Generate parameters based on the given tool parameters, variable pool, and node data.

        Args:
            tool_parameters (Sequence[ToolParameter]): The list of tool parameters.
            variable_pool (VariablePool): The variable pool containing the variables.
            node_data (ToolNodeData): The data associated with the tool node.

        Returns:
            Mapping[str, Any]: A dictionary containing the generated parameters.

        """
        tool_parameters_dictionary = {parameter.name: parameter for parameter in tool_parameters}

        result: dict[str, Any] = {}
        for parameter_name in node_data.tool_parameters:
            parameter = tool_parameters_dictionary.get(parameter_name)
            if not parameter:
                result[parameter_name] = None
                continue
            tool_input = node_data.tool_parameters[parameter_name]
            if tool_input.type == "variable":
                variable = variable_pool.get(tool_input.value)
                if variable is None:
                    if parameter.required:
                        raise ToolParameterError(f"Variable {tool_input.value} does not exist")
                    continue
                parameter_value = variable.value
            elif tool_input.type in {"mixed", "constant"}:
                segment_group = variable_pool.convert_template(str(tool_input.value))
                parameter_value = segment_group.log if for_log else segment_group.text
            else:
                raise ToolParameterError(f"Unknown tool input type '{tool_input.type}'")
            result[parameter_name] = parameter_value

        return result

    def _fetch_files(self, variable_pool: VariablePool) -> list[File]:
        variable = variable_pool.get(["sys", SystemVariableKey.FILES.value])
        assert isinstance(variable, ArrayAnyVariable | ArrayAnySegment)
        return list(variable.value) if variable else []

    def _transform_message(
        self,
        messages: Generator[ToolInvokeMessage, None, None],
        tool_info: Mapping[str, Any],
        parameters_for_log: dict[str, Any],
        user_id: str,
        tenant_id: str,
        node_id: str,
    ) -> Generator:
        """
        Convert ToolInvokeMessages into tuple[plain_text, files]
        """
        # transform message and handle file storage
        message_stream = ToolFileMessageTransformer.transform_tool_invoke_messages(
            messages=messages,
            user_id=user_id,
            tenant_id=tenant_id,
            conversation_id=None,
        )

        text = ""
        files: list[File] = []
        json: list[dict] = []

        variables: dict[str, Any] = {}

        for message in message_stream:
            if message.type in {
                ToolInvokeMessage.MessageType.IMAGE_LINK,
                ToolInvokeMessage.MessageType.BINARY_LINK,
                ToolInvokeMessage.MessageType.IMAGE,
            }:
                assert isinstance(message.message, ToolInvokeMessage.TextMessage)

                url = message.message.text
                if message.meta:
                    transfer_method = message.meta.get("transfer_method", FileTransferMethod.TOOL_FILE)
                else:
                    transfer_method = FileTransferMethod.TOOL_FILE

                tool_file_id = str(url).split("/")[-1].split(".")[0]

                with Session(db.engine) as session:
                    stmt = select(ToolFile).where(ToolFile.id == tool_file_id)
                    tool_file = session.scalar(stmt)
                    if tool_file is None:
                        raise ToolFileError(f"Tool file {tool_file_id} does not exist")

                mapping = {
                    "tool_file_id": tool_file_id,
                    "type": file_factory.get_file_type_by_mime_type(tool_file.mimetype),
                    "transfer_method": transfer_method,
                    "url": url,
                }
                file = file_factory.build_from_mapping(
                    mapping=mapping,
                    tenant_id=tenant_id,
                )
                files.append(file)
            elif message.type == ToolInvokeMessage.MessageType.BLOB:
                # get tool file id
                assert isinstance(message.message, ToolInvokeMessage.TextMessage)
                assert message.meta

                tool_file_id = message.message.text.split("/")[-1].split(".")[0]
                with Session(db.engine) as session:
                    stmt = select(ToolFile).where(ToolFile.id == tool_file_id)
                    tool_file = session.scalar(stmt)
                    if tool_file is None:
                        raise ToolFileError(f"tool file {tool_file_id} not exists")

                mapping = {
                    "tool_file_id": tool_file_id,
                    "transfer_method": FileTransferMethod.TOOL_FILE,
                }

                files.append(
                    file_factory.build_from_mapping(
                        mapping=mapping,
                        tenant_id=tenant_id,
                    )
                )
            elif message.type == ToolInvokeMessage.MessageType.TEXT:
                assert isinstance(message.message, ToolInvokeMessage.TextMessage)
                text += message.message.text
                yield RunStreamChunkEvent(chunk_content=message.message.text, from_variable_selector=[node_id, "text"])
            elif message.type == ToolInvokeMessage.MessageType.JSON:
                assert isinstance(message.message, ToolInvokeMessage.JsonMessage)
                # JSON message handling for tool node
                if message.message.json_object is not None:
                    json.append(message.message.json_object)
            elif message.type == ToolInvokeMessage.MessageType.LINK:
                assert isinstance(message.message, ToolInvokeMessage.TextMessage)
                stream_text = f"Link: {message.message.text}\n"
                text += stream_text
                yield RunStreamChunkEvent(chunk_content=stream_text, from_variable_selector=[node_id, "text"])
            elif message.type == ToolInvokeMessage.MessageType.VARIABLE:
                assert isinstance(message.message, ToolInvokeMessage.VariableMessage)
                variable_name = message.message.variable_name
                variable_value = message.message.variable_value
                if message.message.stream:
                    if not isinstance(variable_value, str):
                        raise ToolNodeError("When 'stream' is True, 'variable_value' must be a string.")
                    if variable_name not in variables:
                        variables[variable_name] = ""
                    variables[variable_name] += variable_value

                    yield RunStreamChunkEvent(
                        chunk_content=variable_value, from_variable_selector=[node_id, variable_name]
                    )
                else:
                    variables[variable_name] = variable_value
            elif message.type == ToolInvokeMessage.MessageType.FILE:
                assert message.meta is not None
                assert isinstance(message.meta, File)
                files.append(message.meta["file"])
            elif message.type == ToolInvokeMessage.MessageType.LOG:
                assert isinstance(message.message, ToolInvokeMessage.LogMessage)
                if message.message.metadata:
                    icon = tool_info.get("icon", "")
                    dict_metadata = dict(message.message.metadata)
                    if dict_metadata.get("provider"):
                        manager = PluginInstaller()
                        plugins = manager.list_plugins(tenant_id)
                        try:
                            current_plugin = next(
                                plugin
                                for plugin in plugins
                                if f"{plugin.plugin_id}/{plugin.name}" == dict_metadata["provider"]
                            )
                            icon = current_plugin.declaration.icon
                        except StopIteration:
                            pass
                        icon_dark = None
                        try:
                            builtin_tool = next(
                                provider
                                for provider in BuiltinToolManageService.list_builtin_tools(
                                    user_id,
                                    tenant_id,
                                )
                                if provider.name == dict_metadata["provider"]
                            )
                            icon = builtin_tool.icon
                            icon_dark = builtin_tool.icon_dark
                        except StopIteration:
                            pass

                        dict_metadata["icon"] = icon
                        dict_metadata["icon_dark"] = icon_dark
                        message.message.metadata = dict_metadata

        # Add agent_logs to outputs['json'] to ensure frontend can access thinking process
        json_output: list[dict[str, Any]] = []

        # Step 2: normalize JSON into {"data": [...]}.change json to list[dict]
        if json:
            json_output.extend(json)
        else:
            json_output.append({"data": []})

        yield RunCompletedEvent(
            run_result=NodeRunResult(
                status=WorkflowNodeExecutionStatus.SUCCEEDED,
                outputs={"text": text, "files": ArrayFileSegment(value=files), "json": json_output, **variables},
                metadata={
                    WorkflowNodeExecutionMetadataKey.TOOL_INFO: tool_info,
                },
                inputs=parameters_for_log,
            )
        )

    @classmethod
    def _extract_variable_selector_to_variable_mapping(
        cls,
        *,
        graph_config: Mapping[str, Any],
        node_id: str,
        node_data: Mapping[str, Any],
    ) -> Mapping[str, Sequence[str]]:
        """
        Extract variable selector to variable mapping
        :param graph_config: graph config
        :param node_id: node id
        :param node_data: node data
        :return:
        """
        # Create typed NodeData from dict
        typed_node_data = ToolNodeData.model_validate(node_data)

        result = {}
        for parameter_name in typed_node_data.tool_parameters:
            input = typed_node_data.tool_parameters[parameter_name]
            if input.type == "mixed":
                assert isinstance(input.value, str)
                selectors = VariableTemplateParser(input.value).extract_variable_selectors()
                for selector in selectors:
                    result[selector.variable] = selector.value_selector
            elif input.type == "variable":
                result[parameter_name] = input.value
            elif input.type == "constant":
                pass

        result = {node_id + "." + key: value for key, value in result.items()}

        return result

    def _get_error_strategy(self) -> Optional[ErrorStrategy]:
        return self._node_data.error_strategy

    def _get_retry_config(self) -> RetryConfig:
        return self._node_data.retry_config

    def _get_title(self) -> str:
        return self._node_data.title

    def _get_description(self) -> Optional[str]:
        return self._node_data.desc

    def _get_default_value_dict(self) -> dict[str, Any]:
        return self._node_data.default_value_dict

    def get_base_node_data(self) -> BaseNodeData:
        return self._node_data

    @property
    def continue_on_error(self) -> bool:
        return self._node_data.error_strategy is not None

    @property
    def retry(self) -> bool:
        return self._node_data.retry_config.retry_enabled<|MERGE_RESOLUTION|>--- conflicted
+++ resolved
@@ -70,19 +70,15 @@
         try:
             from core.tools.tool_manager import ToolManager
 
-<<<<<<< HEAD
             # This is an issue that caused problems before.
             # Logically, we shouldn't use the node_data.version field for judgment
             # But for backward compatibility with historical data
             # this version field judgment is still preserved here.
             variable_pool = (
                 self.graph_runtime_state.variable_pool
-                if self.node_data.version != "1" or self.node_data.tool_node_version != "1"
+                if (node_data.version != "1" or node_data.tool_node_version != "1")
                 else None
             )
-=======
-            variable_pool = self.graph_runtime_state.variable_pool if self._node_data.version != "1" else None
->>>>>>> ffee6f32
             tool_runtime = ToolManager.get_workflow_tool_runtime(
                 self.tenant_id, self.app_id, self.node_id, self._node_data, self.invoke_from, variable_pool
             )
