from typing import Any, cast

from sqlalchemy import func

from core.app.app_config.entities import DatasetRetrieveConfigEntity
from core.app.entities.app_invoke_entities import ModelConfigWithCredentialsEntity
from core.entities.agent_entities import PlanningStrategy
from core.entities.model_entities import ModelStatus
from core.errors.error import ModelCurrentlyNotSupportError, ProviderTokenNotInitError, QuotaExceededError
from core.model_manager import ModelInstance, ModelManager
from core.model_runtime.entities.model_entities import ModelFeature, ModelType
from core.model_runtime.model_providers.__base.large_language_model import LargeLanguageModel
from core.rag.retrieval.dataset_retrieval import DatasetRetrieval
from core.rag.retrieval.retrival_methods import RetrievalMethod
from core.workflow.entities.base_node_data_entities import BaseNodeData
from core.workflow.entities.node_entities import NodeRunResult, NodeType
from core.workflow.nodes.base_node import BaseNode
from core.workflow.nodes.knowledge_retrieval.entities import KnowledgeRetrievalNodeData
from extensions.ext_database import db
from models.dataset import Dataset, Document, DocumentSegment
from models.workflow import WorkflowNodeExecutionStatus

default_retrieval_model = {
    'search_method': RetrievalMethod.SEMANTIC_SEARCH.value,
    'reranking_enable': False,
    'reranking_model': {
        'reranking_provider_name': '',
        'reranking_model_name': ''
    },
    'top_k': 2,
    'score_threshold_enabled': False
}


class KnowledgeRetrievalNode(BaseNode):
    _node_data_cls = KnowledgeRetrievalNodeData
    node_type = NodeType.KNOWLEDGE_RETRIEVAL

    def _run(self) -> NodeRunResult:
        node_data = cast(KnowledgeRetrievalNodeData, self.node_data)

        # extract variables
<<<<<<< HEAD
        variable = self.graph_runtime_state.variable_pool.get(node_data.query_variable_selector)
        query = variable.value if variable else None
=======
        variable = variable_pool.get_any(node_data.query_variable_selector)
        query = variable
>>>>>>> cfc40809
        variables = {
            'query': query
        }
        if not query:
            return NodeRunResult(
                status=WorkflowNodeExecutionStatus.FAILED,
                inputs=variables,
                error="Query is required."
            )
        # retrieve knowledge
        try:
            results = self._fetch_dataset_retriever(
                node_data=node_data, query=query
            )
            outputs = {
                'result': results
            }
            return NodeRunResult(
                status=WorkflowNodeExecutionStatus.SUCCEEDED,
                inputs=variables,
                process_data=None,
                outputs=outputs
            )

        except Exception as e:

            return NodeRunResult(
                status=WorkflowNodeExecutionStatus.FAILED,
                inputs=variables,
                error=str(e)
            )

    def _fetch_dataset_retriever(self, node_data: KnowledgeRetrievalNodeData, query: str) -> list[
        dict[str, Any]]:
        available_datasets = []
        dataset_ids = node_data.dataset_ids

        # Subquery: Count the number of available documents for each dataset
        subquery = db.session.query(
            Document.dataset_id,
            func.count(Document.id).label('available_document_count')
        ).filter(
            Document.indexing_status == 'completed',
            Document.enabled == True,
            Document.archived == False,
            Document.dataset_id.in_(dataset_ids)
        ).group_by(Document.dataset_id).having(
            func.count(Document.id) > 0
        ).subquery()

        results = db.session.query(Dataset).join(
            subquery, Dataset.id == subquery.c.dataset_id
        ).filter(
            Dataset.tenant_id == self.tenant_id,
            Dataset.id.in_(dataset_ids)
        ).all()

        for dataset in results:
            # pass if dataset is not available
            if not dataset:
                continue
            available_datasets.append(dataset)
        all_documents = []
        dataset_retrieval = DatasetRetrieval()
        if node_data.retrieval_mode == DatasetRetrieveConfigEntity.RetrieveStrategy.SINGLE.value:
            # fetch model config
            model_instance, model_config = self._fetch_model_config(node_data)
            # check model is support tool calling
            model_type_instance = model_config.provider_model_bundle.model_type_instance
            model_type_instance = cast(LargeLanguageModel, model_type_instance)
            # get model schema
            model_schema = model_type_instance.get_model_schema(
                model=model_config.model,
                credentials=model_config.credentials
            )

            if model_schema:
                planning_strategy = PlanningStrategy.REACT_ROUTER
                features = model_schema.features
                if features:
                    if ModelFeature.TOOL_CALL in features \
                            or ModelFeature.MULTI_TOOL_CALL in features:
                        planning_strategy = PlanningStrategy.ROUTER
                all_documents = dataset_retrieval.single_retrieve(
                    available_datasets=available_datasets,
                    tenant_id=self.tenant_id,
                    user_id=self.user_id,
                    app_id=self.app_id,
                    user_from=self.user_from.value,
                    query=query,
                    model_config=model_config,
                    model_instance=model_instance,
                    planning_strategy=planning_strategy
                )
        elif node_data.retrieval_mode == DatasetRetrieveConfigEntity.RetrieveStrategy.MULTIPLE.value:
            all_documents = dataset_retrieval.multiple_retrieve(self.app_id, self.tenant_id, self.user_id,
                                                                self.user_from.value,
                                                                available_datasets, query,
                                                                node_data.multiple_retrieval_config.top_k,
                                                                node_data.multiple_retrieval_config.score_threshold,
                                                                node_data.multiple_retrieval_config.reranking_model.provider,
                                                                node_data.multiple_retrieval_config.reranking_model.model)

        context_list = []
        if all_documents:
            document_score_list = {}
            for item in all_documents:
                if item.metadata.get('score'):
                    document_score_list[item.metadata['doc_id']] = item.metadata['score']

            index_node_ids = [document.metadata['doc_id'] for document in all_documents]
            segments = DocumentSegment.query.filter(
                DocumentSegment.dataset_id.in_(dataset_ids),
                DocumentSegment.completed_at.isnot(None),
                DocumentSegment.status == 'completed',
                DocumentSegment.enabled == True,
                DocumentSegment.index_node_id.in_(index_node_ids)
            ).all()
            if segments:
                index_node_id_to_position = {id: position for position, id in enumerate(index_node_ids)}
                sorted_segments = sorted(segments,
                                         key=lambda segment: index_node_id_to_position.get(segment.index_node_id,
                                                                                           float('inf')))

                for segment in sorted_segments:
                    dataset = Dataset.query.filter_by(
                        id=segment.dataset_id
                    ).first()
                    document = Document.query.filter(Document.id == segment.document_id,
                                                     Document.enabled == True,
                                                     Document.archived == False,
                                                     ).first()
                    resource_number = 1
                    if dataset and document:

                        source = {
                            'metadata': {
                                '_source': 'knowledge',
                                'position': resource_number,
                                'dataset_id': dataset.id,
                                'dataset_name': dataset.name,
                                'document_id': document.id,
                                'document_name': document.name,
                                'document_data_source_type': document.data_source_type,
                                'segment_id': segment.id,
                                'retriever_from': 'workflow',
                                'score': document_score_list.get(segment.index_node_id, None),
                                'segment_hit_count': segment.hit_count,
                                'segment_word_count': segment.word_count,
                                'segment_position': segment.position,
                                'segment_index_node_hash': segment.index_node_hash,
                            },
                            'title': document.name
                        }
                        if segment.answer:
                            source['content'] = f'question:{segment.get_sign_content()} \nanswer:{segment.answer}'
                        else:
                            source['content'] = segment.get_sign_content()
                        context_list.append(source)
                        resource_number += 1
        return context_list

    @classmethod
    def _extract_variable_selector_to_variable_mapping(cls, node_data: BaseNodeData) -> dict[str, list[str]]:
        node_data = node_data
        node_data = cast(cls._node_data_cls, node_data)
        variable_mapping = {}
        variable_mapping['query'] = node_data.query_variable_selector
        return variable_mapping

    def _fetch_model_config(self, node_data: KnowledgeRetrievalNodeData) -> tuple[
        ModelInstance, ModelConfigWithCredentialsEntity]:
        """
        Fetch model config
        :param node_data: node data
        :return:
        """
        model_name = node_data.single_retrieval_config.model.name
        provider_name = node_data.single_retrieval_config.model.provider

        model_manager = ModelManager()
        model_instance = model_manager.get_model_instance(
            tenant_id=self.tenant_id,
            model_type=ModelType.LLM,
            provider=provider_name,
            model=model_name
        )

        provider_model_bundle = model_instance.provider_model_bundle
        model_type_instance = model_instance.model_type_instance
        model_type_instance = cast(LargeLanguageModel, model_type_instance)

        model_credentials = model_instance.credentials

        # check model
        provider_model = provider_model_bundle.configuration.get_provider_model(
            model=model_name,
            model_type=ModelType.LLM
        )

        if provider_model is None:
            raise ValueError(f"Model {model_name} not exist.")

        if provider_model.status == ModelStatus.NO_CONFIGURE:
            raise ProviderTokenNotInitError(f"Model {model_name} credentials is not initialized.")
        elif provider_model.status == ModelStatus.NO_PERMISSION:
            raise ModelCurrentlyNotSupportError(f"Dify Hosted OpenAI {model_name} currently not support.")
        elif provider_model.status == ModelStatus.QUOTA_EXCEEDED:
            raise QuotaExceededError(f"Model provider {provider_name} quota exceeded.")

        # model config
        completion_params = node_data.single_retrieval_config.model.completion_params
        stop = []
        if 'stop' in completion_params:
            stop = completion_params['stop']
            del completion_params['stop']

        # get model mode
        model_mode = node_data.single_retrieval_config.model.mode
        if not model_mode:
            raise ValueError("LLM mode is required.")

        model_schema = model_type_instance.get_model_schema(
            model_name,
            model_credentials
        )

        if not model_schema:
            raise ValueError(f"Model {model_name} not exist.")

        return model_instance, ModelConfigWithCredentialsEntity(
            provider=provider_name,
            model=model_name,
            model_schema=model_schema,
            mode=model_mode,
            provider_model_bundle=provider_model_bundle,
            credentials=model_credentials,
            parameters=completion_params,
            stop=stop,
        )<|MERGE_RESOLUTION|>--- conflicted
+++ resolved
@@ -40,13 +40,8 @@
         node_data = cast(KnowledgeRetrievalNodeData, self.node_data)
 
         # extract variables
-<<<<<<< HEAD
-        variable = self.graph_runtime_state.variable_pool.get(node_data.query_variable_selector)
-        query = variable.value if variable else None
-=======
-        variable = variable_pool.get_any(node_data.query_variable_selector)
+        variable = self.graph_runtime_state.variable_pool.get_any(node_data.query_variable_selector)
         query = variable
->>>>>>> cfc40809
         variables = {
             'query': query
         }
