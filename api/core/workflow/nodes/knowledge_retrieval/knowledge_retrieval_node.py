import logging
from collections.abc import Mapping, Sequence
from typing import Any, cast

from sqlalchemy import func

from core.app.app_config.entities import DatasetRetrieveConfigEntity
from core.app.entities.app_invoke_entities import ModelConfigWithCredentialsEntity
from core.entities.agent_entities import PlanningStrategy
from core.entities.model_entities import ModelStatus
from core.model_manager import ModelInstance, ModelManager
from core.model_runtime.entities.model_entities import ModelFeature, ModelType
from core.model_runtime.model_providers.__base.large_language_model import LargeLanguageModel
from core.rag.datasource.retrieval_service import RetrievalService
from core.rag.retrieval.dataset_retrieval import DatasetRetrieval
from core.rag.retrieval.retrieval_methods import RetrievalMethod
from core.variables import StringSegment
from core.workflow.entities.node_entities import NodeRunResult
from core.workflow.nodes.base import BaseNode
from core.workflow.nodes.enums import NodeType
from extensions.ext_database import db
from models.dataset import Dataset, Document
from models.workflow import WorkflowNodeExecutionStatus

from .entities import KnowledgeRetrievalNodeData
from .exc import (
    KnowledgeRetrievalNodeError,
    ModelCredentialsNotInitializedError,
    ModelNotExistError,
    ModelNotSupportedError,
    ModelQuotaExceededError,
)

logger = logging.getLogger(__name__)

default_retrieval_model = {
    "search_method": RetrievalMethod.SEMANTIC_SEARCH.value,
    "reranking_enable": False,
    "reranking_model": {"reranking_provider_name": "", "reranking_model_name": ""},
    "top_k": 2,
    "score_threshold_enabled": False,
}


class KnowledgeRetrievalNode(BaseNode[KnowledgeRetrievalNodeData]):
    _node_data_cls = KnowledgeRetrievalNodeData
    _node_type = NodeType.KNOWLEDGE_RETRIEVAL

    def _run(self) -> NodeRunResult:
        # extract variables
        variable = self.graph_runtime_state.variable_pool.get(self.node_data.query_variable_selector)
        if not isinstance(variable, StringSegment):
            return NodeRunResult(
                status=WorkflowNodeExecutionStatus.FAILED,
                inputs={},
                error="Query variable is not string type.",
            )
        query = variable.value
        variables = {"query": query}
        if not query:
            return NodeRunResult(
                status=WorkflowNodeExecutionStatus.FAILED, inputs=variables, error="Query is required."
            )
        # retrieve knowledge
        try:
            results = self._fetch_dataset_retriever(node_data=self.node_data, query=query)
            outputs = {"result": results}
            return NodeRunResult(
                status=WorkflowNodeExecutionStatus.SUCCEEDED, inputs=variables, process_data=None, outputs=outputs
            )

        except KnowledgeRetrievalNodeError as e:
            logger.warning("Error when running knowledge retrieval node")
            return NodeRunResult(
                status=WorkflowNodeExecutionStatus.FAILED,
                inputs=variables,
                error=str(e),
                error_type=type(e).__name__,
            )
        # Temporary handle all exceptions from DatasetRetrieval class here.
        except Exception as e:
            return NodeRunResult(
                status=WorkflowNodeExecutionStatus.FAILED,
                inputs=variables,
                error=str(e),
                error_type=type(e).__name__,
            )

    def _fetch_dataset_retriever(self, node_data: KnowledgeRetrievalNodeData, query: str) -> list[dict[str, Any]]:
        available_datasets = []
        dataset_ids = node_data.dataset_ids

        # Subquery: Count the number of available documents for each dataset
        subquery = (
            db.session.query(Document.dataset_id, func.count(Document.id).label("available_document_count"))
            .filter(
                Document.indexing_status == "completed",
                Document.enabled == True,
                Document.archived == False,
                Document.dataset_id.in_(dataset_ids),
            )
            .group_by(Document.dataset_id)
            .having(func.count(Document.id) > 0)
            .subquery()
        )

        results = (
            db.session.query(Dataset)
            .outerjoin(subquery, Dataset.id == subquery.c.dataset_id)
            .filter(Dataset.tenant_id == self.tenant_id, Dataset.id.in_(dataset_ids))
            .filter((subquery.c.available_document_count > 0) | (Dataset.provider == "external"))
            .all()
        )

        for dataset in results:
            # pass if dataset is not available
            if not dataset:
                continue
            available_datasets.append(dataset)
        all_documents = []
        dataset_retrieval = DatasetRetrieval()
        if node_data.retrieval_mode == DatasetRetrieveConfigEntity.RetrieveStrategy.SINGLE.value:
            # fetch model config
            model_instance, model_config = self._fetch_model_config(node_data)
            # check model is support tool calling
            model_type_instance = model_config.provider_model_bundle.model_type_instance
            model_type_instance = cast(LargeLanguageModel, model_type_instance)
            # get model schema
            model_schema = model_type_instance.get_model_schema(
                model=model_config.model, credentials=model_config.credentials
            )

            if model_schema:
                planning_strategy = PlanningStrategy.REACT_ROUTER
                features = model_schema.features
                if features:
                    if ModelFeature.TOOL_CALL in features or ModelFeature.MULTI_TOOL_CALL in features:
                        planning_strategy = PlanningStrategy.ROUTER
                all_documents = dataset_retrieval.single_retrieve(
                    available_datasets=available_datasets,
                    tenant_id=self.tenant_id,
                    user_id=self.user_id,
                    app_id=self.app_id,
                    user_from=self.user_from.value,
                    query=query,
                    model_config=model_config,
                    model_instance=model_instance,
                    planning_strategy=planning_strategy,
                )
        elif node_data.retrieval_mode == DatasetRetrieveConfigEntity.RetrieveStrategy.MULTIPLE.value:
            if node_data.multiple_retrieval_config is None:
                raise ValueError("multiple_retrieval_config is required")
            if node_data.multiple_retrieval_config.reranking_mode == "reranking_model":
                if node_data.multiple_retrieval_config.reranking_model:
                    reranking_model = {
                        "reranking_provider_name": node_data.multiple_retrieval_config.reranking_model.provider,
                        "reranking_model_name": node_data.multiple_retrieval_config.reranking_model.model,
                    }
                else:
                    reranking_model = None
                weights = None
            elif node_data.multiple_retrieval_config.reranking_mode == "weighted_score":
                if node_data.multiple_retrieval_config.weights is None:
                    raise ValueError("weights is required")
                reranking_model = None
                vector_setting = node_data.multiple_retrieval_config.weights.vector_setting
                weights = {
                    "vector_setting": {
                        "vector_weight": vector_setting.vector_weight,
                        "embedding_provider_name": vector_setting.embedding_provider_name,
                        "embedding_model_name": vector_setting.embedding_model_name,
                    },
                    "keyword_setting": {
                        "keyword_weight": node_data.multiple_retrieval_config.weights.keyword_setting.keyword_weight
                    },
                }
            else:
                reranking_model = None
                weights = None
            all_documents = dataset_retrieval.multiple_retrieve(
                app_id=self.app_id,
                tenant_id=self.tenant_id,
                user_id=self.user_id,
                user_from=self.user_from.value,
                available_datasets=available_datasets,
                query=query,
                top_k=node_data.multiple_retrieval_config.top_k,
                score_threshold=node_data.multiple_retrieval_config.score_threshold
                if node_data.multiple_retrieval_config.score_threshold is not None
                else 0.0,
                reranking_mode=node_data.multiple_retrieval_config.reranking_mode,
                reranking_model=reranking_model,
                weights=weights,
                reranking_enable=node_data.multiple_retrieval_config.reranking_enable,
            )
        dify_documents = [item for item in all_documents if item.provider == "dify"]
        external_documents = [item for item in all_documents if item.provider == "external"]
        retrieval_resource_list = []
        # deal with external documents
        for item in external_documents:
            source = {
                "metadata": {
                    "_source": "knowledge",
                    "dataset_id": item.metadata.get("dataset_id"),
                    "dataset_name": item.metadata.get("dataset_name"),
                    "document_name": item.metadata.get("title"),
                    "data_source_type": "external",
                    "retriever_from": "workflow",
                    "score": item.metadata.get("score"),
                },
                "title": item.metadata.get("title"),
                "content": item.page_content,
            }
            retrieval_resource_list.append(source)
<<<<<<< HEAD
=======
        document_score_list: dict[str, float] = {}
>>>>>>> 017d7538
        # deal with dify documents
        if dify_documents:
            records = RetrievalService.format_retrieval_documents(dify_documents)
            if records:
                for record in records:
                    segment = record.segment
                    dataset = Dataset.query.filter_by(id=segment.dataset_id).first()
                    document = Document.query.filter(
                        Document.id == segment.document_id,
                        Document.enabled == True,
                        Document.archived == False,
                    ).first()
                    if dataset and document:
                        source = {
                            "metadata": {
                                "_source": "knowledge",
                                "dataset_id": dataset.id,
                                "dataset_name": dataset.name,
                                "document_id": document.id,
                                "document_name": document.name,
                                "document_data_source_type": document.data_source_type,
                                "segment_id": segment.id,
                                "retriever_from": "workflow",
                                "score": record.score or 0.0,
                                "segment_hit_count": segment.hit_count,
                                "segment_word_count": segment.word_count,
                                "segment_position": segment.position,
                                "segment_index_node_hash": segment.index_node_hash,
                            },
                            "title": document.name,
                        }
                        if segment.answer:
                            source["content"] = f"question:{segment.get_sign_content()} \nanswer:{segment.answer}"
                        else:
                            source["content"] = segment.get_sign_content()
                        retrieval_resource_list.append(source)
        if retrieval_resource_list:
            retrieval_resource_list = sorted(
                retrieval_resource_list,
                key=lambda x: x["metadata"]["score"] if x["metadata"].get("score") is not None else 0.0,
                reverse=True,
            )
            for position, item in enumerate(retrieval_resource_list, start=1):
                item["metadata"]["position"] = position
        return retrieval_resource_list

    @classmethod
    def _extract_variable_selector_to_variable_mapping(
        cls,
        *,
        graph_config: Mapping[str, Any],
        node_id: str,
        node_data: KnowledgeRetrievalNodeData,
    ) -> Mapping[str, Sequence[str]]:
        """
        Extract variable selector to variable mapping
        :param graph_config: graph config
        :param node_id: node id
        :param node_data: node data
        :return:
        """
        variable_mapping = {}
        variable_mapping[node_id + ".query"] = node_data.query_variable_selector
        return variable_mapping

    def _fetch_model_config(
        self, node_data: KnowledgeRetrievalNodeData
    ) -> tuple[ModelInstance, ModelConfigWithCredentialsEntity]:
        """
        Fetch model config
        :param node_data: node data
        :return:
        """
        if node_data.single_retrieval_config is None:
            raise ValueError("single_retrieval_config is required")
        model_name = node_data.single_retrieval_config.model.name
        provider_name = node_data.single_retrieval_config.model.provider

        model_manager = ModelManager()
        model_instance = model_manager.get_model_instance(
            tenant_id=self.tenant_id, model_type=ModelType.LLM, provider=provider_name, model=model_name
        )

        provider_model_bundle = model_instance.provider_model_bundle
        model_type_instance = model_instance.model_type_instance
        model_type_instance = cast(LargeLanguageModel, model_type_instance)

        model_credentials = model_instance.credentials

        # check model
        provider_model = provider_model_bundle.configuration.get_provider_model(
            model=model_name, model_type=ModelType.LLM
        )

        if provider_model is None:
            raise ModelNotExistError(f"Model {model_name} not exist.")

        if provider_model.status == ModelStatus.NO_CONFIGURE:
            raise ModelCredentialsNotInitializedError(f"Model {model_name} credentials is not initialized.")
        elif provider_model.status == ModelStatus.NO_PERMISSION:
            raise ModelNotSupportedError(f"Dify Hosted OpenAI {model_name} currently not support.")
        elif provider_model.status == ModelStatus.QUOTA_EXCEEDED:
            raise ModelQuotaExceededError(f"Model provider {provider_name} quota exceeded.")

        # model config
        completion_params = node_data.single_retrieval_config.model.completion_params
        stop = []
        if "stop" in completion_params:
            stop = completion_params["stop"]
            del completion_params["stop"]

        # get model mode
        model_mode = node_data.single_retrieval_config.model.mode
        if not model_mode:
            raise ModelNotExistError("LLM mode is required.")

        model_schema = model_type_instance.get_model_schema(model_name, model_credentials)

        if not model_schema:
            raise ModelNotExistError(f"Model {model_name} not exist.")

        return model_instance, ModelConfigWithCredentialsEntity(
            provider=provider_name,
            model=model_name,
            model_schema=model_schema,
            mode=model_mode,
            provider_model_bundle=provider_model_bundle,
            credentials=model_credentials,
            parameters=completion_params,
            stop=stop,
        )<|MERGE_RESOLUTION|>--- conflicted
+++ resolved
@@ -212,10 +212,6 @@
                 "content": item.page_content,
             }
             retrieval_resource_list.append(source)
-<<<<<<< HEAD
-=======
-        document_score_list: dict[str, float] = {}
->>>>>>> 017d7538
         # deal with dify documents
         if dify_documents:
             records = RetrievalService.format_retrieval_documents(dify_documents)
