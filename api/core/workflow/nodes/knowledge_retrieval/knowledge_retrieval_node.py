import json
import logging
import re
import time
from collections import defaultdict
from collections.abc import Mapping, Sequence
from typing import Any, Optional, cast

from sqlalchemy import ColumnElement, Integer, and_, func, or_, text
from sqlalchemy import cast as sqlalchemy_cast

from core.app.app_config.entities import DatasetRetrieveConfigEntity
from core.app.entities.app_invoke_entities import ModelConfigWithCredentialsEntity
from core.entities.agent_entities import PlanningStrategy
from core.entities.model_entities import ModelStatus
from core.model_manager import ModelInstance, ModelManager
from core.model_runtime.entities.message_entities import PromptMessageRole
from core.model_runtime.entities.model_entities import ModelFeature, ModelType
from core.model_runtime.model_providers.__base.large_language_model import LargeLanguageModel
from core.prompt.simple_prompt_transform import ModelMode
from core.rag.datasource.retrieval_service import RetrievalService
from core.rag.entities.metadata_entities import Condition, MetadataCondition
from core.rag.retrieval.dataset_retrieval import DatasetRetrieval
from core.rag.retrieval.retrieval_methods import RetrievalMethod
from core.variables import StringSegment
from core.workflow.entities.node_entities import NodeRunResult
from core.workflow.nodes.enums import NodeType
from core.workflow.nodes.event.event import ModelInvokeCompletedEvent
from core.workflow.nodes.knowledge_retrieval.template_prompts import (
    METADATA_FILTER_ASSISTANT_PROMPT_1,
    METADATA_FILTER_ASSISTANT_PROMPT_2,
    METADATA_FILTER_COMPLETION_PROMPT,
    METADATA_FILTER_SYSTEM_PROMPT,
    METADATA_FILTER_USER_PROMPT_1,
    METADATA_FILTER_USER_PROMPT_3,
)
from core.workflow.nodes.llm.entities import LLMNodeChatModelMessage, LLMNodeCompletionModelPromptTemplate
from core.workflow.nodes.llm.node import LLMNode
from core.workflow.nodes.question_classifier.template_prompts import QUESTION_CLASSIFIER_USER_PROMPT_2
from extensions.ext_database import db
from extensions.ext_redis import redis_client
from libs.json_in_md_parser import parse_and_check_json_markdown
from models.dataset import Dataset, DatasetMetadata, Document, RateLimitLog
from models.workflow import WorkflowNodeExecutionStatus
from services.feature_service import FeatureService

from .entities import (
    KnowledgeRetrievalNodeData,
    MetadataFilteringComplexCondition,
<<<<<<< HEAD
    MetadataFilteringComplexSubCondition,
=======
>>>>>>> 96bbc1b6
    ModelConfig,
)
from .exc import (
    InvalidModelTypeError,
    KnowledgeRetrievalNodeError,
    ModelCredentialsNotInitializedError,
    ModelNotExistError,
    ModelNotSupportedError,
    ModelQuotaExceededError,
)

logger = logging.getLogger(__name__)

default_retrieval_model = {
    "search_method": RetrievalMethod.SEMANTIC_SEARCH.value,
    "reranking_enable": False,
    "reranking_model": {"reranking_provider_name": "", "reranking_model_name": ""},
    "top_k": 2,
    "score_threshold_enabled": False,
}


class KnowledgeRetrievalNode(LLMNode):
    _node_data_cls = KnowledgeRetrievalNodeData  # type: ignore
    _node_type = NodeType.KNOWLEDGE_RETRIEVAL

    def _run(self) -> NodeRunResult:  # type: ignore
        node_data = cast(KnowledgeRetrievalNodeData, self.node_data)
        # extract variables
        variable = self.graph_runtime_state.variable_pool.get(node_data.query_variable_selector)
        if not isinstance(variable, StringSegment):
            return NodeRunResult(
                status=WorkflowNodeExecutionStatus.FAILED,
                inputs={},
                error="Query variable is not string type.",
            )
        query = variable.value
        variables = {"query": query}
        if not query:
            return NodeRunResult(
                status=WorkflowNodeExecutionStatus.FAILED, inputs=variables, error="Query is required."
            )
        # check rate limit
        if self.tenant_id:
            knowledge_rate_limit = FeatureService.get_knowledge_rate_limit(self.tenant_id)
            if knowledge_rate_limit.enabled:
                current_time = int(time.time() * 1000)
                key = f"rate_limit_{self.tenant_id}"
                redis_client.zadd(key, {current_time: current_time})
                redis_client.zremrangebyscore(key, 0, current_time - 60000)
                request_count = redis_client.zcard(key)
                if request_count > knowledge_rate_limit.limit:
                    # add ratelimit record
                    rate_limit_log = RateLimitLog(
                        tenant_id=self.tenant_id,
                        subscription_plan=knowledge_rate_limit.subscription_plan,
                        operation="knowledge",
                    )
                    db.session.add(rate_limit_log)
                    db.session.commit()
                    return NodeRunResult(
                        status=WorkflowNodeExecutionStatus.FAILED,
                        inputs=variables,
                        error="Sorry, you have reached the knowledge base request rate limit of your subscription.",
                        error_type="RateLimitExceeded",
                    )

        # retrieve knowledge
        try:
            results = self._fetch_dataset_retriever(node_data=node_data, query=query)
            outputs = {"result": results}
            return NodeRunResult(
                status=WorkflowNodeExecutionStatus.SUCCEEDED, inputs=variables, process_data=None, outputs=outputs
            )

        except KnowledgeRetrievalNodeError as e:
            logger.warning("Error when running knowledge retrieval node")
            return NodeRunResult(
                status=WorkflowNodeExecutionStatus.FAILED,
                inputs=variables,
                error=str(e),
                error_type=type(e).__name__,
            )
        # Temporary handle all exceptions from DatasetRetrieval class here.
        except Exception as e:
            return NodeRunResult(
                status=WorkflowNodeExecutionStatus.FAILED,
                inputs=variables,
                error=str(e),
                error_type=type(e).__name__,
            )

    def _fetch_dataset_retriever(self, node_data: KnowledgeRetrievalNodeData, query: str) -> list[dict[str, Any]]:
        available_datasets = []
        dataset_ids = node_data.dataset_ids

        # Subquery: Count the number of available documents for each dataset
        subquery = (
            db.session.query(Document.dataset_id, func.count(Document.id).label("available_document_count"))
            .filter(
                Document.indexing_status == "completed",
                Document.enabled == True,
                Document.archived == False,
                Document.dataset_id.in_(dataset_ids),
            )
            .group_by(Document.dataset_id)
            .having(func.count(Document.id) > 0)
            .subquery()
        )

        results = (
            db.session.query(Dataset)
            .outerjoin(subquery, Dataset.id == subquery.c.dataset_id)
            .filter(Dataset.tenant_id == self.tenant_id, Dataset.id.in_(dataset_ids))
            .filter((subquery.c.available_document_count > 0) | (Dataset.provider == "external"))
            .all()
        )

        for dataset in results:
            # pass if dataset is not available
            if not dataset:
                continue
            available_datasets.append(dataset)
        metadata_filter_document_ids, metadata_condition = self._get_metadata_filter_condition(
            [dataset.id for dataset in available_datasets], query, node_data
        )
        all_documents = []
        dataset_retrieval = DatasetRetrieval()
        if node_data.retrieval_mode == DatasetRetrieveConfigEntity.RetrieveStrategy.SINGLE.value:
            # fetch model config
            model_instance, model_config = self._fetch_model_config(node_data.single_retrieval_config.model)  # type: ignore
            # check model is support tool calling
            model_type_instance = model_config.provider_model_bundle.model_type_instance
            model_type_instance = cast(LargeLanguageModel, model_type_instance)
            # get model schema
            model_schema = model_type_instance.get_model_schema(
                model=model_config.model, credentials=model_config.credentials
            )

            if model_schema:
                planning_strategy = PlanningStrategy.REACT_ROUTER
                features = model_schema.features
                if features:
                    if ModelFeature.TOOL_CALL in features or ModelFeature.MULTI_TOOL_CALL in features:
                        planning_strategy = PlanningStrategy.ROUTER
                all_documents = dataset_retrieval.single_retrieve(
                    available_datasets=available_datasets,
                    tenant_id=self.tenant_id,
                    user_id=self.user_id,
                    app_id=self.app_id,
                    user_from=self.user_from.value,
                    query=query,
                    model_config=model_config,
                    model_instance=model_instance,
                    planning_strategy=planning_strategy,
                    metadata_filter_document_ids=metadata_filter_document_ids,
                    metadata_condition=metadata_condition,
                )
        elif node_data.retrieval_mode == DatasetRetrieveConfigEntity.RetrieveStrategy.MULTIPLE.value:
            if node_data.multiple_retrieval_config is None:
                raise ValueError("multiple_retrieval_config is required")
            if node_data.multiple_retrieval_config.reranking_mode == "reranking_model":
                if node_data.multiple_retrieval_config.reranking_model:
                    reranking_model = {
                        "reranking_provider_name": node_data.multiple_retrieval_config.reranking_model.provider,
                        "reranking_model_name": node_data.multiple_retrieval_config.reranking_model.model,
                    }
                else:
                    reranking_model = None
                weights = None
            elif node_data.multiple_retrieval_config.reranking_mode == "weighted_score":
                if node_data.multiple_retrieval_config.weights is None:
                    raise ValueError("weights is required")
                reranking_model = None
                vector_setting = node_data.multiple_retrieval_config.weights.vector_setting
                weights = {
                    "vector_setting": {
                        "vector_weight": vector_setting.vector_weight,
                        "embedding_provider_name": vector_setting.embedding_provider_name,
                        "embedding_model_name": vector_setting.embedding_model_name,
                    },
                    "keyword_setting": {
                        "keyword_weight": node_data.multiple_retrieval_config.weights.keyword_setting.keyword_weight
                    },
                }
            else:
                reranking_model = None
                weights = None
            all_documents = dataset_retrieval.multiple_retrieve(
                app_id=self.app_id,
                tenant_id=self.tenant_id,
                user_id=self.user_id,
                user_from=self.user_from.value,
                available_datasets=available_datasets,
                query=query,
                top_k=node_data.multiple_retrieval_config.top_k,
                score_threshold=node_data.multiple_retrieval_config.score_threshold
                if node_data.multiple_retrieval_config.score_threshold is not None
                else 0.0,
                reranking_mode=node_data.multiple_retrieval_config.reranking_mode,
                reranking_model=reranking_model,
                weights=weights,
                reranking_enable=node_data.multiple_retrieval_config.reranking_enable,
                metadata_filter_document_ids=metadata_filter_document_ids,
                metadata_condition=metadata_condition,
            )
        dify_documents = [item for item in all_documents if item.provider == "dify"]
        external_documents = [item for item in all_documents if item.provider == "external"]
        retrieval_resource_list = []
        # deal with external documents
        for item in external_documents:
            source = {
                "metadata": {
                    "_source": "knowledge",
                    "dataset_id": item.metadata.get("dataset_id"),
                    "dataset_name": item.metadata.get("dataset_name"),
                    "document_id": item.metadata.get("document_id") or item.metadata.get("title"),
                    "document_name": item.metadata.get("title"),
                    "data_source_type": "external",
                    "retriever_from": "workflow",
                    "score": item.metadata.get("score"),
                },
                "title": item.metadata.get("title"),
                "content": item.page_content,
            }
            retrieval_resource_list.append(source)
        # deal with dify documents
        if dify_documents:
            records = RetrievalService.format_retrieval_documents(dify_documents)
            if records:
                for record in records:
                    segment = record.segment
                    dataset = Dataset.query.filter_by(id=segment.dataset_id).first()
                    document = Document.query.filter(
                        Document.id == segment.document_id,
                        Document.enabled == True,
                        Document.archived == False,
                    ).first()
                    if dataset and document:
                        source = {
                            "metadata": {
                                "_source": "knowledge",
                                "dataset_id": dataset.id,
                                "dataset_name": dataset.name,
                                "document_id": document.id,
                                "document_name": document.name,
                                "document_data_source_type": document.data_source_type,
                                "segment_id": segment.id,
                                "retriever_from": "workflow",
                                "score": record.score or 0.0,
                                "segment_hit_count": segment.hit_count,
                                "segment_word_count": segment.word_count,
                                "segment_position": segment.position,
                                "segment_index_node_hash": segment.index_node_hash,
                                "doc_metadata": document.doc_metadata,
                            },
                            "title": document.name,
                        }
                        if segment.answer:
                            source["content"] = f"question:{segment.get_sign_content()} \nanswer:{segment.answer}"
                        else:
                            source["content"] = segment.get_sign_content()
                        retrieval_resource_list.append(source)
        if retrieval_resource_list:
            retrieval_resource_list = sorted(
                retrieval_resource_list,
                key=lambda x: x["metadata"]["score"] if x["metadata"].get("score") is not None else 0.0,
                reverse=True,
            )
            for position, item in enumerate(retrieval_resource_list, start=1):
                item["metadata"]["position"] = position
        return retrieval_resource_list

    def _recursive_metadata_filter(
<<<<<<< HEAD
        self, metadata_filtering_complex_conditions: MetadataFilteringComplexSubCondition, filters
=======
        self, metadata_filtering_complex_conditions: MetadataFilteringComplexCondition, filters
>>>>>>> 96bbc1b6
    ):
        logical_operator = metadata_filtering_complex_conditions.logical_operator
        conditions = metadata_filtering_complex_conditions.conditions
        sub_conditions = metadata_filtering_complex_conditions.sub_conditions

        sub_filters = []
        if sub_conditions:
            for sub_condition in sub_conditions:
<<<<<<< HEAD
                sub_filter = self._recursive_metadata_filter(sub_condition, filters)
                sub_filters.append(sub_filter)
=======
                sub_filter = self._recursive_metadata_filter(sub_condition, [])
                sub_filters.extend(sub_filter)
>>>>>>> 96bbc1b6

        temp_filters: list = []
        if conditions:
            for sequence, condition in enumerate(conditions):
                metadata_name = condition.name
                expected_value = condition.value
                if expected_value is not None or condition.comparison_operator in ("empty", "not empty"):
                    if isinstance(expected_value, str):
                        expected_value = self.graph_runtime_state.variable_pool.convert_template(expected_value).value[
                            0
                        ]
                        if expected_value.value_type == "number":  # type: ignore
                            expected_value = expected_value.value  # type: ignore
                        elif expected_value.value_type == "string":  # type: ignore
                            expected_value = re.sub(r"[\r\n\t]+", " ", expected_value.text).strip()  # type: ignore
                        else:
                            raise ValueError("Invalid expected metadata value type")
                    temp_filters = self._process_metadata_filter_func(
                        sequence,
                        condition.comparison_operator,
                        metadata_name,
                        expected_value,
                        temp_filters,
                    )
<<<<<<< HEAD
        temp_filters_result: ColumnElement[bool]
        if temp_filters:
=======
        
        sub_filters_result: ColumnElement
        temp_filters_result: ColumnElement
        if temp_filters and sub_filters:
            temp_all_filters = sub_filters +temp_filters
            if logical_operator == "and":  # type: ignore
                sub_filters_result = and_(*temp_all_filters)
            else:
                sub_filters_result = or_(*temp_all_filters)
            filters.append(sub_filters_result)
            return filters
                    
        if temp_filters: # text
>>>>>>> 96bbc1b6
            if logical_operator == "and":  # type: ignore
                temp_filters_result = and_(*temp_filters)
            else:
                temp_filters_result = or_(*temp_filters)
            filters.append(temp_filters_result)
<<<<<<< HEAD

        sub_filters_result: ColumnElement[bool]
        if sub_filters:
=======
            return filters

        if sub_filters: # Boolean
>>>>>>> 96bbc1b6
            if logical_operator == "and":  # type: ignore
                sub_filters_result = and_(*sub_filters)
            else:
                sub_filters_result = or_(*sub_filters)
            filters.append(sub_filters_result)

        return filters

<<<<<<< HEAD
=======

>>>>>>> 96bbc1b6
    def _get_metadata_filter_condition(
        self, dataset_ids: list, query: str, node_data: KnowledgeRetrievalNodeData
    ) -> tuple[Optional[dict[str, list[str]]], Optional[MetadataCondition]]:
        document_query = db.session.query(Document).filter(
            Document.dataset_id.in_(dataset_ids),
            Document.indexing_status == "completed",
            Document.enabled == True,
            Document.archived == False,
        )
        filters = []  # type: ignore
        metadata_condition = None
        if node_data.metadata_filtering_mode == "disabled":
            return None, None
        elif node_data.metadata_filtering_mode == "complex_conditions":
            # todo: do not support external_knowledge_retrieval
            if node_data.metadata_filtering_complex_conditions:
                # Enable forward references
<<<<<<< HEAD
                MetadataFilteringComplexSubCondition.model_rebuild()
                metadata_filtering_complex_conditions = MetadataFilteringComplexCondition(
                    **node_data.metadata_filtering_complex_conditions.model_dump()
                )
                for condition in metadata_filtering_complex_conditions.conditions:  # type: ignore
                    filters = self._recursive_metadata_filter(condition, filters)
                if filters:
                    if metadata_filtering_complex_conditions.logical_operator == "and":  # type: ignore
                        document_query = document_query.filter(and_(*filters))
                    else:
                        document_query = document_query.filter(or_(*filters))
=======
                MetadataFilteringComplexCondition.model_rebuild()
                metadata_filtering_complex_conditions = MetadataFilteringComplexCondition(
                    **node_data.metadata_filtering_complex_conditions.model_dump()
                )
                filters = self._recursive_metadata_filter(metadata_filtering_complex_conditions, filters)
                if filters:
                    document_query = document_query.filter(*filters)
>>>>>>> 96bbc1b6
            documents = document_query.all()
            # group by dataset_id
            metadata_filter_document_ids = defaultdict(list) if documents else None  # type: ignore
            for document in documents:
                metadata_filter_document_ids[document.dataset_id].append(document.id)  # type: ignore
            return metadata_filter_document_ids, MetadataCondition()
        elif node_data.metadata_filtering_mode == "automatic":
            automatic_metadata_filters = self._automatic_metadata_filter_func(dataset_ids, query, node_data)
            if automatic_metadata_filters:
                conditions = []
                for sequence, filter in enumerate(automatic_metadata_filters):
                    self._process_metadata_filter_func(
                        sequence,
                        filter.get("condition", ""),
                        filter.get("metadata_name", ""),
                        filter.get("value"),
                        filters,  # type: ignore
                    )
                    conditions.append(
                        Condition(
                            name=filter.get("metadata_name"),  # type: ignore
                            comparison_operator=filter.get("condition"),  # type: ignore
                            value=filter.get("value"),
                        )
                    )
                metadata_condition = MetadataCondition(
                    logical_operator=node_data.metadata_filtering_conditions.logical_operator,  # type: ignore
                    conditions=conditions,
                )
        elif node_data.metadata_filtering_mode == "manual":
            if node_data.metadata_filtering_conditions:
                metadata_condition = MetadataCondition(**node_data.metadata_filtering_conditions.model_dump())
                if node_data.metadata_filtering_conditions:
                    for sequence, condition in enumerate(metadata_condition.conditions):  # type: ignore
                        metadata_name = condition.name
                        expected_value = condition.value
                        if expected_value is not None or condition.comparison_operator in ("empty", "not empty"):
                            if isinstance(expected_value, str):
                                expected_value = self.graph_runtime_state.variable_pool.convert_template(
                                    expected_value
                                ).value[0]
                                if expected_value.value_type == "number":  # type: ignore
                                    expected_value = expected_value.value  # type: ignore
                                elif expected_value.value_type == "string":  # type: ignore
                                    expected_value = re.sub(r"[\r\n\t]+", " ", expected_value.text).strip()  # type: ignore
                                else:
                                    raise ValueError("Invalid expected metadata value type")
                            filters = self._process_metadata_filter_func(
                                sequence,
                                condition.comparison_operator,
                                metadata_name,
                                expected_value,
                                filters,
                            )
        else:
            raise ValueError("Invalid metadata filtering mode")
        if filters:
            if node_data.metadata_filtering_conditions.logical_operator == "and":  # type: ignore
                document_query = document_query.filter(and_(*filters))
            else:
                document_query = document_query.filter(or_(*filters))
        documents = document_query.all()
        # group by dataset_id
        metadata_filter_document_ids = defaultdict(list) if documents else None  # type: ignore
        for document in documents:
            metadata_filter_document_ids[document.dataset_id].append(document.id)  # type: ignore
        return metadata_filter_document_ids, metadata_condition

    def _automatic_metadata_filter_func(
        self, dataset_ids: list, query: str, node_data: KnowledgeRetrievalNodeData
    ) -> list[dict[str, Any]]:
        # get all metadata field
        metadata_fields = db.session.query(DatasetMetadata).filter(DatasetMetadata.dataset_id.in_(dataset_ids)).all()
        all_metadata_fields = [metadata_field.name for metadata_field in metadata_fields]
        # get metadata model config
        metadata_model_config = node_data.metadata_model_config
        if metadata_model_config is None:
            raise ValueError("metadata_model_config is required")
        # get metadata model instance
        # fetch model config
        model_instance, model_config = self._fetch_model_config(node_data.metadata_model_config)  # type: ignore
        # fetch prompt messages
        prompt_template = self._get_prompt_template(
            node_data=node_data,
            metadata_fields=all_metadata_fields,
            query=query or "",
        )
        prompt_messages, stop = self._fetch_prompt_messages(
            prompt_template=prompt_template,
            sys_query=query,
            memory=None,
            model_config=model_config,
            sys_files=[],
            vision_enabled=node_data.vision.enabled,
            vision_detail=node_data.vision.configs.detail,
            variable_pool=self.graph_runtime_state.variable_pool,
            jinja2_variables=[],
        )

        result_text = ""
        try:
            # handle invoke result
            generator = self._invoke_llm(
                node_data_model=node_data.metadata_model_config,  # type: ignore
                model_instance=model_instance,
                prompt_messages=prompt_messages,
                stop=stop,
            )

            for event in generator:
                if isinstance(event, ModelInvokeCompletedEvent):
                    result_text = event.text
                    break

            result_text_json = parse_and_check_json_markdown(result_text, [])
            automatic_metadata_filters = []
            if "metadata_map" in result_text_json:
                metadata_map = result_text_json["metadata_map"]
                for item in metadata_map:
                    if item.get("metadata_field_name") in all_metadata_fields:
                        automatic_metadata_filters.append(
                            {
                                "metadata_name": item.get("metadata_field_name"),
                                "value": item.get("metadata_field_value"),
                                "condition": item.get("comparison_operator"),
                            }
                        )
        except Exception as e:
            return []
        return automatic_metadata_filters

    def _process_metadata_filter_func(
        self, sequence: int, condition: str, metadata_name: str, value: Optional[Any], filters: list
    ):
        key = f"{metadata_name}_{sequence}"
        key_value = f"{metadata_name}_{sequence}_value"
        match condition:
            case "contains":
                filters.append(
                    (text(f"documents.doc_metadata ->> :{key} LIKE :{key_value}")).params(
                        **{key: metadata_name, key_value: f"%{value}%"}
                    )
                )
            case "not contains":
                filters.append(
                    (text(f"documents.doc_metadata ->> :{key} NOT LIKE :{key_value}")).params(
                        **{key: metadata_name, key_value: f"%{value}%"}
                    )
                )
            case "start with":
                filters.append(
                    (text(f"documents.doc_metadata ->> :{key} LIKE :{key_value}")).params(
                        **{key: metadata_name, key_value: f"{value}%"}
                    )
                )
            case "end with":
                filters.append(
                    (text(f"documents.doc_metadata ->> :{key} LIKE :{key_value}")).params(
                        **{key: metadata_name, key_value: f"%{value}"}
                    )
                )
            case "=" | "is":
                if isinstance(value, str):
                    filters.append(Document.doc_metadata[metadata_name] == f'"{value}"')
                else:
                    filters.append(sqlalchemy_cast(Document.doc_metadata[metadata_name].astext, Integer) == value)
            case "is not" | "≠":
                if isinstance(value, str):
                    filters.append(Document.doc_metadata[metadata_name] != f'"{value}"')
                else:
                    filters.append(sqlalchemy_cast(Document.doc_metadata[metadata_name].astext, Integer) != value)
            case "empty":
                filters.append(Document.doc_metadata[metadata_name].is_(None))
            case "not empty":
                filters.append(Document.doc_metadata[metadata_name].isnot(None))
            case "before" | "<":
                filters.append(sqlalchemy_cast(Document.doc_metadata[metadata_name].astext, Integer) < value)
            case "after" | ">":
                filters.append(sqlalchemy_cast(Document.doc_metadata[metadata_name].astext, Integer) > value)
            case "≤" | ">=":
                filters.append(sqlalchemy_cast(Document.doc_metadata[metadata_name].astext, Integer) <= value)
            case "≥" | ">=":
                filters.append(sqlalchemy_cast(Document.doc_metadata[metadata_name].astext, Integer) >= value)
            case _:
                pass
        return filters

    @classmethod
    def _extract_variable_selector_to_variable_mapping(
        cls,
        *,
        graph_config: Mapping[str, Any],
        node_id: str,
        node_data: KnowledgeRetrievalNodeData,  # type: ignore
    ) -> Mapping[str, Sequence[str]]:
        """
        Extract variable selector to variable mapping
        :param graph_config: graph config
        :param node_id: node id
        :param node_data: node data
        :return:
        """
        variable_mapping = {}
        variable_mapping[node_id + ".query"] = node_data.query_variable_selector
        return variable_mapping

    def _fetch_model_config(self, model: ModelConfig) -> tuple[ModelInstance, ModelConfigWithCredentialsEntity]:  # type: ignore
        """
        Fetch model config
        :param model: model
        :return:
        """
        if model is None:
            raise ValueError("model is required")
        model_name = model.name
        provider_name = model.provider

        model_manager = ModelManager()
        model_instance = model_manager.get_model_instance(
            tenant_id=self.tenant_id, model_type=ModelType.LLM, provider=provider_name, model=model_name
        )

        provider_model_bundle = model_instance.provider_model_bundle
        model_type_instance = model_instance.model_type_instance
        model_type_instance = cast(LargeLanguageModel, model_type_instance)

        model_credentials = model_instance.credentials

        # check model
        provider_model = provider_model_bundle.configuration.get_provider_model(
            model=model_name, model_type=ModelType.LLM
        )

        if provider_model is None:
            raise ModelNotExistError(f"Model {model_name} not exist.")

        if provider_model.status == ModelStatus.NO_CONFIGURE:
            raise ModelCredentialsNotInitializedError(f"Model {model_name} credentials is not initialized.")
        elif provider_model.status == ModelStatus.NO_PERMISSION:
            raise ModelNotSupportedError(f"Dify Hosted OpenAI {model_name} currently not support.")
        elif provider_model.status == ModelStatus.QUOTA_EXCEEDED:
            raise ModelQuotaExceededError(f"Model provider {provider_name} quota exceeded.")

        # model config
        completion_params = model.completion_params
        stop = []
        if "stop" in completion_params:
            stop = completion_params["stop"]
            del completion_params["stop"]

        # get model mode
        model_mode = model.mode
        if not model_mode:
            raise ModelNotExistError("LLM mode is required.")

        model_schema = model_type_instance.get_model_schema(model_name, model_credentials)

        if not model_schema:
            raise ModelNotExistError(f"Model {model_name} not exist.")

        return model_instance, ModelConfigWithCredentialsEntity(
            provider=provider_name,
            model=model_name,
            model_schema=model_schema,
            mode=model_mode,
            provider_model_bundle=provider_model_bundle,
            credentials=model_credentials,
            parameters=completion_params,
            stop=stop,
        )

    def _get_prompt_template(self, node_data: KnowledgeRetrievalNodeData, metadata_fields: list, query: str):
        model_mode = ModelMode.value_of(node_data.metadata_model_config.mode)  # type: ignore
        input_text = query

        prompt_messages: list[LLMNodeChatModelMessage] = []
        if model_mode == ModelMode.CHAT:
            system_prompt_messages = LLMNodeChatModelMessage(
                role=PromptMessageRole.SYSTEM, text=METADATA_FILTER_SYSTEM_PROMPT
            )
            prompt_messages.append(system_prompt_messages)
            user_prompt_message_1 = LLMNodeChatModelMessage(
                role=PromptMessageRole.USER, text=METADATA_FILTER_USER_PROMPT_1
            )
            prompt_messages.append(user_prompt_message_1)
            assistant_prompt_message_1 = LLMNodeChatModelMessage(
                role=PromptMessageRole.ASSISTANT, text=METADATA_FILTER_ASSISTANT_PROMPT_1
            )
            prompt_messages.append(assistant_prompt_message_1)
            user_prompt_message_2 = LLMNodeChatModelMessage(
                role=PromptMessageRole.USER, text=QUESTION_CLASSIFIER_USER_PROMPT_2
            )
            prompt_messages.append(user_prompt_message_2)
            assistant_prompt_message_2 = LLMNodeChatModelMessage(
                role=PromptMessageRole.ASSISTANT, text=METADATA_FILTER_ASSISTANT_PROMPT_2
            )
            prompt_messages.append(assistant_prompt_message_2)
            user_prompt_message_3 = LLMNodeChatModelMessage(
                role=PromptMessageRole.USER,
                text=METADATA_FILTER_USER_PROMPT_3.format(
                    input_text=input_text,
                    metadata_fields=json.dumps(metadata_fields, ensure_ascii=False),
                ),
            )
            prompt_messages.append(user_prompt_message_3)
            return prompt_messages
        elif model_mode == ModelMode.COMPLETION:
            return LLMNodeCompletionModelPromptTemplate(
                text=METADATA_FILTER_COMPLETION_PROMPT.format(
                    input_text=input_text,
                    metadata_fields=json.dumps(metadata_fields, ensure_ascii=False),
                )
            )

        else:
            raise InvalidModelTypeError(f"Model mode {model_mode} not support.")<|MERGE_RESOLUTION|>--- conflicted
+++ resolved
@@ -47,10 +47,6 @@
 from .entities import (
     KnowledgeRetrievalNodeData,
     MetadataFilteringComplexCondition,
-<<<<<<< HEAD
-    MetadataFilteringComplexSubCondition,
-=======
->>>>>>> 96bbc1b6
     ModelConfig,
 )
 from .exc import (
@@ -325,11 +321,7 @@
         return retrieval_resource_list
 
     def _recursive_metadata_filter(
-<<<<<<< HEAD
-        self, metadata_filtering_complex_conditions: MetadataFilteringComplexSubCondition, filters
-=======
         self, metadata_filtering_complex_conditions: MetadataFilteringComplexCondition, filters
->>>>>>> 96bbc1b6
     ):
         logical_operator = metadata_filtering_complex_conditions.logical_operator
         conditions = metadata_filtering_complex_conditions.conditions
@@ -338,13 +330,8 @@
         sub_filters = []
         if sub_conditions:
             for sub_condition in sub_conditions:
-<<<<<<< HEAD
-                sub_filter = self._recursive_metadata_filter(sub_condition, filters)
-                sub_filters.append(sub_filter)
-=======
                 sub_filter = self._recursive_metadata_filter(sub_condition, [])
                 sub_filters.extend(sub_filter)
->>>>>>> 96bbc1b6
 
         temp_filters: list = []
         if conditions:
@@ -369,10 +356,6 @@
                         expected_value,
                         temp_filters,
                     )
-<<<<<<< HEAD
-        temp_filters_result: ColumnElement[bool]
-        if temp_filters:
-=======
         
         sub_filters_result: ColumnElement
         temp_filters_result: ColumnElement
@@ -386,21 +369,14 @@
             return filters
                     
         if temp_filters: # text
->>>>>>> 96bbc1b6
             if logical_operator == "and":  # type: ignore
                 temp_filters_result = and_(*temp_filters)
             else:
                 temp_filters_result = or_(*temp_filters)
             filters.append(temp_filters_result)
-<<<<<<< HEAD
-
-        sub_filters_result: ColumnElement[bool]
-        if sub_filters:
-=======
             return filters
 
         if sub_filters: # Boolean
->>>>>>> 96bbc1b6
             if logical_operator == "and":  # type: ignore
                 sub_filters_result = and_(*sub_filters)
             else:
@@ -409,10 +385,7 @@
 
         return filters
 
-<<<<<<< HEAD
-=======
-
->>>>>>> 96bbc1b6
+
     def _get_metadata_filter_condition(
         self, dataset_ids: list, query: str, node_data: KnowledgeRetrievalNodeData
     ) -> tuple[Optional[dict[str, list[str]]], Optional[MetadataCondition]]:
@@ -430,19 +403,6 @@
             # todo: do not support external_knowledge_retrieval
             if node_data.metadata_filtering_complex_conditions:
                 # Enable forward references
-<<<<<<< HEAD
-                MetadataFilteringComplexSubCondition.model_rebuild()
-                metadata_filtering_complex_conditions = MetadataFilteringComplexCondition(
-                    **node_data.metadata_filtering_complex_conditions.model_dump()
-                )
-                for condition in metadata_filtering_complex_conditions.conditions:  # type: ignore
-                    filters = self._recursive_metadata_filter(condition, filters)
-                if filters:
-                    if metadata_filtering_complex_conditions.logical_operator == "and":  # type: ignore
-                        document_query = document_query.filter(and_(*filters))
-                    else:
-                        document_query = document_query.filter(or_(*filters))
-=======
                 MetadataFilteringComplexCondition.model_rebuild()
                 metadata_filtering_complex_conditions = MetadataFilteringComplexCondition(
                     **node_data.metadata_filtering_complex_conditions.model_dump()
@@ -450,7 +410,6 @@
                 filters = self._recursive_metadata_filter(metadata_filtering_complex_conditions, filters)
                 if filters:
                     document_query = document_query.filter(*filters)
->>>>>>> 96bbc1b6
             documents = document_query.all()
             # group by dataset_id
             metadata_filter_document_ids = defaultdict(list) if documents else None  # type: ignore
