import json
from collections.abc import Mapping
from copy import deepcopy
from random import randint
from typing import Any, Literal
from urllib.parse import urlencode, urlparse

import httpx

from configs import dify_config
from core.file import file_manager
from core.helper import ssrf_proxy
from core.workflow.entities.variable_pool import VariablePool

from .entities import (
    HttpRequestNodeAuthorization,
    HttpRequestNodeData,
    HttpRequestNodeTimeout,
    Response,
)
from .exc import (
    AuthorizationConfigError,
    FileFetchError,
    HttpRequestNodeError,
    InvalidHttpMethodError,
    RequestBodyError,
    ResponseSizeError,
)

BODY_TYPE_TO_CONTENT_TYPE = {
    "json": "application/json",
    "x-www-form-urlencoded": "application/x-www-form-urlencoded",
    "form-data": "multipart/form-data",
    "raw-text": "text/plain",
}


class Executor:
    method: Literal["get", "head", "post", "put", "delete", "patch"]
    url: str
    params: list[tuple[str, str]] | None
    content: str | bytes | None
    data: Mapping[str, Any] | None
    files: Mapping[str, tuple[str | None, bytes, str]] | None
    json: Any
    headers: dict[str, str]
    auth: HttpRequestNodeAuthorization
    timeout: HttpRequestNodeTimeout
    max_retries: int

    boundary: str

    def __init__(
        self,
        *,
        node_data: HttpRequestNodeData,
        timeout: HttpRequestNodeTimeout,
        variable_pool: VariablePool,
        max_retries: int = dify_config.SSRF_DEFAULT_MAX_RETRIES,
    ):
        # If authorization API key is present, convert the API key using the variable pool
        if node_data.authorization.type == "api-key":
            if node_data.authorization.config is None:
                raise AuthorizationConfigError("authorization config is required")
            node_data.authorization.config.api_key = variable_pool.convert_template(
                node_data.authorization.config.api_key
            ).text

        self.url: str = node_data.url
        self.method = node_data.method
        self.auth = node_data.authorization
        self.timeout = timeout
        self.params = []
        self.headers = {}
        self.content = None
        self.files = None
        self.data = None
        self.json = None
        self.max_retries = max_retries

        # init template
        self.variable_pool = variable_pool
        self.node_data = node_data
        self._initialize()

    def _initialize(self):
        self._init_url()
        self._init_params()
        self._init_headers()
        self._init_body()

    def _init_url(self):
        self.url = self.variable_pool.convert_template(self.node_data.url).text

    def _init_params(self):
        """
        Almost same as _init_headers(), difference:
        1. response a list tuple to support same key, like 'aa=1&aa=2'
        2. param value may have '\n', we need to splitlines then extract the variable value.
        """
        result = []
        for line in self.node_data.params.splitlines():
            if not (line := line.strip()):
                continue

            key, *value = line.split(":", 1)
            if not (key := key.strip()):
                continue

            value_str = value[0].strip() if value else ""
            result.append(
                (self.variable_pool.convert_template(key).text, self.variable_pool.convert_template(value_str).text)
            )

        self.params = result

    def _init_headers(self):
        """
        Convert the header string of frontend to a dictionary.

        Each line in the header string represents a key-value pair.
        Keys and values are separated by ':'.
        Empty values are allowed.

        Examples:
            'aa:bb\n cc:dd'  -> {'aa': 'bb', 'cc': 'dd'}
            'aa:\n cc:dd\n'  -> {'aa': '', 'cc': 'dd'}
            'aa\n cc : dd'   -> {'aa': '', 'cc': 'dd'}

        """
        headers = self.variable_pool.convert_template(self.node_data.headers).text
        self.headers = {
            key.strip(): (value[0].strip() if value else "")
            for line in headers.splitlines()
            if line.strip()
            for key, *value in [line.split(":", 1)]
        }

    def _init_body(self):
        body = self.node_data.body
        if body is not None:
            data = body.data
            match body.type:
                case "none":
                    self.content = ""
                case "raw-text":
                    if len(data) != 1:
                        raise RequestBodyError("raw-text body type should have exactly one item")
                    self.content = self.variable_pool.convert_template(data[0].value).text
                case "json":
                    if len(data) != 1:
                        raise RequestBodyError("json body type should have exactly one item")
                    json_string = self.variable_pool.convert_template(data[0].value).text
                    json_object = json.loads(json_string, strict=False)
                    self.json = json_object
                    # self.json = self._parse_object_contains_variables(json_object)
                case "binary":
                    if len(data) != 1:
                        raise RequestBodyError("binary body type should have exactly one item")
                    file_selector = data[0].file
                    file_variable = self.variable_pool.get_file(file_selector)
                    if file_variable is None:
                        raise FileFetchError(f"cannot fetch file with selector {file_selector}")
                    file = file_variable.value
                    self.content = file_manager.download(file)
                case "x-www-form-urlencoded":
                    form_data = {
                        self.variable_pool.convert_template(item.key).text: self.variable_pool.convert_template(
                            item.value
                        ).text
                        for item in data
                    }
                    self.data = form_data
                case "form-data":
                    form_data = {
                        self.variable_pool.convert_template(item.key).text: self.variable_pool.convert_template(
                            item.value
                        ).text
                        for item in filter(lambda item: item.type == "text", data)
                    }
                    file_selectors = {
                        self.variable_pool.convert_template(item.key).text: item.file
                        for item in filter(lambda item: item.type == "file", data)
                    }
                    files: dict[str, Any] = {}
                    files = {k: self.variable_pool.get_file(selector) for k, selector in file_selectors.items()}
                    files = {k: v for k, v in files.items() if v is not None}
                    files = {k: variable.value for k, variable in files.items() if variable is not None}
                    files = {
                        k: (v.filename, file_manager.download(v), v.mime_type or "application/octet-stream")
                        for k, v in files.items()
                        if v.related_id is not None
                    }
                    self.data = form_data
                    self.files = files or None

    def _assembling_headers(self) -> dict[str, Any]:
        authorization = deepcopy(self.auth)
        headers = deepcopy(self.headers) or {}
        if self.auth.type == "api-key":
            if self.auth.config is None:
                raise AuthorizationConfigError("self.authorization config is required")
            if authorization.config is None:
                raise AuthorizationConfigError("authorization config is required")

            if self.auth.config.api_key is None:
                raise AuthorizationConfigError("api_key is required")

            if not authorization.config.header:
                authorization.config.header = "Authorization"

            if self.auth.config.type == "bearer":
                headers[authorization.config.header] = f"Bearer {authorization.config.api_key}"
            elif self.auth.config.type == "basic":
                headers[authorization.config.header] = f"Basic {authorization.config.api_key}"
            elif self.auth.config.type == "custom":
                headers[authorization.config.header] = authorization.config.api_key or ""

        return headers

    def _validate_and_parse_response(self, response: httpx.Response) -> Response:
        executor_response = Response(response)

        threshold_size = (
            dify_config.HTTP_REQUEST_NODE_MAX_BINARY_SIZE
            if executor_response.is_file
            else dify_config.HTTP_REQUEST_NODE_MAX_TEXT_SIZE
        )
        if executor_response.size > threshold_size:
            raise ResponseSizeError(
                f'{"File" if executor_response.is_file else "Text"} size is too large,'
                f' max size is {threshold_size / 1024 / 1024:.2f} MB,'
                f' but current size is {executor_response.readable_size}.'
            )

        return executor_response

    def _do_http_request(self, headers: dict[str, Any]) -> httpx.Response:
        """
        do http request depending on api bundle
        """
        if self.method not in {"get", "head", "post", "put", "delete", "patch"}:
            raise InvalidHttpMethodError(f"Invalid http method {self.method}")

        request_args = {
            "url": self.url,
            "data": self.data,
            "files": self.files,
            "json": self.json,
            "content": self.content,
            "headers": headers,
            "params": self.params,
            "timeout": (self.timeout.connect, self.timeout.read, self.timeout.write),
            "follow_redirects": True,
            "max_retries": self.max_retries,
        }
        # request_args = {k: v for k, v in request_args.items() if v is not None}
        try:
            response = getattr(ssrf_proxy, self.method)(**request_args)
        except (ssrf_proxy.MaxRetriesExceededError, httpx.RequestError) as e:
            raise HttpRequestNodeError(str(e))
        # FIXME: fix type ignore, this maybe httpx type issue
        return response  # type: ignore

    def invoke(self) -> Response:
        # assemble headers
        headers = self._assembling_headers()
        # do http request
        response = self._do_http_request(headers)
        # validate response
        return self._validate_and_parse_response(response)

    def to_log(self):
        url_parts = urlparse(self.url)
        path = url_parts.path or "/"

        # Add query parameters
        if self.params:
            query_string = urlencode(self.params)
            path += f"?{query_string}"
        elif url_parts.query:
            path += f"?{url_parts.query}"

        raw = f"{self.method.upper()} {path} HTTP/1.1\r\n"
        raw += f"Host: {url_parts.netloc}\r\n"

        headers = self._assembling_headers()
        body = self.node_data.body
        boundary = f"----WebKitFormBoundary{_generate_random_string(16)}"
        if body:
            if "content-type" not in (k.lower() for k in self.headers) and body.type in BODY_TYPE_TO_CONTENT_TYPE:
                headers["Content-Type"] = BODY_TYPE_TO_CONTENT_TYPE[body.type]
            if body.type == "form-data":
                headers["Content-Type"] = f"multipart/form-data; boundary={boundary}"
        for k, v in headers.items():
            if self.auth.type == "api-key":
                authorization_header = "Authorization"
                if self.auth.config and self.auth.config.header:
                    authorization_header = self.auth.config.header
                if k.lower() == authorization_header.lower():
                    raw += f'{k}: {"*" * len(v)}\r\n'
                    continue
            raw += f"{k}: {v}\r\n"

        body_string = ""
        if self.files:
            for k, v in self.files.items():
                body_string += f"--{boundary}\r\n"
                body_string += f'Content-Disposition: form-data; name="{k}"\r\n\r\n'
                body_string += f"{v[1]}\r\n"
            body_string += f"--{boundary}--\r\n"
        elif self.node_data.body:
            if self.content:
                if isinstance(self.content, str):
                    body_string = self.content
                elif isinstance(self.content, bytes):
                    body_string = self.content.decode("utf-8", errors="replace")
            elif self.data and self.node_data.body.type == "x-www-form-urlencoded":
                body_string = urlencode(self.data)
            elif self.data and self.node_data.body.type == "form-data":
                for key, value in self.data.items():
                    body_string += f"--{boundary}\r\n"
                    body_string += f'Content-Disposition: form-data; name="{key}"\r\n\r\n'
                    body_string += f"{value}\r\n"
                body_string += f"--{boundary}--\r\n"
            elif self.json:
                body_string = json.dumps(self.json)
            elif self.node_data.body.type == "raw-text":
<<<<<<< HEAD
                body_string = self.node_data.body.data[0].value
        if body_string:
            raw += f"Content-Length: {len(body_string)}\r\n"
=======
                if len(self.node_data.body.data) != 1:
                    raise RequestBodyError("raw-text body type should have exactly one item")
                body = self.node_data.body.data[0].value
        if body:
            raw += f"Content-Length: {len(body)}\r\n"
>>>>>>> e88ea71a
        raw += "\r\n"  # Empty line between headers and body
        raw += body_string

        return raw


def _generate_random_string(n: int) -> str:
    """
    Generate a random string of lowercase ASCII letters.

    Args:
        n (int): The length of the random string to generate.

    Returns:
        str: A random string of lowercase ASCII letters with length n.

    Example:
        >>> _generate_random_string(5)
        'abcde'
    """
    return "".join([chr(randint(97, 122)) for _ in range(n)])<|MERGE_RESOLUTION|>--- conflicted
+++ resolved
@@ -326,17 +326,11 @@
             elif self.json:
                 body_string = json.dumps(self.json)
             elif self.node_data.body.type == "raw-text":
-<<<<<<< HEAD
-                body_string = self.node_data.body.data[0].value
-        if body_string:
-            raw += f"Content-Length: {len(body_string)}\r\n"
-=======
                 if len(self.node_data.body.data) != 1:
                     raise RequestBodyError("raw-text body type should have exactly one item")
                 body = self.node_data.body.data[0].value
         if body:
             raw += f"Content-Length: {len(body)}\r\n"
->>>>>>> e88ea71a
         raw += "\r\n"  # Empty line between headers and body
         raw += body_string
 
