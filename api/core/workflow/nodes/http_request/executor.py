import base64
import json
import secrets
import string
from collections.abc import Mapping
from copy import deepcopy
from typing import Any, Literal
from urllib.parse import urlencode, urlparse

import httpx
from json_repair import repair_json

from configs import dify_config
from core.file import file_manager
from core.file.enums import FileTransferMethod
from core.helper import ssrf_proxy
from core.variables.segments import ArrayFileSegment, FileSegment
from core.workflow.entities.variable_pool import VariablePool

from .entities import (
    HttpRequestNodeAuthorization,
    HttpRequestNodeData,
    HttpRequestNodeTimeout,
    Response,
)
from .exc import (
    AuthorizationConfigError,
    FileFetchError,
    HttpRequestNodeError,
    InvalidHttpMethodError,
    InvalidURLError,
    RequestBodyError,
    ResponseSizeError,
)

BODY_TYPE_TO_CONTENT_TYPE = {
    "json": "application/json",
    "x-www-form-urlencoded": "application/x-www-form-urlencoded",
    "form-data": "multipart/form-data",
    "raw-text": "text/plain",
}


class Executor:
    method: Literal[
        "get",
        "head",
        "post",
        "put",
        "delete",
        "patch",
        "options",
        "GET",
        "POST",
        "PUT",
        "PATCH",
        "DELETE",
        "HEAD",
        "OPTIONS",
    ]
    url: str
    params: list[tuple[str, str]] | None
    content: str | bytes | None
    data: Mapping[str, Any] | None
    files: list[tuple[str, tuple[str | None, bytes, str]]] | None
    json: Any
    headers: dict[str, str]
    auth: HttpRequestNodeAuthorization
    timeout: HttpRequestNodeTimeout
    max_retries: int

    boundary: str

    def __init__(
        self,
        *,
        node_data: HttpRequestNodeData,
        timeout: HttpRequestNodeTimeout,
        variable_pool: VariablePool,
        max_retries: int = dify_config.SSRF_DEFAULT_MAX_RETRIES,
    ):
        # If authorization API key is present, convert the API key using the variable pool
        if node_data.authorization.type == "api-key":
            if node_data.authorization.config is None:
                raise AuthorizationConfigError("authorization config is required")
            node_data.authorization.config.api_key = variable_pool.convert_template(
                node_data.authorization.config.api_key
            ).text

        self.url: str = node_data.url
        self.method = node_data.method
        self.auth = node_data.authorization
        self.timeout = timeout
        self.ssl_verify = node_data.ssl_verify
        self.params = None
        self.headers = {}
        self.content = None
        self.files = None
        self.data = None
        self.json = None
        self.max_retries = max_retries

        # init template
        self.variable_pool = variable_pool
        self.node_data = node_data
        self._initialize()

    def _initialize(self):
        self._init_url()
        self._init_params()
        self._init_headers()
        self._init_body()

    def _init_url(self):
        self.url = self.variable_pool.convert_template(self.node_data.url).text

        # check if url is a valid URL
        if not self.url:
            raise InvalidURLError("url is required")
        if not self.url.startswith(("http://", "https://")):
            raise InvalidURLError("url should start with http:// or https://")

    def _init_params(self):
        """
        Almost same as _init_headers(), difference:
        1. response a list tuple to support same key, like 'aa=1&aa=2'
        2. param value may have '\n', we need to splitlines then extract the variable value.
        """
        result = []
        for line in self.node_data.params.splitlines():
            if not (line := line.strip()):
                continue

            key, *value = line.split(":", 1)
            if not (key := key.strip()):
                continue

            value_str = value[0].strip() if value else ""
            result.append(
                (self.variable_pool.convert_template(key).text, self.variable_pool.convert_template(value_str).text)
            )

        if result:
            self.params = result

    def _init_headers(self):
        """
        Convert the header string of frontend to a dictionary.

        Each line in the header string represents a key-value pair.
        Keys and values are separated by ':'.
        Empty values are allowed.

        Examples:
            'aa:bb\n cc:dd'  -> {'aa': 'bb', 'cc': 'dd'}
            'aa:\n cc:dd\n'  -> {'aa': '', 'cc': 'dd'}
            'aa\n cc : dd'   -> {'aa': '', 'cc': 'dd'}

        """
        headers = self.variable_pool.convert_template(self.node_data.headers).text
        self.headers = {
            key.strip(): (value[0].strip() if value else "")
            for line in headers.splitlines()
            if line.strip()
            for key, *value in [line.split(":", 1)]
        }

    def _init_body(self):
        body = self.node_data.body
        if body is not None:
            data = body.data
            match body.type:
                case "none":
                    self.content = ""
                case "raw-text":
                    if len(data) != 1:
                        raise RequestBodyError("raw-text body type should have exactly one item")
                    self.content = self.variable_pool.convert_template(data[0].value).text
                case "json":
                    if len(data) != 1:
                        raise RequestBodyError("json body type should have exactly one item")
                    json_string = self.variable_pool.convert_template(data[0].value).text
                    try:
                        repaired = repair_json(json_string)
                        json_object = json.loads(repaired, strict=False)
                    except json.JSONDecodeError as e:
                        raise RequestBodyError(f"Failed to parse JSON: {json_string}") from e
                    self.json = json_object
                    # self.json = self._parse_object_contains_variables(json_object)
                case "binary":
                    if len(data) != 1:
                        raise RequestBodyError("binary body type should have exactly one item")
                    file_selector = data[0].file
                    file_variable = self.variable_pool.get_file(file_selector)
                    if file_variable is None:
                        raise FileFetchError(f"cannot fetch file with selector {file_selector}")
                    file = file_variable.value
                    self.content = file_manager.download(file)
                case "x-www-form-urlencoded":
                    form_data = {
                        self.variable_pool.convert_template(item.key).text: self.variable_pool.convert_template(
                            item.value
                        ).text
                        for item in data
                    }
                    self.data = form_data
                case "form-data":
                    form_data = {
                        self.variable_pool.convert_template(item.key).text: self.variable_pool.convert_template(
                            item.value
                        ).text
                        for item in filter(lambda item: item.type == "text", data)
                    }
                    file_selectors = {
                        self.variable_pool.convert_template(item.key).text: item.file
                        for item in filter(lambda item: item.type == "file", data)
                    }

                    # get files from file_selectors, add support for array file variables
                    files_list = []
                    for key, selector in file_selectors.items():
                        segment = self.variable_pool.get(selector)
                        if isinstance(segment, FileSegment):
                            files_list.append((key, [segment.value]))
                        elif isinstance(segment, ArrayFileSegment):
                            files_list.append((key, list(segment.value)))

                    # get files from file_manager
                    files: dict[str, list[tuple[str | None, bytes, str]]] = {}
                    for key, files_in_segment in files_list:
                        for file in files_in_segment:
                            if file.related_id is not None or (
<<<<<<< HEAD
                                file.transfer_method == FileTransferMethod.REMOTE_URL
                                and file.remote_url is not None
=======
                                file.transfer_method == FileTransferMethod.remote_url and file.remote_url is not None
>>>>>>> 0d420a30
                            ):
                                file_tuple = (
                                    file.filename,
                                    file_manager.download(file),
                                    file.mime_type or "application/octet-stream",
                                )
                                if key not in files:
                                    files[key] = []
                                files[key].append(file_tuple)

                    # convert files to list for httpx request
                    # If there are no actual files, we still need to force httpx to use `multipart/form-data`.
                    # This is achieved by inserting a harmless placeholder file that will be ignored by the server.
                    if not files:
                        self.files = [("__multipart_placeholder__", ("", b"", "application/octet-stream"))]
                    if files:
                        self.files = []
                        for key, file_tuples in files.items():
                            for file_tuple in file_tuples:
                                self.files.append((key, file_tuple))

                    self.data = form_data

    def _assembling_headers(self) -> dict[str, Any]:
        authorization = deepcopy(self.auth)
        headers = deepcopy(self.headers) or {}
        if self.auth.type == "api-key":
            if self.auth.config is None:
                raise AuthorizationConfigError("self.authorization config is required")
            if authorization.config is None:
                raise AuthorizationConfigError("authorization config is required")

            if self.auth.config.api_key is None:
                raise AuthorizationConfigError("api_key is required")

            if not authorization.config.header:
                authorization.config.header = "Authorization"

            if self.auth.config.type == "bearer" and authorization.config.api_key:
                headers[authorization.config.header] = f"Bearer {authorization.config.api_key}"
            elif self.auth.config.type == "basic" and authorization.config.api_key:
                credentials = authorization.config.api_key
                if ":" in credentials:
                    encoded_credentials = base64.b64encode(credentials.encode("utf-8")).decode("utf-8")
                else:
                    encoded_credentials = credentials
                headers[authorization.config.header] = f"Basic {encoded_credentials}"
            elif self.auth.config.type == "custom":
                if authorization.config.header and authorization.config.api_key:
                    headers[authorization.config.header] = authorization.config.api_key

        # Handle Content-Type for multipart/form-data requests
        # Fix for issue #23829: Missing boundary when using multipart/form-data
        body = self.node_data.body
        if body and body.type == "form-data":
            # For multipart/form-data with files (including placeholder files),
            # remove any manually set Content-Type header to let httpx handle
            # For multipart/form-data, if any files are present (including placeholder files),
            # we must remove any manually set Content-Type header. This is because httpx needs to
            # automatically set the Content-Type and boundary for multipart encoding whenever files
            # are included, even if they are placeholders, to avoid boundary issues and ensure correct
            # file upload behaviour. Manually setting Content-Type can cause httpx to fail to set the
            # boundary, resulting in invalid requests.
            if self.files:
                # Remove Content-Type if it was manually set to avoid boundary issues
                headers = {k: v for k, v in headers.items() if k.lower() != "content-type"}
            else:
                # No files at all, set Content-Type manually
                if "content-type" not in (k.lower() for k in headers):
                    headers["Content-Type"] = "multipart/form-data"
        elif body and body.type in BODY_TYPE_TO_CONTENT_TYPE:
            # Set Content-Type for other body types
            if "content-type" not in (k.lower() for k in headers):
                headers["Content-Type"] = BODY_TYPE_TO_CONTENT_TYPE[body.type]

        return headers

    def _validate_and_parse_response(self, response: httpx.Response) -> Response:
        executor_response = Response(response)

        threshold_size = (
            dify_config.HTTP_REQUEST_NODE_MAX_BINARY_SIZE
            if executor_response.is_file
            else dify_config.HTTP_REQUEST_NODE_MAX_TEXT_SIZE
        )
        if executor_response.size > threshold_size:
            raise ResponseSizeError(
                f"{'File' if executor_response.is_file else 'Text'} size is too large,"
                f" max size is {threshold_size / 1024 / 1024:.2f} MB,"
                f" but current size is {executor_response.readable_size}."
            )

        return executor_response

    def _do_http_request(self, headers: dict[str, Any]) -> httpx.Response:
        """
        do http request depending on api bundle
        """
        if self.method not in {
            "get",
            "head",
            "post",
            "put",
            "delete",
            "patch",
            "options",
            "GET",
            "POST",
            "PUT",
            "PATCH",
            "DELETE",
            "HEAD",
            "OPTIONS",
        }:
            raise InvalidHttpMethodError(f"Invalid http method {self.method}")

        request_args = {
            "url": self.url,
            "data": self.data,
            "files": self.files,
            "json": self.json,
            "content": self.content,
            "headers": headers,
            "params": self.params,
            "timeout": (self.timeout.connect, self.timeout.read, self.timeout.write),
            "ssl_verify": self.ssl_verify,
            "follow_redirects": True,
            "max_retries": self.max_retries,
        }
        # request_args = {k: v for k, v in request_args.items() if v is not None}
        try:
            response = getattr(ssrf_proxy, self.method.lower())(**request_args)
        except (ssrf_proxy.MaxRetriesExceededError, httpx.RequestError) as e:
            raise HttpRequestNodeError(str(e)) from e
        # FIXME: fix type ignore, this maybe httpx type issue
        return response  # type: ignore

    def invoke(self) -> Response:
        # assemble headers
        headers = self._assembling_headers()
        # do http request
        response = self._do_http_request(headers)
        # validate response
        return self._validate_and_parse_response(response)

    def to_log(self):
        url_parts = urlparse(self.url)
        path = url_parts.path or "/"

        # Add query parameters
        if self.params:
            query_string = urlencode(self.params)
            path += f"?{query_string}"
        elif url_parts.query:
            path += f"?{url_parts.query}"

        raw = f"{self.method.upper()} {path} HTTP/1.1\r\n"
        raw += f"Host: {url_parts.netloc}\r\n"

        headers = self._assembling_headers()
        body = self.node_data.body
        boundary = f"----WebKitFormBoundary{_generate_random_string(16)}"
        if body:
            if "content-type" not in (k.lower() for k in self.headers) and body.type in BODY_TYPE_TO_CONTENT_TYPE:
                headers["Content-Type"] = BODY_TYPE_TO_CONTENT_TYPE[body.type]
            if body.type == "form-data":
                headers["Content-Type"] = f"multipart/form-data; boundary={boundary}"
        for k, v in headers.items():
            if self.auth.type == "api-key":
                authorization_header = "Authorization"
                if self.auth.config and self.auth.config.header:
                    authorization_header = self.auth.config.header
                if k.lower() == authorization_header.lower():
                    raw += f"{k}: {'*' * len(v)}\r\n"
                    continue
            raw += f"{k}: {v}\r\n"

        body_string = ""
        # Only log actual files if present.
        # '__multipart_placeholder__' is inserted to force multipart encoding but is not a real file.
        # This prevents logging meaningless placeholder entries.
        if self.files and not all(f[0] == "__multipart_placeholder__" for f in self.files):
            for file_entry in self.files:
                # file_entry should be (key, (filename, content, mime_type)), but handle edge cases
                if len(file_entry) != 2 or not isinstance(file_entry[1], tuple) or len(file_entry[1]) < 2:
                    continue  # skip malformed entries
                key = file_entry[0]
                content = file_entry[1][1]
                body_string += f"--{boundary}\r\n"
                body_string += f'Content-Disposition: form-data; name="{key}"\r\n\r\n'
                # decode content safely
                if isinstance(content, bytes):
                    try:
                        body_string += content.decode("utf-8")
                    except UnicodeDecodeError:
                        body_string += content.decode("utf-8", errors="replace")
                elif isinstance(content, str):
                    body_string += content
                else:
                    body_string += f"[Unsupported content type: {type(content).__name__}]"
                body_string += "\r\n"
            body_string += f"--{boundary}--\r\n"
        elif self.node_data.body:
            if self.content:
                if isinstance(self.content, str):
                    body_string = self.content
                elif isinstance(self.content, bytes):
                    body_string = self.content.decode("utf-8", errors="replace")
            elif self.data and self.node_data.body.type == "x-www-form-urlencoded":
                body_string = urlencode(self.data)
            elif self.data and self.node_data.body.type == "form-data":
                for key, value in self.data.items():
                    body_string += f"--{boundary}\r\n"
                    body_string += f'Content-Disposition: form-data; name="{key}"\r\n\r\n'
                    body_string += f"{value}\r\n"
                body_string += f"--{boundary}--\r\n"
            elif self.json:
                body_string = json.dumps(self.json)
            elif self.node_data.body.type == "raw-text":
                if len(self.node_data.body.data) != 1:
                    raise RequestBodyError("raw-text body type should have exactly one item")
                body_string = self.node_data.body.data[0].value
        if body_string:
            raw += f"Content-Length: {len(body_string)}\r\n"
        raw += "\r\n"  # Empty line between headers and body
        raw += body_string

        return raw


def _generate_random_string(n: int) -> str:
    """
    Generate a random string of lowercase ASCII letters.

    Args:
        n (int): The length of the random string to generate.

    Returns:
        str: A random string of lowercase ASCII letters with length n.

    Example:
        >>> _generate_random_string(5)
        'abcde'
    """
    return "".join(secrets.choice(string.ascii_lowercase) for _ in range(n))<|MERGE_RESOLUTION|>--- conflicted
+++ resolved
@@ -230,12 +230,7 @@
                     for key, files_in_segment in files_list:
                         for file in files_in_segment:
                             if file.related_id is not None or (
-<<<<<<< HEAD
-                                file.transfer_method == FileTransferMethod.REMOTE_URL
-                                and file.remote_url is not None
-=======
-                                file.transfer_method == FileTransferMethod.remote_url and file.remote_url is not None
->>>>>>> 0d420a30
+                                file.transfer_method == FileTransferMethod.REMOTE_URL and file.remote_url is not None
                             ):
                                 file_tuple = (
                                     file.filename,
