import json
from collections.abc import Mapping
from copy import deepcopy
from random import randint
from typing import Any, Literal
from urllib.parse import urlencode, urlparse

import httpx

from configs import dify_config
from core.file import file_manager
from core.helper import ssrf_proxy
from core.variables.segments import ArrayFileSegment, FileSegment
from core.workflow.entities.variable_pool import VariablePool

from .entities import (
    HttpRequestNodeAuthorization,
    HttpRequestNodeData,
    HttpRequestNodeTimeout,
    Response,
)
from .exc import (
    AuthorizationConfigError,
    FileFetchError,
    HttpRequestNodeError,
    InvalidHttpMethodError,
    InvalidURLError,
    RequestBodyError,
    ResponseSizeError,
)

BODY_TYPE_TO_CONTENT_TYPE = {
    "json": "application/json",
    "x-www-form-urlencoded": "application/x-www-form-urlencoded",
    "form-data": "multipart/form-data",
    "raw-text": "text/plain",
}


class Executor:
    method: Literal[
        "get",
        "head",
        "post",
        "put",
        "delete",
        "patch",
        "options",
        "GET",
        "POST",
        "PUT",
        "PATCH",
        "DELETE",
        "HEAD",
        "OPTIONS",
    ]
    url: str
    params: list[tuple[str, str]] | None
    content: str | bytes | None
    data: Mapping[str, Any] | None
    files: list[tuple[str, tuple[str | None, bytes, str]]] | None
    json: Any
    headers: dict[str, str]
    auth: HttpRequestNodeAuthorization
    timeout: HttpRequestNodeTimeout
    max_retries: int

    boundary: str

    def __init__(
        self,
        *,
        node_data: HttpRequestNodeData,
        timeout: HttpRequestNodeTimeout,
        variable_pool: VariablePool,
        max_retries: int = dify_config.SSRF_DEFAULT_MAX_RETRIES,
    ):
        # If authorization API key is present, convert the API key using the variable pool
        if node_data.authorization.type == "api-key":
            if node_data.authorization.config is None:
                raise AuthorizationConfigError("authorization config is required")
            node_data.authorization.config.api_key = variable_pool.convert_template(
                node_data.authorization.config.api_key
            ).text

        self.url: str = node_data.url
        self.method = node_data.method
        self.auth = node_data.authorization
        self.timeout = timeout
        self.params = []
        self.headers = {}
        self.content = None
        self.files = None
        self.data = None
        self.json = None
        self.max_retries = max_retries

        # init template
        self.variable_pool = variable_pool
        self.node_data = node_data
        self._initialize()

    def _initialize(self):
        self._init_url()
        self._init_params()
        self._init_headers()
        self._init_body()

    def _init_url(self):
        self.url = self.variable_pool.convert_template(self.node_data.url).text

        # check if url is a valid URL
        if not self.url:
            raise InvalidURLError("url is required")
        if not self.url.startswith(("http://", "https://")):
            raise InvalidURLError("url should start with http:// or https://")

    def _init_params(self):
        """
        Almost same as _init_headers(), difference:
        1. response a list tuple to support same key, like 'aa=1&aa=2'
        2. param value may have '\n', we need to splitlines then extract the variable value.
        """
        result = []
        for line in self.node_data.params.splitlines():
            if not (line := line.strip()):
                continue

            key, *value = line.split(":", 1)
            if not (key := key.strip()):
                continue

            value_str = value[0].strip() if value else ""
            result.append(
                (self.variable_pool.convert_template(key).text, self.variable_pool.convert_template(value_str).text)
            )

        self.params = result

    def _init_headers(self):
        """
        Convert the header string of frontend to a dictionary.

        Each line in the header string represents a key-value pair.
        Keys and values are separated by ':'.
        Empty values are allowed.

        Examples:
            'aa:bb\n cc:dd'  -> {'aa': 'bb', 'cc': 'dd'}
            'aa:\n cc:dd\n'  -> {'aa': '', 'cc': 'dd'}
            'aa\n cc : dd'   -> {'aa': '', 'cc': 'dd'}

        """
        headers = self.variable_pool.convert_template(self.node_data.headers).text
        self.headers = {
            key.strip(): (value[0].strip() if value else "")
            for line in headers.splitlines()
            if line.strip()
            for key, *value in [line.split(":", 1)]
        }

    def _init_body(self):
        body = self.node_data.body
        if body is not None:
            data = body.data
            match body.type:
                case "none":
                    self.content = ""
                case "raw-text":
                    if len(data) != 1:
                        raise RequestBodyError("raw-text body type should have exactly one item")
                    self.content = self.variable_pool.convert_template(data[0].value).text
                case "json":
                    if len(data) != 1:
                        raise RequestBodyError("json body type should have exactly one item")
                    json_string = self.variable_pool.convert_template(data[0].value).text
                    try:
                        json_object = json.loads(json_string, strict=False)
                    except json.JSONDecodeError as e:
                        raise RequestBodyError(f"Failed to parse JSON: {json_string}") from e
                    self.json = json_object
                    # self.json = self._parse_object_contains_variables(json_object)
                case "binary":
                    if len(data) != 1:
                        raise RequestBodyError("binary body type should have exactly one item")
                    file_selector = data[0].file
                    file_variable = self.variable_pool.get_file(file_selector)
                    if file_variable is None:
                        raise FileFetchError(f"cannot fetch file with selector {file_selector}")
                    file = file_variable.value
                    try:
                        self.content = file_manager.download(file)
                    except Exception as e:
                        # 确保在发生异常时也能清理资源
<<<<<<< HEAD
                        if hasattr(self.content, 'close'):
=======
                        if hasattr(self.content, "close"):
>>>>>>> f2a08302
                            self.content.close()
                        raise e
                case "x-www-form-urlencoded":
                    form_data = {
                        self.variable_pool.convert_template(item.key).text: self.variable_pool.convert_template(
                            item.value
                        ).text
                        for item in data
                    }
                    self.data = form_data
                case "form-data":
                    form_data = {
                        self.variable_pool.convert_template(item.key).text: self.variable_pool.convert_template(
                            item.value
                        ).text
                        for item in filter(lambda item: item.type == "text", data)
                    }
                    file_selectors = {
                        self.variable_pool.convert_template(item.key).text: item.file
                        for item in filter(lambda item: item.type == "file", data)
                    }

                    # get files from file_selectors, add support for array file variables
                    files_list = []
                    for key, selector in file_selectors.items():
                        segment = self.variable_pool.get(selector)
                        if isinstance(segment, FileSegment):
                            files_list.append((key, [segment.value]))
                        elif isinstance(segment, ArrayFileSegment):
                            files_list.append((key, list(segment.value)))

                    # get files from file_manager
                    files: dict[str, list[tuple[str | None, bytes, str]]] = {}
                    for key, files_in_segment in files_list:
                        for file in files_in_segment:
                            if file.related_id is not None:
                                file_tuple = (
                                    file.filename,
                                    file_manager.download(file),
                                    file.mime_type or "application/octet-stream",
                                )
                                if key not in files:
                                    files[key] = []
                                files[key].append(file_tuple)

                    # convert files to list for httpx request
                    if files:
                        self.files = []
                        for key, file_tuples in files.items():
                            for file_tuple in file_tuples:
                                self.files.append((key, file_tuple))

                    self.data = form_data

    def _assembling_headers(self) -> dict[str, Any]:
        authorization = deepcopy(self.auth)
        headers = deepcopy(self.headers) or {}
        if self.auth.type == "api-key":
            if self.auth.config is None:
                raise AuthorizationConfigError("self.authorization config is required")
            if authorization.config is None:
                raise AuthorizationConfigError("authorization config is required")

            if self.auth.config.api_key is None:
                raise AuthorizationConfigError("api_key is required")

            if not authorization.config.header:
                authorization.config.header = "Authorization"

            if self.auth.config.type == "bearer":
                headers[authorization.config.header] = f"Bearer {authorization.config.api_key}"
            elif self.auth.config.type == "basic":
                headers[authorization.config.header] = f"Basic {authorization.config.api_key}"
            elif self.auth.config.type == "custom":
                headers[authorization.config.header] = authorization.config.api_key or ""

        return headers

    def _validate_and_parse_response(self, response: httpx.Response) -> Response:
        try:
            executor_response = Response(response)

            threshold_size = (
                dify_config.HTTP_REQUEST_NODE_MAX_BINARY_SIZE
                if executor_response.is_file
                else dify_config.HTTP_REQUEST_NODE_MAX_TEXT_SIZE
            )
            if executor_response.size > threshold_size:
                raise ResponseSizeError(
                    f"{'File' if executor_response.is_file else 'Text'} size is too large,"
                    f" max size is {threshold_size / 1024 / 1024:.2f} MB,"
                    f" but current size is {executor_response.readable_size}."
                )

            return executor_response
        except Exception as e:
            # 确保在发生异常时关闭响应
            response.close()
            raise e

    def _do_http_request(self, headers: dict[str, Any]) -> httpx.Response:
        """
        do http request depending on api bundle
        """
        if self.method not in {
            "get", "head", "post", "put", "delete", "patch", "options",
            "GET", "POST", "PUT", "PATCH", "DELETE", "HEAD", "OPTIONS",
        }:
            raise InvalidHttpMethodError(f"Invalid http method {self.method}")

        request_args = {
            "url": self.url,
            "data": self.data,
            "files": self.files,
            "json": self.json,
            "content": self.content,
            "headers": headers,
            "params": self.params,
            "timeout": (self.timeout.connect, self.timeout.read, self.timeout.write),
            "follow_redirects": True,
            "max_retries": self.max_retries,
        }
<<<<<<< HEAD
        
=======

>>>>>>> f2a08302
        # 使用 with 语句来确保资源正确释放
        with httpx.Client() as client:
            try:
                response = getattr(client, self.method.lower())(**request_args)
                # 创建一个新的 Response 对象并复制需要的数据
                # 这样可以安全地关闭原始响应
                copied_response = response.copy()
                response.close()
                return copied_response
            except (ssrf_proxy.MaxRetriesExceededError, httpx.RequestError) as e:
                raise HttpRequestNodeError(str(e))

    def invoke(self) -> Response:
        response = None
        try:
            headers = self._assembling_headers()
            response = self._do_http_request(headers)
            return self._validate_and_parse_response(response)
        except Exception as e:
            if response is not None:
                response.close()
            raise e

    def to_log(self):
        url_parts = urlparse(self.url)
        path = url_parts.path or "/"

        # Add query parameters
        if self.params:
            query_string = urlencode(self.params)
            path += f"?{query_string}"
        elif url_parts.query:
            path += f"?{url_parts.query}"

        raw = f"{self.method.upper()} {path} HTTP/1.1\r\n"
        raw += f"Host: {url_parts.netloc}\r\n"

        headers = self._assembling_headers()
        body = self.node_data.body
        boundary = f"----WebKitFormBoundary{_generate_random_string(16)}"
        if body:
            if "content-type" not in (k.lower() for k in self.headers) and body.type in BODY_TYPE_TO_CONTENT_TYPE:
                headers["Content-Type"] = BODY_TYPE_TO_CONTENT_TYPE[body.type]
            if body.type == "form-data":
                headers["Content-Type"] = f"multipart/form-data; boundary={boundary}"
        for k, v in headers.items():
            if self.auth.type == "api-key":
                authorization_header = "Authorization"
                if self.auth.config and self.auth.config.header:
                    authorization_header = self.auth.config.header
                if k.lower() == authorization_header.lower():
                    raw += f"{k}: {'*' * len(v)}\r\n"
                    continue
            raw += f"{k}: {v}\r\n"

        body_string = ""
        if self.files:
            for key, (filename, content, mime_type) in self.files:
                body_string += f"--{boundary}\r\n"
                body_string += f'Content-Disposition: form-data; name="{key}"\r\n\r\n'
                # decode content
                try:
                    body_string += content.decode("utf-8")
                except UnicodeDecodeError:
                    # fix: decode binary content
                    pass
                body_string += "\r\n"
            body_string += f"--{boundary}--\r\n"
        elif self.node_data.body:
            if self.content:
                if isinstance(self.content, str):
                    body_string = self.content
                elif isinstance(self.content, bytes):
                    body_string = self.content.decode("utf-8", errors="replace")
            elif self.data and self.node_data.body.type == "x-www-form-urlencoded":
                body_string = urlencode(self.data)
            elif self.data and self.node_data.body.type == "form-data":
                for key, value in self.data.items():
                    body_string += f"--{boundary}\r\n"
                    body_string += f'Content-Disposition: form-data; name="{key}"\r\n\r\n'
                    body_string += f"{value}\r\n"
                body_string += f"--{boundary}--\r\n"
            elif self.json:
                body_string = json.dumps(self.json)
            elif self.node_data.body.type == "raw-text":
                if len(self.node_data.body.data) != 1:
                    raise RequestBodyError("raw-text body type should have exactly one item")
                body_string = self.node_data.body.data[0].value
        if body_string:
            raw += f"Content-Length: {len(body_string)}\r\n"
        raw += "\r\n"  # Empty line between headers and body
        raw += body_string

        return raw


def _generate_random_string(n: int) -> str:
    """
    Generate a random string of lowercase ASCII letters.

    Args:
        n (int): The length of the random string to generate.

    Returns:
        str: A random string of lowercase ASCII letters with length n.

    Example:
        >>> _generate_random_string(5)
        'abcde'
    """
    return "".join([chr(randint(97, 122)) for _ in range(n)])<|MERGE_RESOLUTION|>--- conflicted
+++ resolved
@@ -188,17 +188,7 @@
                     if file_variable is None:
                         raise FileFetchError(f"cannot fetch file with selector {file_selector}")
                     file = file_variable.value
-                    try:
-                        self.content = file_manager.download(file)
-                    except Exception as e:
-                        # 确保在发生异常时也能清理资源
-<<<<<<< HEAD
-                        if hasattr(self.content, 'close'):
-=======
-                        if hasattr(self.content, "close"):
->>>>>>> f2a08302
-                            self.content.close()
-                        raise e
+                    self.content = file_manager.download(file)
                 case "x-www-form-urlencoded":
                     form_data = {
                         self.variable_pool.convert_template(item.key).text: self.variable_pool.convert_template(
@@ -319,11 +309,7 @@
             "follow_redirects": True,
             "max_retries": self.max_retries,
         }
-<<<<<<< HEAD
         
-=======
-
->>>>>>> f2a08302
         # 使用 with 语句来确保资源正确释放
         with httpx.Client() as client:
             try:
