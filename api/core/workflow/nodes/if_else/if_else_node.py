--- conflicted
+++ resolved
@@ -83,11 +83,7 @@
             else:
                 # TODO: Update database then remove this
                 # Fallback to old structure if cases are not defined
-<<<<<<< HEAD
-                input_conditions, group_result, final_result = _should_not_use_old_function(
-=======
                 input_conditions, group_result, final_result = _should_not_use_old_function(  # pyright: ignore [reportDeprecated]
->>>>>>> 3c4aa241
                     condition_processor=condition_processor,
                     variable_pool=self.graph_runtime_state.variable_pool,
                     conditions=self._node_data.conditions or [],
