import csv
import io
import json
import logging
import os
import tempfile
<<<<<<< HEAD
from uuid import uuid4
=======
from typing import cast
>>>>>>> b66c03df

import docx
import pandas as pd
import pypdfium2  # type: ignore
import yaml  # type: ignore

from configs import dify_config
from core.file import File, FileTransferMethod, FileType, file_manager
from core.helper import ssrf_proxy
from core.variables import ArrayFileSegment
from core.variables.segments import FileSegment
from core.workflow.entities.node_entities import NodeRunResult
from core.workflow.nodes.base import BaseNode
from core.workflow.nodes.enums import NodeType
from libs.login import current_user
from models.workflow import WorkflowNodeExecutionStatus
from services.file_service import FileService

from .entities import DocumentExtractorNodeData
from .exc import DocumentExtractorError, FileDownloadError, TextExtractionError, UnsupportedFileTypeError

logger = logging.getLogger(__name__)


class DocumentExtractorNode(BaseNode[DocumentExtractorNodeData]):
    """
    Extracts text content from various file types.
    Supports plain text, PDF, and DOC/DOCX files.
    """

    _node_data_cls = DocumentExtractorNodeData
    _node_type = NodeType.DOCUMENT_EXTRACTOR

    def _run(self):
        variable_selector = self.node_data.variable_selector
        output_image = self.node_data.output_image

        variable = self.graph_runtime_state.variable_pool.get(variable_selector)

        if variable is None:
            error_message = f"File variable not found for selector: {variable_selector}"
            return NodeRunResult(status=WorkflowNodeExecutionStatus.FAILED, error=error_message)
        if variable.value and not isinstance(variable, ArrayFileSegment | FileSegment):
            error_message = f"Variable {variable_selector} is not an ArrayFileSegment"
            return NodeRunResult(status=WorkflowNodeExecutionStatus.FAILED, error=error_message)

        value = variable.value
        inputs = {"variable_selector": variable_selector}
        process_data = {"documents": value if isinstance(value, list) else [value]}
        images = []
        try:
            if isinstance(value, list):
                if output_image:
                    images = _extract_images_from_file(files=value, user=current_user)
                extracted_text_list = list(map(_extract_text_from_file, value))
                return NodeRunResult(
                    status=WorkflowNodeExecutionStatus.SUCCEEDED,
                    inputs=inputs,
                    process_data=process_data,
                    outputs={"text": extracted_text_list, "images": images},
                )
            elif isinstance(value, File):
                if output_image:
                    images = _extract_images_from_file([value], user=current_user)
                extracted_text = _extract_text_from_file(value)
                return NodeRunResult(
                    status=WorkflowNodeExecutionStatus.SUCCEEDED,
                    inputs=inputs,
                    process_data=process_data,
                    outputs={"text": extracted_text, "images": images},
                )
            else:
                raise DocumentExtractorError(f"Unsupported variable type: {type(value)}")
        except DocumentExtractorError as e:
            return NodeRunResult(
                status=WorkflowNodeExecutionStatus.FAILED,
                error=str(e),
                inputs=inputs,
                process_data=process_data,
            )


def _extract_text_by_mime_type(*, file_content: bytes, mime_type: str) -> str:
    """Extract text from a file based on its MIME type."""
    match mime_type:
        case "text/plain" | "text/html" | "text/htm" | "text/markdown" | "text/xml":
            return _extract_text_from_plain_text(file_content)
        case "application/pdf":
            return _extract_text_from_pdf(file_content)
        case "application/vnd.openxmlformats-officedocument.wordprocessingml.document" | "application/msword":
            return _extract_text_from_doc(file_content)
        case "text/csv":
            return _extract_text_from_csv(file_content)
        case "application/vnd.openxmlformats-officedocument.spreadsheetml.sheet" | "application/vnd.ms-excel":
            return _extract_text_from_excel(file_content)
        case "application/vnd.ms-powerpoint":
            return _extract_text_from_ppt(file_content)
        case "application/vnd.openxmlformats-officedocument.presentationml.presentation":
            return _extract_text_from_pptx(file_content)
        case "application/epub+zip":
            return _extract_text_from_epub(file_content)
        case "message/rfc822":
            return _extract_text_from_eml(file_content)
        case "application/vnd.ms-outlook":
            return _extract_text_from_msg(file_content)
        case "application/json":
            return _extract_text_from_json(file_content)
        case "application/x-yaml" | "text/yaml":
            return _extract_text_from_yaml(file_content)
        case _:
            raise UnsupportedFileTypeError(f"Unsupported MIME type: {mime_type}")


def _extract_text_by_file_extension(*, file_content: bytes, file_extension: str) -> str:
    """Extract text from a file based on its file extension."""
    match file_extension:
        case ".txt" | ".markdown" | ".md" | ".html" | ".htm" | ".xml" | ".vtt":
            return _extract_text_from_plain_text(file_content)
        case ".json":
            return _extract_text_from_json(file_content)
        case ".yaml" | ".yml":
            return _extract_text_from_yaml(file_content)
        case ".pdf":
            return _extract_text_from_pdf(file_content)
        case ".doc" | ".docx":
            return _extract_text_from_doc(file_content)
        case ".csv":
            return _extract_text_from_csv(file_content)
        case ".xls" | ".xlsx":
            return _extract_text_from_excel(file_content)
        case ".ppt":
            return _extract_text_from_ppt(file_content)
        case ".pptx":
            return _extract_text_from_pptx(file_content)
        case ".epub":
            return _extract_text_from_epub(file_content)
        case ".eml":
            return _extract_text_from_eml(file_content)
        case ".msg":
            return _extract_text_from_msg(file_content)
        case _:
            raise UnsupportedFileTypeError(f"Unsupported Extension Type: {file_extension}")


def _extract_text_from_plain_text(file_content: bytes) -> str:
    try:
        return file_content.decode("utf-8", "ignore")
    except UnicodeDecodeError as e:
        raise TextExtractionError("Failed to decode plain text file") from e


def _extract_text_from_json(file_content: bytes) -> str:
    try:
        json_data = json.loads(file_content.decode("utf-8", "ignore"))
        return json.dumps(json_data, indent=2, ensure_ascii=False)
    except (UnicodeDecodeError, json.JSONDecodeError) as e:
        raise TextExtractionError(f"Failed to decode or parse JSON file: {e}") from e


def _extract_text_from_yaml(file_content: bytes) -> str:
    """Extract the content from yaml file"""
    try:
        yaml_data = yaml.safe_load_all(file_content.decode("utf-8", "ignore"))
        return cast(str, yaml.dump_all(yaml_data, allow_unicode=True, sort_keys=False))
    except (UnicodeDecodeError, yaml.YAMLError) as e:
        raise TextExtractionError(f"Failed to decode or parse YAML file: {e}") from e


def _extract_text_from_pdf(file_content: bytes) -> str:
    try:
        pdf_file = io.BytesIO(file_content)
        pdf_document = pypdfium2.PdfDocument(pdf_file, autoclose=True)
        text = ""
        for page in pdf_document:
            text_page = page.get_textpage()
            text += text_page.get_text_range()
            text_page.close()
            page.close()
        return text
    except Exception as e:
        raise TextExtractionError(f"Failed to extract text from PDF: {str(e)}") from e


def _extract_images_from_pdf(file: File) -> list[File]:
    file_content = _download_file_content(file)
    images = []
    try:
        pdf_file = pypdfium2.PdfDocument(file_content, autoclose=True)
        for page in pdf_file:
            page_bitmap = page.render(scale=5)
            image = page_bitmap.to_pil()
            byte_io = io.BytesIO()
            image.save(byte_io, format="PNG")
            img_bytes = byte_io.getvalue()
            image_upload_file = FileService.upload_file(
                content=img_bytes, user=current_user, mimetype="image/png", filename=f"{uuid4()}.png"
            )
            images.append(
                File(
                    tenant_id=image_upload_file.tenant_id,
                    type=FileType.IMAGE,
                    transfer_method=FileTransferMethod.LOCAL_FILE,
                    remote_url=image_upload_file.source_url,
                    related_id=image_upload_file.id,
                    filename=image_upload_file.name,
                    extension=image_upload_file.extension,
                    mime_type=image_upload_file.mime_type,
                    size=image_upload_file.size,
                    storage_key=image_upload_file.key,
                )
            )

        return images
    except Exception as e:
        raise Exception(f"Failed to convert PDF to images: {e}")


def _extract_images_from_file(files: list[File], user) -> list[File]:
    try:
        for file in files:
            if file.extension:
                if file.extension == ".pdf":
                    return _extract_images_from_pdf(file=file)
                return []
            elif file.mime_type:
                if file.mime_type == "application/pdf":
                    return _extract_images_from_pdf(file=file)
                return []
            else:
                raise UnsupportedFileTypeError("Unable to determine file type: MIME type or file extension is missing")
    except Exception as e:
        raise TextExtractionError(f"Failed to extract image from PDF: {str(e)}") from e


def _extract_text_from_doc(file_content: bytes) -> str:
    """
    Extract text from a DOC/DOCX file.
    For now support only paragraph and table add more if needed
    """
    try:
        doc_file = io.BytesIO(file_content)
        doc = docx.Document(doc_file)
        text = []
        # Process paragraphs
        for paragraph in doc.paragraphs:
            if paragraph.text.strip():
                text.append(paragraph.text)

        # Process tables
        for table in doc.tables:
            # Table header
            try:
                # table maybe cause errors so ignore it.
                if len(table.rows) > 0 and table.rows[0].cells is not None:
                    # Check if any cell in the table has text
                    has_content = False
                    for row in table.rows:
                        if any(cell.text.strip() for cell in row.cells):
                            has_content = True
                            break

                    if has_content:
                        markdown_table = "| " + " | ".join(cell.text for cell in table.rows[0].cells) + " |\n"
                        markdown_table += "| " + " | ".join(["---"] * len(table.rows[0].cells)) + " |\n"
                        for row in table.rows[1:]:
                            markdown_table += "| " + " | ".join(cell.text for cell in row.cells) + " |\n"
                        text.append(markdown_table)
            except Exception as e:
                logger.warning(f"Failed to extract table from DOC/DOCX: {e}")
                continue

        return "\n".join(text)
    except Exception as e:
        raise TextExtractionError(f"Failed to extract text from DOC/DOCX: {str(e)}") from e


def _download_file_content(file: File) -> bytes:
    """Download the content of a file based on its transfer method."""
    try:
        if file.transfer_method == FileTransferMethod.REMOTE_URL:
            if file.remote_url is None:
                raise FileDownloadError("Missing URL for remote file")
            response = ssrf_proxy.get(file.remote_url)
            response.raise_for_status()
            return cast(bytes, response.content)
        else:
            return cast(bytes, file_manager.download(file))
    except Exception as e:
        raise FileDownloadError(f"Error downloading file: {str(e)}") from e


def _extract_text_from_file(file: File):
    file_content = _download_file_content(file)
    if file.extension:
        extracted_text = _extract_text_by_file_extension(file_content=file_content, file_extension=file.extension)
    elif file.mime_type:
        extracted_text = _extract_text_by_mime_type(file_content=file_content, mime_type=file.mime_type)
    else:
        raise UnsupportedFileTypeError("Unable to determine file type: MIME type or file extension is missing")
    return extracted_text


def _extract_text_from_csv(file_content: bytes) -> str:
    try:
        csv_file = io.StringIO(file_content.decode("utf-8", "ignore"))
        csv_reader = csv.reader(csv_file)
        rows = list(csv_reader)

        if not rows:
            return ""

        # Create Markdown table
        markdown_table = "| " + " | ".join(rows[0]) + " |\n"
        markdown_table += "| " + " | ".join(["---"] * len(rows[0])) + " |\n"
        for row in rows[1:]:
            markdown_table += "| " + " | ".join(row) + " |\n"

        return markdown_table.strip()
    except Exception as e:
        raise TextExtractionError(f"Failed to extract text from CSV: {str(e)}") from e


def _extract_text_from_excel(file_content: bytes) -> str:
    """Extract text from an Excel file using pandas."""
    try:
        excel_file = pd.ExcelFile(io.BytesIO(file_content))
        markdown_table = ""
        for sheet_name in excel_file.sheet_names:
            try:
                df = excel_file.parse(sheet_name=sheet_name)
                df.dropna(how="all", inplace=True)
                # Create Markdown table two times to separate tables with a newline
                markdown_table += df.to_markdown(index=False) + "\n\n"
            except Exception as e:
                continue
        return markdown_table
    except Exception as e:
        raise TextExtractionError(f"Failed to extract text from Excel file: {str(e)}") from e


def _extract_text_from_ppt(file_content: bytes) -> str:
    from unstructured.partition.ppt import partition_ppt

    try:
        with io.BytesIO(file_content) as file:
            elements = partition_ppt(file=file)
        return "\n".join([getattr(element, "text", "") for element in elements])
    except Exception as e:
        raise TextExtractionError(f"Failed to extract text from PPT: {str(e)}") from e


def _extract_text_from_pptx(file_content: bytes) -> str:
    from unstructured.partition.api import partition_via_api
    from unstructured.partition.pptx import partition_pptx

    try:
        if dify_config.UNSTRUCTURED_API_URL and dify_config.UNSTRUCTURED_API_KEY:
            with tempfile.NamedTemporaryFile(suffix=".pptx", delete=False) as temp_file:
                temp_file.write(file_content)
                temp_file.flush()
                with open(temp_file.name, "rb") as file:
                    elements = partition_via_api(
                        file=file,
                        metadata_filename=temp_file.name,
                        api_url=dify_config.UNSTRUCTURED_API_URL,
                        api_key=dify_config.UNSTRUCTURED_API_KEY,
                    )
                os.unlink(temp_file.name)
        else:
            with io.BytesIO(file_content) as file:
                elements = partition_pptx(file=file)
        return "\n".join([getattr(element, "text", "") for element in elements])
    except Exception as e:
        raise TextExtractionError(f"Failed to extract text from PPTX: {str(e)}") from e


def _extract_text_from_epub(file_content: bytes) -> str:
    from unstructured.partition.epub import partition_epub

    try:
        with io.BytesIO(file_content) as file:
            elements = partition_epub(file=file)
        return "\n".join([str(element) for element in elements])
    except Exception as e:
        raise TextExtractionError(f"Failed to extract text from EPUB: {str(e)}") from e


def _extract_text_from_eml(file_content: bytes) -> str:
    from unstructured.partition.email import partition_email

    try:
        with io.BytesIO(file_content) as file:
            elements = partition_email(file=file)
        return "\n".join([str(element) for element in elements])
    except Exception as e:
        raise TextExtractionError(f"Failed to extract text from EML: {str(e)}") from e


def _extract_text_from_msg(file_content: bytes) -> str:
    from unstructured.partition.msg import partition_msg

    try:
        with io.BytesIO(file_content) as file:
            elements = partition_msg(file=file)
        return "\n".join([str(element) for element in elements])
    except Exception as e:
        raise TextExtractionError(f"Failed to extract text from MSG: {str(e)}") from e<|MERGE_RESOLUTION|>--- conflicted
+++ resolved
@@ -4,11 +4,8 @@
 import logging
 import os
 import tempfile
-<<<<<<< HEAD
 from uuid import uuid4
-=======
 from typing import cast
->>>>>>> b66c03df
 
 import docx
 import pandas as pd
