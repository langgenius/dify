import json
import logging
from collections.abc import Generator, Mapping, Sequence
from datetime import UTC, datetime
from typing import TYPE_CHECKING, Any, Literal, cast

from configs import dify_config
from core.variables import (
    ArrayNumberSegment,
    ArrayObjectSegment,
    ArrayStringSegment,
    IntegerSegment,
    ObjectSegment,
    Segment,
    SegmentType,
    StringSegment,
)
from core.workflow.entities.node_entities import NodeRunMetadataKey, NodeRunResult
from core.workflow.graph_engine.entities.event import (
    BaseGraphEvent,
    BaseNodeEvent,
    BaseParallelBranchEvent,
    GraphRunFailedEvent,
    InNodeEvent,
    LoopRunFailedEvent,
    LoopRunNextEvent,
    LoopRunStartedEvent,
    LoopRunSucceededEvent,
    NodeRunFailedEvent,
    NodeRunStartedEvent,
    NodeRunStreamChunkEvent,
    NodeRunSucceededEvent,
)
from core.workflow.graph_engine.entities.graph import Graph
from core.workflow.nodes.base import BaseNode
from core.workflow.nodes.enums import NodeType
from core.workflow.nodes.event import NodeEvent, RunCompletedEvent
from core.workflow.nodes.loop.entities import LoopNodeData
from core.workflow.utils.condition.processor import ConditionProcessor
from models.workflow import WorkflowNodeExecutionStatus

if TYPE_CHECKING:
    from core.workflow.entities.variable_pool import VariablePool
    from core.workflow.graph_engine.graph_engine import GraphEngine

logger = logging.getLogger(__name__)


class LoopNode(BaseNode[LoopNodeData]):
    """
    Loop Node.
    """

    _node_data_cls = LoopNodeData
    _node_type = NodeType.LOOP

    def _run(self) -> Generator[NodeEvent | InNodeEvent, None, None]:
        """Run the node."""
        # Get inputs
        loop_count = self.node_data.loop_count
        break_conditions = self.node_data.break_conditions
        logical_operator = self.node_data.logical_operator

        inputs = {"loop_count": loop_count}

        if not self.node_data.start_node_id:
            raise ValueError(f"field start_node_id in loop {self.node_id} not found")

        # Initialize graph
        loop_graph = Graph.init(graph_config=self.graph_config, root_node_id=self.node_data.start_node_id)
        if not loop_graph:
            raise ValueError("loop graph not found")

        # Initialize variable pool
        variable_pool = self.graph_runtime_state.variable_pool
        variable_pool.add([self.node_id, "index"], 0)

        # Initialize loop variables
        loop_variable_selectors = {}
        if self.node_data.loop_variables:
            for loop_variable in self.node_data.loop_variables:
                value_processor = {
                    "constant": lambda var=loop_variable: self._get_segment_for_constant(var.var_type, var.value),
                    "variable": lambda var=loop_variable: variable_pool.get(var.value),
                }

                if loop_variable.value_type not in value_processor:
                    raise ValueError(
                        f"Invalid value type '{loop_variable.value_type}' for loop variable {loop_variable.label}"
                    )

                processed_segment = value_processor[loop_variable.value_type]()
                if not processed_segment:
                    raise ValueError(f"Invalid value for loop variable {loop_variable.label}")
                variable_selector = [self.node_id, loop_variable.label]
                variable_pool.add(variable_selector, processed_segment.value)
                loop_variable_selectors[loop_variable.label] = variable_selector
                inputs[loop_variable.label] = processed_segment.value

        from core.workflow.graph_engine.graph_engine import GraphEngine

        graph_engine = GraphEngine(
            tenant_id=self.tenant_id,
            app_id=self.app_id,
            workflow_type=self.workflow_type,
            workflow_id=self.workflow_id,
            user_id=self.user_id,
            user_from=self.user_from,
            invoke_from=self.invoke_from,
            call_depth=self.workflow_call_depth,
            graph=loop_graph,
            graph_config=self.graph_config,
            variable_pool=variable_pool,
            max_execution_steps=dify_config.WORKFLOW_MAX_EXECUTION_STEPS,
            max_execution_time=dify_config.WORKFLOW_MAX_EXECUTION_TIME,
            thread_pool_id=self.thread_pool_id,
        )

        start_at = datetime.now(UTC).replace(tzinfo=None)
        condition_processor = ConditionProcessor()

        # Start Loop event
        yield LoopRunStartedEvent(
            loop_id=self.id,
            loop_node_id=self.node_id,
            loop_node_type=self.node_type,
            loop_node_data=self.node_data,
            start_at=start_at,
            inputs=inputs,
            metadata={"loop_length": loop_count},
            predecessor_node_id=self.previous_node_id,
        )

        # yield LoopRunNextEvent(
        #     loop_id=self.id,
        #     loop_node_id=self.node_id,
        #     loop_node_type=self.node_type,
        #     loop_node_data=self.node_data,
        #     index=0,
        #     pre_loop_output=None,
        # )
        loop_duration_map = {}
        single_loop_variable_map = {}  # single loop variable output
        try:
            check_break_result = False
            for i in range(loop_count):
<<<<<<< HEAD
                # Run workflow
                rst = graph_engine.run()
                current_index_variable = variable_pool.get([self.node_id, "index"])
                if not isinstance(current_index_variable, IntegerSegment):
                    raise ValueError(f"loop {self.node_id} current index not found")
                current_index = current_index_variable.value

                check_break_result = False

                for event in rst:
                    if isinstance(event, (BaseNodeEvent | BaseParallelBranchEvent)) and not event.in_loop_id:
                        event.in_loop_id = self.node_id

                    if (
                        isinstance(event, BaseNodeEvent)
                        and event.node_type == NodeType.LOOP_START
                        and not isinstance(event, NodeRunStreamChunkEvent)
                    ):
                        continue

                    if isinstance(event, NodeRunSucceededEvent):
                        yield self._handle_event_metadata(event=event, iter_run_index=current_index)

                        # Check if all variables in break conditions exist
                        exists_variable = False
                        for condition in break_conditions:
                            if not self.graph_runtime_state.variable_pool.get(condition.variable_selector):
                                exists_variable = False
                                break
                            else:
                                exists_variable = True
                        if exists_variable:
                            _, _, check_break_result = condition_processor.process_conditions(
                                variable_pool=self.graph_runtime_state.variable_pool,
                                conditions=break_conditions,
                                operator=logical_operator,
                            )
                            if check_break_result:
                                break

                    elif isinstance(event, BaseGraphEvent):
                        if isinstance(event, GraphRunFailedEvent):
                            # Loop run failed
                            yield LoopRunFailedEvent(
                                loop_id=self.id,
                                loop_node_id=self.node_id,
                                loop_node_type=self.node_type,
                                loop_node_data=self.node_data,
                                start_at=start_at,
                                inputs=inputs,
                                steps=i,
                                metadata={
                                    NodeRunMetadataKey.TOTAL_TOKENS: graph_engine.graph_runtime_state.total_tokens,
                                    "completed_reason": "error",
                                },
                                error=event.error,
                            )
                            yield RunCompletedEvent(
                                run_result=NodeRunResult(
                                    status=WorkflowNodeExecutionStatus.FAILED,
                                    error=event.error,
                                    metadata={
                                        NodeRunMetadataKey.TOTAL_TOKENS: graph_engine.graph_runtime_state.total_tokens
                                    },
                                )
                            )
                            return
                    elif isinstance(event, NodeRunFailedEvent):
                        # Loop run failed
                        yield event
                        yield LoopRunFailedEvent(
                            loop_id=self.id,
                            loop_node_id=self.node_id,
                            loop_node_type=self.node_type,
                            loop_node_data=self.node_data,
                            start_at=start_at,
                            inputs=inputs,
                            steps=i,
                            metadata={
                                NodeRunMetadataKey.TOTAL_TOKENS: graph_engine.graph_runtime_state.total_tokens,
                                "completed_reason": "error",
                            },
                            error=event.error,
                        )
                        yield RunCompletedEvent(
                            run_result=NodeRunResult(
                                status=WorkflowNodeExecutionStatus.FAILED,
                                error=event.error,
                                metadata={
                                    NodeRunMetadataKey.TOTAL_TOKENS: graph_engine.graph_runtime_state.total_tokens
                                },
                            )
                        )
                        return
=======
                loop_start_time = datetime.now(UTC).replace(tzinfo=None)
                # run single loop
                loop_result = yield from self._run_single_loop(
                    graph_engine=graph_engine,
                    loop_graph=loop_graph,
                    variable_pool=variable_pool,
                    loop_variable_selectors=loop_variable_selectors,
                    break_conditions=break_conditions,
                    logical_operator=logical_operator,
                    condition_processor=condition_processor,
                    current_index=i,
                    start_at=start_at,
                    inputs=inputs,
                )
                loop_end_time = datetime.now(UTC).replace(tzinfo=None)

                single_loop_variable = {}
                for key, selector in loop_variable_selectors.items():
                    item = variable_pool.get(selector)
                    if item:
                        single_loop_variable[key] = item.value
>>>>>>> 78409dfe
                    else:
                        single_loop_variable[key] = None

                loop_duration_map[str(i)] = (loop_end_time - loop_start_time).total_seconds()
                single_loop_variable_map[str(i)] = single_loop_variable

                check_break_result = loop_result.get("check_break_result", False)

                if check_break_result:
                    break

            # Loop completed successfully
            yield LoopRunSucceededEvent(
                loop_id=self.id,
                loop_node_id=self.node_id,
                loop_node_type=self.node_type,
                loop_node_data=self.node_data,
                start_at=start_at,
                inputs=inputs,
                outputs=self.node_data.outputs,
                steps=loop_count,
                metadata={
                    NodeRunMetadataKey.TOTAL_TOKENS: graph_engine.graph_runtime_state.total_tokens,
                    "completed_reason": "loop_break" if check_break_result else "loop_completed",
                    NodeRunMetadataKey.LOOP_DURATION_MAP: loop_duration_map,
                    NodeRunMetadataKey.LOOP_VARIABLE_MAP: single_loop_variable_map,
                },
            )

            yield RunCompletedEvent(
                run_result=NodeRunResult(
                    status=WorkflowNodeExecutionStatus.SUCCEEDED,
                    metadata={
                        NodeRunMetadataKey.TOTAL_TOKENS: graph_engine.graph_runtime_state.total_tokens,
                        NodeRunMetadataKey.LOOP_DURATION_MAP: loop_duration_map,
                        NodeRunMetadataKey.LOOP_VARIABLE_MAP: single_loop_variable_map,
                    },
                    outputs=self.node_data.outputs,
                    inputs=inputs,
                )
            )

        except Exception as e:
            # Loop failed
            logger.exception("Loop run failed")
            yield LoopRunFailedEvent(
                loop_id=self.id,
                loop_node_id=self.node_id,
                loop_node_type=self.node_type,
                loop_node_data=self.node_data,
                start_at=start_at,
                inputs=inputs,
                steps=loop_count,
                metadata={
                    "total_tokens": graph_engine.graph_runtime_state.total_tokens,
                    "completed_reason": "error",
                    NodeRunMetadataKey.LOOP_DURATION_MAP: loop_duration_map,
                    NodeRunMetadataKey.LOOP_VARIABLE_MAP: single_loop_variable_map,
                },
                error=str(e),
            )

            yield RunCompletedEvent(
                run_result=NodeRunResult(
                    status=WorkflowNodeExecutionStatus.FAILED,
                    error=str(e),
                    metadata={
                        NodeRunMetadataKey.TOTAL_TOKENS: graph_engine.graph_runtime_state.total_tokens,
                        NodeRunMetadataKey.LOOP_DURATION_MAP: loop_duration_map,
                        NodeRunMetadataKey.LOOP_VARIABLE_MAP: single_loop_variable_map,
                    },
                )
            )

        finally:
            # Clean up
            variable_pool.remove([self.node_id, "index"])

    def _run_single_loop(
        self,
        *,
        graph_engine: "GraphEngine",
        loop_graph: Graph,
        variable_pool: "VariablePool",
        loop_variable_selectors: dict,
        break_conditions: list,
        logical_operator: Literal["and", "or"],
        condition_processor: ConditionProcessor,
        current_index: int,
        start_at: datetime,
        inputs: dict,
    ) -> Generator[NodeEvent | InNodeEvent, None, dict]:
        """Run a single loop iteration.
        Returns:
            dict:  {'check_break_result': bool}
        """
        # Run workflow
        rst = graph_engine.run()
        current_index_variable = variable_pool.get([self.node_id, "index"])
        if not isinstance(current_index_variable, IntegerSegment):
            raise ValueError(f"loop {self.node_id} current index not found")
        current_index = current_index_variable.value

        check_break_result = False

        for event in rst:
            if isinstance(event, (BaseNodeEvent | BaseParallelBranchEvent)) and not event.in_loop_id:
                event.in_loop_id = self.node_id

            if (
                isinstance(event, BaseNodeEvent)
                and event.node_type == NodeType.LOOP_START
                and not isinstance(event, NodeRunStreamChunkEvent)
            ):
                continue

            if (
                isinstance(event, NodeRunSucceededEvent)
                and event.node_type == NodeType.LOOP_END
                and not isinstance(event, NodeRunStreamChunkEvent)
            ):
                check_break_result = True
                yield self._handle_event_metadata(event=event, iter_run_index=current_index)
                break

            if isinstance(event, NodeRunSucceededEvent):
                yield self._handle_event_metadata(event=event, iter_run_index=current_index)

                # Check if all variables in break conditions exist
                exists_variable = False
                for condition in break_conditions:
                    if not self.graph_runtime_state.variable_pool.get(condition.variable_selector):
                        exists_variable = False
                        break
                    else:
                        exists_variable = True
                if exists_variable:
                    input_conditions, group_result, check_break_result = condition_processor.process_conditions(
                        variable_pool=self.graph_runtime_state.variable_pool,
                        conditions=break_conditions,
                        operator=logical_operator,
                    )
                    if check_break_result:
                        break

            elif isinstance(event, BaseGraphEvent):
                if isinstance(event, GraphRunFailedEvent):
                    # Loop run failed
                    yield LoopRunFailedEvent(
                        loop_id=self.id,
                        loop_node_id=self.node_id,
                        loop_node_type=self.node_type,
                        loop_node_data=self.node_data,
                        start_at=start_at,
                        inputs=inputs,
                        steps=current_index,
                        metadata={
                            NodeRunMetadataKey.TOTAL_TOKENS: graph_engine.graph_runtime_state.total_tokens,
                            "completed_reason": "error",
                        },
                        error=event.error,
                    )
                    yield RunCompletedEvent(
                        run_result=NodeRunResult(
                            status=WorkflowNodeExecutionStatus.FAILED,
                            error=event.error,
                            metadata={NodeRunMetadataKey.TOTAL_TOKENS: graph_engine.graph_runtime_state.total_tokens},
                        )
                    )
                    return {"check_break_result": True}
            elif isinstance(event, NodeRunFailedEvent):
                # Loop run failed
                yield event
                yield LoopRunFailedEvent(
                    loop_id=self.id,
                    loop_node_id=self.node_id,
                    loop_node_type=self.node_type,
                    loop_node_data=self.node_data,
                    start_at=start_at,
                    inputs=inputs,
                    steps=current_index,
                    metadata={
                        NodeRunMetadataKey.TOTAL_TOKENS: graph_engine.graph_runtime_state.total_tokens,
                        "completed_reason": "error",
                    },
                    error=event.error,
                )
                yield RunCompletedEvent(
                    run_result=NodeRunResult(
                        status=WorkflowNodeExecutionStatus.FAILED,
                        error=event.error,
                        metadata={NodeRunMetadataKey.TOTAL_TOKENS: graph_engine.graph_runtime_state.total_tokens},
                    )
                )
                return {"check_break_result": True}
            else:
                yield self._handle_event_metadata(event=cast(InNodeEvent, event), iter_run_index=current_index)

        # Remove all nodes outputs from variable pool
        for node_id in loop_graph.node_ids:
            variable_pool.remove([node_id])

        _outputs = {}
        for loop_variable_key, loop_variable_selector in loop_variable_selectors.items():
            _loop_variable_segment = variable_pool.get(loop_variable_selector)
            if _loop_variable_segment:
                _outputs[loop_variable_key] = _loop_variable_segment.value
            else:
                _outputs[loop_variable_key] = None

        _outputs["loop_round"] = current_index + 1
        self.node_data.outputs = _outputs

        if check_break_result:
            return {"check_break_result": True}

        # Move to next loop
        next_index = current_index + 1
        variable_pool.add([self.node_id, "index"], next_index)

        yield LoopRunNextEvent(
            loop_id=self.id,
            loop_node_id=self.node_id,
            loop_node_type=self.node_type,
            loop_node_data=self.node_data,
            index=next_index,
            pre_loop_output=self.node_data.outputs,
        )

        return {"check_break_result": False}

    def _handle_event_metadata(
        self,
        *,
        event: BaseNodeEvent | InNodeEvent,
        iter_run_index: int,
    ) -> NodeRunStartedEvent | BaseNodeEvent | InNodeEvent:
        """
        add iteration metadata to event.
        """
        if not isinstance(event, BaseNodeEvent):
            return event
        if event.route_node_state.node_run_result:
            metadata = event.route_node_state.node_run_result.metadata
            if not metadata:
                metadata = {}
            if NodeRunMetadataKey.LOOP_ID not in metadata:
                metadata = {
                    **metadata,
                    NodeRunMetadataKey.LOOP_ID: self.node_id,
                    NodeRunMetadataKey.LOOP_INDEX: iter_run_index,
                }
                event.route_node_state.node_run_result.metadata = metadata
        return event

    @classmethod
    def _extract_variable_selector_to_variable_mapping(
        cls,
        *,
        graph_config: Mapping[str, Any],
        node_id: str,
        node_data: LoopNodeData,
    ) -> Mapping[str, Sequence[str]]:
        """
        Extract variable selector to variable mapping
        :param graph_config: graph config
        :param node_id: node id
        :param node_data: node data
        :return:
        """
        variable_mapping = {}

        # init graph
        loop_graph = Graph.init(graph_config=graph_config, root_node_id=node_data.start_node_id)

        if not loop_graph:
            raise ValueError("loop graph not found")

        for sub_node_id, sub_node_config in loop_graph.node_id_config_mapping.items():
            if sub_node_config.get("data", {}).get("loop_id") != node_id:
                continue

            # variable selector to variable mapping
            try:
                # Get node class
                from core.workflow.nodes.node_mapping import NODE_TYPE_CLASSES_MAPPING

                node_type = NodeType(sub_node_config.get("data", {}).get("type"))
                if node_type not in NODE_TYPE_CLASSES_MAPPING:
                    continue
                node_version = sub_node_config.get("data", {}).get("version", "1")
                node_cls = NODE_TYPE_CLASSES_MAPPING[node_type][node_version]

                sub_node_variable_mapping = node_cls.extract_variable_selector_to_variable_mapping(
                    graph_config=graph_config, config=sub_node_config
                )
                sub_node_variable_mapping = cast(dict[str, Sequence[str]], sub_node_variable_mapping)
            except NotImplementedError:
                sub_node_variable_mapping = {}

            # remove loop variables
            sub_node_variable_mapping = {
                sub_node_id + "." + key: value
                for key, value in sub_node_variable_mapping.items()
                if value[0] != node_id
            }

            variable_mapping.update(sub_node_variable_mapping)

        # remove variable out from loop
        variable_mapping = {
            key: value for key, value in variable_mapping.items() if value[0] not in loop_graph.node_ids
        }

        return variable_mapping

    @staticmethod
    def _get_segment_for_constant(var_type: str, value: Any) -> Segment:
        """Get the appropriate segment type for a constant value."""
        segment_mapping: dict[str, tuple[type[Segment], SegmentType]] = {
            "string": (StringSegment, SegmentType.STRING),
            "number": (IntegerSegment, SegmentType.NUMBER),
            "object": (ObjectSegment, SegmentType.OBJECT),
            "array[string]": (ArrayStringSegment, SegmentType.ARRAY_STRING),
            "array[number]": (ArrayNumberSegment, SegmentType.ARRAY_NUMBER),
            "array[object]": (ArrayObjectSegment, SegmentType.ARRAY_OBJECT),
        }
        if var_type in ["array[string]", "array[number]", "array[object]"]:
            if value:
                value = json.loads(value)
            else:
                value = []
        segment_info = segment_mapping.get(var_type)
        if not segment_info:
            raise ValueError(f"Invalid variable type: {var_type}")
        segment_class, value_type = segment_info
        return segment_class(value=value, value_type=value_type)<|MERGE_RESOLUTION|>--- conflicted
+++ resolved
@@ -144,102 +144,6 @@
         try:
             check_break_result = False
             for i in range(loop_count):
-<<<<<<< HEAD
-                # Run workflow
-                rst = graph_engine.run()
-                current_index_variable = variable_pool.get([self.node_id, "index"])
-                if not isinstance(current_index_variable, IntegerSegment):
-                    raise ValueError(f"loop {self.node_id} current index not found")
-                current_index = current_index_variable.value
-
-                check_break_result = False
-
-                for event in rst:
-                    if isinstance(event, (BaseNodeEvent | BaseParallelBranchEvent)) and not event.in_loop_id:
-                        event.in_loop_id = self.node_id
-
-                    if (
-                        isinstance(event, BaseNodeEvent)
-                        and event.node_type == NodeType.LOOP_START
-                        and not isinstance(event, NodeRunStreamChunkEvent)
-                    ):
-                        continue
-
-                    if isinstance(event, NodeRunSucceededEvent):
-                        yield self._handle_event_metadata(event=event, iter_run_index=current_index)
-
-                        # Check if all variables in break conditions exist
-                        exists_variable = False
-                        for condition in break_conditions:
-                            if not self.graph_runtime_state.variable_pool.get(condition.variable_selector):
-                                exists_variable = False
-                                break
-                            else:
-                                exists_variable = True
-                        if exists_variable:
-                            _, _, check_break_result = condition_processor.process_conditions(
-                                variable_pool=self.graph_runtime_state.variable_pool,
-                                conditions=break_conditions,
-                                operator=logical_operator,
-                            )
-                            if check_break_result:
-                                break
-
-                    elif isinstance(event, BaseGraphEvent):
-                        if isinstance(event, GraphRunFailedEvent):
-                            # Loop run failed
-                            yield LoopRunFailedEvent(
-                                loop_id=self.id,
-                                loop_node_id=self.node_id,
-                                loop_node_type=self.node_type,
-                                loop_node_data=self.node_data,
-                                start_at=start_at,
-                                inputs=inputs,
-                                steps=i,
-                                metadata={
-                                    NodeRunMetadataKey.TOTAL_TOKENS: graph_engine.graph_runtime_state.total_tokens,
-                                    "completed_reason": "error",
-                                },
-                                error=event.error,
-                            )
-                            yield RunCompletedEvent(
-                                run_result=NodeRunResult(
-                                    status=WorkflowNodeExecutionStatus.FAILED,
-                                    error=event.error,
-                                    metadata={
-                                        NodeRunMetadataKey.TOTAL_TOKENS: graph_engine.graph_runtime_state.total_tokens
-                                    },
-                                )
-                            )
-                            return
-                    elif isinstance(event, NodeRunFailedEvent):
-                        # Loop run failed
-                        yield event
-                        yield LoopRunFailedEvent(
-                            loop_id=self.id,
-                            loop_node_id=self.node_id,
-                            loop_node_type=self.node_type,
-                            loop_node_data=self.node_data,
-                            start_at=start_at,
-                            inputs=inputs,
-                            steps=i,
-                            metadata={
-                                NodeRunMetadataKey.TOTAL_TOKENS: graph_engine.graph_runtime_state.total_tokens,
-                                "completed_reason": "error",
-                            },
-                            error=event.error,
-                        )
-                        yield RunCompletedEvent(
-                            run_result=NodeRunResult(
-                                status=WorkflowNodeExecutionStatus.FAILED,
-                                error=event.error,
-                                metadata={
-                                    NodeRunMetadataKey.TOTAL_TOKENS: graph_engine.graph_runtime_state.total_tokens
-                                },
-                            )
-                        )
-                        return
-=======
                 loop_start_time = datetime.now(UTC).replace(tzinfo=None)
                 # run single loop
                 loop_result = yield from self._run_single_loop(
@@ -261,7 +165,6 @@
                     item = variable_pool.get(selector)
                     if item:
                         single_loop_variable[key] = item.value
->>>>>>> 78409dfe
                     else:
                         single_loop_variable[key] = None
 
