--- conflicted
+++ resolved
@@ -19,29 +19,14 @@
 
     @classmethod
     def get_conditions(cls, node_config: dict[str, Any]) -> list[Condition]:
-<<<<<<< HEAD
-        """
-        Get conditions.
-        """
-        node_id = node_config.get('id')
-=======
         """
         Get conditions.
         """
         node_id = node_config.get("id")
->>>>>>> 7e88556a
         if not node_id:
             return []
 
         # TODO waiting for implementation
-<<<<<<< HEAD
-        return [Condition(
-            variable_selector=[node_id, 'index'],
-            comparison_operator="≤",
-            value_type="value_selector",
-            value_selector=[]
-        )]
-=======
         return [
             Condition(
                 variable_selector=[node_id, "index"],
@@ -49,5 +34,4 @@
                 value_type="value_selector",
                 value_selector=[],
             )
-        ]
->>>>>>> 7e88556a
+        ]