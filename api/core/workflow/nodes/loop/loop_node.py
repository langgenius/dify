--- conflicted
+++ resolved
@@ -244,42 +244,11 @@
         *,
         graph_engine: "GraphEngine",
         current_index: int,
-<<<<<<< HEAD
-        start_at: datetime,
-        inputs: dict,
-    ) -> Generator[NodeEvent | InNodeEvent, None, dict]:
-        """Run a single loop iteration.
-        Returns:
-            dict:  {'check_break_result': bool}
-        """
-        condition_selectors = self._extract_selectors_from_conditions(break_conditions)
-        extended_selectors = {**loop_variable_selectors, **condition_selectors}
-        # Run workflow
-        rst = graph_engine.run()
-        current_index_variable = variable_pool.get([self.node_id, "index"])
-        if not isinstance(current_index_variable, IntegerSegment):
-            raise ValueError(f"loop {self.node_id} current index not found")
-        current_index = current_index_variable.value
-
-        check_break_result = False
-
-        for event in rst:
-            if isinstance(event, (BaseNodeEvent | BaseParallelBranchEvent)) and not event.in_loop_id:
-                event.in_loop_id = self.node_id
-
-            if (
-                isinstance(event, BaseNodeEvent)
-                and event.node_type == NodeType.LOOP_START
-                and not isinstance(event, NodeRunStreamChunkEvent)
-            ):
-                continue
-=======
     ) -> Generator[NodeEventBase | GraphNodeEventBase, None, bool]:
         reach_break_node = False
         for event in graph_engine.run():
             if isinstance(event, GraphNodeEventBase):
                 self._append_loop_info_to_event(event=event, loop_run_index=current_index)
->>>>>>> 21230a8e
 
             if isinstance(event, GraphNodeEventBase) and event.node_type == NodeType.LOOP_START:
                 continue
