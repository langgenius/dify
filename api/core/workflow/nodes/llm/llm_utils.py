from collections.abc import Sequence
from typing import cast

from sqlalchemy import select, update
from sqlalchemy.orm import Session

from configs import dify_config
from core.app.entities.app_invoke_entities import ModelConfigWithCredentialsEntity
from core.entities.provider_entities import ProviderQuotaType, QuotaUnit
from core.file.models import File
from core.memory.token_buffer_memory import TokenBufferMemory
from core.model_manager import ModelInstance, ModelManager
from core.model_runtime.entities.llm_entities import LLMUsage
from core.model_runtime.entities.model_entities import ModelType
from core.model_runtime.model_providers.__base.large_language_model import LargeLanguageModel
from core.prompt.entities.advanced_prompt_entities import MemoryConfig
from core.variables.segments import ArrayAnySegment, ArrayFileSegment, FileSegment, NoneSegment, StringSegment
from core.workflow.entities import VariablePool
from core.workflow.enums import SystemVariableKey
from core.workflow.nodes.llm.entities import ModelConfig
from extensions.ext_database import db
from libs.datetime_utils import naive_utc_now
from models.model import Conversation
from models.provider import Provider, ProviderType
from models.provider_ids import ModelProviderID

from .exc import InvalidVariableTypeError, LLMModeRequiredError, ModelNotExistError


def fetch_model_config(
    tenant_id: str, node_data_model: ModelConfig
) -> tuple[ModelInstance, ModelConfigWithCredentialsEntity]:
    if not node_data_model.mode:
        raise LLMModeRequiredError("LLM mode is required.")

    model = ModelManager().get_model_instance(
        tenant_id=tenant_id,
        model_type=ModelType.LLM,
        provider=node_data_model.provider,
        model=node_data_model.name,
    )

    model.model_type_instance = cast(LargeLanguageModel, model.model_type_instance)

    # check model
    provider_model = model.provider_model_bundle.configuration.get_provider_model(
        model=node_data_model.name, model_type=ModelType.LLM
    )

    if provider_model is None:
        raise ModelNotExistError(f"Model {node_data_model.name} not exist.")
    provider_model.raise_for_status()

    # model config
    stop: list[str] = []
    if "stop" in node_data_model.completion_params:
        stop = node_data_model.completion_params.pop("stop")

    model_schema = model.model_type_instance.get_model_schema(node_data_model.name, model.credentials)
    if not model_schema:
        raise ModelNotExistError(f"Model {node_data_model.name} not exist.")

    return model, ModelConfigWithCredentialsEntity(
        provider=node_data_model.provider,
        model=node_data_model.name,
        model_schema=model_schema,
        mode=node_data_model.mode,
        provider_model_bundle=model.provider_model_bundle,
        credentials=model.credentials,
        parameters=node_data_model.completion_params,
        stop=stop,
    )


def fetch_files(variable_pool: VariablePool, selector: Sequence[str]) -> Sequence["File"]:
    variable = variable_pool.get(selector)
    if variable is None:
        return []
    elif isinstance(variable, FileSegment):
        return [variable.value]
    elif isinstance(variable, ArrayFileSegment):
        return variable.value
    elif isinstance(variable, NoneSegment | ArrayAnySegment):
        return []
    raise InvalidVariableTypeError(f"Invalid variable type: {type(variable)}")


def fetch_memory(
    variable_pool: VariablePool, app_id: str, node_data_memory: MemoryConfig | None, model_instance: ModelInstance
) -> TokenBufferMemory | None:
    if not node_data_memory:
        return None

    # get conversation id
    conversation_id_variable = variable_pool.get(["sys", SystemVariableKey.CONVERSATION_ID.value])
    if not isinstance(conversation_id_variable, StringSegment):
        return None
    conversation_id = conversation_id_variable.value

    with Session(db.engine, expire_on_commit=False) as session:
        stmt = select(Conversation).where(Conversation.app_id == app_id, Conversation.id == conversation_id)
        conversation = session.scalar(stmt)
        if not conversation:
            return None

    memory = TokenBufferMemory(conversation=conversation, model_instance=model_instance)
    return memory


def deduct_llm_quota(tenant_id: str, model_instance: ModelInstance, usage: LLMUsage):
    provider_model_bundle = model_instance.provider_model_bundle
    provider_configuration = provider_model_bundle.configuration

    if provider_configuration.using_provider_type != ProviderType.SYSTEM:
        return

    system_configuration = provider_configuration.system_configuration

    quota_unit = None
    for quota_configuration in system_configuration.quota_configurations:
        if quota_configuration.quota_type == system_configuration.current_quota_type:
            quota_unit = quota_configuration.quota_unit

            if quota_configuration.quota_limit == -1:
                return

            break

    used_quota = None
    if quota_unit:
        if quota_unit == QuotaUnit.TOKENS:
            used_quota = usage.total_tokens
        elif quota_unit == QuotaUnit.CREDITS:
            used_quota = dify_config.get_model_credits(model_instance.model)
        else:
            used_quota = 1

    if used_quota is not None and system_configuration.current_quota_type is not None:
<<<<<<< HEAD

        if system_configuration.current_quota_type == ProviderQuotaType.TRIAL:
            from services.credit_pool_service import CreditPoolService
=======
        if system_configuration.current_quota_type == ProviderQuotaType.TRIAL:
            from services.credit_pool_service import CreditPoolService

>>>>>>> 1d16528d
            CreditPoolService.check_and_deduct_credits(
                tenant_id=tenant_id,
                credits_required=used_quota,
            )
        elif system_configuration.current_quota_type == ProviderQuotaType.PAID:
            from services.credit_pool_service import CreditPoolService
<<<<<<< HEAD
=======

>>>>>>> 1d16528d
            CreditPoolService.check_and_deduct_credits(
                tenant_id=tenant_id,
                credits_required=used_quota,
                pool_type="paid",
            )
        else:
            with Session(db.engine) as session:
                stmt = (
                    update(Provider)
                    .where(
                        Provider.tenant_id == tenant_id,
                        # TODO: Use provider name with prefix after the data migration.
                        Provider.provider_name == ModelProviderID(model_instance.provider).provider_name,
                        Provider.provider_type == ProviderType.SYSTEM.value,
                        Provider.quota_type == system_configuration.current_quota_type.value,
                        Provider.quota_limit > Provider.quota_used,
                    )
                    .values(
                        quota_used=Provider.quota_used + used_quota,
                        last_used=naive_utc_now(),
                    )
                )
                session.execute(stmt)
                session.commit()<|MERGE_RESOLUTION|>--- conflicted
+++ resolved
@@ -136,25 +136,15 @@
             used_quota = 1
 
     if used_quota is not None and system_configuration.current_quota_type is not None:
-<<<<<<< HEAD
-
-        if system_configuration.current_quota_type == ProviderQuotaType.TRIAL:
-            from services.credit_pool_service import CreditPoolService
-=======
         if system_configuration.current_quota_type == ProviderQuotaType.TRIAL:
             from services.credit_pool_service import CreditPoolService
 
->>>>>>> 1d16528d
             CreditPoolService.check_and_deduct_credits(
                 tenant_id=tenant_id,
                 credits_required=used_quota,
             )
         elif system_configuration.current_quota_type == ProviderQuotaType.PAID:
             from services.credit_pool_service import CreditPoolService
-<<<<<<< HEAD
-=======
-
->>>>>>> 1d16528d
             CreditPoolService.check_and_deduct_credits(
                 tenant_id=tenant_id,
                 credits_required=used_quota,
