--- conflicted
+++ resolved
@@ -22,17 +22,13 @@
 from core.workflow.entities.node_entities import NodeRunMetadataKey, NodeRunResult, NodeType, SystemVariable
 from core.workflow.entities.variable_pool import VariablePool
 from core.workflow.nodes.base_node import BaseNode
-<<<<<<< HEAD
 from core.workflow.nodes.llm.entities import (
     LLMNodeChatModelMessage,
     LLMNodeCompletionModelPromptTemplate,
     LLMNodeData,
     ModelConfig,
 )
-=======
-from core.workflow.nodes.llm.entities import LLMNodeData, ModelConfig
 from core.workflow.nodes.llm.knowledge_resource import KnowledgeResource
->>>>>>> 919c45b6
 from core.workflow.utils.variable_template_parser import VariableTemplateParser
 from extensions.ext_database import db
 from models.model import Conversation
@@ -202,8 +198,8 @@
             usage = LLMUsage.empty_usage()
 
         return full_text, usage
-    
-    def _transform_chat_messages(self, 
+
+    def _transform_chat_messages(self,
         messages: list[LLMNodeChatModelMessage] | LLMNodeCompletionModelPromptTemplate
     ) -> list[LLMNodeChatModelMessage] | LLMNodeCompletionModelPromptTemplate:
         """
@@ -250,13 +246,13 @@
                 # check if it's a context structure
                 if 'metadata' in d and '_source' in d['metadata'] and 'content' in d:
                     return d['content']
-                
+
                 # else, parse the dict
                 try:
                     return json.dumps(d, ensure_ascii=False)
                 except Exception:
                     return str(d)
-                
+
             if isinstance(value, str):
                 value = value
             elif isinstance(value, list):
