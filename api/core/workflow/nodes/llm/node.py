--- conflicted
+++ resolved
@@ -286,13 +286,13 @@
                 vision_enabled=self._node_data.vision.enabled,
                 vision_detail=self._node_data.vision.configs.detail,
                 variable_pool=variable_pool,
-<<<<<<< HEAD
+
                 jinja2_variables=self.node_data.prompt_config.jinja2_variables,
                 uses_sys_files_for_node=uses_sys_files_for_node,
-=======
+
                 jinja2_variables=self._node_data.prompt_config.jinja2_variables,
                 tenant_id=self.tenant_id,
->>>>>>> b035f3f8
+
             )
 
             # handle invoke result
@@ -679,11 +679,11 @@
         vision_detail: ImagePromptMessageContent.DETAIL,
         variable_pool: VariablePool,
         jinja2_variables: Sequence[VariableSelector],
-<<<<<<< HEAD
+
         uses_sys_files_for_node: bool,
-=======
+
         tenant_id: str,
->>>>>>> b035f3f8
+
     ) -> tuple[Sequence[PromptMessage], Optional[Sequence[str]]]:
         prompt_messages: list[PromptMessage] = []
 
