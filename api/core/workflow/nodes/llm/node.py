import base64
import io
import json
import logging
import re
import time
from collections.abc import Generator, Mapping, Sequence
from typing import TYPE_CHECKING, Any, Literal

from core.app.entities.app_invoke_entities import ModelConfigWithCredentialsEntity
from core.file import FileType, file_manager
from core.helper.code_executor import CodeExecutor, CodeLanguage
from core.llm_generator.output_parser.errors import OutputParserError
from core.llm_generator.output_parser.structured_output import invoke_llm_with_structured_output
from core.memory.token_buffer_memory import TokenBufferMemory
from core.model_manager import ModelInstance, ModelManager
from core.model_runtime.entities import (
    ImagePromptMessageContent,
    PromptMessage,
    PromptMessageContentType,
    TextPromptMessageContent,
)
from core.model_runtime.entities.llm_entities import (
    LLMResult,
    LLMResultChunk,
    LLMResultChunkWithStructuredOutput,
    LLMResultWithStructuredOutput,
    LLMStructuredOutput,
    LLMUsage,
)
from core.model_runtime.entities.message_entities import (
    AssistantPromptMessage,
    PromptMessageContentUnionTypes,
    PromptMessageRole,
    SystemPromptMessage,
    UserPromptMessage,
)
from core.model_runtime.entities.model_entities import (
    ModelFeature,
    ModelPropertyKey,
    ModelType,
)
from core.model_runtime.utils.encoders import jsonable_encoder
from core.prompt.entities.advanced_prompt_entities import CompletionModelPromptTemplate, MemoryConfig
from core.prompt.utils.prompt_message_util import PromptMessageUtil
from core.rag.entities.citation_metadata import RetrievalSourceMetadata
from core.variables import (
    ArrayFileSegment,
    ArraySegment,
    FileSegment,
    NoneSegment,
    ObjectSegment,
    StringSegment,
)
from core.workflow.constants import SYSTEM_VARIABLE_NODE_ID
from core.workflow.entities import GraphInitParams
from core.workflow.enums import (
    ErrorStrategy,
    NodeType,
    SystemVariableKey,
    WorkflowNodeExecutionMetadataKey,
    WorkflowNodeExecutionStatus,
)
from core.workflow.node_events import (
    ModelInvokeCompletedEvent,
    NodeEventBase,
    NodeRunResult,
    RunRetrieverResourceEvent,
    StreamChunkEvent,
    StreamCompletedEvent,
)
from core.workflow.nodes.base.entities import BaseNodeData, RetryConfig, VariableSelector
from core.workflow.nodes.base.node import Node
from core.workflow.nodes.base.variable_template_parser import VariableTemplateParser
from core.workflow.runtime import VariablePool

from . import llm_utils
from .entities import (
    LLMNodeChatModelMessage,
    LLMNodeCompletionModelPromptTemplate,
    LLMNodeData,
    ModelConfig,
)
from .exc import (
    InvalidContextStructureError,
    InvalidVariableTypeError,
    LLMNodeError,
    MemoryRolePrefixRequiredError,
    ModelNotExistError,
    NoPromptFoundError,
    TemplateTypeNotSupportError,
    VariableNotFoundError,
)
from .file_saver import FileSaverImpl, LLMFileSaver

if TYPE_CHECKING:
    from core.file.models import File
    from core.workflow.runtime import GraphRuntimeState

logger = logging.getLogger(__name__)


class LLMNode(Node):
    node_type = NodeType.LLM

    _node_data: LLMNodeData

    # Compiled regex for extracting <think> blocks (with compatibility for attributes)
    _THINK_PATTERN = re.compile(r"<think[^>]*>(.*?)</think>", re.IGNORECASE | re.DOTALL)

    # Instance attributes specific to LLMNode.
    # Output variable for file
    _file_outputs: list["File"]

    _llm_file_saver: LLMFileSaver

    def __init__(
        self,
        id: str,
        config: Mapping[str, Any],
        graph_init_params: "GraphInitParams",
        graph_runtime_state: "GraphRuntimeState",
        *,
        llm_file_saver: LLMFileSaver | None = None,
    ):
        super().__init__(
            id=id,
            config=config,
            graph_init_params=graph_init_params,
            graph_runtime_state=graph_runtime_state,
        )
        # LLM file outputs, used for MultiModal outputs.
        self._file_outputs = []

        if llm_file_saver is None:
            llm_file_saver = FileSaverImpl(
                user_id=graph_init_params.user_id,
                tenant_id=graph_init_params.tenant_id,
            )
        self._llm_file_saver = llm_file_saver

    def init_node_data(self, data: Mapping[str, Any]):
        self._node_data = LLMNodeData.model_validate(data)

    def _get_error_strategy(self) -> ErrorStrategy | None:
        return self._node_data.error_strategy

    def _get_retry_config(self) -> RetryConfig:
        return self._node_data.retry_config

    def _get_title(self) -> str:
        return self._node_data.title

    def _get_description(self) -> str | None:
        return self._node_data.desc

    def _get_default_value_dict(self) -> dict[str, Any]:
        return self._node_data.default_value_dict

    def get_base_node_data(self) -> BaseNodeData:
        return self._node_data

    @classmethod
    def version(cls) -> str:
        return "1"

    def _run(self) -> Generator:
        node_inputs: dict[str, Any] = {}
        process_data: dict[str, Any] = {}
        result_text = ""
        clean_text = ""
        usage = LLMUsage.empty_usage()
        finish_reason = None
        reasoning_content = None
        streaming_metrics = {}
        variable_pool = self.graph_runtime_state.variable_pool

        try:
            # init messages template
            self._node_data.prompt_template = self._transform_chat_messages(self._node_data.prompt_template)

            # fetch variables and fetch values from variable pool
            inputs = self._fetch_inputs(node_data=self._node_data)

            # fetch jinja2 inputs
            jinja_inputs = self._fetch_jinja_inputs(node_data=self._node_data)

            # merge inputs
            inputs.update(jinja_inputs)

            # fetch files
            files = (
                llm_utils.fetch_files(
                    variable_pool=variable_pool,
                    selector=self._node_data.vision.configs.variable_selector,
                )
                if self._node_data.vision.enabled
                else []
            )

            if files:
                node_inputs["#files#"] = [file.to_dict() for file in files]

            # fetch context value
            generator = self._fetch_context(node_data=self._node_data)
            context = None
            for event in generator:
                context = event.context
                yield event
            if context:
                node_inputs["#context#"] = context

            # fetch model config
            model_instance, model_config = LLMNode._fetch_model_config(
                node_data_model=self._node_data.model,
                tenant_id=self.tenant_id,
            )

            # fetch memory
            memory = llm_utils.fetch_memory(
                variable_pool=variable_pool,
                app_id=self.app_id,
                node_data_memory=self._node_data.memory,
                model_instance=model_instance,
            )

            query: str | None = None
            if self._node_data.memory:
                query = self._node_data.memory.query_prompt_template
                if not query and (
                    query_variable := variable_pool.get((SYSTEM_VARIABLE_NODE_ID, SystemVariableKey.QUERY))
                ):
                    query = query_variable.text

            prompt_messages, stop = LLMNode.fetch_prompt_messages(
                sys_query=query,
                sys_files=files,
                context=context,
                memory=memory,
                model_config=model_config,
                prompt_template=self._node_data.prompt_template,
                memory_config=self._node_data.memory,
                vision_enabled=self._node_data.vision.enabled,
                vision_detail=self._node_data.vision.configs.detail,
                variable_pool=variable_pool,
                jinja2_variables=self._node_data.prompt_config.jinja2_variables,
                tenant_id=self.tenant_id,
            )

            # handle invoke result
            generator = LLMNode.invoke_llm(
                node_data_model=self._node_data.model,
                model_instance=model_instance,
                prompt_messages=prompt_messages,
                stop=stop,
                user_id=self.user_id,
                structured_output_enabled=self._node_data.structured_output_enabled,
                structured_output=self._node_data.structured_output,
                file_saver=self._llm_file_saver,
                file_outputs=self._file_outputs,
                node_id=self._node_id,
                node_type=self.node_type,
                reasoning_format=self._node_data.reasoning_format,
            )

            structured_output: LLMStructuredOutput | None = None

            for event in generator:
                if isinstance(event, StreamChunkEvent):
                    yield event
                elif isinstance(event, ModelInvokeCompletedEvent):
                    # Raw text
                    result_text = event.text
                    usage = event.usage
                    finish_reason = event.finish_reason
                    reasoning_content = event.reasoning_content or ""
                    streaming_metrics = event.streaming_metrics or {}

                    # For downstream nodes, determine clean text based on reasoning_format
                    if self._node_data.reasoning_format == "tagged":
                        # Keep <think> tags for backward compatibility
                        clean_text = result_text
                    else:
                        # Extract clean text from <think> tags
                        clean_text, _ = LLMNode._split_reasoning(result_text, self._node_data.reasoning_format)

                    # Process structured output if available from the event.
                    structured_output = (
                        LLMStructuredOutput(structured_output=event.structured_output)
                        if event.structured_output
                        else None
                    )

                    # deduct quota
                    llm_utils.deduct_llm_quota(tenant_id=self.tenant_id, model_instance=model_instance, usage=usage)
                    break
                elif isinstance(event, LLMStructuredOutput):
                    structured_output = event

            process_data = {
                "model_mode": model_config.mode,
                "prompts": PromptMessageUtil.prompt_messages_to_prompt_for_saving(
                    model_mode=model_config.mode, prompt_messages=prompt_messages
                ),
                "usage": jsonable_encoder(usage),
                "finish_reason": finish_reason,
                "model_provider": model_config.provider,
                "model_name": model_config.model,
                "streaming_metrics": streaming_metrics,
            }

            outputs = {
                "text": clean_text,
                "reasoning_content": reasoning_content,
                "usage": jsonable_encoder(usage),
                "finish_reason": finish_reason,
            }
            if structured_output:
                outputs["structured_output"] = structured_output.structured_output
            if self._file_outputs:
                outputs["files"] = ArrayFileSegment(value=self._file_outputs)

            # Send final chunk event to indicate streaming is complete
            yield StreamChunkEvent(
                selector=[self._node_id, "text"],
                chunk="",
                is_final=True,
            )

            yield StreamCompletedEvent(
                node_run_result=NodeRunResult(
                    status=WorkflowNodeExecutionStatus.SUCCEEDED,
                    inputs=node_inputs,
                    process_data=process_data,
                    outputs=outputs,
                    metadata={
                        WorkflowNodeExecutionMetadataKey.TOTAL_TOKENS: usage.total_tokens,
                        WorkflowNodeExecutionMetadataKey.TOTAL_PRICE: usage.total_price,
                        WorkflowNodeExecutionMetadataKey.CURRENCY: usage.currency,
                    },
                    llm_usage=usage,
                )
            )
        except ValueError as e:
            yield StreamCompletedEvent(
                node_run_result=NodeRunResult(
                    status=WorkflowNodeExecutionStatus.FAILED,
                    error=str(e),
                    inputs=node_inputs,
                    process_data=process_data,
                    error_type=type(e).__name__,
                )
            )
        except Exception as e:
            logger.exception("error while executing llm node")
            yield StreamCompletedEvent(
                node_run_result=NodeRunResult(
                    status=WorkflowNodeExecutionStatus.FAILED,
                    error=str(e),
                    inputs=node_inputs,
                    process_data=process_data,
                )
            )

    @staticmethod
    def invoke_llm(
        *,
        node_data_model: ModelConfig,
        model_instance: ModelInstance,
        prompt_messages: Sequence[PromptMessage],
        stop: Sequence[str] | None = None,
        user_id: str,
        structured_output_enabled: bool,
        structured_output: Mapping[str, Any] | None = None,
        file_saver: LLMFileSaver,
        file_outputs: list["File"],
        node_id: str,
        node_type: NodeType,
        reasoning_format: Literal["separated", "tagged"] = "tagged",
    ) -> Generator[NodeEventBase | LLMStructuredOutput, None, None]:
        model_schema = model_instance.model_type_instance.get_model_schema(
            node_data_model.name, model_instance.credentials
        )
        if not model_schema:
            raise ValueError(f"Model schema not found for {node_data_model.name}")

        if structured_output_enabled:
            output_schema = LLMNode.fetch_structured_output_schema(
                structured_output=structured_output or {},
            )
            request_start_time = time.perf_counter()

            invoke_result = invoke_llm_with_structured_output(
                provider=model_instance.provider,
                model_schema=model_schema,
                model_instance=model_instance,
                prompt_messages=prompt_messages,
                json_schema=output_schema,
                model_parameters=node_data_model.completion_params,
                stop=list(stop or []),
                stream=True,
                user=user_id,
            )
        else:
            request_start_time = time.perf_counter()

            invoke_result = model_instance.invoke_llm(
                prompt_messages=list(prompt_messages),
                model_parameters=node_data_model.completion_params,
                stop=list(stop or []),
                stream=True,
                user=user_id,
            )

        return LLMNode.handle_invoke_result(
            invoke_result=invoke_result,
            file_saver=file_saver,
            file_outputs=file_outputs,
            node_id=node_id,
            node_type=node_type,
            reasoning_format=reasoning_format,
            request_start_time=request_start_time,
        )

    @staticmethod
    def handle_invoke_result(
        *,
        invoke_result: LLMResult | Generator[LLMResultChunk | LLMStructuredOutput, None, None],
        file_saver: LLMFileSaver,
        file_outputs: list["File"],
        node_id: str,
        node_type: NodeType,
        reasoning_format: Literal["separated", "tagged"] = "tagged",
        request_start_time: float | None = None,
    ) -> Generator[NodeEventBase | LLMStructuredOutput, None, None]:
        # For blocking mode
        if isinstance(invoke_result, LLMResult):
            duration = None
            if request_start_time is not None:
                duration = time.perf_counter() - request_start_time
                invoke_result.usage.latency = round(duration, 3)
            event = LLMNode.handle_blocking_result(
                invoke_result=invoke_result,
                saver=file_saver,
                file_outputs=file_outputs,
                reasoning_format=reasoning_format,
                request_latency=duration,
            )
            yield event
            return

        # For streaming mode
        model = ""
        prompt_messages: list[PromptMessage] = []

        usage = LLMUsage.empty_usage()
        finish_reason = None
        full_text_buffer = io.StringIO()
<<<<<<< HEAD

        # Initialize streaming metrics tracking
        start_time = request_start_time if request_start_time is not None else time.perf_counter()
        first_token_time = None
        has_content = False

=======
        collected_structured_output = None  # Collect structured_output from streaming chunks
>>>>>>> 9cc8ac98
        # Consume the invoke result and handle generator exception
        try:
            for result in invoke_result:
                if isinstance(result, LLMResultChunkWithStructuredOutput):
                    # Collect structured_output from the chunk
                    if result.structured_output is not None:
                        collected_structured_output = dict(result.structured_output)
                    yield result
                if isinstance(result, LLMResultChunk):
                    contents = result.delta.message.content
                    for text_part in LLMNode._save_multimodal_output_and_convert_result_to_markdown(
                        contents=contents,
                        file_saver=file_saver,
                        file_outputs=file_outputs,
                    ):
                        # Detect first token for TTFT calculation
                        if text_part and not has_content:
                            first_token_time = time.perf_counter()
                            has_content = True

                        full_text_buffer.write(text_part)
                        yield StreamChunkEvent(
                            selector=[node_id, "text"],
                            chunk=text_part,
                            is_final=False,
                        )

                    # Update the whole metadata
                    if not model and result.model:
                        model = result.model
                    if len(prompt_messages) == 0:
                        # TODO(QuantumGhost): it seems that this update has no visable effect.
                        # What's the purpose of the line below?
                        prompt_messages = list(result.prompt_messages)
                    if usage.prompt_tokens == 0 and result.delta.usage:
                        usage = result.delta.usage
                    if finish_reason is None and result.delta.finish_reason:
                        finish_reason = result.delta.finish_reason
        except OutputParserError as e:
            raise LLMNodeError(f"Failed to parse structured output: {e}")

        # Extract reasoning content from <think> tags in the main text
        full_text = full_text_buffer.getvalue()

        if reasoning_format == "tagged":
            # Keep <think> tags in text for backward compatibility
            clean_text = full_text
            reasoning_content = ""
        else:
            # Extract clean text and reasoning from <think> tags
            clean_text, reasoning_content = LLMNode._split_reasoning(full_text, reasoning_format)

        # Calculate streaming metrics
        end_time = time.perf_counter()
        total_duration = end_time - start_time
        usage.latency = round(total_duration, 3)
        streaming_metrics = {}
        if has_content and first_token_time:
            gen_ai_server_time_to_first_token = first_token_time - start_time
            llm_streaming_time_to_generate = end_time - first_token_time
            streaming_metrics = {
                "is_streaming_request": True,
                "gen_ai_server_time_to_first_token": round(gen_ai_server_time_to_first_token, 3),
                "llm_streaming_time_to_generate": round(llm_streaming_time_to_generate, 3),
            }

        yield ModelInvokeCompletedEvent(
            # Use clean_text for separated mode, full_text for tagged mode
            text=clean_text if reasoning_format == "separated" else full_text,
            usage=usage,
            finish_reason=finish_reason,
            # Reasoning content for workflow variables and downstream nodes
            reasoning_content=reasoning_content,
<<<<<<< HEAD
            streaming_metrics=streaming_metrics,
=======
            # Pass structured output if collected from streaming chunks
            structured_output=collected_structured_output,
>>>>>>> 9cc8ac98
        )

    @staticmethod
    def _image_file_to_markdown(file: "File", /):
        text_chunk = f"![]({file.generate_url()})"
        return text_chunk

    @classmethod
    def _split_reasoning(
        cls, text: str, reasoning_format: Literal["separated", "tagged"] = "tagged"
    ) -> tuple[str, str]:
        """
        Split reasoning content from text based on reasoning_format strategy.

        Args:
            text: Full text that may contain <think> blocks
            reasoning_format: Strategy for handling reasoning content
                - "separated": Remove <think> tags and return clean text + reasoning_content field
                - "tagged": Keep <think> tags in text, return empty reasoning_content

        Returns:
            tuple of (clean_text, reasoning_content)
        """

        if reasoning_format == "tagged":
            return text, ""

        # Find all <think>...</think> blocks (case-insensitive)
        matches = cls._THINK_PATTERN.findall(text)

        # Extract reasoning content from all <think> blocks
        reasoning_content = "\n".join(match.strip() for match in matches) if matches else ""

        # Remove all <think>...</think> blocks from original text
        clean_text = cls._THINK_PATTERN.sub("", text)

        # Clean up extra whitespace
        clean_text = re.sub(r"\n\s*\n", "\n\n", clean_text).strip()

        # Separated mode: always return clean text and reasoning_content
        return clean_text, reasoning_content or ""

    def _transform_chat_messages(
        self, messages: Sequence[LLMNodeChatModelMessage] | LLMNodeCompletionModelPromptTemplate, /
    ) -> Sequence[LLMNodeChatModelMessage] | LLMNodeCompletionModelPromptTemplate:
        if isinstance(messages, LLMNodeCompletionModelPromptTemplate):
            if messages.edition_type == "jinja2" and messages.jinja2_text:
                messages.text = messages.jinja2_text

            return messages

        for message in messages:
            if message.edition_type == "jinja2" and message.jinja2_text:
                message.text = message.jinja2_text

        return messages

    def _fetch_jinja_inputs(self, node_data: LLMNodeData) -> dict[str, str]:
        variables: dict[str, Any] = {}

        if not node_data.prompt_config:
            return variables

        for variable_selector in node_data.prompt_config.jinja2_variables or []:
            variable_name = variable_selector.variable
            variable = self.graph_runtime_state.variable_pool.get(variable_selector.value_selector)
            if variable is None:
                raise VariableNotFoundError(f"Variable {variable_selector.variable} not found")

            def parse_dict(input_dict: Mapping[str, Any]) -> str:
                """
                Parse dict into string
                """
                # check if it's a context structure
                if "metadata" in input_dict and "_source" in input_dict["metadata"] and "content" in input_dict:
                    return str(input_dict["content"])

                # else, parse the dict
                try:
                    return json.dumps(input_dict, ensure_ascii=False)
                except Exception:
                    return str(input_dict)

            if isinstance(variable, ArraySegment):
                result = ""
                for item in variable.value:
                    if isinstance(item, dict):
                        result += parse_dict(item)
                    else:
                        result += str(item)
                    result += "\n"
                value = result.strip()
            elif isinstance(variable, ObjectSegment):
                value = parse_dict(variable.value)
            else:
                value = variable.text

            variables[variable_name] = value

        return variables

    def _fetch_inputs(self, node_data: LLMNodeData) -> dict[str, Any]:
        inputs = {}
        prompt_template = node_data.prompt_template

        variable_selectors = []
        if isinstance(prompt_template, list):
            for prompt in prompt_template:
                variable_template_parser = VariableTemplateParser(template=prompt.text)
                variable_selectors.extend(variable_template_parser.extract_variable_selectors())
        elif isinstance(prompt_template, CompletionModelPromptTemplate):
            variable_template_parser = VariableTemplateParser(template=prompt_template.text)
            variable_selectors = variable_template_parser.extract_variable_selectors()

        for variable_selector in variable_selectors:
            variable = self.graph_runtime_state.variable_pool.get(variable_selector.value_selector)
            if variable is None:
                raise VariableNotFoundError(f"Variable {variable_selector.variable} not found")
            if isinstance(variable, NoneSegment):
                inputs[variable_selector.variable] = ""
            inputs[variable_selector.variable] = variable.to_object()

        memory = node_data.memory
        if memory and memory.query_prompt_template:
            query_variable_selectors = VariableTemplateParser(
                template=memory.query_prompt_template
            ).extract_variable_selectors()
            for variable_selector in query_variable_selectors:
                variable = self.graph_runtime_state.variable_pool.get(variable_selector.value_selector)
                if variable is None:
                    raise VariableNotFoundError(f"Variable {variable_selector.variable} not found")
                if isinstance(variable, NoneSegment):
                    continue
                inputs[variable_selector.variable] = variable.to_object()

        return inputs

    def _fetch_context(self, node_data: LLMNodeData):
        if not node_data.context.enabled:
            return

        if not node_data.context.variable_selector:
            return

        context_value_variable = self.graph_runtime_state.variable_pool.get(node_data.context.variable_selector)
        if context_value_variable:
            if isinstance(context_value_variable, StringSegment):
                yield RunRetrieverResourceEvent(retriever_resources=[], context=context_value_variable.value)
            elif isinstance(context_value_variable, ArraySegment):
                context_str = ""
                original_retriever_resource: list[RetrievalSourceMetadata] = []
                for item in context_value_variable.value:
                    if isinstance(item, str):
                        context_str += item + "\n"
                    else:
                        if "content" not in item:
                            raise InvalidContextStructureError(f"Invalid context structure: {item}")

                        context_str += item["content"] + "\n"

                        retriever_resource = self._convert_to_original_retriever_resource(item)
                        if retriever_resource:
                            original_retriever_resource.append(retriever_resource)

                yield RunRetrieverResourceEvent(
                    retriever_resources=original_retriever_resource, context=context_str.strip()
                )

    def _convert_to_original_retriever_resource(self, context_dict: dict) -> RetrievalSourceMetadata | None:
        if (
            "metadata" in context_dict
            and "_source" in context_dict["metadata"]
            and context_dict["metadata"]["_source"] == "knowledge"
        ):
            metadata = context_dict.get("metadata", {})

            source = RetrievalSourceMetadata(
                position=metadata.get("position"),
                dataset_id=metadata.get("dataset_id"),
                dataset_name=metadata.get("dataset_name"),
                document_id=metadata.get("document_id"),
                document_name=metadata.get("document_name"),
                data_source_type=metadata.get("data_source_type"),
                segment_id=metadata.get("segment_id"),
                retriever_from=metadata.get("retriever_from"),
                score=metadata.get("score"),
                hit_count=metadata.get("segment_hit_count"),
                word_count=metadata.get("segment_word_count"),
                segment_position=metadata.get("segment_position"),
                index_node_hash=metadata.get("segment_index_node_hash"),
                content=context_dict.get("content"),
                page=metadata.get("page"),
                doc_metadata=metadata.get("doc_metadata"),
            )

            return source

        return None

    @staticmethod
    def _fetch_model_config(
        *,
        node_data_model: ModelConfig,
        tenant_id: str,
    ) -> tuple[ModelInstance, ModelConfigWithCredentialsEntity]:
        model, model_config_with_cred = llm_utils.fetch_model_config(
            tenant_id=tenant_id, node_data_model=node_data_model
        )
        completion_params = model_config_with_cred.parameters

        model_schema = model.model_type_instance.get_model_schema(node_data_model.name, model.credentials)
        if not model_schema:
            raise ModelNotExistError(f"Model {node_data_model.name} not exist.")

        model_config_with_cred.parameters = completion_params
        # NOTE(-LAN-): This line modify the `self.node_data.model`, which is used in `_invoke_llm()`.
        node_data_model.completion_params = completion_params
        return model, model_config_with_cred

    @staticmethod
    def fetch_prompt_messages(
        *,
        sys_query: str | None = None,
        sys_files: Sequence["File"],
        context: str | None = None,
        memory: TokenBufferMemory | None = None,
        model_config: ModelConfigWithCredentialsEntity,
        prompt_template: Sequence[LLMNodeChatModelMessage] | LLMNodeCompletionModelPromptTemplate,
        memory_config: MemoryConfig | None = None,
        vision_enabled: bool = False,
        vision_detail: ImagePromptMessageContent.DETAIL,
        variable_pool: VariablePool,
        jinja2_variables: Sequence[VariableSelector],
        tenant_id: str,
    ) -> tuple[Sequence[PromptMessage], Sequence[str] | None]:
        prompt_messages: list[PromptMessage] = []

        if isinstance(prompt_template, list):
            # For chat model
            prompt_messages.extend(
                LLMNode.handle_list_messages(
                    messages=prompt_template,
                    context=context,
                    jinja2_variables=jinja2_variables,
                    variable_pool=variable_pool,
                    vision_detail_config=vision_detail,
                )
            )

            # Get memory messages for chat mode
            memory_messages = _handle_memory_chat_mode(
                memory=memory,
                memory_config=memory_config,
                model_config=model_config,
            )
            # Extend prompt_messages with memory messages
            prompt_messages.extend(memory_messages)

            # Add current query to the prompt messages
            if sys_query:
                message = LLMNodeChatModelMessage(
                    text=sys_query,
                    role=PromptMessageRole.USER,
                    edition_type="basic",
                )
                prompt_messages.extend(
                    LLMNode.handle_list_messages(
                        messages=[message],
                        context="",
                        jinja2_variables=[],
                        variable_pool=variable_pool,
                        vision_detail_config=vision_detail,
                    )
                )

        elif isinstance(prompt_template, LLMNodeCompletionModelPromptTemplate):
            # For completion model
            prompt_messages.extend(
                _handle_completion_template(
                    template=prompt_template,
                    context=context,
                    jinja2_variables=jinja2_variables,
                    variable_pool=variable_pool,
                )
            )

            # Get memory text for completion model
            memory_text = _handle_memory_completion_mode(
                memory=memory,
                memory_config=memory_config,
                model_config=model_config,
            )
            # Insert histories into the prompt
            prompt_content = prompt_messages[0].content
            # For issue #11247 - Check if prompt content is a string or a list
            prompt_content_type = type(prompt_content)
            if prompt_content_type == str:
                prompt_content = str(prompt_content)
                if "#histories#" in prompt_content:
                    prompt_content = prompt_content.replace("#histories#", memory_text)
                else:
                    prompt_content = memory_text + "\n" + prompt_content
                prompt_messages[0].content = prompt_content
            elif prompt_content_type == list:
                prompt_content = prompt_content if isinstance(prompt_content, list) else []
                for content_item in prompt_content:
                    if content_item.type == PromptMessageContentType.TEXT:
                        if "#histories#" in content_item.data:
                            content_item.data = content_item.data.replace("#histories#", memory_text)
                        else:
                            content_item.data = memory_text + "\n" + content_item.data
            else:
                raise ValueError("Invalid prompt content type")

            # Add current query to the prompt message
            if sys_query:
                if prompt_content_type == str:
                    prompt_content = str(prompt_messages[0].content).replace("#sys.query#", sys_query)
                    prompt_messages[0].content = prompt_content
                elif prompt_content_type == list:
                    prompt_content = prompt_content if isinstance(prompt_content, list) else []
                    for content_item in prompt_content:
                        if content_item.type == PromptMessageContentType.TEXT:
                            content_item.data = sys_query + "\n" + content_item.data
                else:
                    raise ValueError("Invalid prompt content type")
        else:
            raise TemplateTypeNotSupportError(type_name=str(type(prompt_template)))

        # The sys_files will be deprecated later
        if vision_enabled and sys_files:
            file_prompts = []
            for file in sys_files:
                file_prompt = file_manager.to_prompt_message_content(file, image_detail_config=vision_detail)
                file_prompts.append(file_prompt)
            # If last prompt is a user prompt, add files into its contents,
            # otherwise append a new user prompt
            if (
                len(prompt_messages) > 0
                and isinstance(prompt_messages[-1], UserPromptMessage)
                and isinstance(prompt_messages[-1].content, list)
            ):
                prompt_messages[-1] = UserPromptMessage(content=file_prompts + prompt_messages[-1].content)
            else:
                prompt_messages.append(UserPromptMessage(content=file_prompts))

        # Remove empty messages and filter unsupported content
        filtered_prompt_messages = []
        for prompt_message in prompt_messages:
            if isinstance(prompt_message.content, list):
                prompt_message_content: list[PromptMessageContentUnionTypes] = []
                for content_item in prompt_message.content:
                    # Skip content if features are not defined
                    if not model_config.model_schema.features:
                        if content_item.type != PromptMessageContentType.TEXT:
                            continue
                        prompt_message_content.append(content_item)
                        continue

                    # Skip content if corresponding feature is not supported
                    if (
                        (
                            content_item.type == PromptMessageContentType.IMAGE
                            and ModelFeature.VISION not in model_config.model_schema.features
                        )
                        or (
                            content_item.type == PromptMessageContentType.DOCUMENT
                            and ModelFeature.DOCUMENT not in model_config.model_schema.features
                        )
                        or (
                            content_item.type == PromptMessageContentType.VIDEO
                            and ModelFeature.VIDEO not in model_config.model_schema.features
                        )
                        or (
                            content_item.type == PromptMessageContentType.AUDIO
                            and ModelFeature.AUDIO not in model_config.model_schema.features
                        )
                    ):
                        continue
                    prompt_message_content.append(content_item)
                if len(prompt_message_content) == 1 and prompt_message_content[0].type == PromptMessageContentType.TEXT:
                    prompt_message.content = prompt_message_content[0].data
                else:
                    prompt_message.content = prompt_message_content
            if prompt_message.is_empty():
                continue
            filtered_prompt_messages.append(prompt_message)

        if len(filtered_prompt_messages) == 0:
            raise NoPromptFoundError(
                "No prompt found in the LLM configuration. "
                "Please ensure a prompt is properly configured before proceeding."
            )

        model = ModelManager().get_model_instance(
            tenant_id=tenant_id,
            model_type=ModelType.LLM,
            provider=model_config.provider,
            model=model_config.model,
        )
        model_schema = model.model_type_instance.get_model_schema(
            model=model_config.model,
            credentials=model.credentials,
        )
        if not model_schema:
            raise ModelNotExistError(f"Model {model_config.model} not exist.")
        return filtered_prompt_messages, model_config.stop

    @classmethod
    def _extract_variable_selector_to_variable_mapping(
        cls,
        *,
        graph_config: Mapping[str, Any],
        node_id: str,
        node_data: Mapping[str, Any],
    ) -> Mapping[str, Sequence[str]]:
        # graph_config is not used in this node type
        _ = graph_config  # Explicitly mark as unused
        # Create typed NodeData from dict
        typed_node_data = LLMNodeData.model_validate(node_data)

        prompt_template = typed_node_data.prompt_template
        variable_selectors = []
        if isinstance(prompt_template, list):
            for prompt in prompt_template:
                if prompt.edition_type != "jinja2":
                    variable_template_parser = VariableTemplateParser(template=prompt.text)
                    variable_selectors.extend(variable_template_parser.extract_variable_selectors())
        elif isinstance(prompt_template, LLMNodeCompletionModelPromptTemplate):
            if prompt_template.edition_type != "jinja2":
                variable_template_parser = VariableTemplateParser(template=prompt_template.text)
                variable_selectors = variable_template_parser.extract_variable_selectors()
        else:
            raise InvalidVariableTypeError(f"Invalid prompt template type: {type(prompt_template)}")

        variable_mapping: dict[str, Any] = {}
        for variable_selector in variable_selectors:
            variable_mapping[variable_selector.variable] = variable_selector.value_selector

        memory = typed_node_data.memory
        if memory and memory.query_prompt_template:
            query_variable_selectors = VariableTemplateParser(
                template=memory.query_prompt_template
            ).extract_variable_selectors()
            for variable_selector in query_variable_selectors:
                variable_mapping[variable_selector.variable] = variable_selector.value_selector

        if typed_node_data.context.enabled:
            variable_mapping["#context#"] = typed_node_data.context.variable_selector

        if typed_node_data.vision.enabled:
            variable_mapping["#files#"] = typed_node_data.vision.configs.variable_selector

        if typed_node_data.memory:
            variable_mapping["#sys.query#"] = ["sys", SystemVariableKey.QUERY]

        if typed_node_data.prompt_config:
            enable_jinja = False

            if isinstance(prompt_template, list):
                for prompt in prompt_template:
                    if prompt.edition_type == "jinja2":
                        enable_jinja = True
                        break
            else:
                if prompt_template.edition_type == "jinja2":
                    enable_jinja = True

            if enable_jinja:
                for variable_selector in typed_node_data.prompt_config.jinja2_variables or []:
                    variable_mapping[variable_selector.variable] = variable_selector.value_selector

        variable_mapping = {node_id + "." + key: value for key, value in variable_mapping.items()}

        return variable_mapping

    @classmethod
    def get_default_config(cls, filters: Mapping[str, object] | None = None) -> Mapping[str, object]:
        return {
            "type": "llm",
            "config": {
                "prompt_templates": {
                    "chat_model": {
                        "prompts": [
                            {"role": "system", "text": "You are a helpful AI assistant.", "edition_type": "basic"}
                        ]
                    },
                    "completion_model": {
                        "conversation_histories_role": {"user_prefix": "Human", "assistant_prefix": "Assistant"},
                        "prompt": {
                            "text": "Here are the chat histories between human and assistant, inside "
                            "<histories></histories> XML tags.\n\n<histories>\n{{"
                            "#histories#}}\n</histories>\n\n\nHuman: {{#sys.query#}}\n\nAssistant:",
                            "edition_type": "basic",
                        },
                        "stop": ["Human:"],
                    },
                }
            },
        }

    @staticmethod
    def handle_list_messages(
        *,
        messages: Sequence[LLMNodeChatModelMessage],
        context: str | None,
        jinja2_variables: Sequence[VariableSelector],
        variable_pool: VariablePool,
        vision_detail_config: ImagePromptMessageContent.DETAIL,
    ) -> Sequence[PromptMessage]:
        prompt_messages: list[PromptMessage] = []
        for message in messages:
            if message.edition_type == "jinja2":
                result_text = _render_jinja2_message(
                    template=message.jinja2_text or "",
                    jinja2_variables=jinja2_variables,
                    variable_pool=variable_pool,
                )
                prompt_message = _combine_message_content_with_role(
                    contents=[TextPromptMessageContent(data=result_text)], role=message.role
                )
                prompt_messages.append(prompt_message)
            else:
                # Get segment group from basic message
                if context:
                    template = message.text.replace("{#context#}", context)
                else:
                    template = message.text
                segment_group = variable_pool.convert_template(template)

                # Process segments for images
                file_contents = []
                for segment in segment_group.value:
                    if isinstance(segment, ArrayFileSegment):
                        for file in segment.value:
                            if file.type in {FileType.IMAGE, FileType.VIDEO, FileType.AUDIO, FileType.DOCUMENT}:
                                file_content = file_manager.to_prompt_message_content(
                                    file, image_detail_config=vision_detail_config
                                )
                                file_contents.append(file_content)
                    elif isinstance(segment, FileSegment):
                        file = segment.value
                        if file.type in {FileType.IMAGE, FileType.VIDEO, FileType.AUDIO, FileType.DOCUMENT}:
                            file_content = file_manager.to_prompt_message_content(
                                file, image_detail_config=vision_detail_config
                            )
                            file_contents.append(file_content)

                # Create message with text from all segments
                plain_text = segment_group.text
                if plain_text:
                    prompt_message = _combine_message_content_with_role(
                        contents=[TextPromptMessageContent(data=plain_text)], role=message.role
                    )
                    prompt_messages.append(prompt_message)

                if file_contents:
                    # Create message with image contents
                    prompt_message = _combine_message_content_with_role(contents=file_contents, role=message.role)
                    prompt_messages.append(prompt_message)

        return prompt_messages

    @staticmethod
    def handle_blocking_result(
        *,
        invoke_result: LLMResult | LLMResultWithStructuredOutput,
        saver: LLMFileSaver,
        file_outputs: list["File"],
        reasoning_format: Literal["separated", "tagged"] = "tagged",
        request_latency: float | None = None,
    ) -> ModelInvokeCompletedEvent:
        buffer = io.StringIO()
        for text_part in LLMNode._save_multimodal_output_and_convert_result_to_markdown(
            contents=invoke_result.message.content,
            file_saver=saver,
            file_outputs=file_outputs,
        ):
            buffer.write(text_part)

        # Extract reasoning content from <think> tags in the main text
        full_text = buffer.getvalue()

        if reasoning_format == "tagged":
            # Keep <think> tags in text for backward compatibility
            clean_text = full_text
            reasoning_content = ""
        else:
            # Extract clean text and reasoning from <think> tags
            clean_text, reasoning_content = LLMNode._split_reasoning(full_text, reasoning_format)

        event = ModelInvokeCompletedEvent(
            # Use clean_text for separated mode, full_text for tagged mode
            text=clean_text if reasoning_format == "separated" else full_text,
            usage=invoke_result.usage,
            finish_reason=None,
            # Reasoning content for workflow variables and downstream nodes
            reasoning_content=reasoning_content,
            # Pass structured output if enabled
            structured_output=getattr(invoke_result, "structured_output", None),
        )
        if request_latency is not None:
            event.usage.latency = round(request_latency, 3)
        return event

    @staticmethod
    def save_multimodal_image_output(
        *,
        content: ImagePromptMessageContent,
        file_saver: LLMFileSaver,
    ) -> "File":
        """_save_multimodal_output saves multi-modal contents generated by LLM plugins.

        There are two kinds of multimodal outputs:

          - Inlined data encoded in base64, which would be saved to storage directly.
          - Remote files referenced by an url, which would be downloaded and then saved to storage.

        Currently, only image files are supported.
        """
        if content.url != "":
            saved_file = file_saver.save_remote_url(content.url, FileType.IMAGE)
        else:
            saved_file = file_saver.save_binary_string(
                data=base64.b64decode(content.base64_data),
                mime_type=content.mime_type,
                file_type=FileType.IMAGE,
            )
        return saved_file

    @staticmethod
    def fetch_structured_output_schema(
        *,
        structured_output: Mapping[str, Any],
    ) -> dict[str, Any]:
        """
        Fetch the structured output schema from the node data.

        Returns:
            dict[str, Any]: The structured output schema
        """
        if not structured_output:
            raise LLMNodeError("Please provide a valid structured output schema")
        structured_output_schema = json.dumps(structured_output.get("schema", {}), ensure_ascii=False)
        if not structured_output_schema:
            raise LLMNodeError("Please provide a valid structured output schema")

        try:
            schema = json.loads(structured_output_schema)
            if not isinstance(schema, dict):
                raise LLMNodeError("structured_output_schema must be a JSON object")
            return schema
        except json.JSONDecodeError:
            raise LLMNodeError("structured_output_schema is not valid JSON format")

    @staticmethod
    def _save_multimodal_output_and_convert_result_to_markdown(
        *,
        contents: str | list[PromptMessageContentUnionTypes] | None,
        file_saver: LLMFileSaver,
        file_outputs: list["File"],
    ) -> Generator[str, None, None]:
        """Convert intermediate prompt messages into strings and yield them to the caller.

        If the messages contain non-textual content (e.g., multimedia like images or videos),
        it will be saved separately, and the corresponding Markdown representation will
        be yielded to the caller.
        """

        # NOTE(QuantumGhost): This function should yield results to the caller immediately
        # whenever new content or partial content is available. Avoid any intermediate buffering
        # of results. Additionally, do not yield empty strings; instead, yield from an empty list
        # if necessary.
        if contents is None:
            yield from []
            return
        if isinstance(contents, str):
            yield contents
        else:
            for item in contents:
                if isinstance(item, TextPromptMessageContent):
                    yield item.data
                elif isinstance(item, ImagePromptMessageContent):
                    file = LLMNode.save_multimodal_image_output(
                        content=item,
                        file_saver=file_saver,
                    )
                    file_outputs.append(file)
                    yield LLMNode._image_file_to_markdown(file)
                else:
                    logger.warning("unknown item type encountered, type=%s", type(item))
                    yield str(item)

    @property
    def retry(self) -> bool:
        return self._node_data.retry_config.retry_enabled


def _combine_message_content_with_role(
    *, contents: str | list[PromptMessageContentUnionTypes] | None = None, role: PromptMessageRole
):
    match role:
        case PromptMessageRole.USER:
            return UserPromptMessage(content=contents)
        case PromptMessageRole.ASSISTANT:
            return AssistantPromptMessage(content=contents)
        case PromptMessageRole.SYSTEM:
            return SystemPromptMessage(content=contents)
        case _:
            raise NotImplementedError(f"Role {role} is not supported")


def _render_jinja2_message(
    *,
    template: str,
    jinja2_variables: Sequence[VariableSelector],
    variable_pool: VariablePool,
):
    if not template:
        return ""

    jinja2_inputs = {}
    for jinja2_variable in jinja2_variables:
        variable = variable_pool.get(jinja2_variable.value_selector)
        jinja2_inputs[jinja2_variable.variable] = variable.to_object() if variable else ""
    code_execute_resp = CodeExecutor.execute_workflow_code_template(
        language=CodeLanguage.JINJA2,
        code=template,
        inputs=jinja2_inputs,
    )
    result_text = code_execute_resp["result"]
    return result_text


def _calculate_rest_token(
    *, prompt_messages: list[PromptMessage], model_config: ModelConfigWithCredentialsEntity
) -> int:
    rest_tokens = 2000

    model_context_tokens = model_config.model_schema.model_properties.get(ModelPropertyKey.CONTEXT_SIZE)
    if model_context_tokens:
        model_instance = ModelInstance(
            provider_model_bundle=model_config.provider_model_bundle, model=model_config.model
        )

        curr_message_tokens = model_instance.get_llm_num_tokens(prompt_messages)

        max_tokens = 0
        for parameter_rule in model_config.model_schema.parameter_rules:
            if parameter_rule.name == "max_tokens" or (
                parameter_rule.use_template and parameter_rule.use_template == "max_tokens"
            ):
                max_tokens = (
                    model_config.parameters.get(parameter_rule.name)
                    or model_config.parameters.get(str(parameter_rule.use_template))
                    or 0
                )

        rest_tokens = model_context_tokens - max_tokens - curr_message_tokens
        rest_tokens = max(rest_tokens, 0)

    return rest_tokens


def _handle_memory_chat_mode(
    *,
    memory: TokenBufferMemory | None,
    memory_config: MemoryConfig | None,
    model_config: ModelConfigWithCredentialsEntity,
) -> Sequence[PromptMessage]:
    memory_messages: Sequence[PromptMessage] = []
    # Get messages from memory for chat model
    if memory and memory_config:
        rest_tokens = _calculate_rest_token(prompt_messages=[], model_config=model_config)
        memory_messages = memory.get_history_prompt_messages(
            max_token_limit=rest_tokens,
            message_limit=memory_config.window.size if memory_config.window.enabled else None,
        )
    return memory_messages


def _handle_memory_completion_mode(
    *,
    memory: TokenBufferMemory | None,
    memory_config: MemoryConfig | None,
    model_config: ModelConfigWithCredentialsEntity,
) -> str:
    memory_text = ""
    # Get history text from memory for completion model
    if memory and memory_config:
        rest_tokens = _calculate_rest_token(prompt_messages=[], model_config=model_config)
        if not memory_config.role_prefix:
            raise MemoryRolePrefixRequiredError("Memory role prefix is required for completion model.")
        memory_text = memory.get_history_prompt_text(
            max_token_limit=rest_tokens,
            message_limit=memory_config.window.size if memory_config.window.enabled else None,
            human_prefix=memory_config.role_prefix.user,
            ai_prefix=memory_config.role_prefix.assistant,
        )
    return memory_text


def _handle_completion_template(
    *,
    template: LLMNodeCompletionModelPromptTemplate,
    context: str | None,
    jinja2_variables: Sequence[VariableSelector],
    variable_pool: VariablePool,
) -> Sequence[PromptMessage]:
    """Handle completion template processing outside of LLMNode class.

    Args:
        template: The completion model prompt template
        context: Optional context string
        jinja2_variables: Variables for jinja2 template rendering
        variable_pool: Variable pool for template conversion

    Returns:
        Sequence of prompt messages
    """
    prompt_messages = []
    if template.edition_type == "jinja2":
        result_text = _render_jinja2_message(
            template=template.jinja2_text or "",
            jinja2_variables=jinja2_variables,
            variable_pool=variable_pool,
        )
    else:
        if context:
            template_text = template.text.replace("{#context#}", context)
        else:
            template_text = template.text
        result_text = variable_pool.convert_template(template_text).text
    prompt_message = _combine_message_content_with_role(
        contents=[TextPromptMessageContent(data=result_text)], role=PromptMessageRole.USER
    )
    prompt_messages.append(prompt_message)
    return prompt_messages<|MERGE_RESOLUTION|>--- conflicted
+++ resolved
@@ -456,16 +456,13 @@
         usage = LLMUsage.empty_usage()
         finish_reason = None
         full_text_buffer = io.StringIO()
-<<<<<<< HEAD
 
         # Initialize streaming metrics tracking
         start_time = request_start_time if request_start_time is not None else time.perf_counter()
         first_token_time = None
         has_content = False
 
-=======
         collected_structured_output = None  # Collect structured_output from streaming chunks
->>>>>>> 9cc8ac98
         # Consume the invoke result and handle generator exception
         try:
             for result in invoke_result:
@@ -539,12 +536,9 @@
             finish_reason=finish_reason,
             # Reasoning content for workflow variables and downstream nodes
             reasoning_content=reasoning_content,
-<<<<<<< HEAD
-            streaming_metrics=streaming_metrics,
-=======
             # Pass structured output if collected from streaming chunks
             structured_output=collected_structured_output,
->>>>>>> 9cc8ac98
+            streaming_metrics=streaming_metrics,
         )
 
     @staticmethod
