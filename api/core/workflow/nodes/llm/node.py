--- conflicted
+++ resolved
@@ -75,12 +75,9 @@
 from core.workflow.nodes.base.entities import BaseNodeData, RetryConfig, VariableSelector
 from core.workflow.nodes.base.node import Node
 from core.workflow.nodes.base.variable_template_parser import VariableTemplateParser
-<<<<<<< HEAD
+from core.workflow.runtime import VariablePool
 from models import UserFrom, Workflow
 from models.engine import db
-=======
-from core.workflow.runtime import VariablePool
->>>>>>> 8cf4a0d3
 
 from . import llm_utils
 from .entities import (
@@ -1221,14 +1218,14 @@
             node_id=self.node_id,
             conversation_id=conversation_id,
             app_id=self.app_id,
-            tenant_id=self.tenant_id
+            tenant_id=self.tenant_id,
         )
         ChatflowHistoryService.save_node_message(
             prompt_message=(AssistantPromptMessage(content=llm_output)),
             node_id=self.node_id,
             conversation_id=conversation_id,
             app_id=self.app_id,
-            tenant_id=self.tenant_id
+            tenant_id=self.tenant_id,
         )
 
         memory_config = self._node_data.memory
@@ -1240,10 +1237,7 @@
 
         # FIXME: This is dirty workaround and may cause incorrect resolution for workflow version
         with Session(db.engine) as session:
-            stmt = select(Workflow).where(
-                Workflow.tenant_id == self.tenant_id,
-                Workflow.app_id == self.app_id
-            )
+            stmt = select(Workflow).where(Workflow.tenant_id == self.tenant_id, Workflow.app_id == self.app_id)
             workflow = session.scalars(stmt).first()
             if not workflow:
                 raise ValueError("Workflow not found.")
@@ -1253,8 +1247,9 @@
             memory_block_spec = next((block for block in memory_blocks if block.id == block_id), None)
 
             if memory_block_spec and memory_block_spec.scope == MemoryScope.NODE:
-                is_draft = (self.invoke_from == InvokeFrom.DEBUGGER)
+                is_draft = self.invoke_from == InvokeFrom.DEBUGGER
                 from services.chatflow_memory_service import ChatflowMemoryService
+
                 ChatflowMemoryService.update_node_memory_if_needed(
                     tenant_id=self.tenant_id,
                     app_id=self.app_id,
@@ -1263,7 +1258,7 @@
                     memory_block_spec=memory_block_spec,
                     variable_pool=variable_pool,
                     is_draft=is_draft,
-                    created_by=self._get_user_from_context()
+                    created_by=self._get_user_from_context(),
                 )
 
     def _get_user_from_context(self) -> MemoryCreatedBy:
