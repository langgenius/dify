import logging
from abc import ABC, abstractmethod
from collections.abc import Generator
from typing import Optional

from core.workflow.entities.variable_pool import VariablePool
from core.workflow.graph_engine.entities.event import GraphEngineEvent, NodeRunExceptionEvent, NodeRunSucceededEvent
from core.workflow.graph_engine.entities.graph import Graph
from core.workflow.graph_engine.entities.runtime_route_state import RuntimeRouteState

logger = logging.getLogger(__name__)


class StreamProcessor(ABC):
<<<<<<< HEAD
    def __init__(self, graph: Graph, variable_pool: VariablePool, node_run_state: RuntimeRouteState) -> None:
=======
    def __init__(self, graph: Graph, variable_pool: VariablePool):
>>>>>>> 720ecea7
        self.graph = graph
        self.variable_pool = variable_pool
        self.node_run_state = node_run_state
        self.rest_node_ids = graph.node_ids.copy()

    @abstractmethod
    def process(self, generator: Generator[GraphEngineEvent, None, None]) -> Generator[GraphEngineEvent, None, None]:
        raise NotImplementedError

<<<<<<< HEAD
    def _remove_unreachable_nodes(self, event: NodeRunSucceededEvent | NodeRunExceptionEvent) -> None:
        """
        Prunes unreachable branches from the `rest_node_ids` list after a branch node has executed.

        This method implements a conservative, non-recursive pruning strategy to prevent a critical bug
        where the pruning process would incorrectly "spread" across join points (nodes with multiple inputs)
        and erroneously remove shared downstream nodes that should have been preserved.

        By only removing the immediate first node of each determined unreachable branch, we ensure that
        the integrity of shared paths in complex graph topologies is maintained.
        """
=======
    def _remove_unreachable_nodes(self, event: NodeRunSucceededEvent | NodeRunExceptionEvent):
>>>>>>> 720ecea7
        finished_node_id = event.route_node_state.node_id
        if finished_node_id not in self.rest_node_ids:
            return

        # remove finished node id
        self.rest_node_ids.remove(finished_node_id)

        run_result = event.route_node_state.node_run_result
        if not run_result:
            return

        if run_result.edge_source_handle:
            reachable_node_ids: list[str] = []
            unreachable_first_node_ids: list[str] = []
            if finished_node_id not in self.graph.edge_mapping:
                logger.warning("node %s has no edge mapping", finished_node_id)
                return
            for edge in self.graph.edge_mapping[finished_node_id]:
                if (
                    edge.run_condition
                    and edge.run_condition.branch_identify
                    and run_result.edge_source_handle == edge.run_condition.branch_identify
                ):
                    # remove unreachable nodes
                    # FIXME: because of the code branch can combine directly, so for answer node
                    # we remove the node maybe shortcut the answer node, so comment this code for now
                    # there is not effect on the answer node and the workflow, when we have a better solution
                    # we can open this code. Issues: #11542 #9560 #10638 #10564
                    # ids = self._fetch_node_ids_in_reachable_branch(edge.target_node_id)
                    # if "answer" in ids:
                    #     continue
                    # else:
                    #     reachable_node_ids.extend(ids)

                    # The branch_identify parameter is added to ensure that
                    # only nodes in the correct logical branch are included.
                    ids = self._fetch_node_ids_in_reachable_branch(edge.target_node_id, run_result.edge_source_handle)
                    reachable_node_ids.extend(ids)
                else:
                    # if the condition edge in parallel, and the target node is not in parallel, we should not remove it
                    # Issues: #13626
                    if (
                        finished_node_id in self.graph.node_parallel_mapping
                        and edge.target_node_id not in self.graph.node_parallel_mapping
                    ):
                        continue
                    unreachable_first_node_ids.append(edge.target_node_id)

            # Instead of recursively removing the entire unreachable branch,
            # which can cause issues with complex join points,
            # we will only remove the immediate first node of the unreachable branch.
            # This prevents the removal logic from incorrectly pruning shared paths downstream.
            for node_id in list(set(unreachable_first_node_ids) - set(reachable_node_ids)):
                if node_id in self.rest_node_ids:
                    self.rest_node_ids.remove(node_id)

    def _fetch_node_ids_in_reachable_branch(self, node_id: str, branch_identify: Optional[str] = None) -> list[str]:
        if node_id not in self.rest_node_ids:
            self.rest_node_ids.append(node_id)
        node_ids = []
        for edge in self.graph.edge_mapping.get(node_id, []):
            if edge.target_node_id == self.graph.root_node_id:
                continue

            # Only follow edges that match the branch_identify or have no run_condition
            if edge.run_condition and edge.run_condition.branch_identify:
                if not branch_identify or edge.run_condition.branch_identify != branch_identify:
                    continue

            node_ids.append(edge.target_node_id)
            node_ids.extend(self._fetch_node_ids_in_reachable_branch(edge.target_node_id, branch_identify))
        return node_ids

    def _remove_node_ids_in_unreachable_branch(self, node_id: str, reachable_node_ids: list[str]):
        """
        remove target node ids until merge
        """
        if node_id not in self.rest_node_ids:
            return

        if node_id in reachable_node_ids:
            return

        self.rest_node_ids.remove(node_id)
        self.rest_node_ids.extend(set(reachable_node_ids) - set(self.rest_node_ids))

        for edge in self.graph.edge_mapping.get(node_id, []):
            if edge.target_node_id in reachable_node_ids:
                continue

            self._remove_node_ids_in_unreachable_branch(edge.target_node_id, reachable_node_ids)<|MERGE_RESOLUTION|>--- conflicted
+++ resolved
@@ -6,41 +6,21 @@
 from core.workflow.entities.variable_pool import VariablePool
 from core.workflow.graph_engine.entities.event import GraphEngineEvent, NodeRunExceptionEvent, NodeRunSucceededEvent
 from core.workflow.graph_engine.entities.graph import Graph
-from core.workflow.graph_engine.entities.runtime_route_state import RuntimeRouteState
 
 logger = logging.getLogger(__name__)
 
 
 class StreamProcessor(ABC):
-<<<<<<< HEAD
-    def __init__(self, graph: Graph, variable_pool: VariablePool, node_run_state: RuntimeRouteState) -> None:
-=======
     def __init__(self, graph: Graph, variable_pool: VariablePool):
->>>>>>> 720ecea7
         self.graph = graph
         self.variable_pool = variable_pool
-        self.node_run_state = node_run_state
         self.rest_node_ids = graph.node_ids.copy()
 
     @abstractmethod
     def process(self, generator: Generator[GraphEngineEvent, None, None]) -> Generator[GraphEngineEvent, None, None]:
         raise NotImplementedError
 
-<<<<<<< HEAD
-    def _remove_unreachable_nodes(self, event: NodeRunSucceededEvent | NodeRunExceptionEvent) -> None:
-        """
-        Prunes unreachable branches from the `rest_node_ids` list after a branch node has executed.
-
-        This method implements a conservative, non-recursive pruning strategy to prevent a critical bug
-        where the pruning process would incorrectly "spread" across join points (nodes with multiple inputs)
-        and erroneously remove shared downstream nodes that should have been preserved.
-
-        By only removing the immediate first node of each determined unreachable branch, we ensure that
-        the integrity of shared paths in complex graph topologies is maintained.
-        """
-=======
     def _remove_unreachable_nodes(self, event: NodeRunSucceededEvent | NodeRunExceptionEvent):
->>>>>>> 720ecea7
         finished_node_id = event.route_node_state.node_id
         if finished_node_id not in self.rest_node_ids:
             return
@@ -88,14 +68,9 @@
                     ):
                         continue
                     unreachable_first_node_ids.append(edge.target_node_id)
-
-            # Instead of recursively removing the entire unreachable branch,
-            # which can cause issues with complex join points,
-            # we will only remove the immediate first node of the unreachable branch.
-            # This prevents the removal logic from incorrectly pruning shared paths downstream.
-            for node_id in list(set(unreachable_first_node_ids) - set(reachable_node_ids)):
-                if node_id in self.rest_node_ids:
-                    self.rest_node_ids.remove(node_id)
+            unreachable_first_node_ids = list(set(unreachable_first_node_ids) - set(reachable_node_ids))
+            for node_id in unreachable_first_node_ids:
+                self._remove_node_ids_in_unreachable_branch(node_id, reachable_node_ids)
 
     def _fetch_node_ids_in_reachable_branch(self, node_id: str, branch_identify: Optional[str] = None) -> list[str]:
         if node_id not in self.rest_node_ids:
