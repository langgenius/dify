import logging
from collections.abc import Generator
from typing import cast

from core.workflow.entities.variable_pool import VariablePool
from core.workflow.graph_engine.entities.event import (
    GraphEngineEvent,
    NodeRunExceptionEvent,
    NodeRunStartedEvent,
    NodeRunStreamChunkEvent,
    NodeRunSucceededEvent,
    ParallelBranchRunFailedEvent,
    ParallelBranchRunStartedEvent,
    ParallelBranchRunSucceededEvent,
)
from core.workflow.graph_engine.entities.graph import Graph
from core.workflow.graph_engine.entities.runtime_route_state import RouteNodeState, RuntimeRouteState
from core.workflow.nodes.answer.base_stream_processor import StreamProcessor
from core.workflow.nodes.answer.entities import GenerateRouteChunk, TextGenerateRouteChunk, VarGenerateRouteChunk

logger = logging.getLogger(__name__)


class AnswerStreamProcessor(StreamProcessor):
<<<<<<< HEAD
    def __init__(self, graph: Graph, variable_pool: VariablePool, node_run_state: RuntimeRouteState = None) -> None:
        super().__init__(graph, variable_pool, node_run_state)
=======
    def __init__(self, graph: Graph, variable_pool: VariablePool):
        super().__init__(graph, variable_pool)
>>>>>>> 720ecea7
        self.generate_routes = graph.answer_stream_generate_routes
        self.route_position = {}
        for answer_node_id in self.generate_routes.answer_generate_route:
            self.route_position[answer_node_id] = 0
        self.current_stream_chunk_generating_node_ids: dict[str, list[str]] = {}
        # 存储待处理的事件，按照依赖关系排序后再处理
        self.pending_events: list[NodeRunStreamChunkEvent] = []

    def process(self, generator: Generator[GraphEngineEvent, None, None]) -> Generator[GraphEngineEvent, None, None]:
        # 首先收集所有事件
        all_events = list(generator)

        # 重置处理器状态
        self.reset()

        # 按事件类型分组
        start_events = []
        stream_events = []
        complete_events = []
        parallel_events = []
        other_events = []

        for event in all_events:
            if isinstance(event, NodeRunStartedEvent):
                start_events.append(event)
            elif isinstance(event, NodeRunStreamChunkEvent):
                stream_events.append(event)
            elif isinstance(event, (NodeRunSucceededEvent, NodeRunExceptionEvent)):
                complete_events.append(event)
            elif isinstance(
                event, (ParallelBranchRunStartedEvent, ParallelBranchRunSucceededEvent, ParallelBranchRunFailedEvent)
            ):
                parallel_events.append(event)
            else:
                other_events.append(event)

        # 首先处理所有开始事件
        for event in start_events:
            yield event

        # 处理所有并行事件
        for event in parallel_events:
            yield event

        # 处理流事件和完成事件
        # 创建节点状态跟踪
        node_status = {}

        # 处理完成事件
        for event in complete_events:
            node_id = event.route_node_state.node_id
            node_status[node_id] = "completed"

        # 获取依赖关系
        dependencies = {}
        if hasattr(self.generate_routes, "answer_dependencies"):
            dependencies = self.generate_routes.answer_dependencies.copy()

        logger.debug(f"依赖关系: {dependencies}")

        # 处理流事件和完成事件，按照依赖关系排序
        processed_nodes = set()

        # 获取所有节点ID
        all_node_ids = set(event.route_node_state.node_id for event in complete_events)

        # 创建一个新的依赖图，确保if-else节点在answer节点之前处理
        new_dependencies = {}

        # 初始化依赖图
        for node_id in all_node_ids:
            new_dependencies[node_id] = []

        # 复制原始依赖
        for node_id, deps in dependencies.items():
            if node_id in new_dependencies:
                new_dependencies[node_id].extend(deps)

        # 添加特殊规则：所有answer节点依赖于所有if-else节点
        ifelse_nodes = [node_id for node_id in all_node_ids if node_id.startswith("if-else-")]
        answer_nodes = [node_id for node_id in all_node_ids if node_id.startswith("answer-")]

        for answer_node in answer_nodes:
            for ifelse_node in ifelse_nodes:
                if ifelse_node not in new_dependencies[answer_node]:
                    new_dependencies[answer_node].append(ifelse_node)

        # 创建反向依赖图（哪些节点依赖于当前节点）
        reverse_deps = {}
        for node_id in all_node_ids:
            reverse_deps[node_id] = []

        for node_id, deps in new_dependencies.items():
            for dep in deps:
                if dep in reverse_deps:
                    reverse_deps[dep].append(node_id)

        # 创建入度表
        in_degree = {}
        for node_id in all_node_ids:
            in_degree[node_id] = len(new_dependencies[node_id])

        # 拓扑排序
        sorted_nodes = []
        queue = [node_id for node_id in all_node_ids if in_degree[node_id] == 0]

        while queue:
            # 优先处理if-else节点
            ifelse_nodes = [node_id for node_id in queue if node_id.startswith("if-else-")]
            if ifelse_nodes:
                node_id = ifelse_nodes[0]
                queue.remove(node_id)
            else:
                node_id = queue.pop(0)

            sorted_nodes.append(node_id)

            # 减少相邻节点的入度
            for next_node in reverse_deps.get(node_id, []):
                in_degree[next_node] -= 1
                if in_degree[next_node] == 0:
                    queue.append(next_node)

        # 添加没有出现在依赖关系中的节点
        for node_id in all_node_ids:
            if node_id not in sorted_nodes:
                sorted_nodes.append(node_id)

        # 按照排序处理节点
        for node_id in sorted_nodes:
            # 处理该节点的流事件
            node_stream_events = [
                e
                for e in stream_events
                if (e.route_node_state.node_id == node_id)
                or (e.from_variable_selector and e.from_variable_selector[0] == node_id)
            ]

            for event in node_stream_events:
                if event.in_iteration_id or event.in_loop_id:
                    yield event
                    continue

                # 获取需要输出的答案节点
                if event.route_node_state.node_id in self.current_stream_chunk_generating_node_ids:
                    stream_out_answer_node_ids = self.current_stream_chunk_generating_node_ids[
                        event.route_node_state.node_id
                    ]
                else:
                    stream_out_answer_node_ids = self._get_stream_out_answer_node_ids(event)
                    self.current_stream_chunk_generating_node_ids[event.route_node_state.node_id] = (
                        stream_out_answer_node_ids
                    )

                # 输出流事件，确保为每个答案节点输出一次
                for _ in stream_out_answer_node_ids:
                    yield event

            # 处理该节点的完成事件
            node_complete_events = [e for e in complete_events if e.route_node_state.node_id == node_id]
            for event in node_complete_events:
                yield event
<<<<<<< HEAD

                if event.route_node_state.node_id in self.current_stream_chunk_generating_node_ids:
                    # 更新路由位置
                    for answer_node_id in self.current_stream_chunk_generating_node_ids[event.route_node_state.node_id]:
=======
                if event.route_node_state.node_id in self.current_stream_chunk_generating_node_ids:  # ty: ignore [unresolved-attribute]
                    # update self.route_position after all stream event finished
                    for answer_node_id in self.current_stream_chunk_generating_node_ids[event.route_node_state.node_id]:  # ty: ignore [unresolved-attribute]
>>>>>>> 720ecea7
                        self.route_position[answer_node_id] += 1

                    del self.current_stream_chunk_generating_node_ids[event.route_node_state.node_id]  # ty: ignore [unresolved-attribute]

                self._remove_unreachable_nodes(event)

                # 生成流输出
                yield from self._generate_stream_outputs_when_node_finished(cast(NodeRunSucceededEvent, event))

            processed_nodes.add(node_id)

        # 处理其他事件
        for event in other_events:
            yield event

    def _sort_events_by_dependencies(self) -> list[NodeRunStreamChunkEvent]:
        """
        按照依赖关系排序事件，被依赖的节点先处理
        """
        # 创建节点ID到事件的映射
        node_id_to_event = {}
        for event in self.pending_events:
            if event.from_variable_selector:
                source_node_id = event.from_variable_selector[0]
                node_id_to_event[source_node_id] = event

        # 获取依赖关系
        dependencies = {}
        if hasattr(self.generate_routes, "answer_dependencies"):
            # 反转依赖关系，因为我们需要被依赖的节点先处理
            # 例如，如果answer依赖于answer2，那么answer2应该先处理
            for node_id, deps in self.generate_routes.answer_dependencies.items():
                for dep in deps:
                    if dep not in dependencies:
                        dependencies[dep] = []
                    dependencies[dep].append(node_id)

        print(f"[DEBUG] 反转后的依赖关系: {dependencies}")

        # 创建依赖计数字典 - 这里计算的是有多少节点依赖于当前节点
        # 被依赖数量越多的节点应该越早处理
        dep_counts = {}
        for node_id in node_id_to_event:
            dep_counts[node_id] = len(dependencies.get(node_id, []))

        print(f"[DEBUG] 依赖计数: {dep_counts}")

        # 按照被依赖数量排序节点，被依赖越多的越先处理
        ordered_nodes = sorted(node_id_to_event.keys(), key=lambda n: dep_counts.get(n, 0), reverse=True)

        print(f"[DEBUG] 排序后的节点: {ordered_nodes}")

        # 将排序后的节点ID转换为排序后的事件
        sorted_events = []
        for node_id in ordered_nodes:
            if node_id in node_id_to_event:
                sorted_events.append(node_id_to_event[node_id])

        # 添加未排序的事件（可能是因为没有依赖关系信息）
        for event in self.pending_events:
            if event.from_variable_selector and event.from_variable_selector[0] not in ordered_nodes:
                sorted_events.append(event)

        return sorted_events

    def reset(self):
        self.route_position = {}
        for answer_node_id, _ in self.generate_routes.answer_generate_route.items():
            self.route_position[answer_node_id] = 0
        self.rest_node_ids = self.graph.node_ids.copy()
        self.current_stream_chunk_generating_node_ids = {}
        self.pending_events = []

    def _sort_events_by_dependencies(self) -> list[NodeRunStreamChunkEvent]:
        """
        按照依赖关系排序事件，被依赖的节点先处理
        """
        # 创建节点ID到事件的映射
        node_id_to_event = {}
        for event in self.pending_events:
            if event.from_variable_selector:
                source_node_id = event.from_variable_selector[0]
                node_id_to_event[source_node_id] = event

        # 获取依赖关系
        dependencies = (
            self.generate_routes.answer_dependencies.copy()
            if hasattr(self.generate_routes, "answer_dependencies")
            else {}
        )

        # 创建依赖计数字典
        dep_counts = {node_id: len(deps) for node_id, deps in dependencies.items()}

        # 为不在依赖字典中的节点添加空依赖
        for node_id in node_id_to_event:
            if node_id not in dep_counts:
                dep_counts[node_id] = 0

        # 创建一个没有依赖的节点列表
        no_deps = [node_id for node_id, count in dep_counts.items() if count == 0 and node_id in node_id_to_event]

        # 按照依赖关系排序节点
        ordered_nodes = []
        while no_deps:
            node_id = no_deps.pop(0)
            ordered_nodes.append(node_id)

            # 更新依赖计数
            for dep_node, deps in dependencies.items():
                if node_id in deps:
                    dep_counts[dep_node] -= 1
                    if dep_counts[dep_node] == 0 and dep_node in node_id_to_event:
                        no_deps.append(dep_node)

        # 将排序后的节点ID转换为排序后的事件
        sorted_events = []
        for node_id in ordered_nodes:
            if node_id in node_id_to_event:
                sorted_events.append(node_id_to_event[node_id])

        # 添加未排序的事件（可能是因为没有依赖关系信息）
        for event in self.pending_events:
            if event.from_variable_selector and event.from_variable_selector[0] not in ordered_nodes:
                sorted_events.append(event)

        return sorted_events

    def _is_dynamic_dependencies_met(self, start_node_id: str) -> bool:
        """
        Performs a dynamic, runtime dependency check by traversing backwards from a given start_node_id.

        This method is the core of the new streaming architecture. Instead of relying on a pre-calculated,
        static dependency map, it validates the actual execution path at the moment a stream event is received.
        It queries the runtime state of the graph ('the logbook') to ensure that a valid, uninterrupted,
        and logically sound path exists from the start_node_id all the way back to the graph's entry point.

        The traversal logic handles:
        - Basic node completion states (SUCCEEDED, FAILED, RUNNING).
        - Complex branch nodes (If/Else), by checking which branch was actually taken during the run.
          Paths from branches that were not taken are considered irrelevant ("parallel universes") and ignored.

        This approach correctly handles complex topologies with join points (nodes with multiple inputs),
        ensuring that streaming is only permitted when the true, logical dependency chain for the *current run*
        has been successfully completed.

        :param start_node_id: The node ID from which to begin the backward traversal (e.g., the LLM node).
        :return: True if all dependencies on the active path are met, False otherwise.
        """
        print(f"[DEBUG] 检查节点 {start_node_id} 的动态依赖是否满足")
        # Use a queue for BFS and a set to track visited nodes to prevent cycles
        queue = [start_node_id]
        visited = {start_node_id}
        print(f"[DEBUG] 初始化队列: {queue}, 已访问节点: {visited}")

        while queue:
            current_node_id = queue.pop(0)
            print(f"[DEBUG] 当前处理节点: {current_node_id}")

            # Get the edges leading to the current node
            parent_edges = self.graph.reverse_edge_mapping.get(current_node_id, [])
            if not parent_edges:
                print(f"[DEBUG] 节点 {current_node_id} 没有父节点边")
                continue

            for edge in parent_edges:
                parent_node_id = edge.source_node_id
                print(f"[DEBUG] 检查父节点: {parent_node_id}")

                if parent_node_id in visited:
                    print(f"[DEBUG] 父节点 {parent_node_id} 已访问过，跳过")
                    continue

                visited.add(parent_node_id)
                print(f"[DEBUG] 添加父节点 {parent_node_id} 到已访问集合")

                # Find the latest execution state of the parent node in the current run
                parent_node_run_state = None
                if self.node_run_state and hasattr(self.node_run_state, "node_state_mapping"):
                    for state in self.node_run_state.node_state_mapping.values():
                        if state.node_id == parent_node_id:
                            parent_node_run_state = state
                            break  # Assume the last found state is the latest for simplicity

                if not parent_node_run_state or parent_node_run_state.status == RouteNodeState.Status.RUNNING:
                    print(f"[DEBUG] 父节点 {parent_node_id} 状态为RUNNING或未找到状态，依赖未满足")
                    return False

                if parent_node_run_state.status in [RouteNodeState.Status.FAILED, RouteNodeState.Status.EXCEPTION]:
                    print(f"[DEBUG] 父节点 {parent_node_id} 状态为FAILED或EXCEPTION，依赖未满足")
                    return False

                # If the parent is a branch node, check if the executed branch leads to the current node
                parent_node_config = self.graph.node_id_config_mapping.get(parent_node_id, {})
                parent_node_type = parent_node_config.get("data", {}).get("type")
                print(f"[DEBUG] 父节点 {parent_node_id} 类型: {parent_node_type}")

                is_branch_node = parent_node_type in ["if-else", "question-classifier"]  # Example branch types

                if is_branch_node:
                    run_result = parent_node_run_state.node_run_result
                    chosen_handle = run_result.edge_source_handle if run_result else None
                    required_handle = edge.run_condition.branch_identify if edge.run_condition else None
                    print(
                        f"[DEBUG] 分支节点 {parent_node_id} 选择的分支: {chosen_handle}, 需要的分支: {required_handle}"
                    )

                    # If the chosen branch does not match the path we are traversing, this dependency is not met
                    if chosen_handle and required_handle and chosen_handle != required_handle:
                        print("[DEBUG] 分支不匹配，依赖未满足")
                        return False  # This path was not taken, so the dependency is not met

                # If all checks pass, add the parent to the queue to continue traversing up
                queue.append(parent_node_id)
                print(f"[DEBUG] 添加父节点 {parent_node_id} 到队列")

        print(f"[DEBUG] 节点 {start_node_id} 的所有依赖都已满足")
        return True

    def _generate_stream_outputs_when_node_finished(
        self, event: NodeRunSucceededEvent
    ) -> Generator[GraphEngineEvent, None, None]:
        """
        Generate stream outputs.
        :param event: node run succeeded event
        :return:
        """
        print(f"[DEBUG] _generate_stream_outputs_when_node_finished: 节点 {event.route_node_state.node_id} 完成")
        for answer_node_id in self.route_position:
            print(f"[DEBUG] 检查节点 {answer_node_id} 是否需要生成输出")
            # all depends on answer node id not in rest node ids
            if event.route_node_state.node_id != answer_node_id and (
                answer_node_id not in self.rest_node_ids
                or not self._is_dynamic_dependencies_met(answer_node_id)  # Using dynamic check for final output as well
            ):
                print(f"[DEBUG] 跳过节点 {answer_node_id}，因为它不在rest_node_ids中或依赖未满足")
                continue

            route_position = self.route_position[answer_node_id]
            route_chunks = self.generate_routes.answer_generate_route[answer_node_id][route_position:]
            print(f"[DEBUG] 节点 {answer_node_id} 的路由位置: {route_position}, 剩余路由块: {len(route_chunks)}")

            for route_chunk in route_chunks:
                print(f"[DEBUG] 处理路由块类型: {route_chunk.type}")
                if route_chunk.type == GenerateRouteChunk.ChunkType.TEXT:
                    route_chunk = cast(TextGenerateRouteChunk, route_chunk)
                    print(f"[DEBUG] 生成文本块: {route_chunk.text}")
                    yield NodeRunStreamChunkEvent(
                        id=event.id,
                        node_id=event.node_id,
                        node_type=event.node_type,
                        node_data=event.node_data,
                        chunk_content=route_chunk.text,
                        route_node_state=event.route_node_state,
                        parallel_id=event.parallel_id,
                        parallel_start_node_id=event.parallel_start_node_id,
                        from_variable_selector=[answer_node_id, "answer"],
                        node_version=event.node_version,
                    )
                else:
                    route_chunk = cast(VarGenerateRouteChunk, route_chunk)
                    value_selector = route_chunk.value_selector
                    print(f"[DEBUG] 变量选择器: {value_selector}")
                    if not value_selector:
                        print("[DEBUG] 变量选择器为空，跳出循环")
                        break

                    value = self.variable_pool.get(value_selector)
                    print(f"[DEBUG] 变量值: {value}")

                    if value is None:
                        print("[DEBUG] 变量值为None，跳出循环")
                        break

                    text = value.markdown
                    print(f"[DEBUG] 变量文本: {text}")

                    if text:
                        print(f"[DEBUG] 生成变量块: {text}")
                        yield NodeRunStreamChunkEvent(
                            id=event.id,
                            node_id=event.node_id,
                            node_type=event.node_type,
                            node_data=event.node_data,
                            chunk_content=text,
                            from_variable_selector=list(value_selector),
                            route_node_state=event.route_node_state,
                            parallel_id=event.parallel_id,
                            parallel_start_node_id=event.parallel_start_node_id,
                            node_version=event.node_version,
                        )

                self.route_position[answer_node_id] += 1
                print(f"[DEBUG] 更新节点 {answer_node_id} 的路由位置: {self.route_position[answer_node_id]}")
        print("[DEBUG] _generate_stream_outputs_when_node_finished 完成")

    def _get_stream_out_answer_node_ids(self, event: NodeRunStreamChunkEvent) -> list[str]:
        """
        Is stream out support
        :param event: queue text chunk event
        :return:
        """
        if not event.from_variable_selector:
            return []

        stream_output_value_selector = event.from_variable_selector
<<<<<<< HEAD
        if not stream_output_value_selector:
            return []

        # 获取当前事件的源节点ID
        source_node_id = stream_output_value_selector[0]
        print(f"[DEBUG] 处理来自节点 {source_node_id} 的事件，value_selector={stream_output_value_selector}")

        # 按照依赖关系排序的答案节点列表
        ordered_answer_nodes = []

        # 检查是否有依赖关系信息
        if hasattr(self.generate_routes, "answer_dependencies") and self.generate_routes.answer_dependencies:
            # 获取依赖关系 - 注意这里的依赖关系是反向的，即被依赖的节点列表
            # 例如，如果answer依赖于answer2，那么dependencies中是answer: ['answer2']
            dependencies = self.generate_routes.answer_dependencies.copy()
            print(f"[DEBUG] 依赖关系: {dependencies}")

            # 创建反向依赖图，即依赖于某节点的节点列表
            # 例如，如果answer依赖于answer2，那么reverse_deps中是answer2: ['answer']
            reverse_deps = {}
            for node_id in self.route_position.keys():
                reverse_deps[node_id] = []

            for node_id, deps in dependencies.items():
                for dep in deps:
                    if dep in reverse_deps:
                        reverse_deps[dep].append(node_id)

            print(f"[DEBUG] 反向依赖关系: {reverse_deps}")

            # 创建依赖计数字典，记录每个节点的依赖数量
            dep_counts = {node_id: len(deps) for node_id, deps in dependencies.items()}

            # 为不在依赖字典中的节点添加空依赖
            for node_id in self.route_position.keys():
                if node_id not in dep_counts:
                    dep_counts[node_id] = 0

            print(f"[DEBUG] 依赖计数: {dep_counts}")

            # 创建一个没有依赖的节点列表
            no_deps = [
                node_id for node_id, count in dep_counts.items() if count == 0 and node_id in self.route_position.keys()
            ]

            print(f"[DEBUG] 初始无依赖节点列表: {no_deps}")

            # 按照依赖关系排序节点
            while no_deps:
                # 按照被依赖数量排序，被依赖越多的越先处理
                no_deps.sort(key=lambda n: len(reverse_deps.get(n, [])), reverse=True)
                print(f"[DEBUG] 排序后的无依赖节点列表: {no_deps}")

                node_id = no_deps.pop(0)
                print(f"[DEBUG] 选择处理节点: {node_id}")

                ordered_answer_nodes.append(node_id)

                # 更新依赖计数
                for dep_node, deps in dependencies.items():
                    if node_id in deps:
                        dep_counts[dep_node] -= 1
                        if dep_counts[dep_node] == 0:
                            no_deps.append(dep_node)
                            print(f"[DEBUG] 节点 {dep_node} 的依赖已满足，添加到无依赖列表")

            print(f"[DEBUG] 最终排序结果: {ordered_answer_nodes}")

        # 如果没有依赖关系或排序失败，使用默认顺序
        if not ordered_answer_nodes:
            ordered_answer_nodes = list(self.route_position.keys())
            print(f"[DEBUG] 使用默认顺序: {ordered_answer_nodes}")

=======
>>>>>>> 720ecea7
        stream_out_answer_node_ids = []
        for answer_node_id in ordered_answer_nodes:
            route_position = self.route_position.get(answer_node_id, 0)
            if answer_node_id not in self.rest_node_ids:
                print(f"[DEBUG] 跳过节点 {answer_node_id}，不在rest_node_ids中")
                continue

            # New dynamic dependency check, replacing the old static dependency list.
            source_node_id_for_check = event.from_variable_selector[0]
            all_deps_finished = self._is_dynamic_dependencies_met(start_node_id=source_node_id_for_check)
            print(f"[DEBUG] 节点 {answer_node_id} 的动态依赖检查结果: {all_deps_finished}")

            if all_deps_finished:
                if route_position >= len(self.generate_routes.answer_generate_route.get(answer_node_id, [])):
                    print(f"[DEBUG] 跳过节点 {answer_node_id}，路由位置超出范围")
                    continue

                route_chunk = self.generate_routes.answer_generate_route[answer_node_id][route_position]
                print(f"[DEBUG] 节点 {answer_node_id} 的路由块类型: {route_chunk.type}")

                if route_chunk.type != GenerateRouteChunk.ChunkType.VAR:
                    print(f"[DEBUG] 跳过节点 {answer_node_id}，路由块不是变量类型")
                    continue

                route_chunk = cast(VarGenerateRouteChunk, route_chunk)
                value_selector = route_chunk.value_selector
                print(f"[DEBUG] 节点 {answer_node_id} 的变量选择器: {value_selector}")

                # check chunk node id is before current node id or equal to current node id
                # 修改为检查value_selector的第一个元素（节点ID）是否等于stream_output_value_selector的第一个元素
                if (
                    not value_selector
                    or not stream_output_value_selector
                    or value_selector[0] != stream_output_value_selector[0]
                ):
                    print(f"[DEBUG] 跳过节点 {answer_node_id}，变量选择器不匹配")
                    continue

                stream_out_answer_node_ids.append(answer_node_id)
                print(f"[DEBUG] 添加节点 {answer_node_id} 到输出列表")

        print(f"[DEBUG] 最终输出节点列表: {stream_out_answer_node_ids}")
        return stream_out_answer_node_ids<|MERGE_RESOLUTION|>--- conflicted
+++ resolved
@@ -9,12 +9,8 @@
     NodeRunStartedEvent,
     NodeRunStreamChunkEvent,
     NodeRunSucceededEvent,
-    ParallelBranchRunFailedEvent,
-    ParallelBranchRunStartedEvent,
-    ParallelBranchRunSucceededEvent,
 )
 from core.workflow.graph_engine.entities.graph import Graph
-from core.workflow.graph_engine.entities.runtime_route_state import RouteNodeState, RuntimeRouteState
 from core.workflow.nodes.answer.base_stream_processor import StreamProcessor
 from core.workflow.nodes.answer.entities import GenerateRouteChunk, TextGenerateRouteChunk, VarGenerateRouteChunk
 
@@ -22,157 +18,26 @@
 
 
 class AnswerStreamProcessor(StreamProcessor):
-<<<<<<< HEAD
-    def __init__(self, graph: Graph, variable_pool: VariablePool, node_run_state: RuntimeRouteState = None) -> None:
-        super().__init__(graph, variable_pool, node_run_state)
-=======
     def __init__(self, graph: Graph, variable_pool: VariablePool):
         super().__init__(graph, variable_pool)
->>>>>>> 720ecea7
         self.generate_routes = graph.answer_stream_generate_routes
         self.route_position = {}
         for answer_node_id in self.generate_routes.answer_generate_route:
             self.route_position[answer_node_id] = 0
         self.current_stream_chunk_generating_node_ids: dict[str, list[str]] = {}
-        # 存储待处理的事件，按照依赖关系排序后再处理
-        self.pending_events: list[NodeRunStreamChunkEvent] = []
 
     def process(self, generator: Generator[GraphEngineEvent, None, None]) -> Generator[GraphEngineEvent, None, None]:
-        # 首先收集所有事件
-        all_events = list(generator)
+        for event in generator:
+            if isinstance(event, NodeRunStartedEvent):
+                if event.route_node_state.node_id == self.graph.root_node_id and not self.rest_node_ids:
+                    self.reset()
 
-        # 重置处理器状态
-        self.reset()
-
-        # 按事件类型分组
-        start_events = []
-        stream_events = []
-        complete_events = []
-        parallel_events = []
-        other_events = []
-
-        for event in all_events:
-            if isinstance(event, NodeRunStartedEvent):
-                start_events.append(event)
+                yield event
             elif isinstance(event, NodeRunStreamChunkEvent):
-                stream_events.append(event)
-            elif isinstance(event, (NodeRunSucceededEvent, NodeRunExceptionEvent)):
-                complete_events.append(event)
-            elif isinstance(
-                event, (ParallelBranchRunStartedEvent, ParallelBranchRunSucceededEvent, ParallelBranchRunFailedEvent)
-            ):
-                parallel_events.append(event)
-            else:
-                other_events.append(event)
-
-        # 首先处理所有开始事件
-        for event in start_events:
-            yield event
-
-        # 处理所有并行事件
-        for event in parallel_events:
-            yield event
-
-        # 处理流事件和完成事件
-        # 创建节点状态跟踪
-        node_status = {}
-
-        # 处理完成事件
-        for event in complete_events:
-            node_id = event.route_node_state.node_id
-            node_status[node_id] = "completed"
-
-        # 获取依赖关系
-        dependencies = {}
-        if hasattr(self.generate_routes, "answer_dependencies"):
-            dependencies = self.generate_routes.answer_dependencies.copy()
-
-        logger.debug(f"依赖关系: {dependencies}")
-
-        # 处理流事件和完成事件，按照依赖关系排序
-        processed_nodes = set()
-
-        # 获取所有节点ID
-        all_node_ids = set(event.route_node_state.node_id for event in complete_events)
-
-        # 创建一个新的依赖图，确保if-else节点在answer节点之前处理
-        new_dependencies = {}
-
-        # 初始化依赖图
-        for node_id in all_node_ids:
-            new_dependencies[node_id] = []
-
-        # 复制原始依赖
-        for node_id, deps in dependencies.items():
-            if node_id in new_dependencies:
-                new_dependencies[node_id].extend(deps)
-
-        # 添加特殊规则：所有answer节点依赖于所有if-else节点
-        ifelse_nodes = [node_id for node_id in all_node_ids if node_id.startswith("if-else-")]
-        answer_nodes = [node_id for node_id in all_node_ids if node_id.startswith("answer-")]
-
-        for answer_node in answer_nodes:
-            for ifelse_node in ifelse_nodes:
-                if ifelse_node not in new_dependencies[answer_node]:
-                    new_dependencies[answer_node].append(ifelse_node)
-
-        # 创建反向依赖图（哪些节点依赖于当前节点）
-        reverse_deps = {}
-        for node_id in all_node_ids:
-            reverse_deps[node_id] = []
-
-        for node_id, deps in new_dependencies.items():
-            for dep in deps:
-                if dep in reverse_deps:
-                    reverse_deps[dep].append(node_id)
-
-        # 创建入度表
-        in_degree = {}
-        for node_id in all_node_ids:
-            in_degree[node_id] = len(new_dependencies[node_id])
-
-        # 拓扑排序
-        sorted_nodes = []
-        queue = [node_id for node_id in all_node_ids if in_degree[node_id] == 0]
-
-        while queue:
-            # 优先处理if-else节点
-            ifelse_nodes = [node_id for node_id in queue if node_id.startswith("if-else-")]
-            if ifelse_nodes:
-                node_id = ifelse_nodes[0]
-                queue.remove(node_id)
-            else:
-                node_id = queue.pop(0)
-
-            sorted_nodes.append(node_id)
-
-            # 减少相邻节点的入度
-            for next_node in reverse_deps.get(node_id, []):
-                in_degree[next_node] -= 1
-                if in_degree[next_node] == 0:
-                    queue.append(next_node)
-
-        # 添加没有出现在依赖关系中的节点
-        for node_id in all_node_ids:
-            if node_id not in sorted_nodes:
-                sorted_nodes.append(node_id)
-
-        # 按照排序处理节点
-        for node_id in sorted_nodes:
-            # 处理该节点的流事件
-            node_stream_events = [
-                e
-                for e in stream_events
-                if (e.route_node_state.node_id == node_id)
-                or (e.from_variable_selector and e.from_variable_selector[0] == node_id)
-            ]
-
-            for event in node_stream_events:
                 if event.in_iteration_id or event.in_loop_id:
                     yield event
                     continue
 
-                # 获取需要输出的答案节点
                 if event.route_node_state.node_id in self.current_stream_chunk_generating_node_ids:
                     stream_out_answer_node_ids = self.current_stream_chunk_generating_node_ids[
                         event.route_node_state.node_id
@@ -183,88 +48,23 @@
                         stream_out_answer_node_ids
                     )
 
-                # 输出流事件，确保为每个答案节点输出一次
                 for _ in stream_out_answer_node_ids:
                     yield event
-
-            # 处理该节点的完成事件
-            node_complete_events = [e for e in complete_events if e.route_node_state.node_id == node_id]
-            for event in node_complete_events:
+            elif isinstance(event, NodeRunSucceededEvent | NodeRunExceptionEvent):
                 yield event
-<<<<<<< HEAD
-
-                if event.route_node_state.node_id in self.current_stream_chunk_generating_node_ids:
-                    # 更新路由位置
-                    for answer_node_id in self.current_stream_chunk_generating_node_ids[event.route_node_state.node_id]:
-=======
                 if event.route_node_state.node_id in self.current_stream_chunk_generating_node_ids:  # ty: ignore [unresolved-attribute]
                     # update self.route_position after all stream event finished
                     for answer_node_id in self.current_stream_chunk_generating_node_ids[event.route_node_state.node_id]:  # ty: ignore [unresolved-attribute]
->>>>>>> 720ecea7
                         self.route_position[answer_node_id] += 1
 
                     del self.current_stream_chunk_generating_node_ids[event.route_node_state.node_id]  # ty: ignore [unresolved-attribute]
 
                 self._remove_unreachable_nodes(event)
 
-                # 生成流输出
+                # generate stream outputs
                 yield from self._generate_stream_outputs_when_node_finished(cast(NodeRunSucceededEvent, event))
-
-            processed_nodes.add(node_id)
-
-        # 处理其他事件
-        for event in other_events:
-            yield event
-
-    def _sort_events_by_dependencies(self) -> list[NodeRunStreamChunkEvent]:
-        """
-        按照依赖关系排序事件，被依赖的节点先处理
-        """
-        # 创建节点ID到事件的映射
-        node_id_to_event = {}
-        for event in self.pending_events:
-            if event.from_variable_selector:
-                source_node_id = event.from_variable_selector[0]
-                node_id_to_event[source_node_id] = event
-
-        # 获取依赖关系
-        dependencies = {}
-        if hasattr(self.generate_routes, "answer_dependencies"):
-            # 反转依赖关系，因为我们需要被依赖的节点先处理
-            # 例如，如果answer依赖于answer2，那么answer2应该先处理
-            for node_id, deps in self.generate_routes.answer_dependencies.items():
-                for dep in deps:
-                    if dep not in dependencies:
-                        dependencies[dep] = []
-                    dependencies[dep].append(node_id)
-
-        print(f"[DEBUG] 反转后的依赖关系: {dependencies}")
-
-        # 创建依赖计数字典 - 这里计算的是有多少节点依赖于当前节点
-        # 被依赖数量越多的节点应该越早处理
-        dep_counts = {}
-        for node_id in node_id_to_event:
-            dep_counts[node_id] = len(dependencies.get(node_id, []))
-
-        print(f"[DEBUG] 依赖计数: {dep_counts}")
-
-        # 按照被依赖数量排序节点，被依赖越多的越先处理
-        ordered_nodes = sorted(node_id_to_event.keys(), key=lambda n: dep_counts.get(n, 0), reverse=True)
-
-        print(f"[DEBUG] 排序后的节点: {ordered_nodes}")
-
-        # 将排序后的节点ID转换为排序后的事件
-        sorted_events = []
-        for node_id in ordered_nodes:
-            if node_id in node_id_to_event:
-                sorted_events.append(node_id_to_event[node_id])
-
-        # 添加未排序的事件（可能是因为没有依赖关系信息）
-        for event in self.pending_events:
-            if event.from_variable_selector and event.from_variable_selector[0] not in ordered_nodes:
-                sorted_events.append(event)
-
-        return sorted_events
+            else:
+                yield event
 
     def reset(self):
         self.route_position = {}
@@ -272,153 +72,6 @@
             self.route_position[answer_node_id] = 0
         self.rest_node_ids = self.graph.node_ids.copy()
         self.current_stream_chunk_generating_node_ids = {}
-        self.pending_events = []
-
-    def _sort_events_by_dependencies(self) -> list[NodeRunStreamChunkEvent]:
-        """
-        按照依赖关系排序事件，被依赖的节点先处理
-        """
-        # 创建节点ID到事件的映射
-        node_id_to_event = {}
-        for event in self.pending_events:
-            if event.from_variable_selector:
-                source_node_id = event.from_variable_selector[0]
-                node_id_to_event[source_node_id] = event
-
-        # 获取依赖关系
-        dependencies = (
-            self.generate_routes.answer_dependencies.copy()
-            if hasattr(self.generate_routes, "answer_dependencies")
-            else {}
-        )
-
-        # 创建依赖计数字典
-        dep_counts = {node_id: len(deps) for node_id, deps in dependencies.items()}
-
-        # 为不在依赖字典中的节点添加空依赖
-        for node_id in node_id_to_event:
-            if node_id not in dep_counts:
-                dep_counts[node_id] = 0
-
-        # 创建一个没有依赖的节点列表
-        no_deps = [node_id for node_id, count in dep_counts.items() if count == 0 and node_id in node_id_to_event]
-
-        # 按照依赖关系排序节点
-        ordered_nodes = []
-        while no_deps:
-            node_id = no_deps.pop(0)
-            ordered_nodes.append(node_id)
-
-            # 更新依赖计数
-            for dep_node, deps in dependencies.items():
-                if node_id in deps:
-                    dep_counts[dep_node] -= 1
-                    if dep_counts[dep_node] == 0 and dep_node in node_id_to_event:
-                        no_deps.append(dep_node)
-
-        # 将排序后的节点ID转换为排序后的事件
-        sorted_events = []
-        for node_id in ordered_nodes:
-            if node_id in node_id_to_event:
-                sorted_events.append(node_id_to_event[node_id])
-
-        # 添加未排序的事件（可能是因为没有依赖关系信息）
-        for event in self.pending_events:
-            if event.from_variable_selector and event.from_variable_selector[0] not in ordered_nodes:
-                sorted_events.append(event)
-
-        return sorted_events
-
-    def _is_dynamic_dependencies_met(self, start_node_id: str) -> bool:
-        """
-        Performs a dynamic, runtime dependency check by traversing backwards from a given start_node_id.
-
-        This method is the core of the new streaming architecture. Instead of relying on a pre-calculated,
-        static dependency map, it validates the actual execution path at the moment a stream event is received.
-        It queries the runtime state of the graph ('the logbook') to ensure that a valid, uninterrupted,
-        and logically sound path exists from the start_node_id all the way back to the graph's entry point.
-
-        The traversal logic handles:
-        - Basic node completion states (SUCCEEDED, FAILED, RUNNING).
-        - Complex branch nodes (If/Else), by checking which branch was actually taken during the run.
-          Paths from branches that were not taken are considered irrelevant ("parallel universes") and ignored.
-
-        This approach correctly handles complex topologies with join points (nodes with multiple inputs),
-        ensuring that streaming is only permitted when the true, logical dependency chain for the *current run*
-        has been successfully completed.
-
-        :param start_node_id: The node ID from which to begin the backward traversal (e.g., the LLM node).
-        :return: True if all dependencies on the active path are met, False otherwise.
-        """
-        print(f"[DEBUG] 检查节点 {start_node_id} 的动态依赖是否满足")
-        # Use a queue for BFS and a set to track visited nodes to prevent cycles
-        queue = [start_node_id]
-        visited = {start_node_id}
-        print(f"[DEBUG] 初始化队列: {queue}, 已访问节点: {visited}")
-
-        while queue:
-            current_node_id = queue.pop(0)
-            print(f"[DEBUG] 当前处理节点: {current_node_id}")
-
-            # Get the edges leading to the current node
-            parent_edges = self.graph.reverse_edge_mapping.get(current_node_id, [])
-            if not parent_edges:
-                print(f"[DEBUG] 节点 {current_node_id} 没有父节点边")
-                continue
-
-            for edge in parent_edges:
-                parent_node_id = edge.source_node_id
-                print(f"[DEBUG] 检查父节点: {parent_node_id}")
-
-                if parent_node_id in visited:
-                    print(f"[DEBUG] 父节点 {parent_node_id} 已访问过，跳过")
-                    continue
-
-                visited.add(parent_node_id)
-                print(f"[DEBUG] 添加父节点 {parent_node_id} 到已访问集合")
-
-                # Find the latest execution state of the parent node in the current run
-                parent_node_run_state = None
-                if self.node_run_state and hasattr(self.node_run_state, "node_state_mapping"):
-                    for state in self.node_run_state.node_state_mapping.values():
-                        if state.node_id == parent_node_id:
-                            parent_node_run_state = state
-                            break  # Assume the last found state is the latest for simplicity
-
-                if not parent_node_run_state or parent_node_run_state.status == RouteNodeState.Status.RUNNING:
-                    print(f"[DEBUG] 父节点 {parent_node_id} 状态为RUNNING或未找到状态，依赖未满足")
-                    return False
-
-                if parent_node_run_state.status in [RouteNodeState.Status.FAILED, RouteNodeState.Status.EXCEPTION]:
-                    print(f"[DEBUG] 父节点 {parent_node_id} 状态为FAILED或EXCEPTION，依赖未满足")
-                    return False
-
-                # If the parent is a branch node, check if the executed branch leads to the current node
-                parent_node_config = self.graph.node_id_config_mapping.get(parent_node_id, {})
-                parent_node_type = parent_node_config.get("data", {}).get("type")
-                print(f"[DEBUG] 父节点 {parent_node_id} 类型: {parent_node_type}")
-
-                is_branch_node = parent_node_type in ["if-else", "question-classifier"]  # Example branch types
-
-                if is_branch_node:
-                    run_result = parent_node_run_state.node_run_result
-                    chosen_handle = run_result.edge_source_handle if run_result else None
-                    required_handle = edge.run_condition.branch_identify if edge.run_condition else None
-                    print(
-                        f"[DEBUG] 分支节点 {parent_node_id} 选择的分支: {chosen_handle}, 需要的分支: {required_handle}"
-                    )
-
-                    # If the chosen branch does not match the path we are traversing, this dependency is not met
-                    if chosen_handle and required_handle and chosen_handle != required_handle:
-                        print("[DEBUG] 分支不匹配，依赖未满足")
-                        return False  # This path was not taken, so the dependency is not met
-
-                # If all checks pass, add the parent to the queue to continue traversing up
-                queue.append(parent_node_id)
-                print(f"[DEBUG] 添加父节点 {parent_node_id} 到队列")
-
-        print(f"[DEBUG] 节点 {start_node_id} 的所有依赖都已满足")
-        return True
 
     def _generate_stream_outputs_when_node_finished(
         self, event: NodeRunSucceededEvent
@@ -428,26 +81,23 @@
         :param event: node run succeeded event
         :return:
         """
-        print(f"[DEBUG] _generate_stream_outputs_when_node_finished: 节点 {event.route_node_state.node_id} 完成")
         for answer_node_id in self.route_position:
-            print(f"[DEBUG] 检查节点 {answer_node_id} 是否需要生成输出")
             # all depends on answer node id not in rest node ids
             if event.route_node_state.node_id != answer_node_id and (
                 answer_node_id not in self.rest_node_ids
-                or not self._is_dynamic_dependencies_met(answer_node_id)  # Using dynamic check for final output as well
+                or not all(
+                    dep_id not in self.rest_node_ids
+                    for dep_id in self.generate_routes.answer_dependencies[answer_node_id]
+                )
             ):
-                print(f"[DEBUG] 跳过节点 {answer_node_id}，因为它不在rest_node_ids中或依赖未满足")
                 continue
 
             route_position = self.route_position[answer_node_id]
             route_chunks = self.generate_routes.answer_generate_route[answer_node_id][route_position:]
-            print(f"[DEBUG] 节点 {answer_node_id} 的路由位置: {route_position}, 剩余路由块: {len(route_chunks)}")
 
             for route_chunk in route_chunks:
-                print(f"[DEBUG] 处理路由块类型: {route_chunk.type}")
                 if route_chunk.type == GenerateRouteChunk.ChunkType.TEXT:
                     route_chunk = cast(TextGenerateRouteChunk, route_chunk)
-                    print(f"[DEBUG] 生成文本块: {route_chunk.text}")
                     yield NodeRunStreamChunkEvent(
                         id=event.id,
                         node_id=event.node_id,
@@ -463,23 +113,17 @@
                 else:
                     route_chunk = cast(VarGenerateRouteChunk, route_chunk)
                     value_selector = route_chunk.value_selector
-                    print(f"[DEBUG] 变量选择器: {value_selector}")
                     if not value_selector:
-                        print("[DEBUG] 变量选择器为空，跳出循环")
                         break
 
                     value = self.variable_pool.get(value_selector)
-                    print(f"[DEBUG] 变量值: {value}")
 
                     if value is None:
-                        print("[DEBUG] 变量值为None，跳出循环")
                         break
 
                     text = value.markdown
-                    print(f"[DEBUG] 变量文本: {text}")
 
                     if text:
-                        print(f"[DEBUG] 生成变量块: {text}")
                         yield NodeRunStreamChunkEvent(
                             id=event.id,
                             node_id=event.node_id,
@@ -494,8 +138,6 @@
                         )
 
                 self.route_position[answer_node_id] += 1
-                print(f"[DEBUG] 更新节点 {answer_node_id} 的路由位置: {self.route_position[answer_node_id]}")
-        print("[DEBUG] _generate_stream_outputs_when_node_finished 完成")
 
     def _get_stream_out_answer_node_ids(self, event: NodeRunStreamChunkEvent) -> list[str]:
         """
@@ -507,122 +149,51 @@
             return []
 
         stream_output_value_selector = event.from_variable_selector
-<<<<<<< HEAD
-        if not stream_output_value_selector:
-            return []
-
-        # 获取当前事件的源节点ID
-        source_node_id = stream_output_value_selector[0]
-        print(f"[DEBUG] 处理来自节点 {source_node_id} 的事件，value_selector={stream_output_value_selector}")
-
-        # 按照依赖关系排序的答案节点列表
-        ordered_answer_nodes = []
-
-        # 检查是否有依赖关系信息
-        if hasattr(self.generate_routes, "answer_dependencies") and self.generate_routes.answer_dependencies:
-            # 获取依赖关系 - 注意这里的依赖关系是反向的，即被依赖的节点列表
-            # 例如，如果answer依赖于answer2，那么dependencies中是answer: ['answer2']
-            dependencies = self.generate_routes.answer_dependencies.copy()
-            print(f"[DEBUG] 依赖关系: {dependencies}")
-
-            # 创建反向依赖图，即依赖于某节点的节点列表
-            # 例如，如果answer依赖于answer2，那么reverse_deps中是answer2: ['answer']
-            reverse_deps = {}
-            for node_id in self.route_position.keys():
-                reverse_deps[node_id] = []
-
-            for node_id, deps in dependencies.items():
-                for dep in deps:
-                    if dep in reverse_deps:
-                        reverse_deps[dep].append(node_id)
-
-            print(f"[DEBUG] 反向依赖关系: {reverse_deps}")
-
-            # 创建依赖计数字典，记录每个节点的依赖数量
-            dep_counts = {node_id: len(deps) for node_id, deps in dependencies.items()}
-
-            # 为不在依赖字典中的节点添加空依赖
-            for node_id in self.route_position.keys():
-                if node_id not in dep_counts:
-                    dep_counts[node_id] = 0
-
-            print(f"[DEBUG] 依赖计数: {dep_counts}")
-
-            # 创建一个没有依赖的节点列表
-            no_deps = [
-                node_id for node_id, count in dep_counts.items() if count == 0 and node_id in self.route_position.keys()
-            ]
-
-            print(f"[DEBUG] 初始无依赖节点列表: {no_deps}")
-
-            # 按照依赖关系排序节点
-            while no_deps:
-                # 按照被依赖数量排序，被依赖越多的越先处理
-                no_deps.sort(key=lambda n: len(reverse_deps.get(n, [])), reverse=True)
-                print(f"[DEBUG] 排序后的无依赖节点列表: {no_deps}")
-
-                node_id = no_deps.pop(0)
-                print(f"[DEBUG] 选择处理节点: {node_id}")
-
-                ordered_answer_nodes.append(node_id)
-
-                # 更新依赖计数
-                for dep_node, deps in dependencies.items():
-                    if node_id in deps:
-                        dep_counts[dep_node] -= 1
-                        if dep_counts[dep_node] == 0:
-                            no_deps.append(dep_node)
-                            print(f"[DEBUG] 节点 {dep_node} 的依赖已满足，添加到无依赖列表")
-
-            print(f"[DEBUG] 最终排序结果: {ordered_answer_nodes}")
-
-        # 如果没有依赖关系或排序失败，使用默认顺序
-        if not ordered_answer_nodes:
-            ordered_answer_nodes = list(self.route_position.keys())
-            print(f"[DEBUG] 使用默认顺序: {ordered_answer_nodes}")
-
-=======
->>>>>>> 720ecea7
         stream_out_answer_node_ids = []
-        for answer_node_id in ordered_answer_nodes:
-            route_position = self.route_position.get(answer_node_id, 0)
+        for answer_node_id, route_position in self.route_position.items():
             if answer_node_id not in self.rest_node_ids:
-                print(f"[DEBUG] 跳过节点 {answer_node_id}，不在rest_node_ids中")
                 continue
-
-            # New dynamic dependency check, replacing the old static dependency list.
-            source_node_id_for_check = event.from_variable_selector[0]
-            all_deps_finished = self._is_dynamic_dependencies_met(start_node_id=source_node_id_for_check)
-            print(f"[DEBUG] 节点 {answer_node_id} 的动态依赖检查结果: {all_deps_finished}")
-
-            if all_deps_finished:
-                if route_position >= len(self.generate_routes.answer_generate_route.get(answer_node_id, [])):
-                    print(f"[DEBUG] 跳过节点 {answer_node_id}，路由位置超出范围")
+            # Remove current node id from answer dependencies to support stream output if it is a success branch
+            answer_dependencies = self.generate_routes.answer_dependencies
+            edge_mapping = self.graph.edge_mapping.get(event.node_id)
+            success_edge = (
+                next(
+                    (
+                        edge
+                        for edge in edge_mapping
+                        if edge.run_condition
+                        and edge.run_condition.type == "branch_identify"
+                        and edge.run_condition.branch_identify == "success-branch"
+                    ),
+                    None,
+                )
+                if edge_mapping
+                else None
+            )
+            if (
+                event.node_id in answer_dependencies[answer_node_id]
+                and success_edge
+                and success_edge.target_node_id == answer_node_id
+            ):
+                answer_dependencies[answer_node_id].remove(event.node_id)
+            answer_dependencies_ids = answer_dependencies.get(answer_node_id, [])
+            # all depends on answer node id not in rest node ids
+            if all(dep_id not in self.rest_node_ids for dep_id in answer_dependencies_ids):
+                if route_position >= len(self.generate_routes.answer_generate_route[answer_node_id]):
                     continue
 
                 route_chunk = self.generate_routes.answer_generate_route[answer_node_id][route_position]
-                print(f"[DEBUG] 节点 {answer_node_id} 的路由块类型: {route_chunk.type}")
 
                 if route_chunk.type != GenerateRouteChunk.ChunkType.VAR:
-                    print(f"[DEBUG] 跳过节点 {answer_node_id}，路由块不是变量类型")
                     continue
 
                 route_chunk = cast(VarGenerateRouteChunk, route_chunk)
                 value_selector = route_chunk.value_selector
-                print(f"[DEBUG] 节点 {answer_node_id} 的变量选择器: {value_selector}")
 
                 # check chunk node id is before current node id or equal to current node id
-                # 修改为检查value_selector的第一个元素（节点ID）是否等于stream_output_value_selector的第一个元素
-                if (
-                    not value_selector
-                    or not stream_output_value_selector
-                    or value_selector[0] != stream_output_value_selector[0]
-                ):
-                    print(f"[DEBUG] 跳过节点 {answer_node_id}，变量选择器不匹配")
+                if value_selector != stream_output_value_selector:
                     continue
 
                 stream_out_answer_node_ids.append(answer_node_id)
-                print(f"[DEBUG] 添加节点 {answer_node_id} 到输出列表")
 
-        print(f"[DEBUG] 最终输出节点列表: {stream_out_answer_node_ids}")
         return stream_out_answer_node_ids