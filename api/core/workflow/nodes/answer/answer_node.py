from collections.abc import Mapping, Sequence
from typing import Any, cast

from core.workflow.entities.node_entities import NodeRunResult, NodeType
from core.workflow.nodes.answer.answer_stream_generate_router import AnswerStreamGeneratorRouter
from core.workflow.nodes.answer.entities import (
    AnswerNodeData,
    GenerateRouteChunk,
    TextGenerateRouteChunk,
    VarGenerateRouteChunk,
)
from core.workflow.nodes.base_node import BaseNode
from core.workflow.utils.variable_template_parser import VariableTemplateParser
from models.workflow import WorkflowNodeExecutionStatus


class AnswerNode(BaseNode):
    _node_data_cls = AnswerNodeData
    _node_type: NodeType = NodeType.ANSWER

    def _run(self) -> NodeRunResult:
        """
        Run node
        :return:
        """
        node_data = self.node_data
        node_data = cast(AnswerNodeData, node_data)

        # generate routes
        generate_routes = AnswerStreamGeneratorRouter.extract_generate_route_from_node_data(node_data)

        answer = ""
        for part in generate_routes:
            if part.type == GenerateRouteChunk.ChunkType.VAR:
                part = cast(VarGenerateRouteChunk, part)
                value_selector = part.value_selector
<<<<<<< HEAD
                value = self.graph_runtime_state.variable_pool.get(
                    value_selector
                )
=======
                value = self.graph_runtime_state.variable_pool.get(value_selector)
>>>>>>> 7e88556a

                if value:
                    answer += value.markdown
            else:
                part = cast(TextGenerateRouteChunk, part)
                answer += part.text

<<<<<<< HEAD
        return NodeRunResult(
            status=WorkflowNodeExecutionStatus.SUCCEEDED,
            outputs={
                "answer": answer
            }
        )

    @classmethod
    def _extract_variable_selector_to_variable_mapping(
        cls, 
        graph_config: Mapping[str, Any], 
        node_id: str,
        node_data: AnswerNodeData
=======
        return NodeRunResult(status=WorkflowNodeExecutionStatus.SUCCEEDED, outputs={"answer": answer})

    @classmethod
    def _extract_variable_selector_to_variable_mapping(
        cls, graph_config: Mapping[str, Any], node_id: str, node_data: AnswerNodeData
>>>>>>> 7e88556a
    ) -> Mapping[str, Sequence[str]]:
        """
        Extract variable selector to variable mapping
        :param graph_config: graph config
        :param node_id: node id
        :param node_data: node data
        :return:
        """
        node_data = node_data
        node_data = cast(AnswerNodeData, node_data)

        variable_template_parser = VariableTemplateParser(template=node_data.answer)
        variable_selectors = variable_template_parser.extract_variable_selectors()

        variable_mapping = {}
        for variable_selector in variable_selectors:
<<<<<<< HEAD
            variable_mapping[node_id + '.' + variable_selector.variable] = variable_selector.value_selector
=======
            variable_mapping[node_id + "." + variable_selector.variable] = variable_selector.value_selector
>>>>>>> 7e88556a

        return variable_mapping<|MERGE_RESOLUTION|>--- conflicted
+++ resolved
@@ -34,13 +34,7 @@
             if part.type == GenerateRouteChunk.ChunkType.VAR:
                 part = cast(VarGenerateRouteChunk, part)
                 value_selector = part.value_selector
-<<<<<<< HEAD
-                value = self.graph_runtime_state.variable_pool.get(
-                    value_selector
-                )
-=======
                 value = self.graph_runtime_state.variable_pool.get(value_selector)
->>>>>>> 7e88556a
 
                 if value:
                     answer += value.markdown
@@ -48,27 +42,11 @@
                 part = cast(TextGenerateRouteChunk, part)
                 answer += part.text
 
-<<<<<<< HEAD
-        return NodeRunResult(
-            status=WorkflowNodeExecutionStatus.SUCCEEDED,
-            outputs={
-                "answer": answer
-            }
-        )
-
-    @classmethod
-    def _extract_variable_selector_to_variable_mapping(
-        cls, 
-        graph_config: Mapping[str, Any], 
-        node_id: str,
-        node_data: AnswerNodeData
-=======
         return NodeRunResult(status=WorkflowNodeExecutionStatus.SUCCEEDED, outputs={"answer": answer})
 
     @classmethod
     def _extract_variable_selector_to_variable_mapping(
         cls, graph_config: Mapping[str, Any], node_id: str, node_data: AnswerNodeData
->>>>>>> 7e88556a
     ) -> Mapping[str, Sequence[str]]:
         """
         Extract variable selector to variable mapping
@@ -85,10 +63,6 @@
 
         variable_mapping = {}
         for variable_selector in variable_selectors:
-<<<<<<< HEAD
-            variable_mapping[node_id + '.' + variable_selector.variable] = variable_selector.value_selector
-=======
             variable_mapping[node_id + "." + variable_selector.variable] = variable_selector.value_selector
->>>>>>> 7e88556a
 
         return variable_mapping