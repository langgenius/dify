--- conflicted
+++ resolved
@@ -49,7 +49,6 @@
                 part = cast(TextGenerateRouteChunk, part)
                 answer += part.text
 
-<<<<<<< HEAD
         output_variables = self.node_data.outputs
 
         outputs = {}
@@ -60,12 +59,7 @@
 
         return NodeRunResult(
             status=WorkflowNodeExecutionStatus.SUCCEEDED,
-            outputs={"answer": answer, "files": files, "outputs": outputs},
-=======
-        return NodeRunResult(
-            status=WorkflowNodeExecutionStatus.SUCCEEDED,
-            outputs={"answer": answer, "files": ArrayFileSegment(value=files)},
->>>>>>> da53bf51
+            outputs={"answer": answer, "files": ArrayFileSegment(value=files), "outputs": outputs},
         )
 
     @classmethod
