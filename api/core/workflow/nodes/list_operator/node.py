from collections.abc import Callable, Mapping, Sequence
from typing import Any, TypeAlias, TypeVar

from core.file import File
from core.variables import ArrayFileSegment, ArrayNumberSegment, ArrayStringSegment
from core.variables.segments import ArrayAnySegment, ArrayBooleanSegment, ArraySegment
from core.workflow.enums import ErrorStrategy, NodeType, WorkflowNodeExecutionStatus
from core.workflow.node_events import NodeRunResult
from core.workflow.nodes.base.entities import BaseNodeData, RetryConfig
from core.workflow.nodes.base.node import Node

from .entities import FilterOperator, ListOperatorNodeData, Order
from .exc import InvalidConditionError, InvalidFilterValueError, InvalidKeyError, ListOperatorError

_SUPPORTED_TYPES_TUPLE = (
    ArrayFileSegment,
    ArrayNumberSegment,
    ArrayStringSegment,
    ArrayBooleanSegment,
)
_SUPPORTED_TYPES_ALIAS: TypeAlias = ArrayFileSegment | ArrayNumberSegment | ArrayStringSegment | ArrayBooleanSegment


_T = TypeVar("_T")


def _negation(filter_: Callable[[_T], bool]) -> Callable[[_T], bool]:
    """Returns the negation of a given filter function. If the original filter
    returns `True` for a value, the negated filter will return `False`, and vice versa.
    """

    def wrapper(value: _T) -> bool:
        return not filter_(value)

    return wrapper


class ListOperatorNode(Node):
    node_type = NodeType.LIST_OPERATOR

    _node_data: ListOperatorNodeData

    def init_node_data(self, data: Mapping[str, Any]):
        self._node_data = ListOperatorNodeData(**data)

    def _get_error_strategy(self) -> ErrorStrategy | None:
        return self._node_data.error_strategy

    def _get_retry_config(self) -> RetryConfig:
        return self._node_data.retry_config

    def _get_title(self) -> str:
        return self._node_data.title

    def _get_description(self) -> str | None:
        return self._node_data.desc

    def _get_default_value_dict(self) -> dict[str, Any]:
        return self._node_data.default_value_dict

    def get_base_node_data(self) -> BaseNodeData:
        return self._node_data

    @classmethod
    def version(cls) -> str:
        return "1"

    def _run(self):
        inputs: dict[str, Sequence[object]] = {}
        process_data: dict[str, Sequence[object]] = {}
        outputs: dict[str, Any] = {}

        variable = self.graph_runtime_state.variable_pool.get(self._node_data.variable)
        if variable is None:
            error_message = f"Variable not found for selector: {self._node_data.variable}"
            return NodeRunResult(
                status=WorkflowNodeExecutionStatus.FAILED, error=error_message, inputs=inputs, outputs=outputs
            )
        if not variable.value:
            inputs = {"variable": []}
            process_data = {"variable": []}
            if isinstance(variable, ArraySegment):
                result = variable.model_copy(update={"value": []})
            else:
                result = ArrayAnySegment(value=[])
            outputs = {"result": result, "first_record": None, "last_record": None}
            return NodeRunResult(
                status=WorkflowNodeExecutionStatus.SUCCEEDED,
                inputs=inputs,
                process_data=process_data,
                outputs=outputs,
            )
        if not isinstance(variable, _SUPPORTED_TYPES_TUPLE):
            error_message = f"Variable {self._node_data.variable} is not an array type, actual type: {type(variable)}"
            return NodeRunResult(
                status=WorkflowNodeExecutionStatus.FAILED, error=error_message, inputs=inputs, outputs=outputs
            )

        if isinstance(variable, ArrayFileSegment):
            inputs = {"variable": [item.to_dict() for item in variable.value]}
            process_data["variable"] = [item.to_dict() for item in variable.value]
        else:
            inputs = {"variable": variable.value}
            process_data["variable"] = variable.value

        try:
            # Filter
            if self._node_data.filter_by.enabled:
                variable = self._apply_filter(variable)

            # Extract
            if self._node_data.extract_by.enabled:
                variable = self._extract_slice(variable)

            # Order
            if self._node_data.order_by.enabled:
                variable = self._apply_order(variable)

            # Slice
            if self._node_data.limit.enabled:
                variable = self._apply_slice(variable)

            outputs = {
                "result": variable,
                "first_record": variable.value[0] if variable.value else None,
                "last_record": variable.value[-1] if variable.value else None,
            }
            return NodeRunResult(
                status=WorkflowNodeExecutionStatus.SUCCEEDED,
                inputs=inputs,
                process_data=process_data,
                outputs=outputs,
            )
        except ListOperatorError as e:
            return NodeRunResult(
                status=WorkflowNodeExecutionStatus.FAILED,
                error=str(e),
                inputs=inputs,
                process_data=process_data,
                outputs=outputs,
            )

    def _apply_filter(self, variable: _SUPPORTED_TYPES_ALIAS) -> _SUPPORTED_TYPES_ALIAS:
        filter_func: Callable[[Any], bool]
        result: list[Any] = []
        for condition in self._node_data.filter_by.conditions:
            if isinstance(variable, ArrayStringSegment):
                if not isinstance(condition.value, str):
                    raise InvalidFilterValueError(f"Invalid filter value: {condition.value}")
                value = self.graph_runtime_state.variable_pool.convert_template(condition.value).text
                filter_func = _get_string_filter_func(condition=condition.comparison_operator, value=value)
                result = list(filter(filter_func, variable.value))
                variable = variable.model_copy(update={"value": result})
            elif isinstance(variable, ArrayNumberSegment):
                if not isinstance(condition.value, str):
                    raise InvalidFilterValueError(f"Invalid filter value: {condition.value}")
                value = self.graph_runtime_state.variable_pool.convert_template(condition.value).text
                filter_func = _get_number_filter_func(condition=condition.comparison_operator, value=float(value))
                result = list(filter(filter_func, variable.value))
                variable = variable.model_copy(update={"value": result})
            elif isinstance(variable, ArrayFileSegment):
                if isinstance(condition.value, str):
                    value = self.graph_runtime_state.variable_pool.convert_template(condition.value).text
                else:
                    value = condition.value
                filter_func = _get_file_filter_func(
                    key=condition.key,
                    condition=condition.comparison_operator,
                    value=value,
                )
                result = list(filter(filter_func, variable.value))
                variable = variable.model_copy(update={"value": result})
            else:
                if not isinstance(condition.value, bool):
                    raise ValueError(f"Boolean filter expects a boolean value, got {type(condition.value)}")
                filter_func = _get_boolean_filter_func(condition=condition.comparison_operator, value=condition.value)
                result = list(filter(filter_func, variable.value))
                variable = variable.model_copy(update={"value": result})
<<<<<<< HEAD
=======
            else:
                raise AssertionError("this statement should be unreachable.")
>>>>>>> bdd85b36
        return variable

    def _apply_order(self, variable: _SUPPORTED_TYPES_ALIAS) -> _SUPPORTED_TYPES_ALIAS:
        if isinstance(variable, (ArrayStringSegment, ArrayNumberSegment, ArrayBooleanSegment)):
            result = sorted(variable.value, reverse=self._node_data.order_by.value == Order.DESC)
            variable = variable.model_copy(update={"value": result})
        else:
            result = _order_file(
                order=self._node_data.order_by.value, order_by=self._node_data.order_by.key, array=variable.value
            )
            variable = variable.model_copy(update={"value": result})
<<<<<<< HEAD
=======
        else:
            raise AssertionError("this statement should be unreachable.")
>>>>>>> bdd85b36

        return variable

    def _apply_slice(self, variable: _SUPPORTED_TYPES_ALIAS) -> _SUPPORTED_TYPES_ALIAS:
        result = variable.value[: self._node_data.limit.size]
        return variable.model_copy(update={"value": result})

    def _extract_slice(self, variable: _SUPPORTED_TYPES_ALIAS) -> _SUPPORTED_TYPES_ALIAS:
        value = int(self.graph_runtime_state.variable_pool.convert_template(self._node_data.extract_by.serial).text)
        if value < 1:
            raise ValueError(f"Invalid serial index: must be >= 1, got {value}")
        if value > len(variable.value):
            raise InvalidKeyError(f"Invalid serial index: must be <= {len(variable.value)}, got {value}")
        value -= 1
        result = variable.value[value]
        return variable.model_copy(update={"value": [result]})


def _get_file_extract_number_func(*, key: str) -> Callable[[File], int]:
    match key:
        case "size":
            return lambda x: x.size
        case _:
            raise InvalidKeyError(f"Invalid key: {key}")


def _get_file_extract_string_func(*, key: str) -> Callable[[File], str]:
    match key:
        case "name":
            return lambda x: x.filename or ""
        case "type":
            return lambda x: x.type
        case "extension":
            return lambda x: x.extension or ""
        case "mime_type":
            return lambda x: x.mime_type or ""
        case "transfer_method":
            return lambda x: x.transfer_method
        case "url":
            return lambda x: x.remote_url or ""
        case _:
            raise InvalidKeyError(f"Invalid key: {key}")


def _get_string_filter_func(*, condition: str, value: str) -> Callable[[str], bool]:
    match condition:
        case "contains":
            return _contains(value)
        case "start with":
            return _startswith(value)
        case "end with":
            return _endswith(value)
        case "is":
            return _is(value)
        case "in":
            return _in(value)
        case "empty":
            return lambda x: x == ""
        case "not contains":
            return _negation(_contains(value))
        case "is not":
            return _negation(_is(value))
        case "not in":
            return _negation(_in(value))
        case "not empty":
            return lambda x: x != ""
        case _:
            raise InvalidConditionError(f"Invalid condition: {condition}")


def _get_sequence_filter_func(*, condition: str, value: Sequence[str]) -> Callable[[str], bool]:
    match condition:
        case "in":
            return _in(value)
        case "not in":
            return _negation(_in(value))
        case _:
            raise InvalidConditionError(f"Invalid condition: {condition}")


def _get_number_filter_func(*, condition: str, value: int | float) -> Callable[[int | float], bool]:
    match condition:
        case "=":
            return _eq(value)
        case "≠":
            return _ne(value)
        case "<":
            return _lt(value)
        case "≤":
            return _le(value)
        case ">":
            return _gt(value)
        case "≥":
            return _ge(value)
        case _:
            raise InvalidConditionError(f"Invalid condition: {condition}")


def _get_boolean_filter_func(*, condition: FilterOperator, value: bool) -> Callable[[bool], bool]:
    match condition:
        case FilterOperator.IS:
            return _is(value)
        case FilterOperator.IS_NOT:
            return _negation(_is(value))
        case _:
            raise InvalidConditionError(f"Invalid condition: {condition}")


def _get_file_filter_func(*, key: str, condition: str, value: str | Sequence[str]) -> Callable[[File], bool]:
    extract_func: Callable[[File], Any]
    if key in {"name", "extension", "mime_type", "url"} and isinstance(value, str):
        extract_func = _get_file_extract_string_func(key=key)
        return lambda x: _get_string_filter_func(condition=condition, value=value)(extract_func(x))
    if key in {"type", "transfer_method"}:
        extract_func = _get_file_extract_string_func(key=key)
        return lambda x: _get_sequence_filter_func(condition=condition, value=value)(extract_func(x))
    elif key == "size" and isinstance(value, str):
        extract_func = _get_file_extract_number_func(key=key)
        return lambda x: _get_number_filter_func(condition=condition, value=float(value))(extract_func(x))
    else:
        raise InvalidKeyError(f"Invalid key: {key}")


def _contains(value: str) -> Callable[[str], bool]:
    return lambda x: value in x


def _startswith(value: str) -> Callable[[str], bool]:
    return lambda x: x.startswith(value)


def _endswith(value: str) -> Callable[[str], bool]:
    return lambda x: x.endswith(value)


def _is(value: _T) -> Callable[[_T], bool]:
    return lambda x: x == value


def _in(value: str | Sequence[str]) -> Callable[[str], bool]:
    return lambda x: x in value


def _eq(value: int | float) -> Callable[[int | float], bool]:
    return lambda x: x == value


def _ne(value: int | float) -> Callable[[int | float], bool]:
    return lambda x: x != value


def _lt(value: int | float) -> Callable[[int | float], bool]:
    return lambda x: x < value


def _le(value: int | float) -> Callable[[int | float], bool]:
    return lambda x: x <= value


def _gt(value: int | float) -> Callable[[int | float], bool]:
    return lambda x: x > value


def _ge(value: int | float) -> Callable[[int | float], bool]:
    return lambda x: x >= value


def _order_file(*, order: Order, order_by: str = "", array: Sequence[File]):
    extract_func: Callable[[File], Any]
    if order_by in {"name", "type", "extension", "mime_type", "transfer_method", "url"}:
        extract_func = _get_file_extract_string_func(key=order_by)
        return sorted(array, key=lambda x: extract_func(x), reverse=order == Order.DESC)
    elif order_by == "size":
        extract_func = _get_file_extract_number_func(key=order_by)
        return sorted(array, key=lambda x: extract_func(x), reverse=order == Order.DESC)
    else:
        raise InvalidKeyError(f"Invalid order key: {order_by}")<|MERGE_RESOLUTION|>--- conflicted
+++ resolved
@@ -176,11 +176,6 @@
                 filter_func = _get_boolean_filter_func(condition=condition.comparison_operator, value=condition.value)
                 result = list(filter(filter_func, variable.value))
                 variable = variable.model_copy(update={"value": result})
-<<<<<<< HEAD
-=======
-            else:
-                raise AssertionError("this statement should be unreachable.")
->>>>>>> bdd85b36
         return variable
 
     def _apply_order(self, variable: _SUPPORTED_TYPES_ALIAS) -> _SUPPORTED_TYPES_ALIAS:
@@ -192,11 +187,6 @@
                 order=self._node_data.order_by.value, order_by=self._node_data.order_by.key, array=variable.value
             )
             variable = variable.model_copy(update={"value": result})
-<<<<<<< HEAD
-=======
-        else:
-            raise AssertionError("this statement should be unreachable.")
->>>>>>> bdd85b36
 
         return variable
 
