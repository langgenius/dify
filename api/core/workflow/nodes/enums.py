--- conflicted
+++ resolved
@@ -25,13 +25,8 @@
     DOCUMENT_EXTRACTOR = "document-extractor"
     LIST_OPERATOR = "list-operator"
     AGENT = "agent"
-<<<<<<< HEAD
-    TRIGGER_SCHEDULE = "trigger-schedule"
-    WEBHOOK = "webhook"
-=======
     TRIGGER_WEBHOOK = "trigger-webhook"
     TRIGGER_SCHEDULE = "trigger-schedule"
->>>>>>> 89ad6ad9
 
 
 class ErrorStrategy(StrEnum):
