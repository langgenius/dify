import logging
from collections.abc import Generator

from core.workflow.entities.variable_pool import VariablePool
from core.workflow.graph_engine.entities.event import (
    GraphEngineEvent,
    NodeRunStartedEvent,
    NodeRunStreamChunkEvent,
    NodeRunSucceededEvent,
)
from core.workflow.graph_engine.entities.graph import Graph
from core.workflow.nodes.answer.base_stream_processor import StreamProcessor

logger = logging.getLogger(__name__)


class EndStreamProcessor(StreamProcessor):
<<<<<<< HEAD
    def __init__(self, graph: Graph, variable_pool: VariablePool, node_run_state=None) -> None:
        super().__init__(graph, variable_pool, node_run_state)
=======
    def __init__(self, graph: Graph, variable_pool: VariablePool):
        super().__init__(graph, variable_pool)
>>>>>>> 720ecea7
        self.end_stream_param = graph.end_stream_param
        self.route_position = {}
        for end_node_id, _ in self.end_stream_param.end_stream_variable_selector_mapping.items():
            self.route_position[end_node_id] = 0
        self.current_stream_chunk_generating_node_ids: dict[str, list[str]] = {}
        self.has_output = False
        self.output_node_ids: set[str] = set()

    def process(self, generator: Generator[GraphEngineEvent, None, None]) -> Generator[GraphEngineEvent, None, None]:
        for event in generator:
            if isinstance(event, NodeRunStartedEvent):
                if event.route_node_state.node_id == self.graph.root_node_id and not self.rest_node_ids:
                    self.reset()

                yield event
            elif isinstance(event, NodeRunStreamChunkEvent):
                if event.in_iteration_id or event.in_loop_id:
                    if self.has_output and event.node_id not in self.output_node_ids:
                        event.chunk_content = "\n" + event.chunk_content

                    self.output_node_ids.add(event.node_id)
                    self.has_output = True
                    yield event
                    continue

                if event.route_node_state.node_id in self.current_stream_chunk_generating_node_ids:
                    stream_out_end_node_ids = self.current_stream_chunk_generating_node_ids[
                        event.route_node_state.node_id
                    ]
                else:
                    stream_out_end_node_ids = self._get_stream_out_end_node_ids(event)
                    self.current_stream_chunk_generating_node_ids[event.route_node_state.node_id] = (
                        stream_out_end_node_ids
                    )

                if stream_out_end_node_ids:
                    if self.has_output and event.node_id not in self.output_node_ids:
                        event.chunk_content = "\n" + event.chunk_content

                    self.output_node_ids.add(event.node_id)
                    self.has_output = True
                    yield event
            elif isinstance(event, NodeRunSucceededEvent):
                yield event
                if event.route_node_state.node_id in self.current_stream_chunk_generating_node_ids:
                    # update self.route_position after all stream event finished
                    for end_node_id in self.current_stream_chunk_generating_node_ids[event.route_node_state.node_id]:
                        self.route_position[end_node_id] += 1

                    del self.current_stream_chunk_generating_node_ids[event.route_node_state.node_id]

                # remove unreachable nodes
                self._remove_unreachable_nodes(event)

                # generate stream outputs
                yield from self._generate_stream_outputs_when_node_finished(event)
            else:
                yield event

    def reset(self):
        self.route_position = {}
        for end_node_id, _ in self.end_stream_param.end_stream_variable_selector_mapping.items():
            self.route_position[end_node_id] = 0
        self.rest_node_ids = self.graph.node_ids.copy()
        self.current_stream_chunk_generating_node_ids = {}

    def _generate_stream_outputs_when_node_finished(
        self, event: NodeRunSucceededEvent
    ) -> Generator[GraphEngineEvent, None, None]:
        """
        Generate stream outputs.
        :param event: node run succeeded event
        :return:
        """
        for end_node_id, position in self.route_position.items():
            # all depends on end node id not in rest node ids
            if event.route_node_state.node_id != end_node_id and (
                end_node_id not in self.rest_node_ids
                or not all(
                    dep_id not in self.rest_node_ids for dep_id in self.end_stream_param.end_dependencies[end_node_id]
                )
            ):
                continue

            route_position = self.route_position[end_node_id]

            position = 0
            value_selectors = []
            for current_value_selectors in self.end_stream_param.end_stream_variable_selector_mapping[end_node_id]:
                if position >= route_position:
                    value_selectors.append(current_value_selectors)

                position += 1

            for value_selector in value_selectors:
                if not value_selector:
                    continue

                value = self.variable_pool.get(value_selector)

                if value is None:
                    break

                text = value.markdown

                if text:
                    current_node_id = value_selector[0]
                    if self.has_output and current_node_id not in self.output_node_ids:
                        text = "\n" + text

                    self.output_node_ids.add(current_node_id)
                    self.has_output = True
                    yield NodeRunStreamChunkEvent(
                        id=event.id,
                        node_id=event.node_id,
                        node_type=event.node_type,
                        node_data=event.node_data,
                        chunk_content=text,
                        from_variable_selector=value_selector,
                        route_node_state=event.route_node_state,
                        parallel_id=event.parallel_id,
                        parallel_start_node_id=event.parallel_start_node_id,
                        node_version=event.node_version,
                    )

                self.route_position[end_node_id] += 1

    def _get_stream_out_end_node_ids(self, event: NodeRunStreamChunkEvent) -> list[str]:
        """
        Is stream out support
        :param event: queue text chunk event
        :return:
        """
        if not event.from_variable_selector:
            return []

        stream_output_value_selector = event.from_variable_selector
        if not stream_output_value_selector:
            return []

        stream_out_end_node_ids = []
        for end_node_id, route_position in self.route_position.items():
            if end_node_id not in self.rest_node_ids:
                continue

            # all depends on end node id not in rest node ids
            if all(dep_id not in self.rest_node_ids for dep_id in self.end_stream_param.end_dependencies[end_node_id]):
                if route_position >= len(self.end_stream_param.end_stream_variable_selector_mapping[end_node_id]):
                    continue

                position = 0
                value_selector = None
                for current_value_selectors in self.end_stream_param.end_stream_variable_selector_mapping[end_node_id]:
                    if position == route_position:
                        value_selector = current_value_selectors
                        break

                    position += 1

                if not value_selector:
                    continue

                # check chunk node id is before current node id or equal to current node id
                if value_selector != stream_output_value_selector:
                    continue

                stream_out_end_node_ids.append(end_node_id)

        return stream_out_end_node_ids<|MERGE_RESOLUTION|>--- conflicted
+++ resolved
@@ -15,13 +15,8 @@
 
 
 class EndStreamProcessor(StreamProcessor):
-<<<<<<< HEAD
-    def __init__(self, graph: Graph, variable_pool: VariablePool, node_run_state=None) -> None:
-        super().__init__(graph, variable_pool, node_run_state)
-=======
     def __init__(self, graph: Graph, variable_pool: VariablePool):
         super().__init__(graph, variable_pool)
->>>>>>> 720ecea7
         self.end_stream_param = graph.end_stream_param
         self.route_position = {}
         for end_node_id, _ in self.end_stream_param.end_stream_variable_selector_mapping.items():
