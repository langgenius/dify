--- conflicted
+++ resolved
@@ -5,11 +5,7 @@
 from collections.abc import Generator, Mapping
 from concurrent.futures import ThreadPoolExecutor, wait
 from copy import copy, deepcopy
-<<<<<<< HEAD
-from typing import Any, Optional, Union
-=======
 from typing import Any, Optional, cast
->>>>>>> 8d4bb9b4
 
 from flask import Flask, current_app
 
@@ -136,11 +132,7 @@
     def run(self) -> Generator[GraphEngineEvent, None, None]:
         # trigger graph run start event
         yield GraphRunStartedEvent()
-<<<<<<< HEAD
-        stream_processor: Optional[Union[EndStreamProcessor, AnswerStreamProcessor]] = None
-=======
         handle_exceptions = []
->>>>>>> 8d4bb9b4
 
         try:
             if self.init_params.workflow_type == WorkflowType.CHAT:
@@ -363,14 +355,8 @@
                         if len(sub_edge_mappings) == 0:
                             continue
 
-<<<<<<< HEAD
-                        edge = sub_edge_mappings[0]
-                        if not edge.run_condition:
-                            continue
-=======
                         edge = cast(GraphEdge, sub_edge_mappings[0])
 
->>>>>>> 8d4bb9b4
                         result = ConditionManager.get_condition_handler(
                             init_params=self.init_params,
                             graph=self.graph,
