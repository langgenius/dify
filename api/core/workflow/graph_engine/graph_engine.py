--- conflicted
+++ resolved
@@ -264,51 +264,6 @@
                     outputs=self._graph_runtime_state.outputs,
                 )
 
-<<<<<<< HEAD
-            node_title = node_config.get("data", {}).get("title")
-            raise GraphRunFailedError(
-                f"Node {node_title} related parallel not found or incorrectly connected to multiple parallel branches."
-            )
-
-        parallel = self.graph.parallel_mapping.get(parallel_id)
-        if not parallel:
-            raise GraphRunFailedError(f"Parallel {parallel_id} not found.")
-
-        # run parallel nodes, run in new thread and use queue to get results
-        q: queue.Queue = queue.Queue()
-
-        # Create a list to store the threads
-        futures = []
-
-        # new thread
-        for edge in edge_mappings:
-            if (
-                edge.target_node_id not in self.graph.node_parallel_mapping
-                or self.graph.node_parallel_mapping.get(edge.target_node_id, "") != parallel_id
-            ):
-                continue
-
-            future = self.thread_pool.submit(
-                self._run_parallel_node,
-                **{
-                    "flask_app": current_app._get_current_object(),  # type: ignore
-                    "q": q,
-                    "context": contextvars.copy_context(),
-                    "parallel_id": parallel_id,
-                    "parallel_start_node_id": edge.target_node_id,
-                    "parent_parallel_id": in_parallel_id,
-                    "parent_parallel_start_node_id": parallel_start_node_id,
-                    "handle_exceptions": handle_exceptions,
-                },
-            )
-
-            future.add_done_callback(self.thread_pool.task_done_callback)
-
-            futures.append(future)
-
-        succeeded_count = 0
-        while True:
-=======
         except Exception as e:
             yield GraphRunFailedEvent(error=str(e))
             raise
@@ -322,7 +277,6 @@
         # Create a read-only wrapper for the runtime state
         read_only_state = ReadOnlyGraphRuntimeStateWrapper(self._graph_runtime_state)
         for layer in self._layers:
->>>>>>> 21230a8e
             try:
                 layer.initialize(read_only_state, self._command_channel)
             except Exception as e:
@@ -348,223 +302,8 @@
         self._state_manager.enqueue_node(root_node.id)
         self._state_manager.start_execution(root_node.id)
 
-<<<<<<< HEAD
-        max_retries = node.retry_config.max_retries
-        retry_interval = node.retry_config.retry_interval_seconds
-        retries = 0
-        should_continue_retry = True
-        while should_continue_retry and retries <= max_retries:
-            try:
-                # run node
-                retry_start_at = naive_utc_now()
-                # yield control to other threads
-                time.sleep(0.001)
-                event_stream = node.run()
-                for event in event_stream:
-                    if isinstance(event, GraphEngineEvent):
-                        # add parallel info to iteration event
-                        if isinstance(event, BaseIterationEvent | BaseLoopEvent):
-                            event.parallel_id = parallel_id
-                            event.parallel_start_node_id = parallel_start_node_id
-                            event.parent_parallel_id = parent_parallel_id
-                            event.parent_parallel_start_node_id = parent_parallel_start_node_id
-                        yield event
-                    else:
-                        if isinstance(event, RunCompletedEvent):
-                            run_result = event.run_result
-                            if run_result.status == WorkflowNodeExecutionStatus.FAILED:
-                                if (
-                                    retries == max_retries
-                                    and node.type_ == NodeType.HTTP_REQUEST
-                                    and run_result.outputs
-                                    and not node.continue_on_error
-                                ):
-                                    run_result.status = WorkflowNodeExecutionStatus.SUCCEEDED
-                                if node.retry and retries < max_retries:
-                                    retries += 1
-                                    route_node_state.node_run_result = run_result
-                                    yield NodeRunRetryEvent(
-                                        id=str(uuid.uuid4()),
-                                        node_id=node.node_id,
-                                        node_type=node.type_,
-                                        node_data=node.get_base_node_data(),
-                                        route_node_state=route_node_state,
-                                        predecessor_node_id=node.previous_node_id,
-                                        parallel_id=parallel_id,
-                                        parallel_start_node_id=parallel_start_node_id,
-                                        parent_parallel_id=parent_parallel_id,
-                                        parent_parallel_start_node_id=parent_parallel_start_node_id,
-                                        error=run_result.error or "Unknown error",
-                                        retry_index=retries,
-                                        start_at=retry_start_at,
-                                        node_version=node.version(),
-                                    )
-                                    time.sleep(retry_interval)
-                                    break
-                            route_node_state.set_finished(run_result=run_result)
-
-                            if run_result.status == WorkflowNodeExecutionStatus.FAILED:
-                                if node.continue_on_error:
-                                    # if run failed, handle error
-                                    run_result = self._handle_continue_on_error(
-                                        node,
-                                        event.run_result,
-                                        self.graph_runtime_state.variable_pool,
-                                        handle_exceptions=handle_exceptions,
-                                    )
-                                    route_node_state.node_run_result = run_result
-                                    route_node_state.status = RouteNodeState.Status.EXCEPTION
-                                    if run_result.outputs:
-                                        for variable_key, variable_value in run_result.outputs.items():
-                                            # Add variables to variable pool
-                                            self.graph_runtime_state.variable_pool.add(
-                                                [node.node_id, variable_key], variable_value
-                                            )
-                                    yield NodeRunExceptionEvent(
-                                        error=run_result.error or "System Error",
-                                        id=node.id,
-                                        node_id=node.node_id,
-                                        node_type=node.type_,
-                                        node_data=node.get_base_node_data(),
-                                        route_node_state=route_node_state,
-                                        parallel_id=parallel_id,
-                                        parallel_start_node_id=parallel_start_node_id,
-                                        parent_parallel_id=parent_parallel_id,
-                                        parent_parallel_start_node_id=parent_parallel_start_node_id,
-                                        node_version=node.version(),
-                                    )
-                                    should_continue_retry = False
-                                else:
-                                    yield NodeRunFailedEvent(
-                                        error=route_node_state.failed_reason or "Unknown error.",
-                                        id=node.id,
-                                        node_id=node.node_id,
-                                        node_type=node.type_,
-                                        node_data=node.get_base_node_data(),
-                                        route_node_state=route_node_state,
-                                        parallel_id=parallel_id,
-                                        parallel_start_node_id=parallel_start_node_id,
-                                        parent_parallel_id=parent_parallel_id,
-                                        parent_parallel_start_node_id=parent_parallel_start_node_id,
-                                        node_version=node.version(),
-                                    )
-                                should_continue_retry = False
-                            elif run_result.status == WorkflowNodeExecutionStatus.SUCCEEDED:
-                                if (
-                                    node.continue_on_error
-                                    and self.graph.edge_mapping.get(node.node_id)
-                                    and node.error_strategy is ErrorStrategy.FAIL_BRANCH
-                                ):
-                                    run_result.edge_source_handle = FailBranchSourceHandle.SUCCESS
-                                if run_result.metadata and run_result.metadata.get(
-                                    WorkflowNodeExecutionMetadataKey.TOTAL_TOKENS
-                                ):
-                                    # plus state total_tokens
-                                    self.graph_runtime_state.total_tokens += int(
-                                        run_result.metadata.get(WorkflowNodeExecutionMetadataKey.TOTAL_TOKENS)  # type: ignore
-                                    )
-
-                                if run_result.llm_usage:
-                                    # use the latest usage
-                                    self.graph_runtime_state.llm_usage += run_result.llm_usage
-
-                                # append node output variables to variable pool
-                                if run_result.outputs:
-                                    for variable_key, variable_value in run_result.outputs.items():
-                                        # Add variables to variable pool
-                                        self.graph_runtime_state.variable_pool.add(
-                                            [node.node_id, variable_key], variable_value
-                                        )
-
-                                # When setting metadata, convert to dict first
-                                if not run_result.metadata:
-                                    run_result.metadata = {}
-
-                                if parallel_id and parallel_start_node_id:
-                                    metadata_dict = dict(run_result.metadata)
-                                    metadata_dict[WorkflowNodeExecutionMetadataKey.PARALLEL_ID] = parallel_id
-                                    metadata_dict[WorkflowNodeExecutionMetadataKey.PARALLEL_START_NODE_ID] = (
-                                        parallel_start_node_id
-                                    )
-                                    if parent_parallel_id and parent_parallel_start_node_id:
-                                        metadata_dict[WorkflowNodeExecutionMetadataKey.PARENT_PARALLEL_ID] = (
-                                            parent_parallel_id
-                                        )
-                                        metadata_dict[
-                                            WorkflowNodeExecutionMetadataKey.PARENT_PARALLEL_START_NODE_ID
-                                        ] = parent_parallel_start_node_id
-                                    run_result.metadata = metadata_dict
-
-                                yield NodeRunSucceededEvent(
-                                    id=node.id,
-                                    node_id=node.node_id,
-                                    node_type=node.type_,
-                                    node_data=node.get_base_node_data(),
-                                    route_node_state=route_node_state,
-                                    parallel_id=parallel_id,
-                                    parallel_start_node_id=parallel_start_node_id,
-                                    parent_parallel_id=parent_parallel_id,
-                                    parent_parallel_start_node_id=parent_parallel_start_node_id,
-                                    node_version=node.version(),
-                                )
-                                should_continue_retry = False
-
-                            break
-                        elif isinstance(event, RunStreamChunkEvent):
-                            yield NodeRunStreamChunkEvent(
-                                id=node.id,
-                                node_id=node.node_id,
-                                node_type=node.type_,
-                                node_data=node.get_base_node_data(),
-                                chunk_content=event.chunk_content,
-                                from_variable_selector=event.from_variable_selector,
-                                route_node_state=route_node_state,
-                                parallel_id=parallel_id,
-                                parallel_start_node_id=parallel_start_node_id,
-                                parent_parallel_id=parent_parallel_id,
-                                parent_parallel_start_node_id=parent_parallel_start_node_id,
-                                node_version=node.version(),
-                            )
-                        elif isinstance(event, RunRetrieverResourceEvent):
-                            yield NodeRunRetrieverResourceEvent(
-                                id=node.id,
-                                node_id=node.node_id,
-                                node_type=node.type_,
-                                node_data=node.get_base_node_data(),
-                                retriever_resources=event.retriever_resources,
-                                context=event.context,
-                                route_node_state=route_node_state,
-                                parallel_id=parallel_id,
-                                parallel_start_node_id=parallel_start_node_id,
-                                parent_parallel_id=parent_parallel_id,
-                                parent_parallel_start_node_id=parent_parallel_start_node_id,
-                                node_version=node.version(),
-                            )
-            except GenerateTaskStoppedError:
-                # trigger node run failed event
-                route_node_state.status = RouteNodeState.Status.FAILED
-                route_node_state.failed_reason = "Workflow stopped."
-                yield NodeRunFailedEvent(
-                    error="Workflow stopped.",
-                    id=node.id,
-                    node_id=node.node_id,
-                    node_type=node.type_,
-                    node_data=node.get_base_node_data(),
-                    route_node_state=route_node_state,
-                    parallel_id=parallel_id,
-                    parallel_start_node_id=parallel_start_node_id,
-                    parent_parallel_id=parent_parallel_id,
-                    parent_parallel_start_node_id=parent_parallel_start_node_id,
-                    node_version=node.version(),
-                )
-                return
-            except Exception as e:
-                logger.exception("Node %s run failed", node.title)
-                raise e
-=======
         # Start dispatcher
         self._dispatcher.start()
->>>>>>> 21230a8e
 
     def _stop_execution(self) -> None:
         """Stop execution subsystems."""
