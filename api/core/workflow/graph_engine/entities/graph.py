--- conflicted
+++ resolved
@@ -204,48 +204,6 @@
 
         return graph
 
-<<<<<<< HEAD
-    def add_extra_edge(self, source_node_id: str, target_node_id: str, run_condition: Optional[RunCondition] = None):
-        """
-        Add extra edge to the graph
-
-        :param source_node_id: source node id
-        :param target_node_id: target node id
-        :param run_condition: run condition
-        """
-        if source_node_id not in self.node_ids or target_node_id not in self.node_ids:
-            return
-
-        if source_node_id not in self.edge_mapping:
-            self.edge_mapping[source_node_id] = []
-
-        if target_node_id in [graph_edge.target_node_id for graph_edge in self.edge_mapping[source_node_id]]:
-            return
-
-        graph_edge = GraphEdge(
-            source_node_id=source_node_id, target_node_id=target_node_id, run_condition=run_condition
-        )
-
-        self.edge_mapping[source_node_id].append(graph_edge)
-
-    def get_leaf_node_ids(self) -> list[str]:
-        """
-        Get leaf node ids of the graph
-
-        :return: leaf node ids
-        """
-        leaf_node_ids = []
-        for node_id in self.node_ids:
-            if node_id not in self.edge_mapping or (
-                len(self.edge_mapping[node_id]) == 1
-                and self.edge_mapping[node_id][0].target_node_id == self.root_node_id
-            ):
-                leaf_node_ids.append(node_id)
-
-        return leaf_node_ids
-
-=======
->>>>>>> cdf9b674
     @classmethod
     def _recursively_add_node_ids(cls, node_ids: list[str], edge_mapping: dict[str, list[GraphEdge]], node_id: str):
         """
