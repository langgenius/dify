--- conflicted
+++ resolved
@@ -1,11 +1,7 @@
 import logging
 import time
-<<<<<<< HEAD
 from collections.abc import Mapping, Sequence
 from typing import Any, Optional, cast
-=======
-from typing import Optional, cast
->>>>>>> c8f5dfcf
 
 from configs import dify_config
 from core.app.app_config.entities import FileExtraConfig
@@ -241,11 +237,7 @@
                             # move to next iteration
                             next_node_id = next_iteration
                             # get next id
-<<<<<<< HEAD
                             next_node = self._get_node(workflow_run_state=workflow_run_state, graph=graph, node_id=next_node_id, callbacks=callbacks)
-=======
-                            next_node = self._get_node(workflow_run_state, graph, next_node_id, callbacks)
->>>>>>> c8f5dfcf
 
                 if not next_node:
                     break
@@ -572,11 +564,7 @@
                     error=error
                 )
 
-<<<<<<< HEAD
     def _workflow_iteration_started(self, *, graph: Mapping[str, Any],
-=======
-    def _workflow_iteration_started(self, graph: dict,
->>>>>>> c8f5dfcf
                                     current_iteration_node: BaseIterationNode,
                                     workflow_run_state: WorkflowRunState,
                                     predecessor_node_id: Optional[str] = None,
@@ -616,11 +604,7 @@
     def _workflow_iteration_next(self, *, graph: Mapping[str, Any],
                                  current_iteration_node: BaseIterationNode,
                                  workflow_run_state: WorkflowRunState,
-<<<<<<< HEAD
                                  callbacks: Sequence[WorkflowCallback]) -> None:
-=======
-                                 callbacks: list[BaseWorkflowCallback] = None) -> None:
->>>>>>> c8f5dfcf
         """
         Workflow iteration next
         :param workflow_run_state: workflow run state
@@ -647,19 +631,11 @@
         nodes = [node for node in nodes if node.get('data', {}).get('iteration_id') == current_iteration_node.node_id]
 
         for node in nodes:
-<<<<<<< HEAD
             workflow_run_state.variable_pool.remove((node.get('id'),))
 
     def _workflow_iteration_completed(self, *, current_iteration_node: BaseIterationNode,
                                         workflow_run_state: WorkflowRunState,
                                         callbacks: Sequence[WorkflowCallback]) -> None:
-=======
-            workflow_run_state.variable_pool.clear_node_variables(node_id=node.get('id'))
-
-    def _workflow_iteration_completed(self, current_iteration_node: BaseIterationNode,
-                                        workflow_run_state: WorkflowRunState,
-                                        callbacks: list[BaseWorkflowCallback] = None) -> None:
->>>>>>> c8f5dfcf
         if callbacks:
             if isinstance(workflow_run_state.current_iteration_state, IterationState):
                 for callback in callbacks:
@@ -767,11 +743,7 @@
             )
 
     def _get_node(self, workflow_run_state: WorkflowRunState,
-<<<<<<< HEAD
                   graph: Mapping[str, Any],
-=======
-                  graph: dict,
->>>>>>> c8f5dfcf
                   node_id: str,
                   callbacks: Sequence[WorkflowCallback]):
         """
@@ -967,23 +939,12 @@
 
         return new_value
 
-<<<<<<< HEAD
-    def _mapping_user_inputs_to_variable_pool(
-        self,
-        variable_mapping: dict,
-        user_inputs: dict,
-        variable_pool: VariablePool,
-        tenant_id: str,
-        node_instance: BaseNode
-    ):
-=======
     def _mapping_user_inputs_to_variable_pool(self,
                                               variable_mapping: dict,
                                               user_inputs: dict,
                                               variable_pool: VariablePool,
                                               tenant_id: str,
                                               node_instance: BaseNode):
->>>>>>> c8f5dfcf
         for variable_key, variable_selector in variable_mapping.items():
             if variable_key not in user_inputs and not variable_pool.get(variable_selector):
                 raise ValueError(f'Variable key {variable_key} not found in user inputs.')
