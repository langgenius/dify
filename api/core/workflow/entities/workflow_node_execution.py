--- conflicted
+++ resolved
@@ -12,49 +12,7 @@
 
 from pydantic import BaseModel, Field, PrivateAttr
 
-<<<<<<< HEAD
-from core.workflow.nodes.enums import NodeType
-
-
-class WorkflowNodeExecutionMetadataKey(StrEnum):
-    """
-    Node Run Metadata Key.
-    """
-
-    TOTAL_TOKENS = "total_tokens"
-    TOTAL_PRICE = "total_price"
-    CURRENCY = "currency"
-    TOOL_INFO = "tool_info"
-    TRIGGER_INFO = "trigger_info"
-    AGENT_LOG = "agent_log"
-    ITERATION_ID = "iteration_id"
-    ITERATION_INDEX = "iteration_index"
-    LOOP_ID = "loop_id"
-    LOOP_INDEX = "loop_index"
-    PARALLEL_ID = "parallel_id"
-    PARALLEL_START_NODE_ID = "parallel_start_node_id"
-    PARENT_PARALLEL_ID = "parent_parallel_id"
-    PARENT_PARALLEL_START_NODE_ID = "parent_parallel_start_node_id"
-    PARALLEL_MODE_RUN_ID = "parallel_mode_run_id"
-    ITERATION_DURATION_MAP = "iteration_duration_map"  # single iteration duration if iteration node runs
-    LOOP_DURATION_MAP = "loop_duration_map"  # single loop duration if loop node runs
-    ERROR_STRATEGY = "error_strategy"  # node in continue on error mode return the field
-    LOOP_VARIABLE_MAP = "loop_variable_map"  # single loop variable output
-
-
-class WorkflowNodeExecutionStatus(StrEnum):
-    """
-    Node Execution Status Enum.
-    """
-
-    RUNNING = "running"
-    SUCCEEDED = "succeeded"
-    FAILED = "failed"
-    EXCEPTION = "exception"
-    RETRY = "retry"
-=======
 from core.workflow.enums import NodeType, WorkflowNodeExecutionMetadataKey, WorkflowNodeExecutionStatus
->>>>>>> 407323f8
 
 
 class WorkflowNodeExecution(BaseModel):
