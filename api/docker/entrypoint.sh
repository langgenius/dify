--- conflicted
+++ resolved
@@ -34,10 +34,10 @@
   if [[ -z "${CELERY_QUEUES}" ]]; then
     if [[ "${EDITION}" == "CLOUD" ]]; then
       # Cloud edition: separate queues for dataset and trigger tasks
-      DEFAULT_QUEUES="dataset,mail,ops_trace,app_deletion,plugin,workflow_storage,workflow_professional,workflow_team,workflow_sandbox"
+      DEFAULT_QUEUES="dataset,mail,ops_trace,app_deletion,plugin,workflow_storage,workflow_professional,workflow_team,workflow_sandbox,conversation"
     else
       # Community edition (SELF_HOSTED): dataset and workflow have separate queues
-      DEFAULT_QUEUES="dataset,mail,ops_trace,app_deletion,plugin,workflow_storage,workflow"
+      DEFAULT_QUEUES="dataset,mail,ops_trace,app_deletion,plugin,workflow_storage,workflow,conversation"
     fi
   else
     DEFAULT_QUEUES="${CELERY_QUEUES}"
@@ -64,11 +64,7 @@
 
   exec celery -A app.celery worker -P ${WORKER_POOL} $CONCURRENCY_OPTION \
     --max-tasks-per-child ${MAX_TASK_PRE_CHILD:-50} --loglevel ${LOG_LEVEL:-INFO} \
-<<<<<<< HEAD
     -Q ${DEFAULT_QUEUES}
-=======
-    -Q ${CELERY_QUEUES:-dataset,mail,ops_trace,app_deletion,plugin,workflow_storage,conversation}
->>>>>>> 044ad510
 
 elif [[ "${MODE}" == "beat" ]]; then
   exec celery -A app.celery beat --loglevel ${LOG_LEVEL:-INFO}
