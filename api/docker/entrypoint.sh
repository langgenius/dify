--- conflicted
+++ resolved
@@ -32,11 +32,7 @@
 
   exec celery -A app.celery worker -P ${CELERY_WORKER_CLASS:-gevent} $CONCURRENCY_OPTION \
     --max-tasks-per-child ${MAX_TASK_PRE_CHILD:-50} --loglevel ${LOG_LEVEL:-INFO} \
-<<<<<<< HEAD
-    -Q ${CELERY_QUEUES:-dataset,mail,ops_trace,app_deletion,plugin,conversation}
-=======
-    -Q ${CELERY_QUEUES:-dataset,mail,ops_trace,app_deletion,plugin,workflow_storage}
->>>>>>> da9af7b5
+    -Q ${CELERY_QUEUES:-dataset,mail,ops_trace,app_deletion,plugin,workflow_storage,conversation}
 
 elif [[ "${MODE}" == "beat" ]]; then
   exec celery -A app.celery beat --loglevel ${LOG_LEVEL:-INFO}
