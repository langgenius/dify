--- conflicted
+++ resolved
@@ -34,17 +34,10 @@
   if [[ -z "${CELERY_QUEUES}" ]]; then
     if [[ "${EDITION}" == "CLOUD" ]]; then
       # Cloud edition: separate queues for dataset and trigger tasks
-<<<<<<< HEAD
-      DEFAULT_QUEUES="dataset,mail,ops_trace,app_deletion,plugin,workflow_storage,workflow_professional,workflow_team,workflow_sandbox,schedule"
+      DEFAULT_QUEUES="dataset,mail,ops_trace,app_deletion,plugin,workflow_storage,conversation,workflow_professional,workflow_team,workflow_sandbox,schedule"
     else
       # Community edition (SELF_HOSTED): dataset and workflow have separate queues
-      DEFAULT_QUEUES="dataset,mail,ops_trace,app_deletion,plugin,workflow_storage,workflow,schedule"
-=======
-      DEFAULT_QUEUES="dataset,mail,ops_trace,app_deletion,plugin,workflow_storage,conversation,workflow_professional,workflow_team,workflow_sandbox"
-    else
-      # Community edition (SELF_HOSTED): dataset and workflow have separate queues
-      DEFAULT_QUEUES="dataset,mail,ops_trace,app_deletion,plugin,workflow_storage,conversation,workflow"
->>>>>>> bccaf939
+      DEFAULT_QUEUES="dataset,mail,ops_trace,app_deletion,plugin,workflow_storage,conversation,workflow,schedule"
     fi
   else
     DEFAULT_QUEUES="${CELERY_QUEUES}"
