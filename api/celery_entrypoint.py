import psycogreen.gevent as pscycogreen_gevent  # type: ignore
from grpc.experimental import gevent as grpc_gevent  # type: ignore

<<<<<<< HEAD
_logger = logging.getLogger(__name__)


def _log(message: str):
    _logger.debug(message)


=======
>>>>>>> 33d4c954
# grpc gevent
grpc_gevent.init_gevent()
print("gRPC patched with gevent.", flush=True)  # noqa: T201
pscycogreen_gevent.patch_psycopg()
print("psycopg2 patched with gevent.", flush=True)  # noqa: T201


from app import app, celery

__all__ = ["app", "celery"]<|MERGE_RESOLUTION|>--- conflicted
+++ resolved
@@ -1,16 +1,6 @@
 import psycogreen.gevent as pscycogreen_gevent  # type: ignore
 from grpc.experimental import gevent as grpc_gevent  # type: ignore
 
-<<<<<<< HEAD
-_logger = logging.getLogger(__name__)
-
-
-def _log(message: str):
-    _logger.debug(message)
-
-
-=======
->>>>>>> 33d4c954
 # grpc gevent
 grpc_gevent.init_gevent()
 print("gRPC patched with gevent.", flush=True)  # noqa: T201
