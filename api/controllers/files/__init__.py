--- conflicted
+++ resolved
@@ -2,11 +2,7 @@
 
 from libs.external_api import ExternalApi
 
-from . import image_preview, tool_files
+from . import image_preview, tool_files, upload
 
-<<<<<<< HEAD
 bp = Blueprint("files", __name__)
-api = ExternalApi(bp)
-=======
-from . import image_preview, tool_files, upload
->>>>>>> 972421ef
+api = ExternalApi(bp)