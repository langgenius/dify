from typing import Union

from flask import Response
from flask_restx import Resource, reqparse
from pydantic import ValidationError
from sqlalchemy.orm import Session

from controllers.console.app.mcp_server import AppMCPServerStatus
from controllers.mcp import mcp_ns
from core.app.app_config.entities import VariableEntity
from core.mcp import types as mcp_types
from extensions.ext_database import db
from libs import helper
from models.model import App, AppMCPServer, AppMode


class MCPRequestError(Exception):
    """Custom exception for MCP request processing errors"""

    def __init__(self, error_code: int, message: str):
        self.error_code = error_code
        self.message = message
        super().__init__(message)


def int_or_str(value):
    """Validate that a value is either an integer or string."""
    if isinstance(value, (int, str)):
        return value
    else:
        return None


# Define parser for both documentation and validation
mcp_request_parser = (
    reqparse.RequestParser()
    .add_argument("jsonrpc", type=str, required=True, location="json", help="JSON-RPC version (should be '2.0')")
    .add_argument("method", type=str, required=True, location="json", help="The method to invoke")
    .add_argument("params", type=dict, required=False, location="json", help="Parameters for the method")
    .add_argument("id", type=int_or_str, required=False, location="json", help="Request ID for tracking responses")
)


@mcp_ns.route("/server/<string:server_code>/mcp")
class MCPAppApi(Resource):
    @mcp_ns.expect(mcp_request_parser)
    @mcp_ns.doc("handle_mcp_request")
    @mcp_ns.doc(description="Handle Model Context Protocol (MCP) requests for a specific server")
    @mcp_ns.doc(params={"server_code": "Unique identifier for the MCP server"})
    @mcp_ns.doc(
        responses={
            200: "MCP response successfully processed",
            400: "Invalid MCP request or parameters",
            404: "Server or app not found",
        }
    )
    def post(self, server_code: str):
        """Handle MCP requests for a specific server.

        Processes JSON-RPC formatted requests according to the Model Context Protocol specification.
        Validates the server status and associated app before processing the request.

        Args:
            server_code: Unique identifier for the MCP server

        Returns:
            dict: JSON-RPC response from the MCP handler

        Raises:
            ValidationError: Invalid request format or parameters
        """
        args = mcp_request_parser.parse_args()
        request_id: Union[int, str] | None = args.get("id")
        mcp_request = self._parse_mcp_request(args)

        with Session(db.engine, expire_on_commit=False) as session:
            # Get MCP server and app
            mcp_server, app = self._get_mcp_server_and_app(server_code, session)
            self._validate_server_status(mcp_server)

            # Get user input form
            user_input_form = self._get_user_input_form(app)

            # Handle notification vs request differently
            return self._process_mcp_message(mcp_request, request_id, app, mcp_server, user_input_form, session)

    def _get_mcp_server_and_app(self, server_code: str, session: Session) -> tuple[AppMCPServer, App]:
        """Get and validate MCP server and app in one query session"""
        mcp_server = session.query(AppMCPServer).where(AppMCPServer.server_code == server_code).first()
        if not mcp_server:
            raise MCPRequestError(mcp_types.INVALID_REQUEST, "Server Not Found")

        app = session.query(App).where(App.id == mcp_server.app_id).first()
        if not app:
            raise MCPRequestError(mcp_types.INVALID_REQUEST, "App Not Found")

        return mcp_server, app

    def _validate_server_status(self, mcp_server: AppMCPServer):
        """Validate MCP server status"""
        if mcp_server.status != AppMCPServerStatus.ACTIVE:
            raise MCPRequestError(mcp_types.INVALID_REQUEST, "Server is not active")

    def _process_mcp_message(
        self,
        mcp_request: mcp_types.ClientRequest | mcp_types.ClientNotification,
        request_id: Union[int, str] | None,
        app: App,
        mcp_server: AppMCPServer,
        user_input_form: list[VariableEntity],
        session: Session,
    ) -> Response:
        """Process MCP message (notification or request)"""
        if isinstance(mcp_request, mcp_types.ClientNotification):
            return self._handle_notification(mcp_request)
        else:
            return self._handle_request(mcp_request, request_id, app, mcp_server, user_input_form, session)

    def _handle_notification(self, mcp_request: mcp_types.ClientNotification) -> Response:
        """Handle MCP notification"""
        # For notifications, only support init notification
        if mcp_request.root.method != "notifications/initialized":
            raise MCPRequestError(mcp_types.INVALID_REQUEST, "Invalid notification method")
        # Return HTTP 202 Accepted for notifications (no response body)
        return Response("", status=202, content_type="application/json")

    def _handle_request(
        self,
        mcp_request: mcp_types.ClientRequest,
        request_id: Union[int, str] | None,
        app: App,
        mcp_server: AppMCPServer,
        user_input_form: list[VariableEntity],
        session: Session,
    ) -> Response:
        """Handle MCP request"""
        if request_id is None:
            raise MCPRequestError(mcp_types.INVALID_REQUEST, "Request ID is required")

        result = self._handle_mcp_request(app, mcp_server, mcp_request, user_input_form, session, request_id)
        if result is None:
            # This shouldn't happen for requests, but handle gracefully
            raise MCPRequestError(mcp_types.INTERNAL_ERROR, "No response generated for request")

        return helper.compact_generate_response(result.model_dump(by_alias=True, mode="json", exclude_none=True))

    def _get_user_input_form(self, app: App) -> list[VariableEntity]:
        """Get and convert user input form"""
        # Get raw user input form based on app mode
        if app.mode in {AppMode.ADVANCED_CHAT, AppMode.WORKFLOW}:
            if not app.workflow:
                raise MCPRequestError(mcp_types.INVALID_REQUEST, "App is unavailable")
            raw_user_input_form = app.workflow.user_input_form(to_old_structure=True)
        else:
            if not app.app_model_config:
                raise MCPRequestError(mcp_types.INVALID_REQUEST, "App is unavailable")
            features_dict = app.app_model_config.to_dict()
            raw_user_input_form = features_dict.get("user_input_form", [])

        # Convert to VariableEntity objects
        try:
            return self._convert_user_input_form(raw_user_input_form)
        except ValidationError as e:
            raise MCPRequestError(mcp_types.INVALID_PARAMS, f"Invalid user_input_form: {str(e)}")

    def _convert_user_input_form(self, raw_form: list[dict]) -> list[VariableEntity]:
        """Convert raw user input form to VariableEntity objects"""
        return [self._create_variable_entity(item) for item in raw_form]

    def _create_variable_entity(self, item: dict) -> VariableEntity:
        """Create a single VariableEntity from raw form item"""
        variable_type = item.get("type", "") or list(item.keys())[0]
        variable = item[variable_type]

        return VariableEntity(
            type=variable_type,
            variable=variable.get("variable"),
            description=variable.get("description") or "",
            label=variable.get("label"),
            required=variable.get("required", False),
            max_length=variable.get("max_length"),
            options=variable.get("options") or [],
        )

    def _parse_mcp_request(self, args: dict) -> mcp_types.ClientRequest | mcp_types.ClientNotification:
        """Parse and validate MCP request"""
        try:
            return mcp_types.ClientRequest.model_validate(args)
        except ValidationError:
            try:
                return mcp_types.ClientNotification.model_validate(args)
            except ValidationError as e:
                raise MCPRequestError(mcp_types.INVALID_PARAMS, f"Invalid MCP request: {str(e)}")

<<<<<<< HEAD
        mcp_server_handler = MCPServerStreamableHTTPRequestHandler(app, request, converted_user_input_form)
        response = mcp_server_handler.handle()
        return helper.compact_generate_response(response)
=======
    def _retrieve_end_user(self, tenant_id: str, mcp_server_id: str) -> EndUser | None:
        """Get end user - manages its own database session"""
        with Session(db.engine, expire_on_commit=False) as session, session.begin():
            return (
                session.query(EndUser)
                .where(EndUser.tenant_id == tenant_id)
                .where(EndUser.session_id == mcp_server_id)
                .where(EndUser.type == "mcp")
                .first()
            )

    def _create_end_user(
        self, client_name: str, tenant_id: str, app_id: str, mcp_server_id: str, session: Session
    ) -> EndUser:
        """Create end user in existing session"""
        end_user = EndUser(
            tenant_id=tenant_id,
            app_id=app_id,
            type="mcp",
            name=client_name,
            session_id=mcp_server_id,
        )
        session.add(end_user)
        session.flush()  # Use flush instead of commit to keep transaction open
        session.refresh(end_user)
        return end_user

    def _handle_mcp_request(
        self,
        app: App,
        mcp_server: AppMCPServer,
        mcp_request: mcp_types.ClientRequest,
        user_input_form: list[VariableEntity],
        session: Session,
        request_id: Union[int, str],
    ) -> mcp_types.JSONRPCResponse | mcp_types.JSONRPCError | None:
        """Handle MCP request and return response"""
        end_user = self._retrieve_end_user(mcp_server.tenant_id, mcp_server.id)

        if not end_user and isinstance(mcp_request.root, mcp_types.InitializeRequest):
            client_info = mcp_request.root.params.clientInfo
            client_name = f"{client_info.name}@{client_info.version}"
            # Commit the session before creating end user to avoid transaction conflicts
            session.commit()
            with Session(db.engine, expire_on_commit=False) as create_session, create_session.begin():
                end_user = self._create_end_user(client_name, app.tenant_id, app.id, mcp_server.id, create_session)

        return handle_mcp_request(app, mcp_request, user_input_form, mcp_server, end_user, request_id)
>>>>>>> 95ce224d
<|MERGE_RESOLUTION|>--- conflicted
+++ resolved
@@ -9,9 +9,10 @@
 from controllers.mcp import mcp_ns
 from core.app.app_config.entities import VariableEntity
 from core.mcp import types as mcp_types
+from core.mcp.server.streamable_http import handle_mcp_request
 from extensions.ext_database import db
 from libs import helper
-from models.model import App, AppMCPServer, AppMode
+from models.model import App, AppMCPServer, AppMode, EndUser
 
 
 class MCPRequestError(Exception):
@@ -192,11 +193,6 @@
             except ValidationError as e:
                 raise MCPRequestError(mcp_types.INVALID_PARAMS, f"Invalid MCP request: {str(e)}")
 
-<<<<<<< HEAD
-        mcp_server_handler = MCPServerStreamableHTTPRequestHandler(app, request, converted_user_input_form)
-        response = mcp_server_handler.handle()
-        return helper.compact_generate_response(response)
-=======
     def _retrieve_end_user(self, tenant_id: str, mcp_server_id: str) -> EndUser | None:
         """Get end user - manages its own database session"""
         with Session(db.engine, expire_on_commit=False) as session, session.begin():
@@ -244,5 +240,4 @@
             with Session(db.engine, expire_on_commit=False) as create_session, create_session.begin():
                 end_user = self._create_end_user(client_name, app.tenant_id, app.id, mcp_server.id, create_session)
 
-        return handle_mcp_request(app, mcp_request, user_input_form, mcp_server, end_user, request_id)
->>>>>>> 95ce224d
+        return handle_mcp_request(app, mcp_request, user_input_form, mcp_server, end_user, request_id)