import datetime

import pytz
from flask import request
from flask_login import current_user
from flask_restful import Resource, fields, marshal_with, reqparse
from sqlalchemy import select
from sqlalchemy.orm import Session

from configs import dify_config
from constants.languages import supported_language
from controllers.console import api
from controllers.console.auth.error import (
    EmailAlreadyInUseError,
    EmailChangeLimitError,
    EmailCodeError,
    InvalidEmailError,
    InvalidTokenError,
)
from controllers.console.error import AccountNotFound, EmailSendIpLimitError
from controllers.console.workspace.error import (
    AccountAlreadyInitedError,
    CurrentPasswordIncorrectError,
    InvalidAccountDeletionCodeError,
    InvalidInvitationCodeError,
    RepeatPasswordNotMatchError,
)
from controllers.console.wraps import (
    account_initialization_required,
    cloud_edition_billing_enabled,
    enable_change_email,
    enterprise_license_required,
    only_edition_cloud,
    setup_required,
)
from extensions.ext_database import db
from fields.member_fields import account_fields
from libs.helper import TimestampField, email, extract_remote_ip, timezone
from libs.login import login_required
from models import AccountIntegrate, InvitationCode
from models.account import Account
from services.account_service import AccountService
from services.billing_service import BillingService
from services.errors.account import CurrentPasswordIncorrectError as ServiceCurrentPasswordIncorrectError


class AccountInitApi(Resource):
    @setup_required
    @login_required
    def post(self):
        account = current_user

        if account.status == "active":
            raise AccountAlreadyInitedError()

        parser = reqparse.RequestParser()

        if dify_config.EDITION == "CLOUD":
            parser.add_argument("invitation_code", type=str, location="json")

        parser.add_argument("interface_language", type=supported_language, required=True, location="json")
        parser.add_argument("timezone", type=timezone, required=True, location="json")
        args = parser.parse_args()

        if dify_config.EDITION == "CLOUD":
            if not args["invitation_code"]:
                raise ValueError("invitation_code is required")

            # check invitation code
            invitation_code = (
                db.session.query(InvitationCode)
                .filter(
                    InvitationCode.code == args["invitation_code"],
                    InvitationCode.status == "unused",
                )
                .first()
            )

            if not invitation_code:
                raise InvalidInvitationCodeError()

            invitation_code.status = "used"
            invitation_code.used_at = datetime.datetime.now(datetime.UTC).replace(tzinfo=None)
            invitation_code.used_by_tenant_id = account.current_tenant_id
            invitation_code.used_by_account_id = account.id

        account.interface_language = args["interface_language"]
        account.timezone = args["timezone"]
        account.interface_theme = "light"
        account.status = "active"
        account.initialized_at = datetime.datetime.now(datetime.UTC).replace(tzinfo=None)
        db.session.commit()

        return {"result": "success"}


class AccountProfileApi(Resource):
    @setup_required
    @login_required
    @account_initialization_required
    @marshal_with(account_fields)
    @enterprise_license_required
    def get(self):
        return current_user


class AccountNameApi(Resource):
    @setup_required
    @login_required
    @account_initialization_required
    @marshal_with(account_fields)
    def post(self):
        parser = reqparse.RequestParser()
        parser.add_argument("name", type=str, required=True, location="json")
        args = parser.parse_args()

        # Validate account name length
        if len(args["name"]) < 3 or len(args["name"]) > 30:
            raise ValueError("Account name must be between 3 and 30 characters.")

        updated_account = AccountService.update_account(current_user, name=args["name"])

        return updated_account


class AccountAvatarApi(Resource):
    @setup_required
    @login_required
    @account_initialization_required
    @marshal_with(account_fields)
    def post(self):
        parser = reqparse.RequestParser()
        parser.add_argument("avatar", type=str, required=True, location="json")
        args = parser.parse_args()

        updated_account = AccountService.update_account(current_user, avatar=args["avatar"])

        return updated_account


class AccountInterfaceLanguageApi(Resource):
    @setup_required
    @login_required
    @account_initialization_required
    @marshal_with(account_fields)
    def post(self):
        parser = reqparse.RequestParser()
        parser.add_argument("interface_language", type=supported_language, required=True, location="json")
        args = parser.parse_args()

        updated_account = AccountService.update_account(current_user, interface_language=args["interface_language"])

        return updated_account


class AccountInterfaceThemeApi(Resource):
    @setup_required
    @login_required
    @account_initialization_required
    @marshal_with(account_fields)
    def post(self):
        parser = reqparse.RequestParser()
        parser.add_argument("interface_theme", type=str, choices=["light", "dark"], required=True, location="json")
        args = parser.parse_args()

        updated_account = AccountService.update_account(current_user, interface_theme=args["interface_theme"])

        return updated_account


class AccountTimezoneApi(Resource):
    @setup_required
    @login_required
    @account_initialization_required
    @marshal_with(account_fields)
    def post(self):
        parser = reqparse.RequestParser()
        parser.add_argument("timezone", type=str, required=True, location="json")
        args = parser.parse_args()

        # Validate timezone string, e.g. America/New_York, Asia/Shanghai
        if args["timezone"] not in pytz.all_timezones:
            raise ValueError("Invalid timezone string.")

        updated_account = AccountService.update_account(current_user, timezone=args["timezone"])

        return updated_account


class AccountPasswordApi(Resource):
    @setup_required
    @login_required
    @account_initialization_required
    @marshal_with(account_fields)
    def post(self):
        parser = reqparse.RequestParser()
        parser.add_argument("password", type=str, required=False, location="json")
        parser.add_argument("new_password", type=str, required=True, location="json")
        parser.add_argument("repeat_new_password", type=str, required=True, location="json")
        args = parser.parse_args()

        if args["new_password"] != args["repeat_new_password"]:
            raise RepeatPasswordNotMatchError()

        try:
            AccountService.update_account_password(current_user, args["password"], args["new_password"])
        except ServiceCurrentPasswordIncorrectError:
            raise CurrentPasswordIncorrectError()

        return {"result": "success"}


class AccountIntegrateApi(Resource):
    integrate_fields = {
        "provider": fields.String,
        "created_at": TimestampField,
        "is_bound": fields.Boolean,
        "link": fields.String,
    }

    integrate_list_fields = {
        "data": fields.List(fields.Nested(integrate_fields)),
    }

    @setup_required
    @login_required
    @account_initialization_required
    @marshal_with(integrate_list_fields)
    def get(self):
        account = current_user

        account_integrates = db.session.query(AccountIntegrate).filter(AccountIntegrate.account_id == account.id).all()

        base_url = request.url_root.rstrip("/")
        oauth_base_path = "/console/api/oauth/login"
        providers = ["github", "google"]

        integrate_data = []
        for provider in providers:
            existing_integrate = next((ai for ai in account_integrates if ai.provider == provider), None)
            if existing_integrate:
                integrate_data.append(
                    {
                        "id": existing_integrate.id,
                        "provider": provider,
                        "created_at": existing_integrate.created_at,
                        "is_bound": True,
                        "link": None,
                    }
                )
            else:
                integrate_data.append(
                    {
                        "id": None,
                        "provider": provider,
                        "created_at": None,
                        "is_bound": False,
                        "link": f"{base_url}{oauth_base_path}/{provider}",
                    }
                )

        return {"data": integrate_data}


class AccountDeleteVerifyApi(Resource):
    @setup_required
    @login_required
    @account_initialization_required
    def get(self):
        account = current_user

        token, code = AccountService.generate_account_deletion_verification_code(account)
        AccountService.send_account_deletion_verification_email(account, code)

        return {"result": "success", "data": token}


class AccountDeleteApi(Resource):
    @setup_required
    @login_required
    @account_initialization_required
    def post(self):
        account = current_user

        parser = reqparse.RequestParser()
        parser.add_argument("token", type=str, required=True, location="json")
        parser.add_argument("code", type=str, required=True, location="json")
        args = parser.parse_args()

        if not AccountService.verify_account_deletion_code(args["token"], args["code"]):
            raise InvalidAccountDeletionCodeError()

        AccountService.delete_account(account)

        return {"result": "success"}


class AccountDeleteUpdateFeedbackApi(Resource):
    @setup_required
    def post(self):
        parser = reqparse.RequestParser()
        parser.add_argument("email", type=str, required=True, location="json")
        parser.add_argument("feedback", type=str, required=True, location="json")
        args = parser.parse_args()

        BillingService.update_account_deletion_feedback(args["email"], args["feedback"])

        return {"result": "success"}


class EducationVerifyApi(Resource):
    verify_fields = {
        "token": fields.String,
    }

    @setup_required
    @login_required
    @account_initialization_required
    @only_edition_cloud
    @cloud_edition_billing_enabled
    @marshal_with(verify_fields)
    def get(self):
        account = current_user

        return BillingService.EducationIdentity.verify(account.id, account.email)


class EducationApi(Resource):
    status_fields = {
        "result": fields.Boolean,
    }

    @setup_required
    @login_required
    @account_initialization_required
    @only_edition_cloud
    @cloud_edition_billing_enabled
    def post(self):
        account = current_user

        parser = reqparse.RequestParser()
        parser.add_argument("token", type=str, required=True, location="json")
        parser.add_argument("institution", type=str, required=True, location="json")
        parser.add_argument("role", type=str, required=True, location="json")
        args = parser.parse_args()

        return BillingService.EducationIdentity.activate(account, args["token"], args["institution"], args["role"])

    @setup_required
    @login_required
    @account_initialization_required
    @only_edition_cloud
    @cloud_edition_billing_enabled
    @marshal_with(status_fields)
    def get(self):
        account = current_user

        return BillingService.EducationIdentity.is_active(account.id)


class EducationAutoCompleteApi(Resource):
    data_fields = {
        "data": fields.List(fields.String),
        "curr_page": fields.Integer,
        "has_next": fields.Boolean,
    }

    @setup_required
    @login_required
    @account_initialization_required
    @only_edition_cloud
    @cloud_edition_billing_enabled
    @marshal_with(data_fields)
    def get(self):
        parser = reqparse.RequestParser()
        parser.add_argument("keywords", type=str, required=True, location="args")
        parser.add_argument("page", type=int, required=False, location="args", default=0)
        parser.add_argument("limit", type=int, required=False, location="args", default=20)
        args = parser.parse_args()

        return BillingService.EducationIdentity.autocomplete(args["keywords"], args["page"], args["limit"])


class ChangeEmailSendEmailApi(Resource):
    @enable_change_email
    @setup_required
    @login_required
    @account_initialization_required
    def post(self):
        parser = reqparse.RequestParser()
        parser.add_argument("email", type=email, required=True, location="json")
        parser.add_argument("language", type=str, required=False, location="json")
        parser.add_argument("phase", type=str, required=False, location="json")
        parser.add_argument("token", type=str, required=False, location="json")
        args = parser.parse_args()

        ip_address = extract_remote_ip(request)
        if AccountService.is_email_send_ip_limit(ip_address):
            raise EmailSendIpLimitError()

        if args["language"] is not None and args["language"] == "zh-Hans":
            language = "zh-Hans"
        else:
            language = "en-US"
        account = None
        user_email = args["email"]
        if args["phase"] is not None and args["phase"] == "new_email":
            if args["token"] is None:
                raise InvalidTokenError()

            reset_data = AccountService.get_change_email_data(args["token"])
            if reset_data is None:
                raise InvalidTokenError()
            user_email = reset_data.get("email", "")

<<<<<<< HEAD
            if user_email != current_user.email:
=======
            if user_email == current_user.email:
>>>>>>> 09a2d413
                raise InvalidEmailError()
        else:
            with Session(db.engine) as session:
                account = session.execute(select(Account).filter_by(email=args["email"])).scalar_one_or_none()
            if account is None:
                raise AccountNotFound()

        token = AccountService.send_change_email_email(
            account=account, email=args["email"], old_email=user_email, language=language, phase=args["phase"]
        )
        return {"result": "success", "data": token}


class ChangeEmailCheckApi(Resource):
    @enable_change_email
    @setup_required
    @login_required
    @account_initialization_required
    def post(self):
        parser = reqparse.RequestParser()
        parser.add_argument("email", type=email, required=True, location="json")
        parser.add_argument("code", type=str, required=True, location="json")
        parser.add_argument("token", type=str, required=True, nullable=False, location="json")
        args = parser.parse_args()

        user_email = args["email"]

        is_change_email_error_rate_limit = AccountService.is_change_email_error_rate_limit(args["email"])
        if is_change_email_error_rate_limit:
            raise EmailChangeLimitError()

        token_data = AccountService.get_change_email_data(args["token"])
        if token_data is None:
            raise InvalidTokenError()

        if user_email != token_data.get("email"):
            raise InvalidEmailError()

        if args["code"] != token_data.get("code"):
            AccountService.add_change_email_error_rate_limit(args["email"])
            raise EmailCodeError()

        # Verified, revoke the first token
        AccountService.revoke_change_email_token(args["token"])

        # Refresh token data by generating a new token
        _, new_token = AccountService.generate_change_email_token(
            user_email, code=args["code"], old_email=token_data.get("old_email"), additional_data={}
        )

        AccountService.reset_change_email_error_rate_limit(args["email"])
        return {"is_valid": True, "email": token_data.get("email"), "token": new_token}


class ChangeEmailResetApi(Resource):
    @enable_change_email
    @setup_required
    @login_required
    @account_initialization_required
    @marshal_with(account_fields)
    def post(self):
        parser = reqparse.RequestParser()
        parser.add_argument("new_email", type=email, required=True, location="json")
        parser.add_argument("token", type=str, required=True, nullable=False, location="json")
        args = parser.parse_args()

        reset_data = AccountService.get_change_email_data(args["token"])
        if not reset_data:
            raise InvalidTokenError()
        # Must use token in reset phase
        if reset_data.get("phase", "") != "change_email":
            raise InvalidTokenError()

        AccountService.revoke_change_email_token(args["token"])

        if not AccountService.check_email_unique(args["new_email"]):
            raise EmailAlreadyInUseError()

        old_email = reset_data.get("old_email", "")
        if current_user.email != old_email:
            raise AccountNotFound()

        updated_account = AccountService.update_account(current_user, email=args["new_email"])

        return updated_account


class CheckEmailUnique(Resource):
    @setup_required
    def post(self):
        parser = reqparse.RequestParser()
        parser.add_argument("email", type=email, required=True, location="json")
        args = parser.parse_args()
        if not AccountService.check_email_unique(args["email"]):
            raise EmailAlreadyInUseError()
        return {"result": "success"}


# Register API resources
api.add_resource(AccountInitApi, "/account/init")
api.add_resource(AccountProfileApi, "/account/profile")
api.add_resource(AccountNameApi, "/account/name")
api.add_resource(AccountAvatarApi, "/account/avatar")
api.add_resource(AccountInterfaceLanguageApi, "/account/interface-language")
api.add_resource(AccountInterfaceThemeApi, "/account/interface-theme")
api.add_resource(AccountTimezoneApi, "/account/timezone")
api.add_resource(AccountPasswordApi, "/account/password")
api.add_resource(AccountIntegrateApi, "/account/integrates")
api.add_resource(AccountDeleteVerifyApi, "/account/delete/verify")
api.add_resource(AccountDeleteApi, "/account/delete")
api.add_resource(AccountDeleteUpdateFeedbackApi, "/account/delete/feedback")
api.add_resource(EducationVerifyApi, "/account/education/verify")
api.add_resource(EducationApi, "/account/education")
api.add_resource(EducationAutoCompleteApi, "/account/education/autocomplete")
# Change email
api.add_resource(ChangeEmailSendEmailApi, "/account/change-email")
api.add_resource(ChangeEmailCheckApi, "/account/change-email/validity")
api.add_resource(ChangeEmailResetApi, "/account/change-email/reset")
api.add_resource(CheckEmailUnique, "/account/change-email/check-email-unique")
# api.add_resource(AccountEmailApi, '/account/email')
# api.add_resource(AccountEmailVerifyApi, '/account/email-verify')<|MERGE_RESOLUTION|>--- conflicted
+++ resolved
@@ -413,12 +413,9 @@
                 raise InvalidTokenError()
             user_email = reset_data.get("email", "")
 
-<<<<<<< HEAD
             if user_email != current_user.email:
-=======
-            if user_email == current_user.email:
->>>>>>> 09a2d413
                 raise InvalidEmailError()
+                
         else:
             with Session(db.engine) as session:
                 account = session.execute(select(Account).filter_by(email=args["email"])).scalar_one_or_none()
