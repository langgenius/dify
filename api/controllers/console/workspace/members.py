--- conflicted
+++ resolved
@@ -175,11 +175,7 @@
     @login_required
     @account_initialization_required
     @is_allow_transfer_owner
-<<<<<<< HEAD
     def post(self):
-=======
-    def post(self, member_id):
->>>>>>> 6575edd0
         parser = reqparse.RequestParser()
         parser.add_argument("language", type=str, required=False, location="json")
         args = parser.parse_args()
@@ -191,34 +187,18 @@
         if not TenantService.is_owner(current_user, current_user.current_tenant):
             raise NotOwnerError()
 
-<<<<<<< HEAD
-=======
-        if current_user.id == str(member_id):
-            raise CannotTransferOwnerToSelfError()
-
->>>>>>> 6575edd0
         if args["language"] is not None and args["language"] == "zh-Hans":
             language = "zh-Hans"
         else:
             language = "en-US"
 
         email = current_user.email
-        member = db.session.get(Account, str(member_id))
-        if not member:
-            abort(404)
-        else:
-            member_name = member.name
-            member_account = member
-        # check the member is in the workspace
-        if not TenantService.is_member(member_account, current_user.current_tenant):
-            raise MemberNotInTenantError()
 
         token = AccountService.send_owner_transfer_email(
             account=current_user,
             email=email,
             language=language,
             workspace_name=current_user.current_tenant.name,
-            member_name=member_name,
         )
 
         return {"result": "success", "data": token}
@@ -331,11 +311,7 @@
 api.add_resource(DatasetOperatorMemberListApi, "/workspaces/current/dataset-operators")
 # owner transfer
 api.add_resource(
-<<<<<<< HEAD
     SendOwnerTransferEmailApi, "/workspaces/current/members/send-owner-transfer-confirm-email"
-=======
-    SendOwnerTransferEmailApi, "/workspaces/current/members/<uuid:member_id>/send-owner-transfer-confirm-email"
->>>>>>> 6575edd0
 )
 api.add_resource(OwnerTransferCheckApi, "/workspaces/current/members/owner-transfer-check")
 api.add_resource(OwnerTransfer, "/workspaces/current/members/<uuid:member_id>/owner-transfer")