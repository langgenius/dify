--- conflicted
+++ resolved
@@ -6,13 +6,10 @@
 from werkzeug.exceptions import BadRequest, Forbidden
 
 from configs import dify_config
-<<<<<<< HEAD
 from controllers.console import console_ns
 from controllers.console.wraps import account_initialization_required, setup_required
-=======
 from controllers.console import api
 from controllers.console.wraps import account_initialization_required, is_admin_or_owner_required, setup_required
->>>>>>> 4486b546
 from controllers.web.error import NotFoundError
 from core.model_runtime.utils.encoders import jsonable_encoder
 from core.plugin.entities.plugin_daemon import CredentialType
@@ -232,12 +229,6 @@
         """Build a subscription instance for a trigger provider"""
         user = current_user
         assert user.current_tenant_id is not None
-<<<<<<< HEAD
-        if not user.is_admin_or_owner:
-            raise Forbidden()
-
-=======
->>>>>>> 4486b546
         parser = (
             reqparse.RequestParser()
             # The name of the subscription builder
