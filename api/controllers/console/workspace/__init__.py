--- conflicted
+++ resolved
@@ -2,11 +2,6 @@
 from functools import wraps
 from typing import ParamSpec, TypeVar
 
-<<<<<<< HEAD
-from flask_login import current_user
-from sqlalchemy import select
-=======
->>>>>>> 06649f6c
 from sqlalchemy.orm import Session
 from werkzeug.exceptions import Forbidden
 
