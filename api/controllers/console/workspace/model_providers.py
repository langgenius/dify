<<<<<<< HEAD
# -*- coding:utf-8 -*-
import base64
import json
import logging

from flask import current_app
from flask_login import current_user
from core.login.login import login_required
from flask_restful import Resource, reqparse, abort
=======
from flask_login import login_required, current_user
from flask_restful import Resource, reqparse
>>>>>>> db7156da
from werkzeug.exceptions import Forbidden

from controllers.console import api
from controllers.console.app.error import ProviderNotInitializeError
from controllers.console.setup import setup_required
from controllers.console.wraps import account_initialization_required
from core.model_providers.error import LLMBadRequestError
from core.model_providers.providers.base import CredentialsValidateFailedError
from services.provider_checkout_service import ProviderCheckoutService
from services.provider_service import ProviderService


class ModelProviderListApi(Resource):

    @setup_required
    @login_required
    @account_initialization_required
    def get(self):
        tenant_id = current_user.current_tenant_id

        provider_service = ProviderService()
        provider_list = provider_service.get_provider_list(tenant_id)

        return provider_list


class ModelProviderValidateApi(Resource):

    @setup_required
    @login_required
    @account_initialization_required
    def post(self, provider_name: str):

        parser = reqparse.RequestParser()
        parser.add_argument('config', type=dict, required=True, nullable=False, location='json')
        args = parser.parse_args()

        provider_service = ProviderService()

        result = True
        error = None

        try:
            provider_service.custom_provider_config_validate(
                provider_name=provider_name,
                config=args['config']
            )
        except CredentialsValidateFailedError as ex:
            result = False
            error = str(ex)

        response = {'result': 'success' if result else 'error'}

        if not result:
            response['error'] = error

        return response


class ModelProviderUpdateApi(Resource):

    @setup_required
    @login_required
    @account_initialization_required
    def post(self, provider_name: str):
        if current_user.current_tenant.current_role not in ['admin', 'owner']:
            raise Forbidden()

        parser = reqparse.RequestParser()
        parser.add_argument('config', type=dict, required=True, nullable=False, location='json')
        args = parser.parse_args()

        provider_service = ProviderService()

        try:
            provider_service.save_custom_provider_config(
                tenant_id=current_user.current_tenant_id,
                provider_name=provider_name,
                config=args['config']
            )
        except CredentialsValidateFailedError as ex:
            raise ValueError(str(ex))

        return {'result': 'success'}, 201

    @setup_required
    @login_required
    @account_initialization_required
    def delete(self, provider_name: str):
        if current_user.current_tenant.current_role not in ['admin', 'owner']:
            raise Forbidden()

        provider_service = ProviderService()
        provider_service.delete_custom_provider(
            tenant_id=current_user.current_tenant_id,
            provider_name=provider_name
        )

        return {'result': 'success'}, 204


class ModelProviderModelValidateApi(Resource):

    @setup_required
    @login_required
    @account_initialization_required
    def post(self, provider_name: str):
        parser = reqparse.RequestParser()
        parser.add_argument('model_name', type=str, required=True, nullable=False, location='json')
        parser.add_argument('model_type', type=str, required=True, nullable=False,
                            choices=['text-generation', 'embeddings', 'speech2text'], location='json')
        parser.add_argument('config', type=dict, required=True, nullable=False, location='json')
        args = parser.parse_args()

        provider_service = ProviderService()

        result = True
        error = None

        try:
            provider_service.custom_provider_model_config_validate(
                provider_name=provider_name,
                model_name=args['model_name'],
                model_type=args['model_type'],
                config=args['config']
            )
        except CredentialsValidateFailedError as ex:
            result = False
            error = str(ex)

        response = {'result': 'success' if result else 'error'}

        if not result:
            response['error'] = error

        return response


class ModelProviderModelUpdateApi(Resource):

    @setup_required
    @login_required
    @account_initialization_required
    def post(self, provider_name: str):
        if current_user.current_tenant.current_role not in ['admin', 'owner']:
            raise Forbidden()

        parser = reqparse.RequestParser()
        parser.add_argument('model_name', type=str, required=True, nullable=False, location='json')
        parser.add_argument('model_type', type=str, required=True, nullable=False,
                            choices=['text-generation', 'embeddings', 'speech2text'], location='json')
        parser.add_argument('config', type=dict, required=True, nullable=False, location='json')
        args = parser.parse_args()

        provider_service = ProviderService()

        try:
            provider_service.add_or_save_custom_provider_model_config(
                tenant_id=current_user.current_tenant_id,
                provider_name=provider_name,
                model_name=args['model_name'],
                model_type=args['model_type'],
                config=args['config']
            )
        except CredentialsValidateFailedError as ex:
            raise ValueError(str(ex))

        return {'result': 'success'}, 200

    @setup_required
    @login_required
    @account_initialization_required
    def delete(self, provider_name: str):
        if current_user.current_tenant.current_role not in ['admin', 'owner']:
            raise Forbidden()

        parser = reqparse.RequestParser()
        parser.add_argument('model_name', type=str, required=True, nullable=False, location='args')
        parser.add_argument('model_type', type=str, required=True, nullable=False,
                            choices=['text-generation', 'embeddings', 'speech2text'], location='args')
        args = parser.parse_args()

        provider_service = ProviderService()
        provider_service.delete_custom_provider_model(
            tenant_id=current_user.current_tenant_id,
            provider_name=provider_name,
            model_name=args['model_name'],
            model_type=args['model_type']
        )

        return {'result': 'success'}, 204


class PreferredProviderTypeUpdateApi(Resource):

    @setup_required
    @login_required
    @account_initialization_required
    def post(self, provider_name: str):
        if current_user.current_tenant.current_role not in ['admin', 'owner']:
            raise Forbidden()

        parser = reqparse.RequestParser()
        parser.add_argument('preferred_provider_type', type=str, required=True, nullable=False,
                            choices=['system', 'custom'], location='json')
        args = parser.parse_args()

        provider_service = ProviderService()
        provider_service.switch_preferred_provider(
            tenant_id=current_user.current_tenant_id,
            provider_name=provider_name,
            preferred_provider_type=args['preferred_provider_type']
        )

        return {'result': 'success'}


class ModelProviderModelParameterRuleApi(Resource):

    @setup_required
    @login_required
    @account_initialization_required
    def get(self, provider_name: str):
        parser = reqparse.RequestParser()
        parser.add_argument('model_name', type=str, required=True, nullable=False, location='args')
        args = parser.parse_args()

        provider_service = ProviderService()

        try:
            parameter_rules = provider_service.get_model_parameter_rules(
                tenant_id=current_user.current_tenant_id,
                model_provider_name=provider_name,
                model_name=args['model_name'],
                model_type='text-generation'
            )
        except LLMBadRequestError:
            raise ProviderNotInitializeError(
                f"Current Text Generation Model is invalid. Please switch to the available model.")

        rules = {
            k: {
                'enabled': v.enabled,
                'min': v.min,
                'max': v.max,
                'default': v.default
            }
            for k, v in vars(parameter_rules).items()
        }

        return rules


class ModelProviderPaymentCheckoutUrlApi(Resource):
    @setup_required
    @login_required
    @account_initialization_required
    def get(self, provider_name: str):
        provider_service = ProviderCheckoutService()
        provider_checkout = provider_service.create_checkout(
            tenant_id=current_user.current_tenant_id,
            provider_name=provider_name,
            account=current_user
        )

        return {
            'url': provider_checkout.get_checkout_url()
        }


class ModelProviderFreeQuotaSubmitApi(Resource):
    @setup_required
    @login_required
    @account_initialization_required
    def post(self, provider_name: str):
        provider_service = ProviderService()
        result = provider_service.free_quota_submit(
            tenant_id=current_user.current_tenant_id,
            provider_name=provider_name
        )

        return result


api.add_resource(ModelProviderListApi, '/workspaces/current/model-providers')
api.add_resource(ModelProviderValidateApi, '/workspaces/current/model-providers/<string:provider_name>/validate')
api.add_resource(ModelProviderUpdateApi, '/workspaces/current/model-providers/<string:provider_name>')
api.add_resource(ModelProviderModelValidateApi,
                 '/workspaces/current/model-providers/<string:provider_name>/models/validate')
api.add_resource(ModelProviderModelUpdateApi,
                 '/workspaces/current/model-providers/<string:provider_name>/models')
api.add_resource(PreferredProviderTypeUpdateApi,
                 '/workspaces/current/model-providers/<string:provider_name>/preferred-provider-type')
api.add_resource(ModelProviderModelParameterRuleApi,
                 '/workspaces/current/model-providers/<string:provider_name>/models/parameter-rules')
api.add_resource(ModelProviderPaymentCheckoutUrlApi,
                 '/workspaces/current/model-providers/<string:provider_name>/checkout-url')
api.add_resource(ModelProviderFreeQuotaSubmitApi,
                 '/workspaces/current/model-providers/<string:provider_name>/free-quota-submit')<|MERGE_RESOLUTION|>--- conflicted
+++ resolved
@@ -1,17 +1,6 @@
-<<<<<<< HEAD
-# -*- coding:utf-8 -*-
-import base64
-import json
-import logging
-
-from flask import current_app
 from flask_login import current_user
 from core.login.login import login_required
-from flask_restful import Resource, reqparse, abort
-=======
-from flask_login import login_required, current_user
 from flask_restful import Resource, reqparse
->>>>>>> db7156da
 from werkzeug.exceptions import Forbidden
 
 from controllers.console import api
