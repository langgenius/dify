--- conflicted
+++ resolved
@@ -875,7 +875,7 @@
         parser.add_argument("headers", type=dict, required=False, nullable=True, location="json", default={})
         parser.add_argument("authentication", type=dict, required=False, nullable=True, location="json", default={})
         args = parser.parse_args()
-<<<<<<< HEAD
+        user, tenant_id = current_account_with_tenant()
 
         # Validate server URL
         if not is_valid_url(args["server_url"]):
@@ -889,16 +889,8 @@
         with Session(db.engine) as session:
             service = MCPToolManageService(session=session)
             result = service.create_provider(
-                tenant_id=current_user.current_tenant_id,
-                user_id=current_user.id,
-=======
-        user, tenant_id = current_account_with_tenant()
-        if not is_valid_url(args["server_url"]):
-            raise ValueError("Server URL is not valid.")
-        return jsonable_encoder(
-            MCPToolManageService.create_mcp_provider(
                 tenant_id=tenant_id,
->>>>>>> 59ad6e02
+                user_id=user.id,
                 server_url=args["server_url"],
                 name=args["name"],
                 icon=args["icon"],
@@ -936,13 +928,14 @@
                 pass
             else:
                 raise ValueError("Server URL is not valid.")
-<<<<<<< HEAD
         configuration = MCPConfiguration.model_validate(args["configuration"])
         authentication = MCPAuthentication.model_validate(args["authentication"]) if args["authentication"] else None
+        _, current_tenant_id = current_account_with_tenant()
+
         with Session(db.engine) as session:
             service = MCPToolManageService(session=session)
             service.update_provider(
-                tenant_id=current_user.current_tenant_id,
+                tenant_id=current_tenant_id,
                 provider_id=args["provider_id"],
                 server_url=args["server_url"],
                 name=args["name"],
@@ -959,42 +952,21 @@
             )
             session.commit()
             return {"result": "success"}
-=======
+
+    @setup_required
+    @login_required
+    @account_initialization_required
+    def delete(self):
+        parser = reqparse.RequestParser()
+        parser.add_argument("provider_id", type=str, required=True, nullable=False, location="json")
+        args = parser.parse_args()
         _, current_tenant_id = current_account_with_tenant()
-        MCPToolManageService.update_mcp_provider(
-            tenant_id=current_tenant_id,
-            provider_id=args["provider_id"],
-            server_url=args["server_url"],
-            name=args["name"],
-            icon=args["icon"],
-            icon_type=args["icon_type"],
-            icon_background=args["icon_background"],
-            server_identifier=args["server_identifier"],
-            timeout=args.get("timeout"),
-            sse_read_timeout=args.get("sse_read_timeout"),
-            headers=args.get("headers"),
-        )
-        return {"result": "success"}
->>>>>>> 59ad6e02
-
-    @setup_required
-    @login_required
-    @account_initialization_required
-    def delete(self):
-        parser = reqparse.RequestParser()
-        parser.add_argument("provider_id", type=str, required=True, nullable=False, location="json")
-        args = parser.parse_args()
-<<<<<<< HEAD
+
         with Session(db.engine) as session:
             service = MCPToolManageService(session=session)
-            service.delete_provider(tenant_id=current_user.current_tenant_id, provider_id=args["provider_id"])
+            service.delete_provider(tenant_id=current_tenant_id.current_tenant_id, provider_id=args["provider_id"])
             session.commit()
             return {"result": "success"}
-=======
-        _, current_tenant_id = current_account_with_tenant()
-        MCPToolManageService.delete_mcp_tool(tenant_id=current_tenant_id, provider_id=args["provider_id"])
-        return {"result": "success"}
->>>>>>> 59ad6e02
 
 
 @console_ns.route("/workspaces/current/tool-provider/mcp/auth")
@@ -1008,8 +980,7 @@
         parser.add_argument("authorization_code", type=str, required=False, nullable=True, location="json")
         args = parser.parse_args()
         provider_id = args["provider_id"]
-<<<<<<< HEAD
-        tenant_id = current_user.current_tenant_id
+        _, tenant_id = current_account_with_tenant()
 
         with Session(db.engine) as session:
             service = MCPToolManageService(session=session)
@@ -1050,41 +1021,6 @@
                 service.clear_provider_credentials(provider=db_provider)
                 session.commit()
                 raise ValueError(f"Failed to connect to MCP server: {e}") from e
-=======
-        _, tenant_id = current_account_with_tenant()
-        provider = MCPToolManageService.get_mcp_provider_by_provider_id(provider_id, tenant_id)
-        if not provider:
-            raise ValueError("provider not found")
-        try:
-            with MCPClient(
-                provider.decrypted_server_url,
-                provider_id,
-                tenant_id,
-                authed=False,
-                authorization_code=args["authorization_code"],
-                for_list=True,
-                headers=provider.decrypted_headers,
-                timeout=provider.timeout,
-                sse_read_timeout=provider.sse_read_timeout,
-            ):
-                MCPToolManageService.update_mcp_provider_credentials(
-                    mcp_provider=provider,
-                    credentials=provider.decrypted_credentials,
-                    authed=True,
-                )
-                return {"result": "success"}
-
-        except MCPAuthError:
-            auth_provider = OAuthClientProvider(provider_id, tenant_id, for_list=True)
-            return auth(auth_provider, provider.decrypted_server_url, args["authorization_code"])
-        except MCPError as e:
-            MCPToolManageService.update_mcp_provider_credentials(
-                mcp_provider=provider,
-                credentials={},
-                authed=False,
-            )
-            raise ValueError(f"Failed to connect to MCP server: {e}") from e
->>>>>>> 59ad6e02
 
 
 @console_ns.route("/workspaces/current/tool-provider/mcp/tools/<path:provider_id>")
@@ -1093,17 +1029,11 @@
     @login_required
     @account_initialization_required
     def get(self, provider_id):
-<<<<<<< HEAD
-        user = current_user
+        _, tenant_id = current_account_with_tenant()
         with Session(db.engine) as session:
             service = MCPToolManageService(session=session)
-            provider = service.get_provider(provider_id=provider_id, tenant_id=user.current_tenant_id)
+            provider = service.get_provider(provider_id=provider_id, tenant_id=tenant_id)
             return jsonable_encoder(ToolTransformService.mcp_provider_to_user_provider(provider, for_list=True))
-=======
-        _, tenant_id = current_account_with_tenant()
-        provider = MCPToolManageService.get_mcp_provider_by_provider_id(provider_id, tenant_id)
-        return jsonable_encoder(ToolTransformService.mcp_provider_to_user_provider(provider, for_list=True))
->>>>>>> 59ad6e02
 
 
 @console_ns.route("/workspaces/current/tools/mcp")
@@ -1127,8 +1057,7 @@
     @login_required
     @account_initialization_required
     def get(self, provider_id):
-<<<<<<< HEAD
-        tenant_id = current_user.current_tenant_id
+        _, tenant_id = current_account_with_tenant()
         with Session(db.engine) as session:
             service = MCPToolManageService(session=session)
             tools = service.list_provider_tools(
@@ -1136,14 +1065,6 @@
                 provider_id=provider_id,
             )
             return jsonable_encoder(tools)
-=======
-        _, tenant_id = current_account_with_tenant()
-        tools = MCPToolManageService.list_mcp_tool_from_remote_server(
-            tenant_id=tenant_id,
-            provider_id=provider_id,
-        )
-        return jsonable_encoder(tools)
->>>>>>> 59ad6e02
 
 
 @console_ns.route("/mcp/oauth/callback")
