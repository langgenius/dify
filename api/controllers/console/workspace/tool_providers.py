import io

from flask import current_app, send_file
from flask_login import current_user
from flask_restful import Resource, reqparse
from werkzeug.exceptions import Forbidden

from controllers.console import api
from controllers.console.setup import setup_required
from controllers.console.wraps import account_initialization_required
from core.model_runtime.utils.encoders import jsonable_encoder
from libs.helper import uuid_value
from libs.login import login_required
from services.tools.api_tools_manage_service import ApiToolManageService
from services.tools.builtin_tools_manage_service import BuiltinToolManageService
from services.tools.model_tools_manage_service import ModelToolManageService
from services.tools.tools_manage_service import ToolManageService
from services.tools.workflow_tools_manage_service import WorkflowToolManageService


class ToolProviderListApi(Resource):
    @setup_required
    @login_required
    @account_initialization_required
    def get(self):
        user_id = current_user.id
        tenant_id = current_user.current_tenant_id

        req = reqparse.RequestParser()
        req.add_argument('type', type=str, choices=['builtin', 'model', 'api', 'workflow'], required=False, nullable=True, location='args')
        args = req.parse_args()

        return ToolManageService.list_tool_providers(user_id, tenant_id, args.get('type', None))

class ToolBuiltinProviderListToolsApi(Resource):
    @setup_required
    @login_required
    @account_initialization_required
    def get(self, provider):
        user_id = current_user.id
        tenant_id = current_user.current_tenant_id

        return jsonable_encoder(BuiltinToolManageService.list_builtin_tool_provider_tools(
            user_id,
            tenant_id,
            provider,
        ))

class ToolBuiltinProviderDeleteApi(Resource):
    @setup_required
    @login_required
    @account_initialization_required
    def post(self, provider):
        if not current_user.is_admin_or_owner:
            raise Forbidden()
        
        user_id = current_user.id
        tenant_id = current_user.current_tenant_id

        return BuiltinToolManageService.delete_builtin_tool_provider(
            user_id,
            tenant_id,
            provider,
        )
    
class ToolBuiltinProviderUpdateApi(Resource):
    @setup_required
    @login_required
    @account_initialization_required
    def post(self, provider):
        if not current_user.is_admin_or_owner:
            raise Forbidden()
        
        user_id = current_user.id
        tenant_id = current_user.current_tenant_id

        parser = reqparse.RequestParser()
        parser.add_argument('credentials', type=dict, required=True, nullable=False, location='json')

        args = parser.parse_args()

        return BuiltinToolManageService.update_builtin_tool_provider(
            user_id,
            tenant_id,
            provider,
            args['credentials'],
        )
    
class ToolBuiltinProviderGetCredentialsApi(Resource):
    @setup_required
    @login_required
    @account_initialization_required
    def get(self, provider):
        user_id = current_user.id
        tenant_id = current_user.current_tenant_id

        return BuiltinToolManageService.get_builtin_tool_provider_credentials(
            user_id,
            tenant_id,
            provider,
        )

class ToolBuiltinProviderIconApi(Resource):
    @setup_required
    def get(self, provider):
        icon_bytes, mimetype = BuiltinToolManageService.get_builtin_tool_provider_icon(provider)
        icon_cache_max_age = int(current_app.config.get('TOOL_ICON_CACHE_MAX_AGE'))
        return send_file(io.BytesIO(icon_bytes), mimetype=mimetype, max_age=icon_cache_max_age)

<<<<<<< HEAD
class ToolModelProviderIconApi(Resource):
    @setup_required
    def get(self, provider):
        icon_bytes, mimetype = ModelToolManageService.get_model_tool_provider_icon(provider)
        return send_file(io.BytesIO(icon_bytes), mimetype=mimetype)
    
class ToolModelProviderListToolsApi(Resource):
    @setup_required
    @login_required
    @account_initialization_required
    def get(self):
        user_id = current_user.id
        tenant_id = current_user.current_tenant_id

        parser = reqparse.RequestParser()
        parser.add_argument('provider', type=str, required=True, nullable=False, location='args')

        args = parser.parse_args()

        return jsonable_encoder(ModelToolManageService.list_model_tool_provider_tools(
            user_id,
            tenant_id,
            args['provider'],
        ))

=======
>>>>>>> 182dadd4
class ToolApiProviderAddApi(Resource):
    @setup_required
    @login_required
    @account_initialization_required
    def post(self):
        if not current_user.is_admin_or_owner:
            raise Forbidden()
        
        user_id = current_user.id
        tenant_id = current_user.current_tenant_id

        parser = reqparse.RequestParser()
        parser.add_argument('credentials', type=dict, required=True, nullable=False, location='json')
        parser.add_argument('schema_type', type=str, required=True, nullable=False, location='json')
        parser.add_argument('schema', type=str, required=True, nullable=False, location='json')
        parser.add_argument('provider', type=str, required=True, nullable=False, location='json')
        parser.add_argument('icon', type=dict, required=True, nullable=False, location='json')
        parser.add_argument('privacy_policy', type=str, required=False, nullable=True, location='json')

        args = parser.parse_args()

        return ApiToolManageService.create_api_tool_provider(
            user_id,
            tenant_id,
            args['provider'],
            args['icon'],
            args['credentials'],
            args['schema_type'],
            args['schema'],
            args.get('privacy_policy', ''),
        )

class ToolApiProviderGetRemoteSchemaApi(Resource):
    @setup_required
    @login_required
    @account_initialization_required
    def get(self):
        parser = reqparse.RequestParser()

        parser.add_argument('url', type=str, required=True, nullable=False, location='args')

        args = parser.parse_args()

        return ApiToolManageService.get_api_tool_provider_remote_schema(
            current_user.id,
            current_user.current_tenant_id,
            args['url'],
        )
    
class ToolApiProviderListToolsApi(Resource):
    @setup_required
    @login_required
    @account_initialization_required
    def get(self):
        user_id = current_user.id
        tenant_id = current_user.current_tenant_id

        parser = reqparse.RequestParser()

        parser.add_argument('provider', type=str, required=True, nullable=False, location='args')

        args = parser.parse_args()

        return jsonable_encoder(ApiToolManageService.list_api_tool_provider_tools(
            user_id,
            tenant_id,
            args['provider'],
        ))

class ToolApiProviderUpdateApi(Resource):
    @setup_required
    @login_required
    @account_initialization_required
    def post(self):
        if not current_user.is_admin_or_owner:
            raise Forbidden()
        
        user_id = current_user.id
        tenant_id = current_user.current_tenant_id

        parser = reqparse.RequestParser()
        parser.add_argument('credentials', type=dict, required=True, nullable=False, location='json')
        parser.add_argument('schema_type', type=str, required=True, nullable=False, location='json')
        parser.add_argument('schema', type=str, required=True, nullable=False, location='json')
        parser.add_argument('provider', type=str, required=True, nullable=False, location='json')
        parser.add_argument('original_provider', type=str, required=True, nullable=False, location='json')
        parser.add_argument('icon', type=dict, required=True, nullable=False, location='json')
        parser.add_argument('privacy_policy', type=str, required=True, nullable=True, location='json')

        args = parser.parse_args()

        return ApiToolManageService.update_api_tool_provider(
            user_id,
            tenant_id,
            args['provider'],
            args['original_provider'],
            args['icon'],
            args['credentials'],
            args['schema_type'],
            args['schema'],
            args['privacy_policy'],
        )

class ToolApiProviderDeleteApi(Resource):
    @setup_required
    @login_required
    @account_initialization_required
    def post(self):
        if not current_user.is_admin_or_owner:
            raise Forbidden()
        
        user_id = current_user.id
        tenant_id = current_user.current_tenant_id

        parser = reqparse.RequestParser()

        parser.add_argument('provider', type=str, required=True, nullable=False, location='json')

        args = parser.parse_args()

        return ApiToolManageService.delete_api_tool_provider(
            user_id,
            tenant_id,
            args['provider'],
        )

class ToolApiProviderGetApi(Resource):
    @setup_required
    @login_required
    @account_initialization_required
    def get(self):
        user_id = current_user.id
        tenant_id = current_user.current_tenant_id

        parser = reqparse.RequestParser()

        parser.add_argument('provider', type=str, required=True, nullable=False, location='args')

        args = parser.parse_args()

        return ApiToolManageService.get_api_tool_provider(
            user_id,
            tenant_id,
            args['provider'],
        )

class ToolBuiltinProviderCredentialsSchemaApi(Resource):
    @setup_required
    @login_required
    @account_initialization_required
    def get(self, provider):
        return BuiltinToolManageService.list_builtin_provider_credentials_schema(provider)

class ToolApiProviderSchemaApi(Resource):
    @setup_required
    @login_required
    @account_initialization_required
    def post(self):
        parser = reqparse.RequestParser()

        parser.add_argument('schema', type=str, required=True, nullable=False, location='json')

        args = parser.parse_args()

        return ApiToolManageService.parser_api_schema(
            schema=args['schema'],
        )

class ToolApiProviderPreviousTestApi(Resource):
    @setup_required
    @login_required
    @account_initialization_required
    def post(self):
        parser = reqparse.RequestParser()

        parser.add_argument('tool_name', type=str, required=True, nullable=False, location='json')
        parser.add_argument('provider_name', type=str, required=False, nullable=False, location='json')
        parser.add_argument('credentials', type=dict, required=True, nullable=False, location='json')
        parser.add_argument('parameters', type=dict, required=True, nullable=False, location='json')
        parser.add_argument('schema_type', type=str, required=True, nullable=False, location='json')
        parser.add_argument('schema', type=str, required=True, nullable=False, location='json')

        args = parser.parse_args()

        return ApiToolManageService.test_api_tool_preview(
            current_user.current_tenant_id,
            args['provider_name'] if args['provider_name'] else '',
            args['tool_name'],
            args['credentials'],
            args['parameters'],
            args['schema_type'],
            args['schema'],
        )

class ToolWorkflowProviderUpdateApi(Resource):
    @setup_required
    @login_required
    @account_initialization_required
    def post(self):
        if not current_user.is_admin_or_owner:
            raise Forbidden()
        
        user_id = current_user.id
        tenant_id = current_user.current_tenant_id

        reqparser = reqparse.RequestParser()
        reqparser.add_argument('workflow_app_id', type=uuid_value, required=True, nullable=False, location='json')
        reqparser.add_argument('name', type=str, required=True, nullable=False, location='json')
        reqparser.add_argument('description', type=str, required=True, nullable=False, location='json')
        reqparser.add_argument('icon', type=dict, required=True, nullable=False, location='json')
        reqparser.add_argument('parameters', type=list[dict], required=True, nullable=False, location='json')
        
        args = reqparser.parse_args()

        if not args['workflow_app_id']:
            raise ValueError('incorrect workflow_app_id')
        
        return WorkflowToolManageService.update_workflow_tool(
            user_id,
            tenant_id,
            args['workflow_app_id'],
            args['name'],
            args['icon'],
            args['description'],
            args['parameters'],
        )

class ToolWorkflowProviderDeleteApi(Resource):
    @setup_required
    @login_required
    @account_initialization_required
    def post(self):
        if not current_user.is_admin_or_owner:
            raise Forbidden()
        
        user_id = current_user.id
        tenant_id = current_user.current_tenant_id

        reqparser = reqparse.RequestParser()
        reqparser.add_argument('workflow_app_id', type=uuid_value, required=True, nullable=False, location='json')

        args = reqparser.parse_args()

        return WorkflowToolManageService.delete_workflow_tool(
            user_id,
            tenant_id,
            args['workflow_app_id'],
        )
        
class ToolWorkflowProviderGetApi(Resource):
    @setup_required
    @login_required
    @account_initialization_required
    def get(self):
        user_id = current_user.id
        tenant_id = current_user.current_tenant_id

        parser = reqparse.RequestParser()
        parser.add_argument('workflow_app_id', type=uuid_value, required=True, nullable=False, location='args')

        args = parser.parse_args()

        return jsonable_encoder(WorkflowToolManageService.get_workflow_tool(
            user_id,
            tenant_id,
            args['workflow_app_id'],
        ))
    
class ToolWorkflowProviderListToolApi(Resource):
    @setup_required
    @login_required
    @account_initialization_required
    def get(self):
        user_id = current_user.id
        tenant_id = current_user.current_tenant_id

        parser = reqparse.RequestParser()
        parser.add_argument('workflow_app_id', type=uuid_value, required=True, nullable=False, location='args')

        args = parser.parse_args()

        return jsonable_encoder(WorkflowToolManageService.list_single_workflow_tools(
            user_id,
            tenant_id,
            args['workflow_app_id'],
        ))

class ToolBuiltinListApi(Resource):
    @setup_required
    @login_required
    @account_initialization_required
    def get(self):
        user_id = current_user.id
        tenant_id = current_user.current_tenant_id

        return jsonable_encoder([provider.to_dict() for provider in BuiltinToolManageService.list_builtin_tools(
            user_id,
            tenant_id,
        )])
    
class ToolApiListApi(Resource):
    @setup_required
    @login_required
    @account_initialization_required
    def get(self):
        user_id = current_user.id
        tenant_id = current_user.current_tenant_id

        return jsonable_encoder([provider.to_dict() for provider in ApiToolManageService.list_api_tools(
            user_id,
            tenant_id,
        )])
    
class ToolWorkflowListApi(Resource):
    @setup_required
    @login_required
    @account_initialization_required
    def get(self):
        user_id = current_user.id
        tenant_id = current_user.current_tenant_id

        return jsonable_encoder([provider.to_dict() for provider in WorkflowToolManageService.list_tenant_workflow_tools(
            user_id,
            tenant_id,
        )])

# tool provider
api.add_resource(ToolProviderListApi, '/workspaces/current/tool-providers')

# builtin tool provider
api.add_resource(ToolBuiltinProviderListToolsApi, '/workspaces/current/tool-provider/builtin/<provider>/tools')
api.add_resource(ToolBuiltinProviderDeleteApi, '/workspaces/current/tool-provider/builtin/<provider>/delete')
api.add_resource(ToolBuiltinProviderUpdateApi, '/workspaces/current/tool-provider/builtin/<provider>/update')
api.add_resource(ToolBuiltinProviderGetCredentialsApi, '/workspaces/current/tool-provider/builtin/<provider>/credentials')
api.add_resource(ToolBuiltinProviderCredentialsSchemaApi, '/workspaces/current/tool-provider/builtin/<provider>/credentials_schema')
api.add_resource(ToolBuiltinProviderIconApi, '/workspaces/current/tool-provider/builtin/<provider>/icon')
<<<<<<< HEAD

# model tool provider
api.add_resource(ToolModelProviderIconApi, '/workspaces/current/tool-provider/model/<provider>/icon')
api.add_resource(ToolModelProviderListToolsApi, '/workspaces/current/tool-provider/model/tools')

# api tool provider
=======
>>>>>>> 182dadd4
api.add_resource(ToolApiProviderAddApi, '/workspaces/current/tool-provider/api/add')
api.add_resource(ToolApiProviderGetRemoteSchemaApi, '/workspaces/current/tool-provider/api/remote')
api.add_resource(ToolApiProviderListToolsApi, '/workspaces/current/tool-provider/api/tools')
api.add_resource(ToolApiProviderUpdateApi, '/workspaces/current/tool-provider/api/update')
api.add_resource(ToolApiProviderDeleteApi, '/workspaces/current/tool-provider/api/delete')
api.add_resource(ToolApiProviderGetApi, '/workspaces/current/tool-provider/api/get')
api.add_resource(ToolApiProviderSchemaApi, '/workspaces/current/tool-provider/api/schema')
api.add_resource(ToolApiProviderPreviousTestApi, '/workspaces/current/tool-provider/api/test/pre')

# workflow tool provider
api.add_resource(ToolWorkflowProviderUpdateApi, '/workspaces/current/tool-provider/workflow/update')
api.add_resource(ToolWorkflowProviderDeleteApi, '/workspaces/current/tool-provider/workflow/delete')
api.add_resource(ToolWorkflowProviderGetApi, '/workspaces/current/tool-provider/workflow/get')
api.add_resource(ToolWorkflowProviderListToolApi, '/workspaces/current/tool-provider/workflow/tools')

api.add_resource(ToolBuiltinListApi, '/workspaces/current/tools/builtin')
api.add_resource(ToolApiListApi, '/workspaces/current/tools/api')
api.add_resource(ToolWorkflowListApi, '/workspaces/current/tools/workflow')<|MERGE_RESOLUTION|>--- conflicted
+++ resolved
@@ -13,7 +13,6 @@
 from libs.login import login_required
 from services.tools.api_tools_manage_service import ApiToolManageService
 from services.tools.builtin_tools_manage_service import BuiltinToolManageService
-from services.tools.model_tools_manage_service import ModelToolManageService
 from services.tools.tools_manage_service import ToolManageService
 from services.tools.workflow_tools_manage_service import WorkflowToolManageService
 
@@ -107,34 +106,6 @@
         icon_cache_max_age = int(current_app.config.get('TOOL_ICON_CACHE_MAX_AGE'))
         return send_file(io.BytesIO(icon_bytes), mimetype=mimetype, max_age=icon_cache_max_age)
 
-<<<<<<< HEAD
-class ToolModelProviderIconApi(Resource):
-    @setup_required
-    def get(self, provider):
-        icon_bytes, mimetype = ModelToolManageService.get_model_tool_provider_icon(provider)
-        return send_file(io.BytesIO(icon_bytes), mimetype=mimetype)
-    
-class ToolModelProviderListToolsApi(Resource):
-    @setup_required
-    @login_required
-    @account_initialization_required
-    def get(self):
-        user_id = current_user.id
-        tenant_id = current_user.current_tenant_id
-
-        parser = reqparse.RequestParser()
-        parser.add_argument('provider', type=str, required=True, nullable=False, location='args')
-
-        args = parser.parse_args()
-
-        return jsonable_encoder(ModelToolManageService.list_model_tool_provider_tools(
-            user_id,
-            tenant_id,
-            args['provider'],
-        ))
-
-=======
->>>>>>> 182dadd4
 class ToolApiProviderAddApi(Resource):
     @setup_required
     @login_required
@@ -471,15 +442,8 @@
 api.add_resource(ToolBuiltinProviderGetCredentialsApi, '/workspaces/current/tool-provider/builtin/<provider>/credentials')
 api.add_resource(ToolBuiltinProviderCredentialsSchemaApi, '/workspaces/current/tool-provider/builtin/<provider>/credentials_schema')
 api.add_resource(ToolBuiltinProviderIconApi, '/workspaces/current/tool-provider/builtin/<provider>/icon')
-<<<<<<< HEAD
-
-# model tool provider
-api.add_resource(ToolModelProviderIconApi, '/workspaces/current/tool-provider/model/<provider>/icon')
-api.add_resource(ToolModelProviderListToolsApi, '/workspaces/current/tool-provider/model/tools')
 
 # api tool provider
-=======
->>>>>>> 182dadd4
 api.add_resource(ToolApiProviderAddApi, '/workspaces/current/tool-provider/api/add')
 api.add_resource(ToolApiProviderGetRemoteSchemaApi, '/workspaces/current/tool-provider/api/remote')
 api.add_resource(ToolApiProviderListToolsApi, '/workspaces/current/tool-provider/api/tools')
