--- conflicted
+++ resolved
@@ -242,7 +242,6 @@
     return decorated
 
 
-<<<<<<< HEAD
 def email_register_enabled(view):
     @wraps(view)
     def decorated(*args, **kwargs):
@@ -256,10 +255,7 @@
     return decorated
 
 
-def enable_change_email(view):
-=======
 def enable_change_email(view: Callable[P, R]):
->>>>>>> 4ee49f35
     @wraps(view)
     def decorated(*args: P.args, **kwargs: P.kwargs):
         features = FeatureService.get_system_features()
