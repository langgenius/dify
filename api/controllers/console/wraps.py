--- conflicted
+++ resolved
@@ -73,14 +73,9 @@
 
 def cloud_edition_billing_enabled(view: Callable[P, R]) -> Callable[P, R]:
     @wraps(view)
-<<<<<<< HEAD
-    def decorated(*args: P.args, **kwargs: P.kwargs) -> R:
-        features = FeatureService.get_features(current_user.current_tenant_id)
-=======
     def decorated(*args: P.args, **kwargs: P.kwargs):
         _, current_tenant_id = current_account_with_tenant()
         features = FeatureService.get_features(current_tenant_id)
->>>>>>> a8ad80c4
         if not features.billing.enabled:
             abort(403, "Billing feature is not enabled.")
         return view(*args, **kwargs)
@@ -91,14 +86,9 @@
 def cloud_edition_billing_resource_check(resource: str) -> Callable[[Callable[P, R]], Callable[P, R]]:
     def interceptor(view: Callable[P, R]) -> Callable[P, R]:
         @wraps(view)
-<<<<<<< HEAD
-        def decorated(*args: P.args, **kwargs: P.kwargs) -> R:
-            features = FeatureService.get_features(current_user.current_tenant_id)
-=======
         def decorated(*args: P.args, **kwargs: P.kwargs):
             _, current_tenant_id = current_account_with_tenant()
             features = FeatureService.get_features(current_tenant_id)
->>>>>>> a8ad80c4
             if features.billing.enabled:
                 members = features.members
                 apps = features.apps
@@ -138,14 +128,9 @@
 def cloud_edition_billing_knowledge_limit_check(resource: str) -> Callable[[Callable[P, R]], Callable[P, R]]:
     def interceptor(view: Callable[P, R]) -> Callable[P, R]:
         @wraps(view)
-<<<<<<< HEAD
-        def decorated(*args: P.args, **kwargs: P.kwargs) -> R:
-            features = FeatureService.get_features(current_user.current_tenant_id)
-=======
         def decorated(*args: P.args, **kwargs: P.kwargs):
             _, current_tenant_id = current_account_with_tenant()
             features = FeatureService.get_features(current_tenant_id)
->>>>>>> a8ad80c4
             if features.billing.enabled:
                 if resource == "add_segment":
                     if features.billing.subscription.plan == "sandbox":
@@ -261,15 +246,9 @@
     return decorated
 
 
-<<<<<<< HEAD
-def email_register_enabled(view: Callable[P, R]) -> Callable[P, R]:
-    @wraps(view)
-    def decorated(*args: P.args, **kwargs: P.kwargs) -> R:
-=======
 def email_register_enabled(view: Callable[P, R]):
     @wraps(view)
     def decorated(*args: P.args, **kwargs: P.kwargs):
->>>>>>> a8ad80c4
         features = FeatureService.get_system_features()
         if features.is_allow_register:
             return view(*args, **kwargs)
@@ -295,14 +274,9 @@
 
 def is_allow_transfer_owner(view: Callable[P, R]) -> Callable[P, R]:
     @wraps(view)
-<<<<<<< HEAD
-    def decorated(*args: P.args, **kwargs: P.kwargs) -> R:
-        features = FeatureService.get_features(current_user.current_tenant_id)
-=======
     def decorated(*args: P.args, **kwargs: P.kwargs):
         _, current_tenant_id = current_account_with_tenant()
         features = FeatureService.get_features(current_tenant_id)
->>>>>>> a8ad80c4
         if features.is_allow_transfer_workspace:
             return view(*args, **kwargs)
 
@@ -312,18 +286,11 @@
     return decorated
 
 
-<<<<<<< HEAD
-def knowledge_pipeline_publish_enabled(view: Callable[P, R]) -> Callable[P, R]:
-    @wraps(view)
-    def decorated(*args: P.args, **kwargs: P.kwargs) -> R:
-        features = FeatureService.get_features(current_user.current_tenant_id)
-=======
 def knowledge_pipeline_publish_enabled(view: Callable[P, R]):
     @wraps(view)
     def decorated(*args: P.args, **kwargs: P.kwargs):
         _, current_tenant_id = current_account_with_tenant()
         features = FeatureService.get_features(current_tenant_id)
->>>>>>> a8ad80c4
         if features.knowledge_pipeline.publish_enabled:
             return view(*args, **kwargs)
         abort(403)
