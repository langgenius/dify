import contextlib
import json
import os
import time
from collections.abc import Callable
from functools import wraps
from typing import ParamSpec, TypeVar

from flask import abort, request

from configs import dify_config
from controllers.console.workspace.error import AccountNotInitializedError
from extensions.ext_database import db
from extensions.ext_redis import redis_client
<<<<<<< HEAD
from libs.login import get_current_user_and_tenant_id
from models.account import AccountStatus
=======
from libs.login import current_user
from models.account import Account, AccountStatus
>>>>>>> 3cfcd328
from models.dataset import RateLimitLog
from models.model import DifySetup
from services.feature_service import FeatureService, LicenseStatus
from services.operation_service import OperationService

from .error import NotInitValidateError, NotSetupError, UnauthorizedAndForceLogout

P = ParamSpec("P")
R = TypeVar("R")


def _current_account() -> Account:
    assert isinstance(current_user, Account)
    return current_user


def account_initialization_required(view: Callable[P, R]):
    @wraps(view)
    def decorated(*args: P.args, **kwargs: P.kwargs):
        # check account initialization
<<<<<<< HEAD
        current_user, _ = get_current_user_and_tenant_id()

        account = current_user
=======
        account = _current_account()
>>>>>>> 3cfcd328

        if account.status == AccountStatus.UNINITIALIZED:
            raise AccountNotInitializedError()

        return view(*args, **kwargs)

    return decorated


def only_edition_cloud(view: Callable[P, R]):
    @wraps(view)
    def decorated(*args: P.args, **kwargs: P.kwargs):
        if dify_config.EDITION != "CLOUD":
            abort(404)

        return view(*args, **kwargs)

    return decorated


def only_edition_enterprise(view: Callable[P, R]):
    @wraps(view)
    def decorated(*args: P.args, **kwargs: P.kwargs):
        if not dify_config.ENTERPRISE_ENABLED:
            abort(404)

        return view(*args, **kwargs)

    return decorated


def only_edition_self_hosted(view: Callable[P, R]):
    @wraps(view)
    def decorated(*args: P.args, **kwargs: P.kwargs):
        if dify_config.EDITION != "SELF_HOSTED":
            abort(404)

        return view(*args, **kwargs)

    return decorated


def cloud_edition_billing_enabled(view: Callable[P, R]):
    @wraps(view)
    def decorated(*args: P.args, **kwargs: P.kwargs):
<<<<<<< HEAD
        _, current_tenant_id = get_current_user_and_tenant_id()
        features = FeatureService.get_features(current_tenant_id)
=======
        account = _current_account()
        assert account.current_tenant_id is not None
        features = FeatureService.get_features(account.current_tenant_id)
>>>>>>> 3cfcd328
        if not features.billing.enabled:
            abort(403, "Billing feature is not enabled.")
        return view(*args, **kwargs)

    return decorated


def cloud_edition_billing_resource_check(resource: str):
    def interceptor(view: Callable[P, R]):
        @wraps(view)
        def decorated(*args: P.args, **kwargs: P.kwargs):
<<<<<<< HEAD
            _, current_tenant_id = get_current_user_and_tenant_id()
            features = FeatureService.get_features(current_tenant_id)
=======
            account = _current_account()
            assert account.current_tenant_id is not None
            tenant_id = account.current_tenant_id
            features = FeatureService.get_features(tenant_id)
>>>>>>> 3cfcd328
            if features.billing.enabled:
                members = features.members
                apps = features.apps
                vector_space = features.vector_space
                documents_upload_quota = features.documents_upload_quota
                annotation_quota_limit = features.annotation_quota_limit
                if resource == "members" and 0 < members.limit <= members.size:
                    abort(403, "The number of members has reached the limit of your subscription.")
                elif resource == "apps" and 0 < apps.limit <= apps.size:
                    abort(403, "The number of apps has reached the limit of your subscription.")
                elif resource == "vector_space" and 0 < vector_space.limit <= vector_space.size:
                    abort(
                        403, "The capacity of the knowledge storage space has reached the limit of your subscription."
                    )
                elif resource == "documents" and 0 < documents_upload_quota.limit <= documents_upload_quota.size:
                    # The api of file upload is used in the multiple places,
                    # so we need to check the source of the request from datasets
                    source = request.args.get("source")
                    if source == "datasets":
                        abort(403, "The number of documents has reached the limit of your subscription.")
                    else:
                        return view(*args, **kwargs)
                elif resource == "workspace_custom" and not features.can_replace_logo:
                    abort(403, "The workspace custom feature has reached the limit of your subscription.")
                elif resource == "annotation" and 0 < annotation_quota_limit.limit < annotation_quota_limit.size:
                    abort(403, "The annotation quota has reached the limit of your subscription.")
                else:
                    return view(*args, **kwargs)

            return view(*args, **kwargs)

        return decorated

    return interceptor


def cloud_edition_billing_knowledge_limit_check(resource: str):
    def interceptor(view: Callable[P, R]):
        @wraps(view)
        def decorated(*args: P.args, **kwargs: P.kwargs):
<<<<<<< HEAD
            _, current_tenant_id = get_current_user_and_tenant_id()
            features = FeatureService.get_features(current_tenant_id)
=======
            account = _current_account()
            assert account.current_tenant_id is not None
            features = FeatureService.get_features(account.current_tenant_id)
>>>>>>> 3cfcd328
            if features.billing.enabled:
                if resource == "add_segment":
                    if features.billing.subscription.plan == "sandbox":
                        abort(
                            403,
                            "To unlock this feature and elevate your Dify experience, please upgrade to a paid plan.",
                        )
                else:
                    return view(*args, **kwargs)

            return view(*args, **kwargs)

        return decorated

    return interceptor


def cloud_edition_billing_rate_limit_check(resource: str):
    def interceptor(view: Callable[P, R]):
        @wraps(view)
        def decorated(*args: P.args, **kwargs: P.kwargs):
            if resource == "knowledge":
<<<<<<< HEAD
                _, current_tenant_id = get_current_user_and_tenant_id()
                knowledge_rate_limit = FeatureService.get_knowledge_rate_limit(current_tenant_id)
                if knowledge_rate_limit.enabled:
                    current_time = int(time.time() * 1000)
                    key = f"rate_limit_{current_tenant_id}"
=======
                account = _current_account()
                assert account.current_tenant_id is not None
                tenant_id = account.current_tenant_id
                knowledge_rate_limit = FeatureService.get_knowledge_rate_limit(tenant_id)
                if knowledge_rate_limit.enabled:
                    current_time = int(time.time() * 1000)
                    key = f"rate_limit_{tenant_id}"
>>>>>>> 3cfcd328

                    redis_client.zadd(key, {current_time: current_time})

                    redis_client.zremrangebyscore(key, 0, current_time - 60000)

                    request_count = redis_client.zcard(key)

                    if request_count > knowledge_rate_limit.limit:
                        # add ratelimit record
                        rate_limit_log = RateLimitLog(
<<<<<<< HEAD
                            tenant_id=current_tenant_id,
=======
                            tenant_id=tenant_id,
>>>>>>> 3cfcd328
                            subscription_plan=knowledge_rate_limit.subscription_plan,
                            operation="knowledge",
                        )
                        db.session.add(rate_limit_log)
                        db.session.commit()
                        abort(
                            403, "Sorry, you have reached the knowledge base request rate limit of your subscription."
                        )
            return view(*args, **kwargs)

        return decorated

    return interceptor


def cloud_utm_record(view: Callable[P, R]):
    @wraps(view)
    def decorated(*args: P.args, **kwargs: P.kwargs):
        with contextlib.suppress(Exception):
<<<<<<< HEAD
            _, current_tenant_id = get_current_user_and_tenant_id()
            features = FeatureService.get_features(current_tenant_id)
=======
            account = _current_account()
            assert account.current_tenant_id is not None
            tenant_id = account.current_tenant_id
            features = FeatureService.get_features(tenant_id)
>>>>>>> 3cfcd328

            if features.billing.enabled:
                utm_info = request.cookies.get("utm_info")

                if utm_info:
                    utm_info_dict: dict = json.loads(utm_info)
<<<<<<< HEAD
                    OperationService.record_utm(current_tenant_id, utm_info_dict)
=======
                    OperationService.record_utm(tenant_id, utm_info_dict)
>>>>>>> 3cfcd328

        return view(*args, **kwargs)

    return decorated


def setup_required(view: Callable[P, R]):
    @wraps(view)
    def decorated(*args: P.args, **kwargs: P.kwargs):
        # check setup
        if (
            dify_config.EDITION == "SELF_HOSTED"
            and os.environ.get("INIT_PASSWORD")
            and not db.session.query(DifySetup).first()
        ):
            raise NotInitValidateError()
        elif dify_config.EDITION == "SELF_HOSTED" and not db.session.query(DifySetup).first():
            raise NotSetupError()

        return view(*args, **kwargs)

    return decorated


def enterprise_license_required(view: Callable[P, R]):
    @wraps(view)
    def decorated(*args: P.args, **kwargs: P.kwargs):
        settings = FeatureService.get_system_features()
        if settings.license.status in [LicenseStatus.INACTIVE, LicenseStatus.EXPIRED, LicenseStatus.LOST]:
            raise UnauthorizedAndForceLogout("Your license is invalid. Please contact your administrator.")

        return view(*args, **kwargs)

    return decorated


def email_password_login_enabled(view: Callable[P, R]):
    @wraps(view)
    def decorated(*args: P.args, **kwargs: P.kwargs):
        features = FeatureService.get_system_features()
        if features.enable_email_password_login:
            return view(*args, **kwargs)

        # otherwise, return 403
        abort(403)

    return decorated


def email_register_enabled(view):
    @wraps(view)
    def decorated(*args, **kwargs):
        features = FeatureService.get_system_features()
        if features.is_allow_register:
            return view(*args, **kwargs)

        # otherwise, return 403
        abort(403)

    return decorated


def enable_change_email(view: Callable[P, R]):
    @wraps(view)
    def decorated(*args: P.args, **kwargs: P.kwargs):
        features = FeatureService.get_system_features()
        if features.enable_change_email:
            return view(*args, **kwargs)

        # otherwise, return 403
        abort(403)

    return decorated


def is_allow_transfer_owner(view: Callable[P, R]):
    @wraps(view)
    def decorated(*args: P.args, **kwargs: P.kwargs):
<<<<<<< HEAD
        _, current_tenant_id = get_current_user_and_tenant_id()
        features = FeatureService.get_features(current_tenant_id)
=======
        account = _current_account()
        assert account.current_tenant_id is not None
        features = FeatureService.get_features(account.current_tenant_id)
>>>>>>> 3cfcd328
        if features.is_allow_transfer_workspace:
            return view(*args, **kwargs)

        # otherwise, return 403
        abort(403)

    return decorated


def knowledge_pipeline_publish_enabled(view: Callable[P, R]):
    @wraps(view)
<<<<<<< HEAD
    def decorated(*args: P.args, **kwargs: P.kwargs):
        _, current_tenant_id = get_current_user_and_tenant_id()
        features = FeatureService.get_features(current_tenant_id)
=======
    def decorated(*args, **kwargs):
        account = _current_account()
        assert account.current_tenant_id is not None
        features = FeatureService.get_features(account.current_tenant_id)
>>>>>>> 3cfcd328
        if features.knowledge_pipeline.publish_enabled:
            return view(*args, **kwargs)
        abort(403)

    return decorated<|MERGE_RESOLUTION|>--- conflicted
+++ resolved
@@ -12,13 +12,8 @@
 from controllers.console.workspace.error import AccountNotInitializedError
 from extensions.ext_database import db
 from extensions.ext_redis import redis_client
-<<<<<<< HEAD
 from libs.login import get_current_user_and_tenant_id
 from models.account import AccountStatus
-=======
-from libs.login import current_user
-from models.account import Account, AccountStatus
->>>>>>> 3cfcd328
 from models.dataset import RateLimitLog
 from models.model import DifySetup
 from services.feature_service import FeatureService, LicenseStatus
@@ -39,13 +34,9 @@
     @wraps(view)
     def decorated(*args: P.args, **kwargs: P.kwargs):
         # check account initialization
-<<<<<<< HEAD
         current_user, _ = get_current_user_and_tenant_id()
 
         account = current_user
-=======
-        account = _current_account()
->>>>>>> 3cfcd328
 
         if account.status == AccountStatus.UNINITIALIZED:
             raise AccountNotInitializedError()
@@ -91,14 +82,8 @@
 def cloud_edition_billing_enabled(view: Callable[P, R]):
     @wraps(view)
     def decorated(*args: P.args, **kwargs: P.kwargs):
-<<<<<<< HEAD
         _, current_tenant_id = get_current_user_and_tenant_id()
         features = FeatureService.get_features(current_tenant_id)
-=======
-        account = _current_account()
-        assert account.current_tenant_id is not None
-        features = FeatureService.get_features(account.current_tenant_id)
->>>>>>> 3cfcd328
         if not features.billing.enabled:
             abort(403, "Billing feature is not enabled.")
         return view(*args, **kwargs)
@@ -110,15 +95,8 @@
     def interceptor(view: Callable[P, R]):
         @wraps(view)
         def decorated(*args: P.args, **kwargs: P.kwargs):
-<<<<<<< HEAD
             _, current_tenant_id = get_current_user_and_tenant_id()
             features = FeatureService.get_features(current_tenant_id)
-=======
-            account = _current_account()
-            assert account.current_tenant_id is not None
-            tenant_id = account.current_tenant_id
-            features = FeatureService.get_features(tenant_id)
->>>>>>> 3cfcd328
             if features.billing.enabled:
                 members = features.members
                 apps = features.apps
@@ -159,14 +137,8 @@
     def interceptor(view: Callable[P, R]):
         @wraps(view)
         def decorated(*args: P.args, **kwargs: P.kwargs):
-<<<<<<< HEAD
             _, current_tenant_id = get_current_user_and_tenant_id()
             features = FeatureService.get_features(current_tenant_id)
-=======
-            account = _current_account()
-            assert account.current_tenant_id is not None
-            features = FeatureService.get_features(account.current_tenant_id)
->>>>>>> 3cfcd328
             if features.billing.enabled:
                 if resource == "add_segment":
                     if features.billing.subscription.plan == "sandbox":
@@ -189,21 +161,11 @@
         @wraps(view)
         def decorated(*args: P.args, **kwargs: P.kwargs):
             if resource == "knowledge":
-<<<<<<< HEAD
                 _, current_tenant_id = get_current_user_and_tenant_id()
                 knowledge_rate_limit = FeatureService.get_knowledge_rate_limit(current_tenant_id)
                 if knowledge_rate_limit.enabled:
                     current_time = int(time.time() * 1000)
                     key = f"rate_limit_{current_tenant_id}"
-=======
-                account = _current_account()
-                assert account.current_tenant_id is not None
-                tenant_id = account.current_tenant_id
-                knowledge_rate_limit = FeatureService.get_knowledge_rate_limit(tenant_id)
-                if knowledge_rate_limit.enabled:
-                    current_time = int(time.time() * 1000)
-                    key = f"rate_limit_{tenant_id}"
->>>>>>> 3cfcd328
 
                     redis_client.zadd(key, {current_time: current_time})
 
@@ -214,11 +176,7 @@
                     if request_count > knowledge_rate_limit.limit:
                         # add ratelimit record
                         rate_limit_log = RateLimitLog(
-<<<<<<< HEAD
                             tenant_id=current_tenant_id,
-=======
-                            tenant_id=tenant_id,
->>>>>>> 3cfcd328
                             subscription_plan=knowledge_rate_limit.subscription_plan,
                             operation="knowledge",
                         )
@@ -238,26 +196,15 @@
     @wraps(view)
     def decorated(*args: P.args, **kwargs: P.kwargs):
         with contextlib.suppress(Exception):
-<<<<<<< HEAD
             _, current_tenant_id = get_current_user_and_tenant_id()
             features = FeatureService.get_features(current_tenant_id)
-=======
-            account = _current_account()
-            assert account.current_tenant_id is not None
-            tenant_id = account.current_tenant_id
-            features = FeatureService.get_features(tenant_id)
->>>>>>> 3cfcd328
 
             if features.billing.enabled:
                 utm_info = request.cookies.get("utm_info")
 
                 if utm_info:
                     utm_info_dict: dict = json.loads(utm_info)
-<<<<<<< HEAD
                     OperationService.record_utm(current_tenant_id, utm_info_dict)
-=======
-                    OperationService.record_utm(tenant_id, utm_info_dict)
->>>>>>> 3cfcd328
 
         return view(*args, **kwargs)
 
@@ -336,14 +283,8 @@
 def is_allow_transfer_owner(view: Callable[P, R]):
     @wraps(view)
     def decorated(*args: P.args, **kwargs: P.kwargs):
-<<<<<<< HEAD
         _, current_tenant_id = get_current_user_and_tenant_id()
         features = FeatureService.get_features(current_tenant_id)
-=======
-        account = _current_account()
-        assert account.current_tenant_id is not None
-        features = FeatureService.get_features(account.current_tenant_id)
->>>>>>> 3cfcd328
         if features.is_allow_transfer_workspace:
             return view(*args, **kwargs)
 
@@ -355,16 +296,9 @@
 
 def knowledge_pipeline_publish_enabled(view: Callable[P, R]):
     @wraps(view)
-<<<<<<< HEAD
     def decorated(*args: P.args, **kwargs: P.kwargs):
         _, current_tenant_id = get_current_user_and_tenant_id()
         features = FeatureService.get_features(current_tenant_id)
-=======
-    def decorated(*args, **kwargs):
-        account = _current_account()
-        assert account.current_tenant_id is not None
-        features = FeatureService.get_features(account.current_tenant_id)
->>>>>>> 3cfcd328
         if features.knowledge_pipeline.publish_enabled:
             return view(*args, **kwargs)
         abort(403)
