from flask import request
from flask_restx import Resource, reqparse

from libs.helper import extract_remote_ip
from libs.login import current_user, login_required
<<<<<<< HEAD
from models import Account
=======
from models.account import Account
>>>>>>> 3cfcd328
from services.billing_service import BillingService

from .. import console_ns
from ..wraps import account_initialization_required, only_edition_cloud, setup_required


@console_ns.route("/compliance/download")
class ComplianceApi(Resource):
    @setup_required
    @login_required
    @account_initialization_required
    @only_edition_cloud
    def get(self):
        assert isinstance(current_user, Account)
        assert current_user.current_tenant_id is not None
        parser = reqparse.RequestParser()
        parser.add_argument("doc_name", type=str, required=True, location="args")
        args = parser.parse_args()

        ip_address = extract_remote_ip(request)
        device_info = request.headers.get("User-Agent", "Unknown device")
        assert isinstance(current_user, Account)
        assert current_user.current_tenant_id
        return BillingService.get_compliance_download_link(
            doc_name=args.doc_name,
            account_id=current_user.id,
            tenant_id=current_user.current_tenant_id,
            ip=ip_address,
            device_info=device_info,
        )<|MERGE_RESOLUTION|>--- conflicted
+++ resolved
@@ -3,11 +3,7 @@
 
 from libs.helper import extract_remote_ip
 from libs.login import current_user, login_required
-<<<<<<< HEAD
-from models import Account
-=======
 from models.account import Account
->>>>>>> 3cfcd328
 from services.billing_service import BillingService
 
 from .. import console_ns
