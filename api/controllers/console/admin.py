--- conflicted
+++ resolved
@@ -15,12 +15,8 @@
 from controllers.console import api, console_ns
 from controllers.console.wraps import only_edition_cloud
 from extensions.ext_database import db
-<<<<<<< HEAD
+from libs.token import extract_access_token
 from models.model import App, ExporleBanner, InstalledApp, RecommendedApp, TrialApp
-=======
-from libs.token import extract_access_token
-from models.model import App, InstalledApp, RecommendedApp
->>>>>>> 8cf4a0d3
 
 
 def admin_required(view: Callable[P, R]):
@@ -67,19 +63,6 @@
     @only_edition_cloud
     @admin_required
     def post(self):
-<<<<<<< HEAD
-        parser = reqparse.RequestParser()
-        parser.add_argument("app_id", type=str, required=True, nullable=False, location="json")
-        parser.add_argument("desc", type=str, location="json")
-        parser.add_argument("copyright", type=str, location="json")
-        parser.add_argument("privacy_policy", type=str, location="json")
-        parser.add_argument("custom_disclaimer", type=str, location="json")
-        parser.add_argument("language", type=supported_language, required=True, nullable=False, location="json")
-        parser.add_argument("category", type=str, required=True, nullable=False, location="json")
-        parser.add_argument("position", type=int, required=True, nullable=False, location="json")
-        parser.add_argument("can_trial", type=bool, required=True, nullable=False, location="json")
-        parser.add_argument("trial_limit", type=int, required=True, nullable=False, location="json")
-=======
         parser = (
             reqparse.RequestParser()
             .add_argument("app_id", type=str, required=True, nullable=False, location="json")
@@ -90,8 +73,9 @@
             .add_argument("language", type=supported_language, required=True, nullable=False, location="json")
             .add_argument("category", type=str, required=True, nullable=False, location="json")
             .add_argument("position", type=int, required=True, nullable=False, location="json")
-        )
->>>>>>> 8cf4a0d3
+            .add_argument("can_trial", type=bool, required=True, nullable=False, location="json")
+            .add_argument("trial_limit", type=int, required=True, nullable=False, location="json")
+        )
         args = parser.parse_args()
 
         app = db.session.execute(select(App).where(App.id == args["app_id"])).scalar_one_or_none()
