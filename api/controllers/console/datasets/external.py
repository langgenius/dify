from flask import request
from flask_restx import Resource, fields, marshal, reqparse
from werkzeug.exceptions import Forbidden, InternalServerError, NotFound

import services
from controllers.console import console_ns
from controllers.console.datasets.error import DatasetNameDuplicateError
from controllers.console.wraps import account_initialization_required, edit_permission_required, setup_required
from fields.dataset_fields import (
    dataset_detail_fields,
    dataset_retrieval_model_fields,
    doc_metadata_fields,
    external_knowledge_info_fields,
    external_retrieval_model_fields,
    icon_info_fields,
    keyword_setting_fields,
    reranking_model_fields,
    tag_fields,
    vector_setting_fields,
    weighted_score_fields,
)
from libs.login import current_account_with_tenant, login_required
from services.dataset_service import DatasetService
from services.external_knowledge_service import ExternalDatasetService
from services.hit_testing_service import HitTestingService
from services.knowledge_service import ExternalDatasetTestService


def _get_or_create_model(model_name: str, field_def):
    existing = api.models.get(model_name)
    if existing is None:
        existing = api.model(model_name, field_def)
    return existing


def _build_dataset_detail_model():
    keyword_setting_model = _get_or_create_model("DatasetKeywordSetting", keyword_setting_fields)
    vector_setting_model = _get_or_create_model("DatasetVectorSetting", vector_setting_fields)

    weighted_score_fields_copy = weighted_score_fields.copy()
    weighted_score_fields_copy["keyword_setting"] = fields.Nested(keyword_setting_model)
    weighted_score_fields_copy["vector_setting"] = fields.Nested(vector_setting_model)
    weighted_score_model = _get_or_create_model("DatasetWeightedScore", weighted_score_fields_copy)

    reranking_model = _get_or_create_model("DatasetRerankingModel", reranking_model_fields)

    dataset_retrieval_model_fields_copy = dataset_retrieval_model_fields.copy()
    dataset_retrieval_model_fields_copy["reranking_model"] = fields.Nested(reranking_model)
    dataset_retrieval_model_fields_copy["weights"] = fields.Nested(weighted_score_model, allow_null=True)
    dataset_retrieval_model = _get_or_create_model("DatasetRetrievalModel", dataset_retrieval_model_fields_copy)

    tag_model = _get_or_create_model("Tag", tag_fields)
    doc_metadata_model = _get_or_create_model("DatasetDocMetadata", doc_metadata_fields)
    external_knowledge_info_model = _get_or_create_model("ExternalKnowledgeInfo", external_knowledge_info_fields)
    external_retrieval_model = _get_or_create_model("ExternalRetrievalModel", external_retrieval_model_fields)
    icon_info_model = _get_or_create_model("DatasetIconInfo", icon_info_fields)

    dataset_detail_fields_copy = dataset_detail_fields.copy()
    dataset_detail_fields_copy["retrieval_model_dict"] = fields.Nested(dataset_retrieval_model)
    dataset_detail_fields_copy["tags"] = fields.List(fields.Nested(tag_model))
    dataset_detail_fields_copy["external_knowledge_info"] = fields.Nested(external_knowledge_info_model)
    dataset_detail_fields_copy["external_retrieval_model"] = fields.Nested(external_retrieval_model, allow_null=True)
    dataset_detail_fields_copy["doc_metadata"] = fields.List(fields.Nested(doc_metadata_model))
    dataset_detail_fields_copy["icon_info"] = fields.Nested(icon_info_model)
    return _get_or_create_model("DatasetDetail", dataset_detail_fields_copy)


try:
    dataset_detail_model = api.models["DatasetDetail"]
except KeyError:
    dataset_detail_model = _build_dataset_detail_model()


def _validate_name(name: str) -> str:
    if not name or len(name) < 1 or len(name) > 100:
        raise ValueError("Name must be between 1 to 100 characters.")
    return name


@console_ns.route("/datasets/external-knowledge-api")
class ExternalApiTemplateListApi(Resource):
    @console_ns.doc("get_external_api_templates")
    @console_ns.doc(description="Get external knowledge API templates")
    @console_ns.doc(
        params={
            "page": "Page number (default: 1)",
            "limit": "Number of items per page (default: 20)",
            "keyword": "Search keyword",
        }
    )
    @console_ns.response(200, "External API templates retrieved successfully")
    @setup_required
    @login_required
    @account_initialization_required
    def get(self):
        _, current_tenant_id = current_account_with_tenant()
        page = request.args.get("page", default=1, type=int)
        limit = request.args.get("limit", default=20, type=int)
        search = request.args.get("keyword", default=None, type=str)

        external_knowledge_apis, total = ExternalDatasetService.get_external_knowledge_apis(
            page, limit, current_tenant_id, search
        )
        response = {
            "data": [item.to_dict() for item in external_knowledge_apis],
            "has_more": len(external_knowledge_apis) == limit,
            "limit": limit,
            "total": total,
            "page": page,
        }
        return response, 200

    @setup_required
    @login_required
    @account_initialization_required
    def post(self):
        current_user, current_tenant_id = current_account_with_tenant()
        parser = (
            reqparse.RequestParser()
            .add_argument(
                "name",
                nullable=False,
                required=True,
                help="Name is required. Name must be between 1 to 100 characters.",
                type=_validate_name,
            )
            .add_argument(
                "settings",
                type=dict,
                location="json",
                nullable=False,
                required=True,
            )
        )
        args = parser.parse_args()

        ExternalDatasetService.validate_api_list(args["settings"])

        # The role of the current user in the ta table must be admin, owner, or editor, or dataset_operator
        if not current_user.is_dataset_editor:
            raise Forbidden()

        try:
            external_knowledge_api = ExternalDatasetService.create_external_knowledge_api(
                tenant_id=current_tenant_id, user_id=current_user.id, args=args
            )
        except services.errors.dataset.DatasetNameDuplicateError:
            raise DatasetNameDuplicateError()

        return external_knowledge_api.to_dict(), 201


@console_ns.route("/datasets/external-knowledge-api/<uuid:external_knowledge_api_id>")
class ExternalApiTemplateApi(Resource):
    @console_ns.doc("get_external_api_template")
    @console_ns.doc(description="Get external knowledge API template details")
    @console_ns.doc(params={"external_knowledge_api_id": "External knowledge API ID"})
    @console_ns.response(200, "External API template retrieved successfully")
    @console_ns.response(404, "Template not found")
    @setup_required
    @login_required
    @account_initialization_required
    def get(self, external_knowledge_api_id):
        external_knowledge_api_id = str(external_knowledge_api_id)
        external_knowledge_api = ExternalDatasetService.get_external_knowledge_api(external_knowledge_api_id)
        if external_knowledge_api is None:
            raise NotFound("API template not found.")

        return external_knowledge_api.to_dict(), 200

    @setup_required
    @login_required
    @account_initialization_required
    def patch(self, external_knowledge_api_id):
        current_user, current_tenant_id = current_account_with_tenant()
        external_knowledge_api_id = str(external_knowledge_api_id)

        parser = (
            reqparse.RequestParser()
            .add_argument(
                "name",
                nullable=False,
                required=True,
                help="type is required. Name must be between 1 to 100 characters.",
                type=_validate_name,
            )
            .add_argument(
                "settings",
                type=dict,
                location="json",
                nullable=False,
                required=True,
            )
        )
        args = parser.parse_args()
        ExternalDatasetService.validate_api_list(args["settings"])

        external_knowledge_api = ExternalDatasetService.update_external_knowledge_api(
            tenant_id=current_tenant_id,
            user_id=current_user.id,
            external_knowledge_api_id=external_knowledge_api_id,
            args=args,
        )

        return external_knowledge_api.to_dict(), 200

    @setup_required
    @login_required
    @account_initialization_required
    def delete(self, external_knowledge_api_id):
        current_user, current_tenant_id = current_account_with_tenant()
        external_knowledge_api_id = str(external_knowledge_api_id)

        if not (current_user.has_edit_permission or current_user.is_dataset_operator):
            raise Forbidden()

        ExternalDatasetService.delete_external_knowledge_api(current_tenant_id, external_knowledge_api_id)
        return {"result": "success"}, 204


@console_ns.route("/datasets/external-knowledge-api/<uuid:external_knowledge_api_id>/use-check")
class ExternalApiUseCheckApi(Resource):
    @console_ns.doc("check_external_api_usage")
    @console_ns.doc(description="Check if external knowledge API is being used")
    @console_ns.doc(params={"external_knowledge_api_id": "External knowledge API ID"})
    @console_ns.response(200, "Usage check completed successfully")
    @setup_required
    @login_required
    @account_initialization_required
    def get(self, external_knowledge_api_id):
        external_knowledge_api_id = str(external_knowledge_api_id)

        external_knowledge_api_is_using, count = ExternalDatasetService.external_knowledge_api_use_check(
            external_knowledge_api_id
        )
        return {"is_using": external_knowledge_api_is_using, "count": count}, 200


@console_ns.route("/datasets/external")
class ExternalDatasetCreateApi(Resource):
    @console_ns.doc("create_external_dataset")
    @console_ns.doc(description="Create external knowledge dataset")
    @console_ns.expect(
        console_ns.model(
            "CreateExternalDatasetRequest",
            {
                "external_knowledge_api_id": fields.String(required=True, description="External knowledge API ID"),
                "external_knowledge_id": fields.String(required=True, description="External knowledge ID"),
                "name": fields.String(required=True, description="Dataset name"),
                "description": fields.String(description="Dataset description"),
            },
        )
    )
<<<<<<< HEAD
    @api.response(201, "External dataset created successfully", dataset_detail_model)
    @api.response(400, "Invalid parameters")
    @api.response(403, "Permission denied")
=======
    @console_ns.response(201, "External dataset created successfully", dataset_detail_fields)
    @console_ns.response(400, "Invalid parameters")
    @console_ns.response(403, "Permission denied")
>>>>>>> 15ea2786
    @setup_required
    @login_required
    @account_initialization_required
    @edit_permission_required
    def post(self):
        # The role of the current user in the ta table must be admin, owner, or editor
        current_user, current_tenant_id = current_account_with_tenant()
        parser = (
            reqparse.RequestParser()
            .add_argument("external_knowledge_api_id", type=str, required=True, nullable=False, location="json")
            .add_argument("external_knowledge_id", type=str, required=True, nullable=False, location="json")
            .add_argument(
                "name",
                nullable=False,
                required=True,
                help="name is required. Name must be between 1 to 100 characters.",
                type=_validate_name,
            )
            .add_argument("description", type=str, required=False, nullable=True, location="json")
            .add_argument("external_retrieval_model", type=dict, required=False, location="json")
        )

        args = parser.parse_args()

        # The role of the current user in the ta table must be admin, owner, or editor, or dataset_operator
        if not current_user.is_dataset_editor:
            raise Forbidden()

        try:
            dataset = ExternalDatasetService.create_external_dataset(
                tenant_id=current_tenant_id,
                user_id=current_user.id,
                args=args,
            )
        except services.errors.dataset.DatasetNameDuplicateError:
            raise DatasetNameDuplicateError()

        return marshal(dataset, dataset_detail_fields), 201


@console_ns.route("/datasets/<uuid:dataset_id>/external-hit-testing")
class ExternalKnowledgeHitTestingApi(Resource):
    @console_ns.doc("test_external_knowledge_retrieval")
    @console_ns.doc(description="Test external knowledge retrieval for dataset")
    @console_ns.doc(params={"dataset_id": "Dataset ID"})
    @console_ns.expect(
        console_ns.model(
            "ExternalHitTestingRequest",
            {
                "query": fields.String(required=True, description="Query text for testing"),
                "retrieval_model": fields.Raw(description="Retrieval model configuration"),
                "external_retrieval_model": fields.Raw(description="External retrieval model configuration"),
            },
        )
    )
    @console_ns.response(200, "External hit testing completed successfully")
    @console_ns.response(404, "Dataset not found")
    @console_ns.response(400, "Invalid parameters")
    @setup_required
    @login_required
    @account_initialization_required
    def post(self, dataset_id):
        current_user, _ = current_account_with_tenant()
        dataset_id_str = str(dataset_id)
        dataset = DatasetService.get_dataset(dataset_id_str)
        if dataset is None:
            raise NotFound("Dataset not found.")

        try:
            DatasetService.check_dataset_permission(dataset, current_user)
        except services.errors.account.NoPermissionError as e:
            raise Forbidden(str(e))

        parser = (
            reqparse.RequestParser()
            .add_argument("query", type=str, location="json")
            .add_argument("external_retrieval_model", type=dict, required=False, location="json")
            .add_argument("metadata_filtering_conditions", type=dict, required=False, location="json")
        )
        args = parser.parse_args()

        HitTestingService.hit_testing_args_check(args)

        try:
            response = HitTestingService.external_retrieve(
                dataset=dataset,
                query=args["query"],
                account=current_user,
                external_retrieval_model=args["external_retrieval_model"],
                metadata_filtering_conditions=args["metadata_filtering_conditions"],
            )

            return response
        except Exception as e:
            raise InternalServerError(str(e))


@console_ns.route("/test/retrieval")
class BedrockRetrievalApi(Resource):
    # this api is only for internal testing
    @console_ns.doc("bedrock_retrieval_test")
    @console_ns.doc(description="Bedrock retrieval test (internal use only)")
    @console_ns.expect(
        console_ns.model(
            "BedrockRetrievalTestRequest",
            {
                "retrieval_setting": fields.Raw(required=True, description="Retrieval settings"),
                "query": fields.String(required=True, description="Query text"),
                "knowledge_id": fields.String(required=True, description="Knowledge ID"),
            },
        )
    )
    @console_ns.response(200, "Bedrock retrieval test completed")
    def post(self):
        parser = (
            reqparse.RequestParser()
            .add_argument("retrieval_setting", nullable=False, required=True, type=dict, location="json")
            .add_argument(
                "query",
                nullable=False,
                required=True,
                type=str,
            )
            .add_argument("knowledge_id", nullable=False, required=True, type=str)
        )
        args = parser.parse_args()

        # Call the knowledge retrieval service
        result = ExternalDatasetTestService.knowledge_retrieval(
            args["retrieval_setting"], args["query"], args["knowledge_id"]
        )
        return result, 200<|MERGE_RESOLUTION|>--- conflicted
+++ resolved
@@ -251,15 +251,9 @@
             },
         )
     )
-<<<<<<< HEAD
     @api.response(201, "External dataset created successfully", dataset_detail_model)
     @api.response(400, "Invalid parameters")
     @api.response(403, "Permission denied")
-=======
-    @console_ns.response(201, "External dataset created successfully", dataset_detail_fields)
-    @console_ns.response(400, "Invalid parameters")
-    @console_ns.response(403, "Permission denied")
->>>>>>> 15ea2786
     @setup_required
     @login_required
     @account_initialization_required
