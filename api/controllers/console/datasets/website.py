--- conflicted
+++ resolved
@@ -14,17 +14,12 @@
     def post(self):
         parser = reqparse.RequestParser()
         parser.add_argument(
-<<<<<<< HEAD
-            "provider", type=str, choices=["firecrawl", "watercrawl", "jinareader"],
-            required=True, nullable=True, location="json"
-=======
             "provider",
             type=str,
             choices=["firecrawl", "watercrawl", "jinareader"],
             required=True,
             nullable=True,
             location="json",
->>>>>>> a04ec7d4
         )
         parser.add_argument("url", type=str, required=True, nullable=True, location="json")
         parser.add_argument("options", type=dict, required=True, nullable=True, location="json")
@@ -44,14 +39,9 @@
     @account_initialization_required
     def get(self, job_id: str):
         parser = reqparse.RequestParser()
-<<<<<<< HEAD
-        parser.add_argument("provider", type=str, choices=["firecrawl", "watercrawl", "jinareader"],
-                            required=True, location="args")
-=======
         parser.add_argument(
             "provider", type=str, choices=["firecrawl", "watercrawl", "jinareader"], required=True, location="args"
         )
->>>>>>> a04ec7d4
         args = parser.parse_args()
         # get crawl status
         try:
