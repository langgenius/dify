--- conflicted
+++ resolved
@@ -534,19 +534,11 @@
                 if not data_source_info:
                     continue
                 file_id = data_source_info["upload_file_id"]
-<<<<<<< HEAD
-                file_detail = db.session.scalars(
-                    select(UploadFile)
-                    .where(UploadFile.tenant_id == current_user.current_tenant_id, UploadFile.id == file_id)
-                    .limit(1)
-                ).first()
-=======
                 file_detail = (
                     db.session.query(UploadFile)
                     .where(UploadFile.tenant_id == current_tenant_id, UploadFile.id == file_id)
                     .first()
                 )
->>>>>>> 06649f6c
 
                 if file_detail is None:
                     raise NotFound("File not found.")
