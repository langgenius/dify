--- conflicted
+++ resolved
@@ -55,7 +55,6 @@
         HitTestingService.hit_testing_args_check(args)
 
     @staticmethod
-<<<<<<< HEAD
     def parse_args():
         parser = (
             reqparse.RequestParser()
@@ -67,8 +66,6 @@
         return parser.parse_args()
 
     @staticmethod
-=======
->>>>>>> 71497954
     def perform_hit_testing(dataset, args):
         assert isinstance(current_user, Account)
         try:
