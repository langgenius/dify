# -*- coding:utf-8 -*-
from datetime import datetime

from flask_login import login_required, current_user
from flask_restful import Resource, reqparse, fields, marshal
from werkzeug.exceptions import NotFound, Forbidden

import services
from controllers.console import api
from controllers.console.datasets.error import InvalidActionError
from controllers.console.setup import setup_required
from controllers.console.wraps import account_initialization_required
from extensions.ext_database import db
from extensions.ext_redis import redis_client
from models.dataset import DocumentSegment

from libs.helper import TimestampField
from services.dataset_service import DatasetService, DocumentService, SegmentService
<<<<<<< HEAD
from tasks.test_task import test_task
=======
>>>>>>> 3c37c22e
from tasks.enable_segment_to_index_task import enable_segment_to_index_task
from tasks.remove_segment_from_index_task import remove_segment_from_index_task

segment_fields = {
    'id': fields.String,
    'position': fields.Integer,
    'document_id': fields.String,
    'content': fields.String,
    'answer': fields.String,
    'word_count': fields.Integer,
    'tokens': fields.Integer,
    'keywords': fields.List(fields.String),
    'index_node_id': fields.String,
    'index_node_hash': fields.String,
    'hit_count': fields.Integer,
    'enabled': fields.Boolean,
    'disabled_at': TimestampField,
    'disabled_by': fields.String,
    'status': fields.String,
    'created_by': fields.String,
    'created_at': TimestampField,
    'indexing_at': TimestampField,
    'completed_at': TimestampField,
    'error': fields.String,
    'stopped_at': TimestampField
}

segment_list_response = {
    'data': fields.List(fields.Nested(segment_fields)),
    'has_more': fields.Boolean,
    'limit': fields.Integer
}


class DatasetDocumentSegmentListApi(Resource):
    @setup_required
    @login_required
    @account_initialization_required
    def get(self, dataset_id, document_id):
        dataset_id = str(dataset_id)
        document_id = str(document_id)
        dataset = DatasetService.get_dataset(dataset_id)
        if not dataset:
            raise NotFound('Dataset not found.')

        try:
            DatasetService.check_dataset_permission(dataset, current_user)
        except services.errors.account.NoPermissionError as e:
            raise Forbidden(str(e))

        document = DocumentService.get_document(dataset_id, document_id)

        if not document:
            raise NotFound('Document not found.')

        parser = reqparse.RequestParser()
        parser.add_argument('last_id', type=str, default=None, location='args')
        parser.add_argument('limit', type=int, default=20, location='args')
        parser.add_argument('status', type=str,
                            action='append', default=[], location='args')
        parser.add_argument('hit_count_gte', type=int,
                            default=None, location='args')
        parser.add_argument('enabled', type=str, default='all', location='args')
        parser.add_argument('keyword', type=str, default=None, location='args')
        args = parser.parse_args()

        last_id = args['last_id']
        limit = min(args['limit'], 100)
        status_list = args['status']
        hit_count_gte = args['hit_count_gte']
        keyword = args['keyword']

        query = DocumentSegment.query.filter(
            DocumentSegment.document_id == str(document_id),
            DocumentSegment.tenant_id == current_user.current_tenant_id
        )

        if last_id is not None:
            last_segment = DocumentSegment.query.get(str(last_id))
            if last_segment:
                query = query.filter(
                    DocumentSegment.position > last_segment.position)
            else:
                return {'data': [], 'has_more': False, 'limit': limit}, 200

        if status_list:
            query = query.filter(DocumentSegment.status.in_(status_list))

        if hit_count_gte is not None:
            query = query.filter(DocumentSegment.hit_count >= hit_count_gte)

        if keyword:
            query = query.where(DocumentSegment.content.ilike(f'%{keyword}%'))

        if args['enabled'].lower() != 'all':
            if args['enabled'].lower() == 'true':
                query = query.filter(DocumentSegment.enabled == True)
            elif args['enabled'].lower() == 'false':
                query = query.filter(DocumentSegment.enabled == False)

        total = query.count()
        segments = query.order_by(DocumentSegment.position).limit(limit + 1).all()

        has_more = False
        if len(segments) > limit:
            has_more = True
            segments = segments[:-1]

        return {
            'data': marshal(segments, segment_fields),
            'doc_form': document.doc_form,
            'has_more': has_more,
            'limit': limit,
            'total': total
        }, 200


class DatasetDocumentSegmentApi(Resource):
    @setup_required
    @login_required
    @account_initialization_required
    def patch(self, dataset_id, segment_id, action):
        dataset_id = str(dataset_id)
        dataset = DatasetService.get_dataset(dataset_id)
        if not dataset:
            raise NotFound('Dataset not found.')

        # The role of the current user in the ta table must be admin or owner
        if current_user.current_tenant.current_role not in ['admin', 'owner']:
            raise Forbidden()

        try:
            DatasetService.check_dataset_permission(dataset, current_user)
        except services.errors.account.NoPermissionError as e:
            raise Forbidden(str(e))

        segment = DocumentSegment.query.filter(
            DocumentSegment.id == str(segment_id),
            DocumentSegment.tenant_id == current_user.current_tenant_id
        ).first()

        if not segment:
            raise NotFound('Segment not found.')

        document_indexing_cache_key = 'document_{}_indexing'.format(segment.document_id)
        cache_result = redis_client.get(document_indexing_cache_key)
        if cache_result is not None:
            raise InvalidActionError("Document is being indexed, please try again later")

        indexing_cache_key = 'segment_{}_indexing'.format(segment.id)
        cache_result = redis_client.get(indexing_cache_key)
        if cache_result is not None:
            raise InvalidActionError("Segment is being indexed, please try again later")

        if action == "enable":
            if segment.enabled:
                raise InvalidActionError("Segment is already enabled.")

            segment.enabled = True
            segment.disabled_at = None
            segment.disabled_by = None
            db.session.commit()

            # Set cache to prevent indexing the same segment multiple times
            redis_client.setex(indexing_cache_key, 600, 1)

            enable_segment_to_index_task.delay(segment.id)

            return {'result': 'success'}, 200
        elif action == "disable":
            if not segment.enabled:
                raise InvalidActionError("Segment is already disabled.")

            segment.enabled = False
            segment.disabled_at = datetime.utcnow()
            segment.disabled_by = current_user.id
            db.session.commit()

            # Set cache to prevent indexing the same segment multiple times
            redis_client.setex(indexing_cache_key, 600, 1)

            remove_segment_from_index_task.delay(segment.id)

            return {'result': 'success'}, 200
        else:
            raise InvalidActionError()


class DatasetDocumentSegmentAddApi(Resource):
    @setup_required
    @login_required
    @account_initialization_required
    def post(self, dataset_id, document_id):
        # check dataset
        dataset_id = str(dataset_id)
        dataset = DatasetService.get_dataset(dataset_id)
        if not dataset:
            raise NotFound('Dataset not found.')
        # check document
        document_id = str(document_id)
        document = DocumentService.get_document(dataset_id, document_id)
        if not document:
            raise NotFound('Document not found.')
        # The role of the current user in the ta table must be admin or owner
        if current_user.current_tenant.current_role not in ['admin', 'owner']:
            raise Forbidden()
        try:
            DatasetService.check_dataset_permission(dataset, current_user)
        except services.errors.account.NoPermissionError as e:
            raise Forbidden(str(e))
        # validate args
        parser = reqparse.RequestParser()
        parser.add_argument('content', type=str, required=True, nullable=False, location='json')
        parser.add_argument('answer', type=str, required=False, nullable=True, location='json')
        parser.add_argument('keywords', type=list, required=False, nullable=True, location='json')
        args = parser.parse_args()
        SegmentService.segment_create_args_validate(args, document)
        segment = SegmentService.create_segment(args, document)
        return {
            'data': marshal(segment, segment_fields),
            'doc_form': document.doc_form
        }, 200


class DatasetDocumentSegmentUpdateApi(Resource):
    @setup_required
    @login_required
    @account_initialization_required
    def patch(self, dataset_id, document_id, segment_id):
        # check dataset
        dataset_id = str(dataset_id)
        dataset = DatasetService.get_dataset(dataset_id)
        if not dataset:
            raise NotFound('Dataset not found.')
        # check document
        document_id = str(document_id)
        document = DocumentService.get_document(dataset_id, document_id)
        if not document:
            raise NotFound('Document not found.')
        # check segment
        segment_id = str(segment_id)
        segment = DocumentSegment.query.filter(
            DocumentSegment.id == str(segment_id),
            DocumentSegment.tenant_id == current_user.current_tenant_id
        ).first()
        if not segment:
            raise NotFound('Segment not found.')
        # The role of the current user in the ta table must be admin or owner
        if current_user.current_tenant.current_role not in ['admin', 'owner']:
            raise Forbidden()
        try:
            DatasetService.check_dataset_permission(dataset, current_user)
        except services.errors.account.NoPermissionError as e:
            raise Forbidden(str(e))
        # validate args
        parser = reqparse.RequestParser()
        parser.add_argument('content', type=str, required=True, nullable=False, location='json')
        parser.add_argument('answer', type=str, required=False, nullable=True, location='json')
        parser.add_argument('keywords', type=list, required=False, nullable=True, location='json')
        args = parser.parse_args()
        SegmentService.segment_create_args_validate(args, document)
        segment = SegmentService.update_segment(args, segment, document)
        return {
            'data': marshal(segment, segment_fields),
            'doc_form': document.doc_form
        }, 200


<<<<<<< HEAD
class DatasetDocumentTest(Resource):
    @setup_required
    @login_required
    @account_initialization_required
    def patch(self):
        test_task.delay()
        return 200


=======
>>>>>>> 3c37c22e
api.add_resource(DatasetDocumentSegmentListApi,
                 '/datasets/<uuid:dataset_id>/documents/<uuid:document_id>/segments')
api.add_resource(DatasetDocumentSegmentApi,
                 '/datasets/<uuid:dataset_id>/segments/<uuid:segment_id>/<string:action>')
api.add_resource(DatasetDocumentSegmentAddApi,
                 '/datasets/<uuid:dataset_id>/documents/<uuid:document_id>/segment')
api.add_resource(DatasetDocumentSegmentUpdateApi,
<<<<<<< HEAD
                 '/datasets/<uuid:dataset_id>/documents/<uuid:document_id>/segments/<uuid:segment_id>')
api.add_resource(DatasetDocumentTest,
                 '/datasets/test')
=======
                 '/datasets/<uuid:dataset_id>/documents/<uuid:document_id>/segments/<uuid:segment_id>')
>>>>>>> 3c37c22e
<|MERGE_RESOLUTION|>--- conflicted
+++ resolved
@@ -16,10 +16,6 @@
 
 from libs.helper import TimestampField
 from services.dataset_service import DatasetService, DocumentService, SegmentService
-<<<<<<< HEAD
-from tasks.test_task import test_task
-=======
->>>>>>> 3c37c22e
 from tasks.enable_segment_to_index_task import enable_segment_to_index_task
 from tasks.remove_segment_from_index_task import remove_segment_from_index_task
 
@@ -288,18 +284,6 @@
         }, 200
 
 
-<<<<<<< HEAD
-class DatasetDocumentTest(Resource):
-    @setup_required
-    @login_required
-    @account_initialization_required
-    def patch(self):
-        test_task.delay()
-        return 200
-
-
-=======
->>>>>>> 3c37c22e
 api.add_resource(DatasetDocumentSegmentListApi,
                  '/datasets/<uuid:dataset_id>/documents/<uuid:document_id>/segments')
 api.add_resource(DatasetDocumentSegmentApi,
@@ -307,10 +291,4 @@
 api.add_resource(DatasetDocumentSegmentAddApi,
                  '/datasets/<uuid:dataset_id>/documents/<uuid:document_id>/segment')
 api.add_resource(DatasetDocumentSegmentUpdateApi,
-<<<<<<< HEAD
-                 '/datasets/<uuid:dataset_id>/documents/<uuid:document_id>/segments/<uuid:segment_id>')
-api.add_resource(DatasetDocumentTest,
-                 '/datasets/test')
-=======
-                 '/datasets/<uuid:dataset_id>/documents/<uuid:document_id>/segments/<uuid:segment_id>')
->>>>>>> 3c37c22e
+                 '/datasets/<uuid:dataset_id>/documents/<uuid:document_id>/segments/<uuid:segment_id>')