--- conflicted
+++ resolved
@@ -294,19 +294,11 @@
                 raise ProviderNotInitializeError(ex.description)
             # check segment
         segment_id = str(segment_id)
-<<<<<<< HEAD
-        segment = db.session.scalars(
-            select(DocumentSegment)
-            .where(DocumentSegment.id == str(segment_id), DocumentSegment.tenant_id == current_user.current_tenant_id)
-            .limit(1)
-        ).first()
-=======
         segment = (
             db.session.query(DocumentSegment)
             .where(DocumentSegment.id == str(segment_id), DocumentSegment.tenant_id == current_tenant_id)
             .first()
         )
->>>>>>> 06649f6c
         if not segment:
             raise NotFound("Segment not found.")
         # The role of the current user in the ta table must be admin, owner, dataset_operator, or editor
@@ -350,19 +342,11 @@
             raise NotFound("Document not found.")
         # check segment
         segment_id = str(segment_id)
-<<<<<<< HEAD
-        segment = db.session.scalars(
-            select(DocumentSegment)
-            .where(DocumentSegment.id == str(segment_id), DocumentSegment.tenant_id == current_user.current_tenant_id)
-            .limit(1)
-        ).first()
-=======
         segment = (
             db.session.query(DocumentSegment)
             .where(DocumentSegment.id == str(segment_id), DocumentSegment.tenant_id == current_tenant_id)
             .first()
         )
->>>>>>> 06649f6c
         if not segment:
             raise NotFound("Segment not found.")
         # The role of the current user in the ta table must be admin, owner, dataset_operator, or editor
@@ -470,19 +454,11 @@
             raise NotFound("Document not found.")
         # check segment
         segment_id = str(segment_id)
-<<<<<<< HEAD
-        segment = db.session.scalars(
-            select(DocumentSegment)
-            .where(DocumentSegment.id == str(segment_id), DocumentSegment.tenant_id == current_user.current_tenant_id)
-            .limit(1)
-        ).first()
-=======
         segment = (
             db.session.query(DocumentSegment)
             .where(DocumentSegment.id == str(segment_id), DocumentSegment.tenant_id == current_tenant_id)
             .first()
         )
->>>>>>> 06649f6c
         if not segment:
             raise NotFound("Segment not found.")
         if not current_user.is_dataset_editor:
@@ -538,19 +514,11 @@
             raise NotFound("Document not found.")
         # check segment
         segment_id = str(segment_id)
-<<<<<<< HEAD
-        segment = db.session.scalars(
-            select(DocumentSegment)
-            .where(DocumentSegment.id == str(segment_id), DocumentSegment.tenant_id == current_user.current_tenant_id)
-            .limit(1)
-        ).first()
-=======
         segment = (
             db.session.query(DocumentSegment)
             .where(DocumentSegment.id == str(segment_id), DocumentSegment.tenant_id == current_tenant_id)
             .first()
         )
->>>>>>> 06649f6c
         if not segment:
             raise NotFound("Segment not found.")
         parser = reqparse.RequestParser()
@@ -595,19 +563,11 @@
             raise NotFound("Document not found.")
             # check segment
         segment_id = str(segment_id)
-<<<<<<< HEAD
-        segment = db.session.scalars(
-            select(DocumentSegment)
-            .where(DocumentSegment.id == str(segment_id), DocumentSegment.tenant_id == current_user.current_tenant_id)
-            .limit(1)
-        ).first()
-=======
         segment = (
             db.session.query(DocumentSegment)
             .where(DocumentSegment.id == str(segment_id), DocumentSegment.tenant_id == current_tenant_id)
             .first()
         )
->>>>>>> 06649f6c
         if not segment:
             raise NotFound("Segment not found.")
         # The role of the current user in the ta table must be admin, owner, dataset_operator, or editor
@@ -655,19 +615,11 @@
             raise NotFound("Document not found.")
         # check segment
         segment_id = str(segment_id)
-<<<<<<< HEAD
-        segment = db.session.scalars(
-            select(DocumentSegment)
-            .where(DocumentSegment.id == str(segment_id), DocumentSegment.tenant_id == current_user.current_tenant_id)
-            .limit(1)
-        ).first()
-=======
         segment = (
             db.session.query(DocumentSegment)
             .where(DocumentSegment.id == str(segment_id), DocumentSegment.tenant_id == current_tenant_id)
             .first()
         )
->>>>>>> 06649f6c
         if not segment:
             raise NotFound("Segment not found.")
         # check child chunk
@@ -719,19 +671,11 @@
             raise NotFound("Document not found.")
             # check segment
         segment_id = str(segment_id)
-<<<<<<< HEAD
-        segment = db.session.scalars(
-            select(DocumentSegment)
-            .where(DocumentSegment.id == str(segment_id), DocumentSegment.tenant_id == current_user.current_tenant_id)
-            .limit(1)
-        ).first()
-=======
         segment = (
             db.session.query(DocumentSegment)
             .where(DocumentSegment.id == str(segment_id), DocumentSegment.tenant_id == current_tenant_id)
             .first()
         )
->>>>>>> 06649f6c
         if not segment:
             raise NotFound("Segment not found.")
         # check child chunk
