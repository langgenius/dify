--- conflicted
+++ resolved
@@ -548,11 +548,7 @@
                         RetrievalMethod.SEMANTIC_SEARCH
                     ]
                 }
-<<<<<<< HEAD
-            case VectorType.QDRANT | VectorType.WEAVIATE | VectorType.OPENSEARCH | VectorType.ANALYTICDB | VectorType.ELASTICSEARCH:
-=======
-            case VectorType.QDRANT | VectorType.WEAVIATE | VectorType.OPENSEARCH | VectorType.ANALYTICDB | VectorType.MYSCALE:
->>>>>>> 0e820723
+            case VectorType.QDRANT | VectorType.WEAVIATE | VectorType.OPENSEARCH | VectorType.ANALYTICDB | VectorType.MYSCALE | VectorType.ELASTICSEARCH:
                 return {
                     'retrieval_method': [
                         RetrievalMethod.SEMANTIC_SEARCH,
@@ -576,11 +572,7 @@
                         RetrievalMethod.SEMANTIC_SEARCH
                     ]
                 }
-<<<<<<< HEAD
-            case VectorType.QDRANT | VectorType.WEAVIATE | VectorType.OPENSEARCH | VectorType.ANALYTICDB | VectorType.ELASTICSEARCH:
-=======
-            case VectorType.QDRANT | VectorType.WEAVIATE | VectorType.OPENSEARCH| VectorType.ANALYTICDB | VectorType.MYSCALE:
->>>>>>> 0e820723
+            case VectorType.QDRANT | VectorType.WEAVIATE | VectorType.OPENSEARCH| VectorType.ANALYTICDB | VectorType.MYSCALE | VectorType.ELASTICSEARCH:
                 return {
                     'retrieval_method': [
                         RetrievalMethod.SEMANTIC_SEARCH,
