from typing import Any, cast

from flask import request
from flask_restx import Resource, fields, marshal, marshal_with
from pydantic import BaseModel, Field, field_validator
from sqlalchemy import select
from werkzeug.exceptions import Forbidden, NotFound

import services
from configs import dify_config
from controllers.common.schema import register_schema_models
from controllers.console import console_ns
from controllers.console.apikey import (
    api_key_item_model,
    api_key_list_model,
)
from controllers.console.app.error import ProviderNotInitializeError
from controllers.console.datasets.error import DatasetInUseError, DatasetNameDuplicateError, IndexingEstimateError
from controllers.console.wraps import (
    account_initialization_required,
    cloud_edition_billing_rate_limit_check,
    enterprise_license_required,
    is_admin_or_owner_required,
    setup_required,
)
from core.errors.error import LLMBadRequestError, ProviderTokenNotInitError
from core.indexing_runner import IndexingRunner
from core.model_runtime.entities.model_entities import ModelType
from core.provider_manager import ProviderManager
from core.rag.datasource.vdb.vector_type import VectorType
from core.rag.extractor.entity.datasource_type import DatasourceType
from core.rag.extractor.entity.extract_setting import ExtractSetting, NotionInfo, WebsiteInfo
from core.rag.retrieval.retrieval_methods import RetrievalMethod
from extensions.ext_database import db
from fields.app_fields import app_detail_kernel_fields, related_app_list
from fields.dataset_fields import (
    dataset_detail_fields,
    dataset_fields,
    dataset_query_detail_fields,
    dataset_retrieval_model_fields,
    doc_metadata_fields,
    external_knowledge_info_fields,
    external_retrieval_model_fields,
    icon_info_fields,
    keyword_setting_fields,
    reranking_model_fields,
    tag_fields,
    vector_setting_fields,
    weighted_score_fields,
)
from fields.document_fields import document_status_fields
from libs.login import current_account_with_tenant, login_required
from models import ApiToken, Dataset, Document, DocumentSegment, UploadFile
from models.dataset import DatasetPermissionEnum
from models.provider_ids import ModelProviderID
from services.dataset_service import DatasetPermissionService, DatasetService, DocumentService


def _get_or_create_model(model_name: str, field_def):
    existing = console_ns.models.get(model_name)
    if existing is None:
        existing = console_ns.model(model_name, field_def)
    return existing


# Register models for flask_restx to avoid dict type issues in Swagger
dataset_base_model = _get_or_create_model("DatasetBase", dataset_fields)

tag_model = _get_or_create_model("Tag", tag_fields)

keyword_setting_model = _get_or_create_model("DatasetKeywordSetting", keyword_setting_fields)
vector_setting_model = _get_or_create_model("DatasetVectorSetting", vector_setting_fields)

weighted_score_fields_copy = weighted_score_fields.copy()
weighted_score_fields_copy["keyword_setting"] = fields.Nested(keyword_setting_model)
weighted_score_fields_copy["vector_setting"] = fields.Nested(vector_setting_model)
weighted_score_model = _get_or_create_model("DatasetWeightedScore", weighted_score_fields_copy)

reranking_model = _get_or_create_model("DatasetRerankingModel", reranking_model_fields)

dataset_retrieval_model_fields_copy = dataset_retrieval_model_fields.copy()
dataset_retrieval_model_fields_copy["reranking_model"] = fields.Nested(reranking_model)
dataset_retrieval_model_fields_copy["weights"] = fields.Nested(weighted_score_model, allow_null=True)
dataset_retrieval_model = _get_or_create_model("DatasetRetrievalModel", dataset_retrieval_model_fields_copy)

external_knowledge_info_model = _get_or_create_model("ExternalKnowledgeInfo", external_knowledge_info_fields)

external_retrieval_model = _get_or_create_model("ExternalRetrievalModel", external_retrieval_model_fields)

doc_metadata_model = _get_or_create_model("DatasetDocMetadata", doc_metadata_fields)

icon_info_model = _get_or_create_model("DatasetIconInfo", icon_info_fields)

dataset_detail_fields_copy = dataset_detail_fields.copy()
dataset_detail_fields_copy["retrieval_model_dict"] = fields.Nested(dataset_retrieval_model)
dataset_detail_fields_copy["tags"] = fields.List(fields.Nested(tag_model))
dataset_detail_fields_copy["external_knowledge_info"] = fields.Nested(external_knowledge_info_model)
dataset_detail_fields_copy["external_retrieval_model"] = fields.Nested(external_retrieval_model, allow_null=True)
dataset_detail_fields_copy["doc_metadata"] = fields.List(fields.Nested(doc_metadata_model))
dataset_detail_fields_copy["icon_info"] = fields.Nested(icon_info_model)
dataset_detail_model = _get_or_create_model("DatasetDetail", dataset_detail_fields_copy)

dataset_query_detail_model = _get_or_create_model("DatasetQueryDetail", dataset_query_detail_fields)

app_detail_kernel_model = _get_or_create_model("AppDetailKernel", app_detail_kernel_fields)
related_app_list_copy = related_app_list.copy()
related_app_list_copy["data"] = fields.List(fields.Nested(app_detail_kernel_model))
related_app_list_model = _get_or_create_model("RelatedAppList", related_app_list_copy)


def _validate_indexing_technique(value: str | None) -> str | None:
    if value is None:
        return value
    if value not in Dataset.INDEXING_TECHNIQUE_LIST:
        raise ValueError("Invalid indexing technique.")
    return value


class DatasetCreatePayload(BaseModel):
    name: str = Field(..., min_length=1, max_length=40)
    description: str = Field("", max_length=400)
    indexing_technique: str | None = None
    permission: DatasetPermissionEnum | None = DatasetPermissionEnum.ONLY_ME
    provider: str = "vendor"
    external_knowledge_api_id: str | None = None
    external_knowledge_id: str | None = None

    @field_validator("indexing_technique")
    @classmethod
    def validate_indexing(cls, value: str | None) -> str | None:
        return _validate_indexing_technique(value)

    @field_validator("provider")
    @classmethod
    def validate_provider(cls, value: str) -> str:
        if value not in Dataset.PROVIDER_LIST:
            raise ValueError("Invalid provider.")
        return value


class DatasetUpdatePayload(BaseModel):
    name: str | None = Field(None, min_length=1, max_length=40)
    description: str | None = Field(None, max_length=400)
    permission: DatasetPermissionEnum | None = None
    indexing_technique: str | None = None
    embedding_model: str | None = None
    embedding_model_provider: str | None = None
    retrieval_model: dict[str, Any] | None = None
    partial_member_list: list[str] | None = None
    external_retrieval_model: dict[str, Any] | None = None
    external_knowledge_id: str | None = None
    external_knowledge_api_id: str | None = None
    icon_info: dict[str, Any] | None = None

    @field_validator("indexing_technique")
    @classmethod
    def validate_indexing(cls, value: str | None) -> str | None:
        return _validate_indexing_technique(value)


class IndexingEstimatePayload(BaseModel):
    info_list: dict[str, Any]
    process_rule: dict[str, Any]
    indexing_technique: str
    doc_form: str = "text_model"
    dataset_id: str | None = None
    doc_language: str = "English"

    @field_validator("indexing_technique")
    @classmethod
    def validate_indexing(cls, value: str) -> str:
        result = _validate_indexing_technique(value)
        if result is None:
            raise ValueError("indexing_technique is required.")
        return result


register_schema_models(console_ns, DatasetCreatePayload, DatasetUpdatePayload, IndexingEstimatePayload)


def _get_retrieval_methods_by_vector_type(vector_type: str | None, is_mock: bool = False) -> dict[str, list[str]]:
    """
    Get supported retrieval methods based on vector database type.

    Args:
        vector_type: Vector database type, can be None
        is_mock: Whether this is a Mock API, affects MILVUS handling

    Returns:
        Dictionary containing supported retrieval methods

    Raises:
        ValueError: If vector_type is None or unsupported
    """
    if vector_type is None:
        raise ValueError("Vector store type is not configured.")

    # Define vector database types that only support semantic search
    semantic_only_types = {
        VectorType.RELYT,
        VectorType.TIDB_VECTOR,
        VectorType.CHROMA,
        VectorType.PGVECTO_RS,
        VectorType.VIKINGDB,
        VectorType.UPSTASH,
    }

    # Define vector database types that support all retrieval methods
    full_search_types = {
        VectorType.QDRANT,
        VectorType.WEAVIATE,
        VectorType.OPENSEARCH,
        VectorType.ANALYTICDB,
        VectorType.MYSCALE,
        VectorType.ORACLE,
        VectorType.ELASTICSEARCH,
        VectorType.ELASTICSEARCH_JA,
        VectorType.PGVECTOR,
        VectorType.VASTBASE,
        VectorType.TIDB_ON_QDRANT,
        VectorType.LINDORM,
        VectorType.COUCHBASE,
        VectorType.OPENGAUSS,
        VectorType.OCEANBASE,
        VectorType.TABLESTORE,
        VectorType.HUAWEI_CLOUD,
        VectorType.TENCENT,
        VectorType.MATRIXONE,
        VectorType.CLICKZETTA,
        VectorType.BAIDU,
        VectorType.ALIBABACLOUD_MYSQL,
    }

    semantic_methods = {"retrieval_method": [RetrievalMethod.SEMANTIC_SEARCH.value]}
    full_methods = {
        "retrieval_method": [
            RetrievalMethod.SEMANTIC_SEARCH.value,
            RetrievalMethod.FULL_TEXT_SEARCH.value,
            RetrievalMethod.HYBRID_SEARCH.value,
        ]
    }

    if vector_type == VectorType.MILVUS:
        return semantic_methods if is_mock else full_methods

    if vector_type in semantic_only_types:
        return semantic_methods
    elif vector_type in full_search_types:
        return full_methods
    else:
        raise ValueError(f"Unsupported vector db type {vector_type}.")


@console_ns.route("/datasets")
class DatasetListApi(Resource):
    @console_ns.doc("get_datasets")
    @console_ns.doc(description="Get list of datasets")
    @console_ns.doc(
        params={
            "page": "Page number (default: 1)",
            "limit": "Number of items per page (default: 20)",
            "ids": "Filter by dataset IDs (list)",
            "keyword": "Search keyword",
            "tag_ids": "Filter by tag IDs (list)",
            "include_all": "Include all datasets (default: false)",
        }
    )
    @console_ns.response(200, "Datasets retrieved successfully")
    @setup_required
    @login_required
    @account_initialization_required
    @enterprise_license_required
    def get(self):
        current_user, current_tenant_id = current_account_with_tenant()
        page = request.args.get("page", default=1, type=int)
        limit = request.args.get("limit", default=20, type=int)
        ids = request.args.getlist("ids")
        # provider = request.args.get("provider", default="vendor")
        search = request.args.get("keyword", default=None, type=str)
        tag_ids = request.args.getlist("tag_ids")
        include_all = request.args.get("include_all", default="false").lower() == "true"
        if ids:
            datasets, total = DatasetService.get_datasets_by_ids(ids, current_tenant_id)
        else:
            datasets, total = DatasetService.get_datasets(
                page, limit, current_tenant_id, current_user, search, tag_ids, include_all
            )

        # check embedding setting
        provider_manager = ProviderManager()
        configurations = provider_manager.get_configurations(tenant_id=current_tenant_id)

        embedding_models = configurations.get_models(model_type=ModelType.TEXT_EMBEDDING, only_active=True)

        model_names = []
        for embedding_model in embedding_models:
            model_names.append(f"{embedding_model.model}:{embedding_model.provider.provider}")

        data = cast(list[dict[str, Any]], marshal(datasets, dataset_detail_fields))
        for item in data:
            # convert embedding_model_provider to plugin standard format
            if item["indexing_technique"] == "high_quality" and item["embedding_model_provider"]:
                item["embedding_model_provider"] = str(ModelProviderID(item["embedding_model_provider"]))
                item_model = f"{item['embedding_model']}:{item['embedding_model_provider']}"
                if item_model in model_names:
                    item["embedding_available"] = True
                else:
                    item["embedding_available"] = False
            else:
                item["embedding_available"] = True

            if item.get("permission") == "partial_members":
                part_users_list = DatasetPermissionService.get_dataset_partial_member_list(item["id"])
                item.update({"partial_member_list": part_users_list})
            else:
                item.update({"partial_member_list": []})

        response = {"data": data, "has_more": len(datasets) == limit, "limit": limit, "total": total, "page": page}
        return response, 200

    @console_ns.doc("create_dataset")
    @console_ns.doc(description="Create a new dataset")
    @console_ns.expect(console_ns.models[DatasetCreatePayload.__name__])
    @console_ns.response(201, "Dataset created successfully")
    @console_ns.response(400, "Invalid request parameters")
    @setup_required
    @login_required
    @account_initialization_required
    @cloud_edition_billing_rate_limit_check("knowledge")
    def post(self):
        payload = DatasetCreatePayload.model_validate(console_ns.payload or {})
        current_user, current_tenant_id = current_account_with_tenant()

        # The role of the current user in the ta table must be admin, owner, or editor, or dataset_operator
        if not current_user.is_dataset_editor:
            raise Forbidden()

        try:
            dataset = DatasetService.create_empty_dataset(
                tenant_id=current_tenant_id,
                name=payload.name,
                description=payload.description,
                indexing_technique=payload.indexing_technique,
                account=current_user,
                permission=payload.permission or DatasetPermissionEnum.ONLY_ME,
                provider=payload.provider,
                external_knowledge_api_id=payload.external_knowledge_api_id,
                external_knowledge_id=payload.external_knowledge_id,
            )
        except services.errors.dataset.DatasetNameDuplicateError:
            raise DatasetNameDuplicateError()

        return marshal(dataset, dataset_detail_fields), 201


@console_ns.route("/datasets/<uuid:dataset_id>")
class DatasetApi(Resource):
    @console_ns.doc("get_dataset")
    @console_ns.doc(description="Get dataset details")
    @console_ns.doc(params={"dataset_id": "Dataset ID"})
    @console_ns.response(200, "Dataset retrieved successfully", dataset_detail_model)
    @console_ns.response(404, "Dataset not found")
    @console_ns.response(403, "Permission denied")
    @setup_required
    @login_required
    @account_initialization_required
    def get(self, dataset_id):
        current_user, current_tenant_id = current_account_with_tenant()
        dataset_id_str = str(dataset_id)
        dataset = DatasetService.get_dataset(dataset_id_str)
        if dataset is None:
            raise NotFound("Dataset not found.")
        try:
            DatasetService.check_dataset_permission(dataset, current_user)
        except services.errors.account.NoPermissionError as e:
            raise Forbidden(str(e))
        data = cast(dict[str, Any], marshal(dataset, dataset_detail_fields))
        if dataset.indexing_technique == "high_quality":
            if dataset.embedding_model_provider:
                provider_id = ModelProviderID(dataset.embedding_model_provider)
                data["embedding_model_provider"] = str(provider_id)
        if data.get("permission") == "partial_members":
            part_users_list = DatasetPermissionService.get_dataset_partial_member_list(dataset_id_str)
            data.update({"partial_member_list": part_users_list})

        # check embedding setting
        provider_manager = ProviderManager()
        configurations = provider_manager.get_configurations(tenant_id=current_tenant_id)

        embedding_models = configurations.get_models(model_type=ModelType.TEXT_EMBEDDING, only_active=True)

        model_names = []
        for embedding_model in embedding_models:
            model_names.append(f"{embedding_model.model}:{embedding_model.provider.provider}")

        if data["indexing_technique"] == "high_quality":
            item_model = f"{data['embedding_model']}:{data['embedding_model_provider']}"
            if item_model in model_names:
                data["embedding_available"] = True
            else:
                data["embedding_available"] = False
        else:
            data["embedding_available"] = True

        return data, 200

    @console_ns.doc("update_dataset")
    @console_ns.doc(description="Update dataset details")
    @console_ns.expect(console_ns.models[DatasetUpdatePayload.__name__])
    @console_ns.response(200, "Dataset updated successfully", dataset_detail_model)
    @console_ns.response(404, "Dataset not found")
    @console_ns.response(403, "Permission denied")
    @setup_required
    @login_required
    @account_initialization_required
    @cloud_edition_billing_rate_limit_check("knowledge")
    def patch(self, dataset_id):
        dataset_id_str = str(dataset_id)
        dataset = DatasetService.get_dataset(dataset_id_str)
        if dataset is None:
            raise NotFound("Dataset not found.")

        payload = DatasetUpdatePayload.model_validate(console_ns.payload or {})
        payload_data = payload.model_dump(exclude_unset=True)
        current_user, current_tenant_id = current_account_with_tenant()
        args["is_multimodal"] = False
        # check embedding model setting
        if (
            payload.indexing_technique == "high_quality"
            and payload.embedding_model_provider is not None
            and payload.embedding_model is not None
        ):
<<<<<<< HEAD
            is_multimodal = DatasetService.check_is_multimodal_model(
                dataset.tenant_id, data.get("embedding_model_provider"), data.get("embedding_model")
=======
            DatasetService.check_embedding_model_setting(
                dataset.tenant_id, payload.embedding_model_provider, payload.embedding_model
>>>>>>> 71497954
            )
            args["is_multimodal"] = is_multimodal
        # The role of the current user in the ta table must be admin, owner, editor, or dataset_operator
        DatasetPermissionService.check_permission(
            current_user, dataset, payload.permission, payload.partial_member_list
        )

        dataset = DatasetService.update_dataset(dataset_id_str, payload_data, current_user)

        if dataset is None:
            raise NotFound("Dataset not found.")

        result_data = cast(dict[str, Any], marshal(dataset, dataset_detail_fields))
        tenant_id = current_tenant_id

        if payload.partial_member_list is not None and payload.permission == DatasetPermissionEnum.PARTIAL_TEAM:
            DatasetPermissionService.update_partial_member_list(tenant_id, dataset_id_str, payload.partial_member_list)
        # clear partial member list when permission is only_me or all_team_members
        elif payload.permission in {DatasetPermissionEnum.ONLY_ME, DatasetPermissionEnum.ALL_TEAM}:
            DatasetPermissionService.clear_partial_member_list(dataset_id_str)

        partial_member_list = DatasetPermissionService.get_dataset_partial_member_list(dataset_id_str)
        result_data.update({"partial_member_list": partial_member_list})

        return result_data, 200

    @setup_required
    @login_required
    @account_initialization_required
    @cloud_edition_billing_rate_limit_check("knowledge")
    def delete(self, dataset_id):
        dataset_id_str = str(dataset_id)
        current_user, _ = current_account_with_tenant()

        if not (current_user.has_edit_permission or current_user.is_dataset_operator):
            raise Forbidden()

        try:
            if DatasetService.delete_dataset(dataset_id_str, current_user):
                DatasetPermissionService.clear_partial_member_list(dataset_id_str)
                return {"result": "success"}, 204
            else:
                raise NotFound("Dataset not found.")
        except services.errors.dataset.DatasetInUseError:
            raise DatasetInUseError()


@console_ns.route("/datasets/<uuid:dataset_id>/use-check")
class DatasetUseCheckApi(Resource):
    @console_ns.doc("check_dataset_use")
    @console_ns.doc(description="Check if dataset is in use")
    @console_ns.doc(params={"dataset_id": "Dataset ID"})
    @console_ns.response(200, "Dataset use status retrieved successfully")
    @setup_required
    @login_required
    @account_initialization_required
    def get(self, dataset_id):
        dataset_id_str = str(dataset_id)

        dataset_is_using = DatasetService.dataset_use_check(dataset_id_str)
        return {"is_using": dataset_is_using}, 200


@console_ns.route("/datasets/<uuid:dataset_id>/queries")
class DatasetQueryApi(Resource):
    @console_ns.doc("get_dataset_queries")
    @console_ns.doc(description="Get dataset query history")
    @console_ns.doc(params={"dataset_id": "Dataset ID"})
    @console_ns.response(200, "Query history retrieved successfully", dataset_query_detail_model)
    @setup_required
    @login_required
    @account_initialization_required
    def get(self, dataset_id):
        current_user, _ = current_account_with_tenant()
        dataset_id_str = str(dataset_id)
        dataset = DatasetService.get_dataset(dataset_id_str)
        if dataset is None:
            raise NotFound("Dataset not found.")

        try:
            DatasetService.check_dataset_permission(dataset, current_user)
        except services.errors.account.NoPermissionError as e:
            raise Forbidden(str(e))

        page = request.args.get("page", default=1, type=int)
        limit = request.args.get("limit", default=20, type=int)

        dataset_queries, total = DatasetService.get_dataset_queries(dataset_id=dataset.id, page=page, per_page=limit)

        response = {
            "data": marshal(dataset_queries, dataset_query_detail_model),
            "has_more": len(dataset_queries) == limit,
            "limit": limit,
            "total": total,
            "page": page,
        }
        return response, 200


@console_ns.route("/datasets/indexing-estimate")
class DatasetIndexingEstimateApi(Resource):
    @console_ns.doc("estimate_dataset_indexing")
    @console_ns.doc(description="Estimate dataset indexing cost")
    @console_ns.response(200, "Indexing estimate calculated successfully")
    @setup_required
    @login_required
    @account_initialization_required
    @console_ns.expect(console_ns.models[IndexingEstimatePayload.__name__])
    def post(self):
        payload = IndexingEstimatePayload.model_validate(console_ns.payload or {})
        args = payload.model_dump()
        _, current_tenant_id = current_account_with_tenant()
        # validate args
        DocumentService.estimate_args_validate(args)
        extract_settings = []
        if args["info_list"]["data_source_type"] == "upload_file":
            file_ids = args["info_list"]["file_info_list"]["file_ids"]
            file_details = db.session.scalars(
                select(UploadFile).where(UploadFile.tenant_id == current_tenant_id, UploadFile.id.in_(file_ids))
            ).all()

            if file_details is None:
                raise NotFound("File not found.")

            if file_details:
                for file_detail in file_details:
                    extract_setting = ExtractSetting(
                        datasource_type=DatasourceType.FILE,
                        upload_file=file_detail,
                        document_model=args["doc_form"],
                    )
                    extract_settings.append(extract_setting)
        elif args["info_list"]["data_source_type"] == "notion_import":
            notion_info_list = args["info_list"]["notion_info_list"]
            for notion_info in notion_info_list:
                workspace_id = notion_info["workspace_id"]
                credential_id = notion_info.get("credential_id")
                for page in notion_info["pages"]:
                    extract_setting = ExtractSetting(
                        datasource_type=DatasourceType.NOTION,
                        notion_info=NotionInfo.model_validate(
                            {
                                "credential_id": credential_id,
                                "notion_workspace_id": workspace_id,
                                "notion_obj_id": page["page_id"],
                                "notion_page_type": page["type"],
                                "tenant_id": current_tenant_id,
                            }
                        ),
                        document_model=args["doc_form"],
                    )
                    extract_settings.append(extract_setting)
        elif args["info_list"]["data_source_type"] == "website_crawl":
            website_info_list = args["info_list"]["website_info_list"]
            for url in website_info_list["urls"]:
                extract_setting = ExtractSetting(
                    datasource_type=DatasourceType.WEBSITE,
                    website_info=WebsiteInfo.model_validate(
                        {
                            "provider": website_info_list["provider"],
                            "job_id": website_info_list["job_id"],
                            "url": url,
                            "tenant_id": current_tenant_id,
                            "mode": "crawl",
                            "only_main_content": website_info_list["only_main_content"],
                        }
                    ),
                    document_model=args["doc_form"],
                )
                extract_settings.append(extract_setting)
        else:
            raise ValueError("Data source type not support")
        indexing_runner = IndexingRunner()
        try:
            response = indexing_runner.indexing_estimate(
                current_tenant_id,
                extract_settings,
                args["process_rule"],
                args["doc_form"],
                args["doc_language"],
                args["dataset_id"],
                args["indexing_technique"],
            )
        except LLMBadRequestError:
            raise ProviderNotInitializeError(
                "No Embedding Model available. Please configure a valid provider in the Settings -> Model Provider."
            )
        except ProviderTokenNotInitError as ex:
            raise ProviderNotInitializeError(ex.description)
        except Exception as e:
            raise IndexingEstimateError(str(e))

        return response.model_dump(), 200


@console_ns.route("/datasets/<uuid:dataset_id>/related-apps")
class DatasetRelatedAppListApi(Resource):
    @console_ns.doc("get_dataset_related_apps")
    @console_ns.doc(description="Get applications related to dataset")
    @console_ns.doc(params={"dataset_id": "Dataset ID"})
    @console_ns.response(200, "Related apps retrieved successfully", related_app_list_model)
    @setup_required
    @login_required
    @account_initialization_required
    @marshal_with(related_app_list_model)
    def get(self, dataset_id):
        current_user, _ = current_account_with_tenant()
        dataset_id_str = str(dataset_id)
        dataset = DatasetService.get_dataset(dataset_id_str)
        if dataset is None:
            raise NotFound("Dataset not found.")

        try:
            DatasetService.check_dataset_permission(dataset, current_user)
        except services.errors.account.NoPermissionError as e:
            raise Forbidden(str(e))

        app_dataset_joins = DatasetService.get_related_apps(dataset.id)

        related_apps = []
        for app_dataset_join in app_dataset_joins:
            app_model = app_dataset_join.app
            if app_model:
                related_apps.append(app_model)

        return {"data": related_apps, "total": len(related_apps)}, 200


@console_ns.route("/datasets/<uuid:dataset_id>/indexing-status")
class DatasetIndexingStatusApi(Resource):
    @console_ns.doc("get_dataset_indexing_status")
    @console_ns.doc(description="Get dataset indexing status")
    @console_ns.doc(params={"dataset_id": "Dataset ID"})
    @console_ns.response(200, "Indexing status retrieved successfully")
    @setup_required
    @login_required
    @account_initialization_required
    def get(self, dataset_id):
        _, current_tenant_id = current_account_with_tenant()
        dataset_id = str(dataset_id)
        documents = db.session.scalars(
            select(Document).where(Document.dataset_id == dataset_id, Document.tenant_id == current_tenant_id)
        ).all()
        documents_status = []
        for document in documents:
            completed_segments = (
                db.session.query(DocumentSegment)
                .where(
                    DocumentSegment.completed_at.isnot(None),
                    DocumentSegment.document_id == str(document.id),
                    DocumentSegment.status != "re_segment",
                )
                .count()
            )
            total_segments = (
                db.session.query(DocumentSegment)
                .where(DocumentSegment.document_id == str(document.id), DocumentSegment.status != "re_segment")
                .count()
            )
            # Create a dictionary with document attributes and additional fields
            document_dict = {
                "id": document.id,
                "indexing_status": document.indexing_status,
                "processing_started_at": document.processing_started_at,
                "parsing_completed_at": document.parsing_completed_at,
                "cleaning_completed_at": document.cleaning_completed_at,
                "splitting_completed_at": document.splitting_completed_at,
                "completed_at": document.completed_at,
                "paused_at": document.paused_at,
                "error": document.error,
                "stopped_at": document.stopped_at,
                "completed_segments": completed_segments,
                "total_segments": total_segments,
            }
            documents_status.append(marshal(document_dict, document_status_fields))
        data = {"data": documents_status}
        return data, 200


@console_ns.route("/datasets/api-keys")
class DatasetApiKeyApi(Resource):
    max_keys = 10
    token_prefix = "dataset-"
    resource_type = "dataset"

    @console_ns.doc("get_dataset_api_keys")
    @console_ns.doc(description="Get dataset API keys")
    @console_ns.response(200, "API keys retrieved successfully", api_key_list_model)
    @setup_required
    @login_required
    @account_initialization_required
    @marshal_with(api_key_list_model)
    def get(self):
        _, current_tenant_id = current_account_with_tenant()
        keys = db.session.scalars(
            select(ApiToken).where(ApiToken.type == self.resource_type, ApiToken.tenant_id == current_tenant_id)
        ).all()
        return {"items": keys}

    @setup_required
    @login_required
    @is_admin_or_owner_required
    @account_initialization_required
    @marshal_with(api_key_item_model)
    def post(self):
        _, current_tenant_id = current_account_with_tenant()

        current_key_count = (
            db.session.query(ApiToken)
            .where(ApiToken.type == self.resource_type, ApiToken.tenant_id == current_tenant_id)
            .count()
        )

        if current_key_count >= self.max_keys:
            console_ns.abort(
                400,
                message=f"Cannot create more than {self.max_keys} API keys for this resource type.",
                code="max_keys_exceeded",
            )

        key = ApiToken.generate_api_key(self.token_prefix, 24)
        api_token = ApiToken()
        api_token.tenant_id = current_tenant_id
        api_token.token = key
        api_token.type = self.resource_type
        db.session.add(api_token)
        db.session.commit()
        return api_token, 200


@console_ns.route("/datasets/api-keys/<uuid:api_key_id>")
class DatasetApiDeleteApi(Resource):
    resource_type = "dataset"

    @console_ns.doc("delete_dataset_api_key")
    @console_ns.doc(description="Delete dataset API key")
    @console_ns.doc(params={"api_key_id": "API key ID"})
    @console_ns.response(204, "API key deleted successfully")
    @setup_required
    @login_required
    @is_admin_or_owner_required
    @account_initialization_required
    def delete(self, api_key_id):
        _, current_tenant_id = current_account_with_tenant()
        api_key_id = str(api_key_id)
        key = (
            db.session.query(ApiToken)
            .where(
                ApiToken.tenant_id == current_tenant_id,
                ApiToken.type == self.resource_type,
                ApiToken.id == api_key_id,
            )
            .first()
        )

        if key is None:
            console_ns.abort(404, message="API key not found")

        db.session.query(ApiToken).where(ApiToken.id == api_key_id).delete()
        db.session.commit()

        return {"result": "success"}, 204


@console_ns.route("/datasets/<uuid:dataset_id>/api-keys/<string:status>")
class DatasetEnableApiApi(Resource):
    @setup_required
    @login_required
    @account_initialization_required
    def post(self, dataset_id, status):
        dataset_id_str = str(dataset_id)

        DatasetService.update_dataset_api_status(dataset_id_str, status == "enable")

        return {"result": "success"}, 200


@console_ns.route("/datasets/api-base-info")
class DatasetApiBaseUrlApi(Resource):
    @console_ns.doc("get_dataset_api_base_info")
    @console_ns.doc(description="Get dataset API base information")
    @console_ns.response(200, "API base info retrieved successfully")
    @setup_required
    @login_required
    @account_initialization_required
    def get(self):
        return {"api_base_url": (dify_config.SERVICE_API_URL or request.host_url.rstrip("/")) + "/v1"}


@console_ns.route("/datasets/retrieval-setting")
class DatasetRetrievalSettingApi(Resource):
    @console_ns.doc("get_dataset_retrieval_setting")
    @console_ns.doc(description="Get dataset retrieval settings")
    @console_ns.response(200, "Retrieval settings retrieved successfully")
    @setup_required
    @login_required
    @account_initialization_required
    def get(self):
        vector_type = dify_config.VECTOR_STORE
        return _get_retrieval_methods_by_vector_type(vector_type, is_mock=False)


@console_ns.route("/datasets/retrieval-setting/<string:vector_type>")
class DatasetRetrievalSettingMockApi(Resource):
    @console_ns.doc("get_dataset_retrieval_setting_mock")
    @console_ns.doc(description="Get mock dataset retrieval settings by vector type")
    @console_ns.doc(params={"vector_type": "Vector store type"})
    @console_ns.response(200, "Mock retrieval settings retrieved successfully")
    @setup_required
    @login_required
    @account_initialization_required
    def get(self, vector_type):
        return _get_retrieval_methods_by_vector_type(vector_type, is_mock=True)


@console_ns.route("/datasets/<uuid:dataset_id>/error-docs")
class DatasetErrorDocs(Resource):
    @console_ns.doc("get_dataset_error_docs")
    @console_ns.doc(description="Get dataset error documents")
    @console_ns.doc(params={"dataset_id": "Dataset ID"})
    @console_ns.response(200, "Error documents retrieved successfully")
    @console_ns.response(404, "Dataset not found")
    @setup_required
    @login_required
    @account_initialization_required
    def get(self, dataset_id):
        dataset_id_str = str(dataset_id)
        dataset = DatasetService.get_dataset(dataset_id_str)
        if dataset is None:
            raise NotFound("Dataset not found.")
        results = DocumentService.get_error_documents_by_dataset_id(dataset_id_str)

        return {"data": [marshal(item, document_status_fields) for item in results], "total": len(results)}, 200


@console_ns.route("/datasets/<uuid:dataset_id>/permission-part-users")
class DatasetPermissionUserListApi(Resource):
    @console_ns.doc("get_dataset_permission_users")
    @console_ns.doc(description="Get dataset permission user list")
    @console_ns.doc(params={"dataset_id": "Dataset ID"})
    @console_ns.response(200, "Permission users retrieved successfully")
    @console_ns.response(404, "Dataset not found")
    @console_ns.response(403, "Permission denied")
    @setup_required
    @login_required
    @account_initialization_required
    def get(self, dataset_id):
        current_user, _ = current_account_with_tenant()
        dataset_id_str = str(dataset_id)
        dataset = DatasetService.get_dataset(dataset_id_str)
        if dataset is None:
            raise NotFound("Dataset not found.")
        try:
            DatasetService.check_dataset_permission(dataset, current_user)
        except services.errors.account.NoPermissionError as e:
            raise Forbidden(str(e))

        partial_members_list = DatasetPermissionService.get_dataset_partial_member_list(dataset_id_str)

        return {
            "data": partial_members_list,
        }, 200


@console_ns.route("/datasets/<uuid:dataset_id>/auto-disable-logs")
class DatasetAutoDisableLogApi(Resource):
    @console_ns.doc("get_dataset_auto_disable_logs")
    @console_ns.doc(description="Get dataset auto disable logs")
    @console_ns.doc(params={"dataset_id": "Dataset ID"})
    @console_ns.response(200, "Auto disable logs retrieved successfully")
    @console_ns.response(404, "Dataset not found")
    @setup_required
    @login_required
    @account_initialization_required
    def get(self, dataset_id):
        dataset_id_str = str(dataset_id)
        dataset = DatasetService.get_dataset(dataset_id_str)
        if dataset is None:
            raise NotFound("Dataset not found.")
        return DatasetService.get_dataset_auto_disable_logs(dataset_id_str), 200<|MERGE_RESOLUTION|>--- conflicted
+++ resolved
@@ -430,13 +430,8 @@
             and payload.embedding_model_provider is not None
             and payload.embedding_model is not None
         ):
-<<<<<<< HEAD
             is_multimodal = DatasetService.check_is_multimodal_model(
-                dataset.tenant_id, data.get("embedding_model_provider"), data.get("embedding_model")
-=======
-            DatasetService.check_embedding_model_setting(
                 dataset.tenant_id, payload.embedding_model_provider, payload.embedding_model
->>>>>>> 71497954
             )
             args["is_multimodal"] = is_multimodal
         # The role of the current user in the ta table must be admin, owner, editor, or dataset_operator
