--- conflicted
+++ resolved
@@ -663,11 +663,8 @@
                 | VectorType.COUCHBASE
                 | VectorType.MILVUS
                 | VectorType.OPENGAUSS
-<<<<<<< HEAD
+                | VectorType.OCEANBASE
                 | VectorType.HUAWEI_CLOUD
-=======
-                | VectorType.OCEANBASE
->>>>>>> e0fc7f69
             ):
                 return {
                     "retrieval_method": [
@@ -711,11 +708,8 @@
                 | VectorType.PGVECTOR
                 | VectorType.LINDORM
                 | VectorType.OPENGAUSS
-<<<<<<< HEAD
+                | VectorType.OCEANBASE
                 | VectorType.HUAWEI_CLOUD
-=======
-                | VectorType.OCEANBASE
->>>>>>> e0fc7f69
             ):
                 return {
                     "retrieval_method": [
