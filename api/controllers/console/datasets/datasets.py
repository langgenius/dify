import flask_restful  # type: ignore
from flask import request
from flask_login import current_user  # type: ignore  # type: ignore
from flask_restful import Resource, marshal, marshal_with, reqparse  # type: ignore
from werkzeug.exceptions import Forbidden, NotFound

import services
from configs import dify_config
from controllers.console import api
from controllers.console.apikey import api_key_fields, api_key_list
from controllers.console.app.error import ProviderNotInitializeError
from controllers.console.datasets.error import DatasetInUseError, DatasetNameDuplicateError, IndexingEstimateError
from controllers.console.wraps import (
    account_initialization_required,
    cloud_edition_billing_rate_limit_check,
    enterprise_license_required,
    setup_required,
)
from core.errors.error import LLMBadRequestError, ProviderTokenNotInitError
from core.indexing_runner import IndexingRunner
from core.model_runtime.entities.model_entities import ModelType
from core.plugin.entities.plugin import ModelProviderID
from core.provider_manager import ProviderManager
from core.rag.datasource.vdb.vector_type import VectorType
from core.rag.extractor.entity.extract_setting import ExtractSetting
from core.rag.retrieval.retrieval_methods import RetrievalMethod
from extensions.ext_database import db
from fields.app_fields import related_app_list
from fields.dataset_fields import dataset_detail_fields, dataset_query_detail_fields
from fields.document_fields import document_status_fields
from libs.login import login_required
from models import ApiToken, Dataset, Document, DocumentSegment, UploadFile
from models.dataset import DatasetPermissionEnum
from services.dataset_service import DatasetPermissionService, DatasetService, DocumentService


def _validate_name(name):
    if not name or len(name) < 1 or len(name) > 40:
        raise ValueError("Name must be between 1 to 40 characters.")
    return name


def _validate_description_length(description):
    if len(description) > 400:
        raise ValueError("Description cannot exceed 400 characters.")
    return description


class DatasetListApi(Resource):
    @setup_required
    @login_required
    @account_initialization_required
    @enterprise_license_required
    def get(self):
        page = request.args.get("page", default=1, type=int)
        limit = request.args.get("limit", default=20, type=int)
        ids = request.args.getlist("ids")
        # provider = request.args.get("provider", default="vendor")
        search = request.args.get("keyword", default=None, type=str)
        tag_ids = request.args.getlist("tag_ids")
        include_all = request.args.get("include_all", default="false").lower() == "true"
        if ids:
            datasets, total = DatasetService.get_datasets_by_ids(ids, current_user.current_tenant_id)
        else:
            datasets, total = DatasetService.get_datasets(
                page, limit, current_user.current_tenant_id, current_user, search, tag_ids, include_all
            )

        # check embedding setting
        provider_manager = ProviderManager()
        configurations = provider_manager.get_configurations(tenant_id=current_user.current_tenant_id)

        embedding_models = configurations.get_models(model_type=ModelType.TEXT_EMBEDDING, only_active=True)

        model_names = []
        for embedding_model in embedding_models:
            model_names.append(f"{embedding_model.model}:{embedding_model.provider.provider}")

        data = marshal(datasets, dataset_detail_fields)
        for item in data:
            # convert embedding_model_provider to plugin standard format
            if item["indexing_technique"] == "high_quality" and item["embedding_model_provider"]:
                item["embedding_model_provider"] = str(ModelProviderID(item["embedding_model_provider"]))
                item_model = f"{item['embedding_model']}:{item['embedding_model_provider']}"
                if item_model in model_names:
                    item["embedding_available"] = True
                else:
                    item["embedding_available"] = False
            else:
                item["embedding_available"] = True

            if item.get("permission") == "partial_members":
                part_users_list = DatasetPermissionService.get_dataset_partial_member_list(item["id"])
                item.update({"partial_member_list": part_users_list})
            else:
                item.update({"partial_member_list": []})

        response = {"data": data, "has_more": len(datasets) == limit, "limit": limit, "total": total, "page": page}
        return response, 200

    @setup_required
    @login_required
    @account_initialization_required
    @cloud_edition_billing_rate_limit_check("knowledge")
    def post(self):
        parser = reqparse.RequestParser()
        parser.add_argument(
            "name",
            nullable=False,
            required=True,
            help="type is required. Name must be between 1 to 40 characters.",
            type=_validate_name,
        )
        parser.add_argument(
            "description",
            type=str,
            nullable=True,
            required=False,
            default="",
        )
        parser.add_argument(
            "indexing_technique",
            type=str,
            location="json",
            choices=Dataset.INDEXING_TECHNIQUE_LIST,
            nullable=True,
            help="Invalid indexing technique.",
        )
        parser.add_argument(
            "external_knowledge_api_id",
            type=str,
            nullable=True,
            required=False,
        )
        parser.add_argument(
            "provider",
            type=str,
            nullable=True,
            choices=Dataset.PROVIDER_LIST,
            required=False,
            default="vendor",
        )
        parser.add_argument(
            "external_knowledge_id",
            type=str,
            nullable=True,
            required=False,
        )
        args = parser.parse_args()

        # The role of the current user in the ta table must be admin, owner, or editor, or dataset_operator
        if not current_user.is_dataset_editor:
            raise Forbidden()

        try:
            dataset = DatasetService.create_empty_dataset(
                tenant_id=current_user.current_tenant_id,
                name=args["name"],
                description=args["description"],
                indexing_technique=args["indexing_technique"],
                account=current_user,
                permission=DatasetPermissionEnum.ONLY_ME,
                provider=args["provider"],
                external_knowledge_api_id=args["external_knowledge_api_id"],
                external_knowledge_id=args["external_knowledge_id"],
            )
        except services.errors.dataset.DatasetNameDuplicateError:
            raise DatasetNameDuplicateError()

        return marshal(dataset, dataset_detail_fields), 201


class DatasetApi(Resource):
    @setup_required
    @login_required
    @account_initialization_required
    def get(self, dataset_id):
        dataset_id_str = str(dataset_id)
        dataset = DatasetService.get_dataset(dataset_id_str)
        if dataset is None:
            raise NotFound("Dataset not found.")
        try:
            DatasetService.check_dataset_permission(dataset, current_user)
        except services.errors.account.NoPermissionError as e:
            raise Forbidden(str(e))
        data = marshal(dataset, dataset_detail_fields)
        if dataset.indexing_technique == "high_quality":
            if dataset.embedding_model_provider:
                provider_id = ModelProviderID(dataset.embedding_model_provider)
                data["embedding_model_provider"] = str(provider_id)
        if data.get("permission") == "partial_members":
            part_users_list = DatasetPermissionService.get_dataset_partial_member_list(dataset_id_str)
            data.update({"partial_member_list": part_users_list})

        # check embedding setting
        provider_manager = ProviderManager()
        configurations = provider_manager.get_configurations(tenant_id=current_user.current_tenant_id)

        embedding_models = configurations.get_models(model_type=ModelType.TEXT_EMBEDDING, only_active=True)

        model_names = []
        for embedding_model in embedding_models:
            model_names.append(f"{embedding_model.model}:{embedding_model.provider.provider}")

        if data["indexing_technique"] == "high_quality":
            item_model = f"{data['embedding_model']}:{data['embedding_model_provider']}"
            if item_model in model_names:
                data["embedding_available"] = True
            else:
                data["embedding_available"] = False
        else:
            data["embedding_available"] = True

        if data.get("permission") == "partial_members":
            part_users_list = DatasetPermissionService.get_dataset_partial_member_list(dataset_id_str)
            data.update({"partial_member_list": part_users_list})

        return data, 200

    @setup_required
    @login_required
    @account_initialization_required
    @cloud_edition_billing_rate_limit_check("knowledge")
    def patch(self, dataset_id):
        dataset_id_str = str(dataset_id)
        dataset = DatasetService.get_dataset(dataset_id_str)
        if dataset is None:
            raise NotFound("Dataset not found.")

        parser = reqparse.RequestParser()
        parser.add_argument(
            "name",
            nullable=False,
            help="type is required. Name must be between 1 to 40 characters.",
            type=_validate_name,
        )
        parser.add_argument("description", location="json", store_missing=False, type=_validate_description_length)
        parser.add_argument(
            "indexing_technique",
            type=str,
            location="json",
            choices=Dataset.INDEXING_TECHNIQUE_LIST,
            nullable=True,
            help="Invalid indexing technique.",
        )
        parser.add_argument(
            "permission",
            type=str,
            location="json",
            choices=(DatasetPermissionEnum.ONLY_ME, DatasetPermissionEnum.ALL_TEAM, DatasetPermissionEnum.PARTIAL_TEAM),
            help="Invalid permission.",
        )
        parser.add_argument("embedding_model", type=str, location="json", help="Invalid embedding model.")
        parser.add_argument(
            "embedding_model_provider", type=str, location="json", help="Invalid embedding model provider."
        )
        parser.add_argument("retrieval_model", type=dict, location="json", help="Invalid retrieval model.")
        parser.add_argument("partial_member_list", type=list, location="json", help="Invalid parent user list.")

        parser.add_argument(
            "external_retrieval_model",
            type=dict,
            required=False,
            nullable=True,
            location="json",
            help="Invalid external retrieval model.",
        )

        parser.add_argument(
            "external_knowledge_id",
            type=str,
            required=False,
            nullable=True,
            location="json",
            help="Invalid external knowledge id.",
        )

        parser.add_argument(
            "external_knowledge_api_id",
            type=str,
            required=False,
            nullable=True,
            location="json",
            help="Invalid external knowledge api id.",
        )
        args = parser.parse_args()
        data = request.get_json()

        # check embedding model setting
        if (
            data.get("indexing_technique") == "high_quality"
            and data.get("embedding_model_provider") is not None
            and data.get("embedding_model") is not None
        ):
            DatasetService.check_embedding_model_setting(
                dataset.tenant_id, data.get("embedding_model_provider"), data.get("embedding_model")
            )

        # The role of the current user in the ta table must be admin, owner, editor, or dataset_operator
        DatasetPermissionService.check_permission(
            current_user, dataset, data.get("permission"), data.get("partial_member_list")
        )

        dataset = DatasetService.update_dataset(dataset_id_str, args, current_user)

        if dataset is None:
            raise NotFound("Dataset not found.")

        result_data = marshal(dataset, dataset_detail_fields)
        tenant_id = current_user.current_tenant_id

        if data.get("partial_member_list") and data.get("permission") == "partial_members":
            DatasetPermissionService.update_partial_member_list(
                tenant_id, dataset_id_str, data.get("partial_member_list")
            )
        # clear partial member list when permission is only_me or all_team_members
        elif (
            data.get("permission") == DatasetPermissionEnum.ONLY_ME
            or data.get("permission") == DatasetPermissionEnum.ALL_TEAM
        ):
            DatasetPermissionService.clear_partial_member_list(dataset_id_str)

        partial_member_list = DatasetPermissionService.get_dataset_partial_member_list(dataset_id_str)
        result_data.update({"partial_member_list": partial_member_list})

        return result_data, 200

    @setup_required
    @login_required
    @account_initialization_required
    @cloud_edition_billing_rate_limit_check("knowledge")
    def delete(self, dataset_id):
        dataset_id_str = str(dataset_id)

        # The role of the current user in the ta table must be admin, owner, or editor
        if not current_user.is_editor or current_user.is_dataset_operator:
            raise Forbidden()

        try:
            if DatasetService.delete_dataset(dataset_id_str, current_user):
                DatasetPermissionService.clear_partial_member_list(dataset_id_str)
                return {"result": "success"}, 204
            else:
                raise NotFound("Dataset not found.")
        except services.errors.dataset.DatasetInUseError:
            raise DatasetInUseError()


class DatasetUseCheckApi(Resource):
    @setup_required
    @login_required
    @account_initialization_required
    def get(self, dataset_id):
        dataset_id_str = str(dataset_id)

        dataset_is_using = DatasetService.dataset_use_check(dataset_id_str)
        return {"is_using": dataset_is_using}, 200


class DatasetQueryApi(Resource):
    @setup_required
    @login_required
    @account_initialization_required
    def get(self, dataset_id):
        dataset_id_str = str(dataset_id)
        dataset = DatasetService.get_dataset(dataset_id_str)
        if dataset is None:
            raise NotFound("Dataset not found.")

        try:
            DatasetService.check_dataset_permission(dataset, current_user)
        except services.errors.account.NoPermissionError as e:
            raise Forbidden(str(e))

        page = request.args.get("page", default=1, type=int)
        limit = request.args.get("limit", default=20, type=int)

        dataset_queries, total = DatasetService.get_dataset_queries(dataset_id=dataset.id, page=page, per_page=limit)

        response = {
            "data": marshal(dataset_queries, dataset_query_detail_fields),
            "has_more": len(dataset_queries) == limit,
            "limit": limit,
            "total": total,
            "page": page,
        }
        return response, 200


class DatasetIndexingEstimateApi(Resource):
    @setup_required
    @login_required
    @account_initialization_required
    def post(self):
        parser = reqparse.RequestParser()
        parser.add_argument("info_list", type=dict, required=True, nullable=True, location="json")
        parser.add_argument("process_rule", type=dict, required=True, nullable=True, location="json")
        parser.add_argument(
            "indexing_technique",
            type=str,
            required=True,
            choices=Dataset.INDEXING_TECHNIQUE_LIST,
            nullable=True,
            location="json",
        )
        parser.add_argument("doc_form", type=str, default="text_model", required=False, nullable=False, location="json")
        parser.add_argument("dataset_id", type=str, required=False, nullable=False, location="json")
        parser.add_argument(
            "doc_language", type=str, default="English", required=False, nullable=False, location="json"
        )
        args = parser.parse_args()
        # validate args
        DocumentService.estimate_args_validate(args)
        extract_settings = []
        if args["info_list"]["data_source_type"] == "upload_file":
            file_ids = args["info_list"]["file_info_list"]["file_ids"]
            file_details = (
                db.session.query(UploadFile)
                .filter(UploadFile.tenant_id == current_user.current_tenant_id, UploadFile.id.in_(file_ids))
                .all()
            )

            if file_details is None:
                raise NotFound("File not found.")

            if file_details:
                for file_detail in file_details:
                    extract_setting = ExtractSetting(
                        datasource_type="upload_file", upload_file=file_detail, document_model=args["doc_form"]
                    )
                    extract_settings.append(extract_setting)
        elif args["info_list"]["data_source_type"] == "notion_import":
            notion_info_list = args["info_list"]["notion_info_list"]
            for notion_info in notion_info_list:
                workspace_id = notion_info["workspace_id"]
                for page in notion_info["pages"]:
                    extract_setting = ExtractSetting(
                        datasource_type="notion_import",
                        notion_info={
                            "notion_workspace_id": workspace_id,
                            "notion_obj_id": page["page_id"],
                            "notion_page_type": page["type"],
                            "tenant_id": current_user.current_tenant_id,
                        },
                        document_model=args["doc_form"],
                    )
                    extract_settings.append(extract_setting)
        elif args["info_list"]["data_source_type"] == "website_crawl":
            website_info_list = args["info_list"]["website_info_list"]
            for url in website_info_list["urls"]:
                extract_setting = ExtractSetting(
                    datasource_type="website_crawl",
                    website_info={
                        "provider": website_info_list["provider"],
                        "job_id": website_info_list["job_id"],
                        "url": url,
                        "tenant_id": current_user.current_tenant_id,
                        "mode": "crawl",
                        "only_main_content": website_info_list["only_main_content"],
                    },
                    document_model=args["doc_form"],
                )
                extract_settings.append(extract_setting)
        else:
            raise ValueError("Data source type not support")
        indexing_runner = IndexingRunner()
        try:
            response = indexing_runner.indexing_estimate(
                current_user.current_tenant_id,
                extract_settings,
                args["process_rule"],
                args["doc_form"],
                args["doc_language"],
                args["dataset_id"],
                args["indexing_technique"],
            )
        except LLMBadRequestError:
            raise ProviderNotInitializeError(
                "No Embedding Model available. Please configure a valid provider in the Settings -> Model Provider."
            )
        except ProviderTokenNotInitError as ex:
            raise ProviderNotInitializeError(ex.description)
        except Exception as e:
            raise IndexingEstimateError(str(e))

        return response.model_dump(), 200


class DatasetRelatedAppListApi(Resource):
    @setup_required
    @login_required
    @account_initialization_required
    @marshal_with(related_app_list)
    def get(self, dataset_id):
        dataset_id_str = str(dataset_id)
        dataset = DatasetService.get_dataset(dataset_id_str)
        if dataset is None:
            raise NotFound("Dataset not found.")

        try:
            DatasetService.check_dataset_permission(dataset, current_user)
        except services.errors.account.NoPermissionError as e:
            raise Forbidden(str(e))

        app_dataset_joins = DatasetService.get_related_apps(dataset.id)

        related_apps = []
        for app_dataset_join in app_dataset_joins:
            app_model = app_dataset_join.app
            if app_model:
                related_apps.append(app_model)

        return {"data": related_apps, "total": len(related_apps)}, 200


class DatasetIndexingStatusApi(Resource):
    @setup_required
    @login_required
    @account_initialization_required
    def get(self, dataset_id):
        dataset_id = str(dataset_id)
        documents = (
            db.session.query(Document)
            .filter(Document.dataset_id == dataset_id, Document.tenant_id == current_user.current_tenant_id)
            .all()
        )
        documents_status = []
        for document in documents:
            completed_segments = DocumentSegment.query.filter(
                DocumentSegment.completed_at.isnot(None),
                DocumentSegment.document_id == str(document.id),
                DocumentSegment.status != "re_segment",
            ).count()
            total_segments = DocumentSegment.query.filter(
                DocumentSegment.document_id == str(document.id), DocumentSegment.status != "re_segment"
            ).count()
            document.completed_segments = completed_segments
            document.total_segments = total_segments
            documents_status.append(marshal(document, document_status_fields))
        data = {"data": documents_status}
        return data


class DatasetApiKeyApi(Resource):
    max_keys = 10
    token_prefix = "dataset-"
    resource_type = "dataset"

    @setup_required
    @login_required
    @account_initialization_required
    @marshal_with(api_key_list)
    def get(self):
        keys = (
            db.session.query(ApiToken)
            .filter(ApiToken.type == self.resource_type, ApiToken.tenant_id == current_user.current_tenant_id)
            .all()
        )
        return {"items": keys}

    @setup_required
    @login_required
    @account_initialization_required
    @marshal_with(api_key_fields)
    def post(self):
        # The role of the current user in the ta table must be admin or owner
        if not current_user.is_admin_or_owner:
            raise Forbidden()

        current_key_count = (
            db.session.query(ApiToken)
            .filter(ApiToken.type == self.resource_type, ApiToken.tenant_id == current_user.current_tenant_id)
            .count()
        )

        if current_key_count >= self.max_keys:
            flask_restful.abort(
                400,
                message=f"Cannot create more than {self.max_keys} API keys for this resource type.",
                code="max_keys_exceeded",
            )

        key = ApiToken.generate_api_key(self.token_prefix, 24)
        api_token = ApiToken()
        api_token.tenant_id = current_user.current_tenant_id
        api_token.token = key
        api_token.type = self.resource_type
        db.session.add(api_token)
        db.session.commit()
        return api_token, 200


class DatasetApiDeleteApi(Resource):
    resource_type = "dataset"

    @setup_required
    @login_required
    @account_initialization_required
    def delete(self, api_key_id):
        api_key_id = str(api_key_id)

        # The role of the current user in the ta table must be admin or owner
        if not current_user.is_admin_or_owner:
            raise Forbidden()

        key = (
            db.session.query(ApiToken)
            .filter(
                ApiToken.tenant_id == current_user.current_tenant_id,
                ApiToken.type == self.resource_type,
                ApiToken.id == api_key_id,
            )
            .first()
        )

        if key is None:
            flask_restful.abort(404, message="API key not found")

        db.session.query(ApiToken).filter(ApiToken.id == api_key_id).delete()
        db.session.commit()

        return {"result": "success"}, 204


class DatasetApiBaseUrlApi(Resource):
    @setup_required
    @login_required
    @account_initialization_required
    def get(self):
        return {"api_base_url": (dify_config.SERVICE_API_URL or request.host_url.rstrip("/")) + "/v1"}


class DatasetRetrievalSettingApi(Resource):
    @setup_required
    @login_required
    @account_initialization_required
    def get(self):
        vector_type = dify_config.VECTOR_STORE
        match vector_type:
            case (
                VectorType.RELYT
                | VectorType.TIDB_VECTOR
                | VectorType.CHROMA
                | VectorType.PGVECTO_RS
                | VectorType.BAIDU
                | VectorType.VIKINGDB
                | VectorType.UPSTASH
            ):
                return {"retrieval_method": [RetrievalMethod.SEMANTIC_SEARCH.value]}
            case (
                VectorType.QDRANT
                | VectorType.WEAVIATE
                | VectorType.OPENSEARCH
                | VectorType.ANALYTICDB
                | VectorType.MYSCALE
                | VectorType.ORACLE
                | VectorType.ELASTICSEARCH
                | VectorType.ELASTICSEARCH_JA
                | VectorType.PGVECTOR
                | VectorType.TIDB_ON_QDRANT
                | VectorType.LINDORM
                | VectorType.COUCHBASE
                | VectorType.MILVUS
                | VectorType.OPENGAUSS
                | VectorType.OCEANBASE
                | VectorType.TABLESTORE
<<<<<<< HEAD
                | VectorType.HUAWEI_CLOUD
=======
                | VectorType.TENCENT
>>>>>>> 7b7ac7a4
            ):
                return {
                    "retrieval_method": [
                        RetrievalMethod.SEMANTIC_SEARCH.value,
                        RetrievalMethod.FULL_TEXT_SEARCH.value,
                        RetrievalMethod.HYBRID_SEARCH.value,
                    ]
                }
            case _:
                raise ValueError(f"Unsupported vector db type {vector_type}.")


class DatasetRetrievalSettingMockApi(Resource):
    @setup_required
    @login_required
    @account_initialization_required
    def get(self, vector_type):
        match vector_type:
            case (
                VectorType.MILVUS
                | VectorType.RELYT
                | VectorType.TIDB_VECTOR
                | VectorType.CHROMA
                | VectorType.PGVECTO_RS
                | VectorType.BAIDU
                | VectorType.VIKINGDB
                | VectorType.UPSTASH
            ):
                return {"retrieval_method": [RetrievalMethod.SEMANTIC_SEARCH.value]}
            case (
                VectorType.QDRANT
                | VectorType.WEAVIATE
                | VectorType.OPENSEARCH
                | VectorType.ANALYTICDB
                | VectorType.MYSCALE
                | VectorType.ORACLE
                | VectorType.ELASTICSEARCH
                | VectorType.ELASTICSEARCH_JA
                | VectorType.COUCHBASE
                | VectorType.PGVECTOR
                | VectorType.LINDORM
                | VectorType.OPENGAUSS
                | VectorType.OCEANBASE
                | VectorType.TABLESTORE
<<<<<<< HEAD
                | VectorType.HUAWEI_CLOUD
=======
                | VectorType.TENCENT
>>>>>>> 7b7ac7a4
            ):
                return {
                    "retrieval_method": [
                        RetrievalMethod.SEMANTIC_SEARCH.value,
                        RetrievalMethod.FULL_TEXT_SEARCH.value,
                        RetrievalMethod.HYBRID_SEARCH.value,
                    ]
                }
            case _:
                raise ValueError(f"Unsupported vector db type {vector_type}.")


class DatasetErrorDocs(Resource):
    @setup_required
    @login_required
    @account_initialization_required
    def get(self, dataset_id):
        dataset_id_str = str(dataset_id)
        dataset = DatasetService.get_dataset(dataset_id_str)
        if dataset is None:
            raise NotFound("Dataset not found.")
        results = DocumentService.get_error_documents_by_dataset_id(dataset_id_str)

        return {"data": [marshal(item, document_status_fields) for item in results], "total": len(results)}, 200


class DatasetPermissionUserListApi(Resource):
    @setup_required
    @login_required
    @account_initialization_required
    def get(self, dataset_id):
        dataset_id_str = str(dataset_id)
        dataset = DatasetService.get_dataset(dataset_id_str)
        if dataset is None:
            raise NotFound("Dataset not found.")
        try:
            DatasetService.check_dataset_permission(dataset, current_user)
        except services.errors.account.NoPermissionError as e:
            raise Forbidden(str(e))

        partial_members_list = DatasetPermissionService.get_dataset_partial_member_list(dataset_id_str)

        return {
            "data": partial_members_list,
        }, 200


class DatasetAutoDisableLogApi(Resource):
    @setup_required
    @login_required
    @account_initialization_required
    def get(self, dataset_id):
        dataset_id_str = str(dataset_id)
        dataset = DatasetService.get_dataset(dataset_id_str)
        if dataset is None:
            raise NotFound("Dataset not found.")
        return DatasetService.get_dataset_auto_disable_logs(dataset_id_str), 200


api.add_resource(DatasetListApi, "/datasets")
api.add_resource(DatasetApi, "/datasets/<uuid:dataset_id>")
api.add_resource(DatasetUseCheckApi, "/datasets/<uuid:dataset_id>/use-check")
api.add_resource(DatasetQueryApi, "/datasets/<uuid:dataset_id>/queries")
api.add_resource(DatasetErrorDocs, "/datasets/<uuid:dataset_id>/error-docs")
api.add_resource(DatasetIndexingEstimateApi, "/datasets/indexing-estimate")
api.add_resource(DatasetRelatedAppListApi, "/datasets/<uuid:dataset_id>/related-apps")
api.add_resource(DatasetIndexingStatusApi, "/datasets/<uuid:dataset_id>/indexing-status")
api.add_resource(DatasetApiKeyApi, "/datasets/api-keys")
api.add_resource(DatasetApiDeleteApi, "/datasets/api-keys/<uuid:api_key_id>")
api.add_resource(DatasetApiBaseUrlApi, "/datasets/api-base-info")
api.add_resource(DatasetRetrievalSettingApi, "/datasets/retrieval-setting")
api.add_resource(DatasetRetrievalSettingMockApi, "/datasets/retrieval-setting/<string:vector_type>")
api.add_resource(DatasetPermissionUserListApi, "/datasets/<uuid:dataset_id>/permission-part-users")
api.add_resource(DatasetAutoDisableLogApi, "/datasets/<uuid:dataset_id>/auto-disable-logs")<|MERGE_RESOLUTION|>--- conflicted
+++ resolved
@@ -664,11 +664,8 @@
                 | VectorType.OPENGAUSS
                 | VectorType.OCEANBASE
                 | VectorType.TABLESTORE
-<<<<<<< HEAD
                 | VectorType.HUAWEI_CLOUD
-=======
                 | VectorType.TENCENT
->>>>>>> 7b7ac7a4
             ):
                 return {
                     "retrieval_method": [
@@ -713,11 +710,8 @@
                 | VectorType.OPENGAUSS
                 | VectorType.OCEANBASE
                 | VectorType.TABLESTORE
-<<<<<<< HEAD
+                | VectorType.TENCENT
                 | VectorType.HUAWEI_CLOUD
-=======
-                | VectorType.TENCENT
->>>>>>> 7b7ac7a4
             ):
                 return {
                     "retrieval_method": [
