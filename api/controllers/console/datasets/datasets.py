import flask_restx
from flask import request
from flask_login import current_user
from flask_restx import Resource, fields, marshal, marshal_with, reqparse
from sqlalchemy import select
from werkzeug.exceptions import Forbidden, NotFound

import services
from configs import dify_config
from controllers.console import api, console_ns
from controllers.console.apikey import api_key_fields, api_key_list
from controllers.console.app.error import ProviderNotInitializeError
from controllers.console.datasets.error import DatasetInUseError, DatasetNameDuplicateError, IndexingEstimateError
from controllers.console.wraps import (
    account_initialization_required,
    cloud_edition_billing_rate_limit_check,
    enterprise_license_required,
    setup_required,
)
from core.errors.error import LLMBadRequestError, ProviderTokenNotInitError
from core.indexing_runner import IndexingRunner
from core.model_runtime.entities.model_entities import ModelType
from core.provider_manager import ProviderManager
from core.rag.datasource.vdb.vector_type import VectorType
from core.rag.extractor.entity.datasource_type import DatasourceType
from core.rag.extractor.entity.extract_setting import ExtractSetting
from core.rag.retrieval.retrieval_methods import RetrievalMethod
from extensions.ext_database import db
from fields.app_fields import related_app_list
from fields.dataset_fields import dataset_detail_fields, dataset_query_detail_fields
from fields.document_fields import document_status_fields
from libs.login import login_required
from models import ApiToken, Dataset, Document, DocumentSegment, UploadFile
from models.dataset import DatasetPermissionEnum
from models.provider_ids import ModelProviderID
from services.dataset_service import DatasetPermissionService, DatasetService, DocumentService


def _validate_name(name):
    if not name or len(name) < 1 or len(name) > 40:
        raise ValueError("Name must be between 1 to 40 characters.")
    return name


def _validate_description_length(description):
    if description and len(description) > 400:
        raise ValueError("Description cannot exceed 400 characters.")
    return description


@console_ns.route("/datasets")
class DatasetListApi(Resource):
    @api.doc("get_datasets")
    @api.doc(description="Get list of datasets")
    @api.doc(
        params={
            "page": "Page number (default: 1)",
            "limit": "Number of items per page (default: 20)",
            "ids": "Filter by dataset IDs (list)",
            "keyword": "Search keyword",
            "tag_ids": "Filter by tag IDs (list)",
            "include_all": "Include all datasets (default: false)",
        }
    )
    @api.response(200, "Datasets retrieved successfully")
    @setup_required
    @login_required
    @account_initialization_required
    @enterprise_license_required
    def get(self):
        page = request.args.get("page", default=1, type=int)
        limit = request.args.get("limit", default=20, type=int)
        ids = request.args.getlist("ids")
        # provider = request.args.get("provider", default="vendor")
        search = request.args.get("keyword", default=None, type=str)
        tag_ids = request.args.getlist("tag_ids")
        include_all = request.args.get("include_all", default="false").lower() == "true"
        if ids:
            datasets, total = DatasetService.get_datasets_by_ids(ids, current_user.current_tenant_id)
        else:
            datasets, total = DatasetService.get_datasets(
                page, limit, current_user.current_tenant_id, current_user, search, tag_ids, include_all
            )

        # check embedding setting
        provider_manager = ProviderManager()
        configurations = provider_manager.get_configurations(tenant_id=current_user.current_tenant_id)

        embedding_models = configurations.get_models(model_type=ModelType.TEXT_EMBEDDING, only_active=True)

        model_names = []
        for embedding_model in embedding_models:
            model_names.append(f"{embedding_model.model}:{embedding_model.provider.provider}")

        data = marshal(datasets, dataset_detail_fields)
        for item in data:
            # convert embedding_model_provider to plugin standard format
            if item["indexing_technique"] == "high_quality" and item["embedding_model_provider"]:
                item["embedding_model_provider"] = str(ModelProviderID(item["embedding_model_provider"]))
                item_model = f"{item['embedding_model']}:{item['embedding_model_provider']}"
                if item_model in model_names:
                    item["embedding_available"] = True
                else:
                    item["embedding_available"] = False
            else:
                item["embedding_available"] = True

            if item.get("permission") == "partial_members":
                part_users_list = DatasetPermissionService.get_dataset_partial_member_list(item["id"])
                item.update({"partial_member_list": part_users_list})
            else:
                item.update({"partial_member_list": []})

        response = {"data": data, "has_more": len(datasets) == limit, "limit": limit, "total": total, "page": page}
        return response, 200

    @api.doc("create_dataset")
    @api.doc(description="Create a new dataset")
    @api.expect(
        api.model(
            "CreateDatasetRequest",
            {
                "name": fields.String(required=True, description="Dataset name (1-40 characters)"),
                "description": fields.String(description="Dataset description (max 400 characters)"),
                "indexing_technique": fields.String(description="Indexing technique"),
                "permission": fields.String(description="Dataset permission"),
                "provider": fields.String(description="Provider"),
                "external_knowledge_api_id": fields.String(description="External knowledge API ID"),
                "external_knowledge_id": fields.String(description="External knowledge ID"),
            },
        )
    )
    @api.response(201, "Dataset created successfully")
    @api.response(400, "Invalid request parameters")
    @setup_required
    @login_required
    @account_initialization_required
    @cloud_edition_billing_rate_limit_check("knowledge")
    def post(self):
        parser = reqparse.RequestParser()
        parser.add_argument(
            "name",
            nullable=False,
            required=True,
            help="type is required. Name must be between 1 to 40 characters.",
            type=_validate_name,
        )
        parser.add_argument(
            "description",
            type=_validate_description_length,
            nullable=True,
            required=False,
            default="",
        )
        parser.add_argument(
            "indexing_technique",
            type=str,
            location="json",
            choices=Dataset.INDEXING_TECHNIQUE_LIST,
            nullable=True,
            help="Invalid indexing technique.",
        )
        parser.add_argument(
            "external_knowledge_api_id",
            type=str,
            nullable=True,
            required=False,
        )
        parser.add_argument(
            "provider",
            type=str,
            nullable=True,
            choices=Dataset.PROVIDER_LIST,
            required=False,
            default="vendor",
        )
        parser.add_argument(
            "external_knowledge_id",
            type=str,
            nullable=True,
            required=False,
        )
        args = parser.parse_args()

        # The role of the current user in the ta table must be admin, owner, or editor, or dataset_operator
        if not current_user.is_dataset_editor:
            raise Forbidden()

        try:
            dataset = DatasetService.create_empty_dataset(
                tenant_id=current_user.current_tenant_id,
                name=args["name"],
                description=args["description"],
                indexing_technique=args["indexing_technique"],
                account=current_user,
                permission=DatasetPermissionEnum.ONLY_ME,
                provider=args["provider"],
                external_knowledge_api_id=args["external_knowledge_api_id"],
                external_knowledge_id=args["external_knowledge_id"],
            )
        except services.errors.dataset.DatasetNameDuplicateError:
            raise DatasetNameDuplicateError()

        return marshal(dataset, dataset_detail_fields), 201


@console_ns.route("/datasets/<uuid:dataset_id>")
class DatasetApi(Resource):
    @api.doc("get_dataset")
    @api.doc(description="Get dataset details")
    @api.doc(params={"dataset_id": "Dataset ID"})
    @api.response(200, "Dataset retrieved successfully", dataset_detail_fields)
    @api.response(404, "Dataset not found")
    @api.response(403, "Permission denied")
    @setup_required
    @login_required
    @account_initialization_required
    def get(self, dataset_id):
        dataset_id_str = str(dataset_id)
        dataset = DatasetService.get_dataset(dataset_id_str)
        if dataset is None:
            raise NotFound("Dataset not found.")
        try:
            DatasetService.check_dataset_permission(dataset, current_user)
        except services.errors.account.NoPermissionError as e:
            raise Forbidden(str(e))
        data = marshal(dataset, dataset_detail_fields)
        if dataset.indexing_technique == "high_quality":
            if dataset.embedding_model_provider:
                provider_id = ModelProviderID(dataset.embedding_model_provider)
                data["embedding_model_provider"] = str(provider_id)
        if data.get("permission") == "partial_members":
            part_users_list = DatasetPermissionService.get_dataset_partial_member_list(dataset_id_str)
            data.update({"partial_member_list": part_users_list})

        # check embedding setting
        provider_manager = ProviderManager()
        configurations = provider_manager.get_configurations(tenant_id=current_user.current_tenant_id)

        embedding_models = configurations.get_models(model_type=ModelType.TEXT_EMBEDDING, only_active=True)

        model_names = []
        for embedding_model in embedding_models:
            model_names.append(f"{embedding_model.model}:{embedding_model.provider.provider}")

        if data["indexing_technique"] == "high_quality":
            item_model = f"{data['embedding_model']}:{data['embedding_model_provider']}"
            if item_model in model_names:
                data["embedding_available"] = True
            else:
                data["embedding_available"] = False
        else:
            data["embedding_available"] = True

        return data, 200

    @api.doc("update_dataset")
    @api.doc(description="Update dataset details")
    @api.expect(
        api.model(
            "UpdateDatasetRequest",
            {
                "name": fields.String(description="Dataset name"),
                "description": fields.String(description="Dataset description"),
                "permission": fields.String(description="Dataset permission"),
                "indexing_technique": fields.String(description="Indexing technique"),
                "external_retrieval_model": fields.Raw(description="External retrieval model settings"),
            },
        )
    )
    @api.response(200, "Dataset updated successfully", dataset_detail_fields)
    @api.response(404, "Dataset not found")
    @api.response(403, "Permission denied")
    @setup_required
    @login_required
    @account_initialization_required
    @cloud_edition_billing_rate_limit_check("knowledge")
    def patch(self, dataset_id):
        dataset_id_str = str(dataset_id)
        dataset = DatasetService.get_dataset(dataset_id_str)
        if dataset is None:
            raise NotFound("Dataset not found.")

        parser = reqparse.RequestParser()
        parser.add_argument(
            "name",
            nullable=False,
            help="type is required. Name must be between 1 to 40 characters.",
            type=_validate_name,
        )
        parser.add_argument("description", location="json", store_missing=False, type=_validate_description_length)
        parser.add_argument(
            "indexing_technique",
            type=str,
            location="json",
            choices=Dataset.INDEXING_TECHNIQUE_LIST,
            nullable=True,
            help="Invalid indexing technique.",
        )
        parser.add_argument(
            "permission",
            type=str,
            location="json",
            choices=(DatasetPermissionEnum.ONLY_ME, DatasetPermissionEnum.ALL_TEAM, DatasetPermissionEnum.PARTIAL_TEAM),
            help="Invalid permission.",
        )
        parser.add_argument("embedding_model", type=str, location="json", help="Invalid embedding model.")
        parser.add_argument(
            "embedding_model_provider", type=str, location="json", help="Invalid embedding model provider."
        )
        parser.add_argument("retrieval_model", type=dict, location="json", help="Invalid retrieval model.")
        parser.add_argument("partial_member_list", type=list, location="json", help="Invalid parent user list.")

        parser.add_argument(
            "external_retrieval_model",
            type=dict,
            required=False,
            nullable=True,
            location="json",
            help="Invalid external retrieval model.",
        )

        parser.add_argument(
            "external_knowledge_id",
            type=str,
            required=False,
            nullable=True,
            location="json",
            help="Invalid external knowledge id.",
        )

        parser.add_argument(
            "external_knowledge_api_id",
            type=str,
            required=False,
            nullable=True,
            location="json",
            help="Invalid external knowledge api id.",
        )

        parser.add_argument(
            "icon_info",
            type=dict,
            required=False,
            nullable=True,
            location="json",
            help="Invalid icon info.",
        )
        args = parser.parse_args()
        data = request.get_json()

        # check embedding model setting
        if (
            data.get("indexing_technique") == "high_quality"
            and data.get("embedding_model_provider") is not None
            and data.get("embedding_model") is not None
        ):
            DatasetService.check_embedding_model_setting(
                dataset.tenant_id, data.get("embedding_model_provider"), data.get("embedding_model")
            )

        # The role of the current user in the ta table must be admin, owner, editor, or dataset_operator
        DatasetPermissionService.check_permission(
            current_user, dataset, data.get("permission"), data.get("partial_member_list")
        )

        dataset = DatasetService.update_dataset(dataset_id_str, args, current_user)

        if dataset is None:
            raise NotFound("Dataset not found.")

        result_data = marshal(dataset, dataset_detail_fields)
        tenant_id = current_user.current_tenant_id

        if data.get("partial_member_list") and data.get("permission") == "partial_members":
            DatasetPermissionService.update_partial_member_list(
                tenant_id, dataset_id_str, data.get("partial_member_list")
            )
        # clear partial member list when permission is only_me or all_team_members
        elif (
            data.get("permission") == DatasetPermissionEnum.ONLY_ME
            or data.get("permission") == DatasetPermissionEnum.ALL_TEAM
        ):
            DatasetPermissionService.clear_partial_member_list(dataset_id_str)

        partial_member_list = DatasetPermissionService.get_dataset_partial_member_list(dataset_id_str)
        result_data.update({"partial_member_list": partial_member_list})

        return result_data, 200

    @setup_required
    @login_required
    @account_initialization_required
    @cloud_edition_billing_rate_limit_check("knowledge")
    def delete(self, dataset_id):
        dataset_id_str = str(dataset_id)

        # The role of the current user in the ta table must be admin, owner, or editor
        if not (current_user.is_editor or current_user.is_dataset_operator):
            raise Forbidden()

        try:
            if DatasetService.delete_dataset(dataset_id_str, current_user):
                DatasetPermissionService.clear_partial_member_list(dataset_id_str)
                return {"result": "success"}, 204
            else:
                raise NotFound("Dataset not found.")
        except services.errors.dataset.DatasetInUseError:
            raise DatasetInUseError()


@console_ns.route("/datasets/<uuid:dataset_id>/use-check")
class DatasetUseCheckApi(Resource):
    @api.doc("check_dataset_use")
    @api.doc(description="Check if dataset is in use")
    @api.doc(params={"dataset_id": "Dataset ID"})
    @api.response(200, "Dataset use status retrieved successfully")
    @setup_required
    @login_required
    @account_initialization_required
    def get(self, dataset_id):
        dataset_id_str = str(dataset_id)

        dataset_is_using = DatasetService.dataset_use_check(dataset_id_str)
        return {"is_using": dataset_is_using}, 200


@console_ns.route("/datasets/<uuid:dataset_id>/queries")
class DatasetQueryApi(Resource):
    @api.doc("get_dataset_queries")
    @api.doc(description="Get dataset query history")
    @api.doc(params={"dataset_id": "Dataset ID"})
    @api.response(200, "Query history retrieved successfully", dataset_query_detail_fields)
    @setup_required
    @login_required
    @account_initialization_required
    def get(self, dataset_id):
        dataset_id_str = str(dataset_id)
        dataset = DatasetService.get_dataset(dataset_id_str)
        if dataset is None:
            raise NotFound("Dataset not found.")

        try:
            DatasetService.check_dataset_permission(dataset, current_user)
        except services.errors.account.NoPermissionError as e:
            raise Forbidden(str(e))

        page = request.args.get("page", default=1, type=int)
        limit = request.args.get("limit", default=20, type=int)

        dataset_queries, total = DatasetService.get_dataset_queries(dataset_id=dataset.id, page=page, per_page=limit)

        response = {
            "data": marshal(dataset_queries, dataset_query_detail_fields),
            "has_more": len(dataset_queries) == limit,
            "limit": limit,
            "total": total,
            "page": page,
        }
        return response, 200


@console_ns.route("/datasets/indexing-estimate")
class DatasetIndexingEstimateApi(Resource):
    @api.doc("estimate_dataset_indexing")
    @api.doc(description="Estimate dataset indexing cost")
    @api.response(200, "Indexing estimate calculated successfully")
    @setup_required
    @login_required
    @account_initialization_required
    def post(self):
        parser = reqparse.RequestParser()
        parser.add_argument("info_list", type=dict, required=True, nullable=True, location="json")
        parser.add_argument("process_rule", type=dict, required=True, nullable=True, location="json")
        parser.add_argument(
            "indexing_technique",
            type=str,
            required=True,
            choices=Dataset.INDEXING_TECHNIQUE_LIST,
            nullable=True,
            location="json",
        )
        parser.add_argument("doc_form", type=str, default="text_model", required=False, nullable=False, location="json")
        parser.add_argument("dataset_id", type=str, required=False, nullable=False, location="json")
        parser.add_argument(
            "doc_language", type=str, default="English", required=False, nullable=False, location="json"
        )
        args = parser.parse_args()
        # validate args
        DocumentService.estimate_args_validate(args)
        extract_settings = []
        if args["info_list"]["data_source_type"] == "upload_file":
            file_ids = args["info_list"]["file_info_list"]["file_ids"]
            file_details = db.session.scalars(
                select(UploadFile).where(
                    UploadFile.tenant_id == current_user.current_tenant_id, UploadFile.id.in_(file_ids)
                )
            ).all()

            if file_details is None:
                raise NotFound("File not found.")

            if file_details:
                for file_detail in file_details:
                    extract_setting = ExtractSetting(
                        datasource_type=DatasourceType.FILE.value,
                        upload_file=file_detail,
                        document_model=args["doc_form"],
                    )
                    extract_settings.append(extract_setting)
        elif args["info_list"]["data_source_type"] == "notion_import":
            notion_info_list = args["info_list"]["notion_info_list"]
            for notion_info in notion_info_list:
                workspace_id = notion_info["workspace_id"]
                credential_id = notion_info.get("credential_id")
                for page in notion_info["pages"]:
                    extract_setting = ExtractSetting(
                        datasource_type=DatasourceType.NOTION.value,
                        notion_info={
                            "credential_id": credential_id,
                            "notion_workspace_id": workspace_id,
                            "notion_obj_id": page["page_id"],
                            "notion_page_type": page["type"],
                            "tenant_id": current_user.current_tenant_id,
                        },
                        document_model=args["doc_form"],
                    )
                    extract_settings.append(extract_setting)
        elif args["info_list"]["data_source_type"] == "website_crawl":
            website_info_list = args["info_list"]["website_info_list"]
            for url in website_info_list["urls"]:
                extract_setting = ExtractSetting(
                    datasource_type=DatasourceType.WEBSITE.value,
                    website_info={
                        "provider": website_info_list["provider"],
                        "job_id": website_info_list["job_id"],
                        "url": url,
                        "tenant_id": current_user.current_tenant_id,
                        "mode": "crawl",
                        "only_main_content": website_info_list["only_main_content"],
                    },
                    document_model=args["doc_form"],
                )
                extract_settings.append(extract_setting)
        else:
            raise ValueError("Data source type not support")
        indexing_runner = IndexingRunner()
        try:
            response = indexing_runner.indexing_estimate(
                current_user.current_tenant_id,
                extract_settings,
                args["process_rule"],
                args["doc_form"],
                args["doc_language"],
                args["dataset_id"],
                args["indexing_technique"],
            )
        except LLMBadRequestError:
            raise ProviderNotInitializeError(
                "No Embedding Model available. Please configure a valid provider in the Settings -> Model Provider."
            )
        except ProviderTokenNotInitError as ex:
            raise ProviderNotInitializeError(ex.description)
        except Exception as e:
            raise IndexingEstimateError(str(e))

        return response.model_dump(), 200


@console_ns.route("/datasets/<uuid:dataset_id>/related-apps")
class DatasetRelatedAppListApi(Resource):
    @api.doc("get_dataset_related_apps")
    @api.doc(description="Get applications related to dataset")
    @api.doc(params={"dataset_id": "Dataset ID"})
    @api.response(200, "Related apps retrieved successfully", related_app_list)
    @setup_required
    @login_required
    @account_initialization_required
    @marshal_with(related_app_list)
    def get(self, dataset_id):
        dataset_id_str = str(dataset_id)
        dataset = DatasetService.get_dataset(dataset_id_str)
        if dataset is None:
            raise NotFound("Dataset not found.")

        try:
            DatasetService.check_dataset_permission(dataset, current_user)
        except services.errors.account.NoPermissionError as e:
            raise Forbidden(str(e))

        app_dataset_joins = DatasetService.get_related_apps(dataset.id)

        related_apps = []
        for app_dataset_join in app_dataset_joins:
            app_model = app_dataset_join.app
            if app_model:
                related_apps.append(app_model)

        return {"data": related_apps, "total": len(related_apps)}, 200


@console_ns.route("/datasets/<uuid:dataset_id>/indexing-status")
class DatasetIndexingStatusApi(Resource):
    @api.doc("get_dataset_indexing_status")
    @api.doc(description="Get dataset indexing status")
    @api.doc(params={"dataset_id": "Dataset ID"})
    @api.response(200, "Indexing status retrieved successfully")
    @setup_required
    @login_required
    @account_initialization_required
    def get(self, dataset_id):
        dataset_id = str(dataset_id)
        documents = db.session.scalars(
            select(Document).where(
                Document.dataset_id == dataset_id, Document.tenant_id == current_user.current_tenant_id
            )
        ).all()
        documents_status = []
        for document in documents:
            completed_segments = (
                db.session.query(DocumentSegment)
                .where(
                    DocumentSegment.completed_at.isnot(None),
                    DocumentSegment.document_id == str(document.id),
                    DocumentSegment.status != "re_segment",
                )
                .count()
            )
            total_segments = (
                db.session.query(DocumentSegment)
                .where(DocumentSegment.document_id == str(document.id), DocumentSegment.status != "re_segment")
                .count()
            )
            # Create a dictionary with document attributes and additional fields
            document_dict = {
                "id": document.id,
                "indexing_status": document.indexing_status,
                "processing_started_at": document.processing_started_at,
                "parsing_completed_at": document.parsing_completed_at,
                "cleaning_completed_at": document.cleaning_completed_at,
                "splitting_completed_at": document.splitting_completed_at,
                "completed_at": document.completed_at,
                "paused_at": document.paused_at,
                "error": document.error,
                "stopped_at": document.stopped_at,
                "completed_segments": completed_segments,
                "total_segments": total_segments,
            }
            documents_status.append(marshal(document_dict, document_status_fields))
        data = {"data": documents_status}
        return data, 200


@console_ns.route("/datasets/api-keys")
class DatasetApiKeyApi(Resource):
    max_keys = 10
    token_prefix = "dataset-"
    resource_type = "dataset"

    @api.doc("get_dataset_api_keys")
    @api.doc(description="Get dataset API keys")
    @api.response(200, "API keys retrieved successfully", api_key_list)
    @setup_required
    @login_required
    @account_initialization_required
    @marshal_with(api_key_list)
    def get(self):
        keys = db.session.scalars(
            select(ApiToken).where(
                ApiToken.type == self.resource_type, ApiToken.tenant_id == current_user.current_tenant_id
            )
        ).all()
        return {"items": keys}

    @setup_required
    @login_required
    @account_initialization_required
    @marshal_with(api_key_fields)
    def post(self):
        # The role of the current user in the ta table must be admin or owner
        if not current_user.is_admin_or_owner:
            raise Forbidden()

        current_key_count = (
            db.session.query(ApiToken)
            .where(ApiToken.type == self.resource_type, ApiToken.tenant_id == current_user.current_tenant_id)
            .count()
        )

        if current_key_count >= self.max_keys:
            flask_restx.abort(
                400,
                message=f"Cannot create more than {self.max_keys} API keys for this resource type.",
                code="max_keys_exceeded",
            )

        key = ApiToken.generate_api_key(self.token_prefix, 24)
        api_token = ApiToken()
        api_token.tenant_id = current_user.current_tenant_id
        api_token.token = key
        api_token.type = self.resource_type
        db.session.add(api_token)
        db.session.commit()
        return api_token, 200


@console_ns.route("/datasets/api-keys/<uuid:api_key_id>")
class DatasetApiDeleteApi(Resource):
    resource_type = "dataset"

    @api.doc("delete_dataset_api_key")
    @api.doc(description="Delete dataset API key")
    @api.doc(params={"api_key_id": "API key ID"})
    @api.response(204, "API key deleted successfully")
    @setup_required
    @login_required
    @account_initialization_required
    def delete(self, api_key_id):
        api_key_id = str(api_key_id)

        # The role of the current user in the ta table must be admin or owner
        if not current_user.is_admin_or_owner:
            raise Forbidden()

        key = (
            db.session.query(ApiToken)
            .where(
                ApiToken.tenant_id == current_user.current_tenant_id,
                ApiToken.type == self.resource_type,
                ApiToken.id == api_key_id,
            )
            .first()
        )

        if key is None:
            flask_restx.abort(404, message="API key not found")

        db.session.query(ApiToken).where(ApiToken.id == api_key_id).delete()
        db.session.commit()

        return {"result": "success"}, 204


@console_ns.route("/datasets/<uuid:dataset_id>/api-keys/<string:status>")
class DatasetEnableApiApi(Resource):
    @setup_required
    @login_required
    @account_initialization_required
    def post(self, dataset_id, status):
        dataset_id_str = str(dataset_id)

        DatasetService.update_dataset_api_status(dataset_id_str, status == "enable")

        return {"result": "success"}, 200


@console_ns.route("/datasets/api-base-info")
class DatasetApiBaseUrlApi(Resource):
    @api.doc("get_dataset_api_base_info")
    @api.doc(description="Get dataset API base information")
    @api.response(200, "API base info retrieved successfully")
    @setup_required
    @login_required
    @account_initialization_required
    def get(self):
        return {"api_base_url": (dify_config.SERVICE_API_URL or request.host_url.rstrip("/")) + "/v1"}


@console_ns.route("/datasets/retrieval-setting")
class DatasetRetrievalSettingApi(Resource):
    @api.doc("get_dataset_retrieval_setting")
    @api.doc(description="Get dataset retrieval settings")
    @api.response(200, "Retrieval settings retrieved successfully")
    @setup_required
    @login_required
    @account_initialization_required
    def get(self):
        vector_type = dify_config.VECTOR_STORE
        match vector_type:
            case (
                VectorType.RELYT
                | VectorType.TIDB_VECTOR
                | VectorType.CHROMA
                | VectorType.PGVECTO_RS
                | VectorType.VIKINGDB
                | VectorType.UPSTASH
            ):
                return {"retrieval_method": [RetrievalMethod.SEMANTIC_SEARCH.value]}
            case (
                VectorType.QDRANT
                | VectorType.WEAVIATE
                | VectorType.OPENSEARCH
                | VectorType.ANALYTICDB
                | VectorType.MYSCALE
                | VectorType.ORACLE
                | VectorType.ELASTICSEARCH
                | VectorType.ELASTICSEARCH_JA
                | VectorType.PGVECTOR
                | VectorType.VASTBASE
                | VectorType.TIDB_ON_QDRANT
                | VectorType.LINDORM
                | VectorType.COUCHBASE
                | VectorType.MILVUS
                | VectorType.OPENGAUSS
                | VectorType.OCEANBASE
                | VectorType.TABLESTORE
                | VectorType.HUAWEI_CLOUD
                | VectorType.TENCENT
                | VectorType.MATRIXONE
                | VectorType.CLICKZETTA
<<<<<<< HEAD
                | VectorType.ALIYUN_MYSQL
=======
                | VectorType.BAIDU
>>>>>>> 345ac833
            ):
                return {
                    "retrieval_method": [
                        RetrievalMethod.SEMANTIC_SEARCH.value,
                        RetrievalMethod.FULL_TEXT_SEARCH.value,
                        RetrievalMethod.HYBRID_SEARCH.value,
                    ]
                }
            case _:
                raise ValueError(f"Unsupported vector db type {vector_type}.")


@console_ns.route("/datasets/retrieval-setting/<string:vector_type>")
class DatasetRetrievalSettingMockApi(Resource):
    @api.doc("get_dataset_retrieval_setting_mock")
    @api.doc(description="Get mock dataset retrieval settings by vector type")
    @api.doc(params={"vector_type": "Vector store type"})
    @api.response(200, "Mock retrieval settings retrieved successfully")
    @setup_required
    @login_required
    @account_initialization_required
    def get(self, vector_type):
        match vector_type:
            case (
                VectorType.MILVUS
                | VectorType.RELYT
                | VectorType.TIDB_VECTOR
                | VectorType.CHROMA
                | VectorType.PGVECTO_RS
                | VectorType.VIKINGDB
                | VectorType.UPSTASH
            ):
                return {"retrieval_method": [RetrievalMethod.SEMANTIC_SEARCH.value]}
            case (
                VectorType.QDRANT
                | VectorType.WEAVIATE
                | VectorType.OPENSEARCH
                | VectorType.ANALYTICDB
                | VectorType.MYSCALE
                | VectorType.ORACLE
                | VectorType.ELASTICSEARCH
                | VectorType.ELASTICSEARCH_JA
                | VectorType.COUCHBASE
                | VectorType.PGVECTOR
                | VectorType.VASTBASE
                | VectorType.LINDORM
                | VectorType.OPENGAUSS
                | VectorType.OCEANBASE
                | VectorType.TABLESTORE
                | VectorType.TENCENT
                | VectorType.HUAWEI_CLOUD
                | VectorType.MATRIXONE
                | VectorType.CLICKZETTA
<<<<<<< HEAD
                | VectorType.ALIYUN_MYSQL
=======
                | VectorType.BAIDU
>>>>>>> 345ac833
            ):
                return {
                    "retrieval_method": [
                        RetrievalMethod.SEMANTIC_SEARCH.value,
                        RetrievalMethod.FULL_TEXT_SEARCH.value,
                        RetrievalMethod.HYBRID_SEARCH.value,
                    ]
                }
            case _:
                raise ValueError(f"Unsupported vector db type {vector_type}.")


@console_ns.route("/datasets/<uuid:dataset_id>/error-docs")
class DatasetErrorDocs(Resource):
    @api.doc("get_dataset_error_docs")
    @api.doc(description="Get dataset error documents")
    @api.doc(params={"dataset_id": "Dataset ID"})
    @api.response(200, "Error documents retrieved successfully")
    @api.response(404, "Dataset not found")
    @setup_required
    @login_required
    @account_initialization_required
    def get(self, dataset_id):
        dataset_id_str = str(dataset_id)
        dataset = DatasetService.get_dataset(dataset_id_str)
        if dataset is None:
            raise NotFound("Dataset not found.")
        results = DocumentService.get_error_documents_by_dataset_id(dataset_id_str)

        return {"data": [marshal(item, document_status_fields) for item in results], "total": len(results)}, 200


@console_ns.route("/datasets/<uuid:dataset_id>/permission-part-users")
class DatasetPermissionUserListApi(Resource):
    @api.doc("get_dataset_permission_users")
    @api.doc(description="Get dataset permission user list")
    @api.doc(params={"dataset_id": "Dataset ID"})
    @api.response(200, "Permission users retrieved successfully")
    @api.response(404, "Dataset not found")
    @api.response(403, "Permission denied")
    @setup_required
    @login_required
    @account_initialization_required
    def get(self, dataset_id):
        dataset_id_str = str(dataset_id)
        dataset = DatasetService.get_dataset(dataset_id_str)
        if dataset is None:
            raise NotFound("Dataset not found.")
        try:
            DatasetService.check_dataset_permission(dataset, current_user)
        except services.errors.account.NoPermissionError as e:
            raise Forbidden(str(e))

        partial_members_list = DatasetPermissionService.get_dataset_partial_member_list(dataset_id_str)

        return {
            "data": partial_members_list,
        }, 200


@console_ns.route("/datasets/<uuid:dataset_id>/auto-disable-logs")
class DatasetAutoDisableLogApi(Resource):
    @api.doc("get_dataset_auto_disable_logs")
    @api.doc(description="Get dataset auto disable logs")
    @api.doc(params={"dataset_id": "Dataset ID"})
    @api.response(200, "Auto disable logs retrieved successfully")
    @api.response(404, "Dataset not found")
    @setup_required
    @login_required
    @account_initialization_required
    def get(self, dataset_id):
        dataset_id_str = str(dataset_id)
        dataset = DatasetService.get_dataset(dataset_id_str)
        if dataset is None:
            raise NotFound("Dataset not found.")
        return DatasetService.get_dataset_auto_disable_logs(dataset_id_str), 200<|MERGE_RESOLUTION|>--- conflicted
+++ resolved
@@ -808,11 +808,8 @@
                 | VectorType.TENCENT
                 | VectorType.MATRIXONE
                 | VectorType.CLICKZETTA
-<<<<<<< HEAD
+                | VectorType.BAIDU
                 | VectorType.ALIYUN_MYSQL
-=======
-                | VectorType.BAIDU
->>>>>>> 345ac833
             ):
                 return {
                     "retrieval_method": [
@@ -866,11 +863,8 @@
                 | VectorType.HUAWEI_CLOUD
                 | VectorType.MATRIXONE
                 | VectorType.CLICKZETTA
-<<<<<<< HEAD
+                | VectorType.BAIDU
                 | VectorType.ALIYUN_MYSQL
-=======
-                | VectorType.BAIDU
->>>>>>> 345ac833
             ):
                 return {
                     "retrieval_method": [
