from typing import Literal

from flask import request
from flask_login import current_user
from flask_restful import Resource, marshal_with
from werkzeug.exceptions import Forbidden

import services
from configs import dify_config
from constants import DOCUMENT_EXTENSIONS
from controllers.common.errors import (
    FilenameNotExistsError,
    FileTooLargeError,
    NoFileUploadedError,
    TooManyFilesError,
    UnsupportedFileTypeError,
)
from controllers.console.wraps import (
    account_initialization_required,
    cloud_edition_billing_resource_check,
    setup_required,
)
from fields.file_fields import file_fields, upload_config_fields
from libs.login import login_required
from services.file_service import FileService

<<<<<<< HEAD
from .error import (
    FileTooLargeError,
    NoFileUploadedError,
    SensitiveDocumentError,
    TooManyFilesError,
    UnsupportedFileTypeError,
)

=======
>>>>>>> da9af7b5
PREVIEW_WORDS_LIMIT = 3000


class FileApi(Resource):
    @setup_required
    @login_required
    @account_initialization_required
    @marshal_with(upload_config_fields)
    def get(self):
        return {
            "file_size_limit": dify_config.UPLOAD_FILE_SIZE_LIMIT,
            "batch_count_limit": dify_config.UPLOAD_FILE_BATCH_LIMIT,
            "image_file_size_limit": dify_config.UPLOAD_IMAGE_FILE_SIZE_LIMIT,
            "video_file_size_limit": dify_config.UPLOAD_VIDEO_FILE_SIZE_LIMIT,
            "audio_file_size_limit": dify_config.UPLOAD_AUDIO_FILE_SIZE_LIMIT,
            "workflow_file_upload_limit": dify_config.WORKFLOW_FILE_UPLOAD_LIMIT,
        }, 200

    @setup_required
    @login_required
    @account_initialization_required
    @marshal_with(file_fields)
    @cloud_edition_billing_resource_check("documents")
    def post(self):
        source_str = request.form.get("source")
        source: Literal["datasets"] | None = "datasets" if source_str == "datasets" else None

        if "file" not in request.files:
            raise NoFileUploadedError()

        if len(request.files) > 1:
            raise TooManyFilesError()
        file = request.files["file"]

        if not file.filename:
            raise FilenameNotExistsError

        if source == "datasets" and not current_user.is_dataset_editor:
            raise Forbidden()

        if source not in ("datasets", None):
            source = None

        try:
            upload_file = FileService.upload_file(
                filename=file.filename,
                content=file.read(),
                mimetype=file.mimetype,
                user=current_user,
                source=source,
            )
        except services.errors.file.FileTooLargeError as file_too_large_error:
            raise FileTooLargeError(file_too_large_error.description)
        except services.errors.file.UnsupportedFileTypeError:
            raise UnsupportedFileTypeError()
        except services.errors.file.SensitiveDocumentError:
            raise SensitiveDocumentError()

        return upload_file, 201


class FilePreviewApi(Resource):
    @setup_required
    @login_required
    @account_initialization_required
    def get(self, file_id):
        file_id = str(file_id)
        text = FileService.get_file_preview(file_id)
        return {"content": text}


class FileSupportTypeApi(Resource):
    @setup_required
    @login_required
    @account_initialization_required
    def get(self):
        return {"allowed_extensions": DOCUMENT_EXTENSIONS}<|MERGE_RESOLUTION|>--- conflicted
+++ resolved
@@ -24,7 +24,6 @@
 from libs.login import login_required
 from services.file_service import FileService
 
-<<<<<<< HEAD
 from .error import (
     FileTooLargeError,
     NoFileUploadedError,
@@ -33,8 +32,6 @@
     UnsupportedFileTypeError,
 )
 
-=======
->>>>>>> da9af7b5
 PREVIEW_WORDS_LIMIT = 3000
 
 
