from typing import Literal

from flask import request
from flask_login import current_user
from flask_restx import Resource, marshal_with
from werkzeug.exceptions import Forbidden

import services
from configs import dify_config
from constants import DOCUMENT_EXTENSIONS
from controllers.common.errors import (
    FilenameNotExistsError,
    FileTooLargeError,
    NoFileUploadedError,
    TooManyFilesError,
    UnsupportedFileTypeError,
)
from controllers.console.wraps import (
    account_initialization_required,
    cloud_edition_billing_resource_check,
    setup_required,
)
from extensions.ext_database import db
from fields.file_fields import file_fields, upload_config_fields
from libs.login import login_required
from models import Account
from services.file_service import FileService

PREVIEW_WORDS_LIMIT = 3000


class FileApi(Resource):
    @setup_required
    @login_required
    @account_initialization_required
    @marshal_with(upload_config_fields)
    def get(self):
        return {
            "file_size_limit": dify_config.UPLOAD_FILE_SIZE_LIMIT,
            "batch_count_limit": dify_config.UPLOAD_FILE_BATCH_LIMIT,
            "image_file_size_limit": dify_config.UPLOAD_IMAGE_FILE_SIZE_LIMIT,
            "video_file_size_limit": dify_config.UPLOAD_VIDEO_FILE_SIZE_LIMIT,
            "audio_file_size_limit": dify_config.UPLOAD_AUDIO_FILE_SIZE_LIMIT,
            "workflow_file_upload_limit": dify_config.WORKFLOW_FILE_UPLOAD_LIMIT,
        }, 200

    @setup_required
    @login_required
    @account_initialization_required
    @marshal_with(file_fields)
    @cloud_edition_billing_resource_check("documents")
    def post(self):
        source_str = request.form.get("source")
        source: Literal["datasets"] | None = "datasets" if source_str == "datasets" else None

        if "file" not in request.files:
            raise NoFileUploadedError()

        if len(request.files) > 1:
            raise TooManyFilesError()
        file = request.files["file"]

        if not file.filename:
            raise FilenameNotExistsError

        if source == "datasets" and not current_user.is_dataset_editor:
            raise Forbidden()

        if source not in ("datasets", None):
            source = None

        try:
<<<<<<< HEAD
            upload_file = FileService(db.engine).upload_file(
=======
            if not isinstance(current_user, Account):
                raise ValueError("Invalid user account")
            upload_file = FileService.upload_file(
>>>>>>> bdd85b36
                filename=file.filename,
                content=file.read(),
                mimetype=file.mimetype,
                user=current_user,
                source=source,
            )
        except services.errors.file.FileTooLargeError as file_too_large_error:
            raise FileTooLargeError(file_too_large_error.description)
        except services.errors.file.UnsupportedFileTypeError:
            raise UnsupportedFileTypeError()

        return upload_file, 201


class FilePreviewApi(Resource):
    @setup_required
    @login_required
    @account_initialization_required
    def get(self, file_id):
        file_id = str(file_id)
        text = FileService(db.engine).get_file_preview(file_id)
        return {"content": text}


class FileSupportTypeApi(Resource):
    @setup_required
    @login_required
    @account_initialization_required
    def get(self):
        return {"allowed_extensions": DOCUMENT_EXTENSIONS}<|MERGE_RESOLUTION|>--- conflicted
+++ resolved
@@ -69,14 +69,11 @@
         if source not in ("datasets", None):
             source = None
 
+        if not isinstance(current_user, Account):
+            raise ValueError("Invalid user account")
+
         try:
-<<<<<<< HEAD
             upload_file = FileService(db.engine).upload_file(
-=======
-            if not isinstance(current_user, Account):
-                raise ValueError("Invalid user account")
-            upload_file = FileService.upload_file(
->>>>>>> bdd85b36
                 filename=file.filename,
                 content=file.read(),
                 mimetype=file.mimetype,
