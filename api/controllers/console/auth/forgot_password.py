--- conflicted
+++ resolved
@@ -96,10 +96,7 @@
             user_email, code=args["code"], additional_data={"phase": "reset"}
         )
 
-<<<<<<< HEAD
         AccountService.reset_forgot_password_error_rate_limit(args["email"])
-=======
->>>>>>> 849994d3
         return {"is_valid": True, "email": token_data.get("email"), "token": new_token}
 
 
@@ -133,7 +130,6 @@
 
         # Generate secure salt and hash password
         salt = secrets.token_bytes(16)
-<<<<<<< HEAD
         password_hashed = hash_password(args["new_password"], salt)
 
         email = reset_data.get("email", "")
@@ -145,38 +141,6 @@
                 self._update_existing_account(account, password_hashed, salt, session)
             else:
                 self._create_new_account(email, args["password_confirm"])
-=======
-        base64_salt = base64.b64encode(salt).decode()
-
-        password_hashed = hash_password(new_password, salt)
-        base64_password_hashed = base64.b64encode(password_hashed).decode()
-
-        account = Account.query.filter_by(email=reset_data.get("email")).first()
-        if account:
-            account.password = base64_password_hashed
-            account.password_salt = base64_salt
-            db.session.commit()
-            tenant = TenantService.get_join_tenants(account)
-            if not tenant and not FeatureService.get_system_features().is_allow_create_workspace:
-                tenant = TenantService.create_tenant(f"{account.name}'s Workspace")
-                TenantService.create_tenant_member(tenant, account, role="owner")
-                account.current_tenant = tenant
-                tenant_was_created.send(tenant)
-        else:
-            try:
-                account = AccountService.create_account_and_tenant(
-                    email=reset_data.get("email", ""),
-                    name=reset_data.get("email", ""),
-                    password=password_confirm,
-                    interface_language=languages[0],
-                )
-            except WorkSpaceNotAllowedCreateError:
-                pass
-            except AccountRegisterError as are:
-                raise AccountInFreezeError()
-            except WorkspacesLimitExceededError:
-                pass
->>>>>>> 849994d3
 
         return {"result": "success"}
 
