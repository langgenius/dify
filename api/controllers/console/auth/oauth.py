import logging

import httpx
from flask import current_app, redirect, request
from flask_restx import Resource
from sqlalchemy import select
from sqlalchemy.orm import Session
from werkzeug.exceptions import Unauthorized

from configs import dify_config
from constants.languages import languages
from events.tenant_event import tenant_was_created
from extensions.ext_database import db
from libs.datetime_utils import naive_utc_now
from libs.helper import extract_remote_ip
from libs.oauth import GitHubOAuth, GoogleOAuth, OAuthUserInfo
<<<<<<< HEAD
from libs.token import (
    generate_csrf_token,
    set_access_token_to_cookie,
    set_csrf_token_to_cookie,
    set_refresh_token_to_cookie,
)
from models import Account
from models.account import AccountStatus
=======
from models import Account, AccountStatus
>>>>>>> cced33d0
from services.account_service import AccountService, RegisterService, TenantService
from services.billing_service import BillingService
from services.errors.account import AccountNotFoundError, AccountRegisterError
from services.errors.workspace import WorkSpaceNotAllowedCreateError, WorkSpaceNotFoundError
from services.feature_service import FeatureService

from .. import api, console_ns

logger = logging.getLogger(__name__)


def get_oauth_providers():
    with current_app.app_context():
        if not dify_config.GITHUB_CLIENT_ID or not dify_config.GITHUB_CLIENT_SECRET:
            github_oauth = None
        else:
            github_oauth = GitHubOAuth(
                client_id=dify_config.GITHUB_CLIENT_ID,
                client_secret=dify_config.GITHUB_CLIENT_SECRET,
                redirect_uri=dify_config.CONSOLE_API_URL + "/console/api/oauth/authorize/github",
            )
        if not dify_config.GOOGLE_CLIENT_ID or not dify_config.GOOGLE_CLIENT_SECRET:
            google_oauth = None
        else:
            google_oauth = GoogleOAuth(
                client_id=dify_config.GOOGLE_CLIENT_ID,
                client_secret=dify_config.GOOGLE_CLIENT_SECRET,
                redirect_uri=dify_config.CONSOLE_API_URL + "/console/api/oauth/authorize/google",
            )

        OAUTH_PROVIDERS = {"github": github_oauth, "google": google_oauth}
        return OAUTH_PROVIDERS


@console_ns.route("/oauth/login/<provider>")
class OAuthLogin(Resource):
    @api.doc("oauth_login")
    @api.doc(description="Initiate OAuth login process")
    @api.doc(params={"provider": "OAuth provider name (github/google)", "invite_token": "Optional invitation token"})
    @api.response(302, "Redirect to OAuth authorization URL")
    @api.response(400, "Invalid provider")
    def get(self, provider: str):
        invite_token = request.args.get("invite_token") or None
        OAUTH_PROVIDERS = get_oauth_providers()
        with current_app.app_context():
            oauth_provider = OAUTH_PROVIDERS.get(provider)
        if not oauth_provider:
            return {"error": "Invalid provider"}, 400

        auth_url = oauth_provider.get_authorization_url(invite_token=invite_token)
        return redirect(auth_url)


@console_ns.route("/oauth/authorize/<provider>")
class OAuthCallback(Resource):
    @api.doc("oauth_callback")
    @api.doc(description="Handle OAuth callback and complete login process")
    @api.doc(
        params={
            "provider": "OAuth provider name (github/google)",
            "code": "Authorization code from OAuth provider",
            "state": "Optional state parameter (used for invite token)",
        }
    )
    @api.response(302, "Redirect to console with access token")
    @api.response(400, "OAuth process failed")
    def get(self, provider: str):
        OAUTH_PROVIDERS = get_oauth_providers()
        with current_app.app_context():
            oauth_provider = OAUTH_PROVIDERS.get(provider)
        if not oauth_provider:
            return {"error": "Invalid provider"}, 400

        code = request.args.get("code")
        state = request.args.get("state")
        invite_token = None
        if state:
            invite_token = state

        if not code:
            return {"error": "Authorization code is required"}, 400

        try:
            token = oauth_provider.get_access_token(code)
            user_info = oauth_provider.get_user_info(token)
        except httpx.RequestError as e:
            error_text = str(e)
            if isinstance(e, httpx.HTTPStatusError):
                error_text = e.response.text
            logger.exception("An error occurred during the OAuth process with %s: %s", provider, error_text)
            return {"error": "OAuth process failed"}, 400

        if invite_token and RegisterService.is_valid_invite_token(invite_token):
            invitation = RegisterService.get_invitation_by_token(token=invite_token)
            if invitation:
                invitation_email = invitation.get("email", None)
                if invitation_email != user_info.email:
                    return redirect(f"{dify_config.CONSOLE_WEB_URL}/signin?message=Invalid invitation token.")

            return redirect(f"{dify_config.CONSOLE_WEB_URL}/signin/invite-settings?invite_token={invite_token}")

        try:
            account = _generate_account(provider, user_info)
        except AccountNotFoundError:
            return redirect(f"{dify_config.CONSOLE_WEB_URL}/signin?message=Account not found.")
        except (WorkSpaceNotFoundError, WorkSpaceNotAllowedCreateError):
            return redirect(
                f"{dify_config.CONSOLE_WEB_URL}/signin"
                "?message=Workspace not found, please contact system admin to invite you to join in a workspace."
            )
        except AccountRegisterError as e:
            return redirect(f"{dify_config.CONSOLE_WEB_URL}/signin?message={e.description}")

        # Check account status
        if account.status == AccountStatus.BANNED:
            return redirect(f"{dify_config.CONSOLE_WEB_URL}/signin?message=Account is banned.")

        if account.status == AccountStatus.PENDING:
            account.status = AccountStatus.ACTIVE
            account.initialized_at = naive_utc_now()
            db.session.commit()

        try:
            TenantService.create_owner_tenant_if_not_exist(account)
        except Unauthorized:
            return redirect(f"{dify_config.CONSOLE_WEB_URL}/signin?message=Workspace not found.")
        except WorkSpaceNotAllowedCreateError:
            return redirect(
                f"{dify_config.CONSOLE_WEB_URL}/signin"
                "?message=Workspace not found, please contact system admin to invite you to join in a workspace."
            )

        token_pair = AccountService.login(
            account=account,
            ip_address=extract_remote_ip(request),
        )

        response = redirect(f"{dify_config.CONSOLE_WEB_URL}")

        set_access_token_to_cookie(request, response, token_pair.access_token)
        set_refresh_token_to_cookie(request, response, token_pair.refresh_token)
        set_csrf_token_to_cookie(request, response, generate_csrf_token())
        return response


def _get_account_by_openid_or_email(provider: str, user_info: OAuthUserInfo) -> Account | None:
    account: Account | None = Account.get_by_openid(provider, user_info.id)

    if not account:
        with Session(db.engine) as session:
            account = session.execute(select(Account).filter_by(email=user_info.email)).scalar_one_or_none()

    return account


def _generate_account(provider: str, user_info: OAuthUserInfo):
    # Get account by openid or email.
    account = _get_account_by_openid_or_email(provider, user_info)

    if account:
        tenants = TenantService.get_join_tenants(account)
        if not tenants:
            if not FeatureService.get_system_features().is_allow_create_workspace:
                raise WorkSpaceNotAllowedCreateError()
            else:
                new_tenant = TenantService.create_tenant(f"{account.name}'s Workspace")
                TenantService.create_tenant_member(new_tenant, account, role="owner")
                account.current_tenant = new_tenant
                tenant_was_created.send(new_tenant)

    if not account:
        if not FeatureService.get_system_features().is_allow_register:
            if dify_config.BILLING_ENABLED and BillingService.is_email_in_freeze(user_info.email):
                raise AccountRegisterError(
                    description=(
                        "This email account has been deleted within the past "
                        "30 days and is temporarily unavailable for new account registration"
                    )
                )
            else:
                raise AccountRegisterError(description=("Invalid email or password"))
        account_name = user_info.name or "Dify"
        account = RegisterService.register(
            email=user_info.email, name=account_name, password=None, open_id=user_info.id, provider=provider
        )

        # Set interface language
        preferred_lang = request.accept_languages.best_match(languages)
        if preferred_lang and preferred_lang in languages:
            interface_language = preferred_lang
        else:
            interface_language = languages[0]
        account.interface_language = interface_language
        db.session.commit()

    # Link account
    AccountService.link_account_integrate(provider, user_info.id, account)

    return account<|MERGE_RESOLUTION|>--- conflicted
+++ resolved
@@ -14,18 +14,13 @@
 from libs.datetime_utils import naive_utc_now
 from libs.helper import extract_remote_ip
 from libs.oauth import GitHubOAuth, GoogleOAuth, OAuthUserInfo
-<<<<<<< HEAD
 from libs.token import (
     generate_csrf_token,
     set_access_token_to_cookie,
     set_csrf_token_to_cookie,
     set_refresh_token_to_cookie,
 )
-from models import Account
-from models.account import AccountStatus
-=======
 from models import Account, AccountStatus
->>>>>>> cced33d0
 from services.account_service import AccountService, RegisterService, TenantService
 from services.billing_service import BillingService
 from services.errors.account import AccountNotFoundError, AccountRegisterError
