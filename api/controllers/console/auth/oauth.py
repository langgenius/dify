--- conflicted
+++ resolved
@@ -13,7 +13,6 @@
 from extensions.ext_database import db
 from libs.datetime_utils import naive_utc_now
 from libs.helper import extract_remote_ip
-<<<<<<< HEAD
 from libs.oauth import (
     CanvasOAuth,
     DingTalkOAuth,
@@ -22,12 +21,7 @@
     MicrosoftOAuth,
     OAuthUserInfo,
 )
-from models import Account
-from models.account import AccountStatus
-=======
-from libs.oauth import GitHubOAuth, GoogleOAuth, OAuthUserInfo
 from models import Account, AccountStatus
->>>>>>> 59c1fde3
 from services.account_service import AccountService, RegisterService, TenantService
 from services.billing_service import BillingService
 from services.errors.account import AccountNotFoundError, AccountRegisterError
