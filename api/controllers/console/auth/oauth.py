import logging
from datetime import datetime, timezone
from typing import Optional

import requests
from flask import current_app, redirect, request
from flask_restful import Resource
from werkzeug.exceptions import Unauthorized

from configs import dify_config
from constants.languages import languages
from events.tenant_event import tenant_was_created
from extensions.ext_database import db
from libs.helper import extract_remote_ip
from libs.oauth import GitHubOAuth, GoogleOAuth, OAuthUserInfo
from models import Account
from models.account import AccountStatus
from services.account_service import AccountService, RegisterService, TenantService
from services.errors.account import AccountNotFoundError
from services.errors.workspace import WorkSpaceNotAllowedCreateError, WorkSpaceNotFoundError
from services.feature_service import FeatureService

from .. import api


def get_oauth_providers():
    with current_app.app_context():
        if not dify_config.GITHUB_CLIENT_ID or not dify_config.GITHUB_CLIENT_SECRET:
            github_oauth = None
        else:
            github_oauth = GitHubOAuth(
                client_id=dify_config.GITHUB_CLIENT_ID,
                client_secret=dify_config.GITHUB_CLIENT_SECRET,
                redirect_uri=dify_config.CONSOLE_API_URL + "/console/api/oauth/authorize/github",
            )
        if not dify_config.GOOGLE_CLIENT_ID or not dify_config.GOOGLE_CLIENT_SECRET:
            google_oauth = None
        else:
            google_oauth = GoogleOAuth(
                client_id=dify_config.GOOGLE_CLIENT_ID,
                client_secret=dify_config.GOOGLE_CLIENT_SECRET,
                redirect_uri=dify_config.CONSOLE_API_URL + "/console/api/oauth/authorize/google",
            )
        OAUTH_PROVIDERS = {"github": github_oauth, "google": google_oauth}
        return OAUTH_PROVIDERS


class OAuthLogin(Resource):
    def get(self, provider: str):
        invite_token = request.args.get("invite_token") or None
        OAUTH_PROVIDERS = get_oauth_providers()
        with current_app.app_context():
            oauth_provider = OAUTH_PROVIDERS.get(provider)
        if not oauth_provider:
            return {"error": "Invalid provider"}, 400

        auth_url = oauth_provider.get_authorization_url(invite_token=invite_token)
        return redirect(auth_url)


class OAuthCallback(Resource):
    def get(self, provider: str):
        OAUTH_PROVIDERS = get_oauth_providers()
        with current_app.app_context():
            oauth_provider = OAUTH_PROVIDERS.get(provider)
        if not oauth_provider:
            return {"error": "Invalid provider"}, 400

        code = request.args.get("code")
        state = request.args.get("state")
        invite_token = None
        if state:
            invite_token = state

        try:
            token = oauth_provider.get_access_token(code)
            user_info = oauth_provider.get_user_info(token)
        except requests.exceptions.HTTPError as e:
            logging.exception(f"An error occurred during the OAuth process with {provider}: {e.response.text}")
            return {"error": "OAuth process failed"}, 400

<<<<<<< HEAD
        if invite_token and RegisterService.is_valid_invite_token(invite_token):
            invitation = RegisterService._get_invitation_by_token(token=invite_token)
            if invitation:
                invitation_email = invitation.get("email", None)
                if invitation_email != user_info.email:
                    return redirect(f"{dify_config.CONSOLE_WEB_URL}/signin?message=Invalid invitation token.")

            return redirect(f"{dify_config.CONSOLE_WEB_URL}/signin/invite-settings?invite_token={invite_token}")

        try:
            account = _generate_account(provider, user_info)
        except AccountNotFoundError:
            return redirect(f"{dify_config.CONSOLE_WEB_URL}/signin?message=Account not found.")
        except (WorkSpaceNotFoundError, WorkSpaceNotAllowedCreateError):
            return redirect(
                f"{dify_config.CONSOLE_WEB_URL}/signin"
                "?message=Workspace not found, please contact system admin to invite you to join in a workspace."
            )

        # Check account status
        if account.status == AccountStatus.BANNED.value:
            return redirect(f"{dify_config.CONSOLE_WEB_URL}/signin?message=Account is banned.")
=======
        logging.info(f"login user info --> {user_info}")
        account = _generate_account(provider, user_info)

        # Check account status
        if account.status in {AccountStatus.BANNED.value, AccountStatus.CLOSED.value,
                              AccountStatus.UNINITIALIZED.value}:
            return redirect(
                dify_config.CONSOLE_WEB_URL + "/signin?message=Your account is uninitialized. please contact admin to invite you to join in a workspace")

            # return redirect(
            #     f"http://datafe.dev.shopee.io:9999/signin?message=Account is uninitialized. please contact admin to invite you to join in a workspace"
            # )
>>>>>>> f24ed52c

        if account.status == AccountStatus.PENDING.value:
            account.status = AccountStatus.ACTIVE.value
            account.initialized_at = datetime.now(timezone.utc).replace(tzinfo=None)
            db.session.commit()

        try:
            TenantService.create_owner_tenant_if_not_exist(account)
        except Unauthorized:
            return redirect(f"{dify_config.CONSOLE_WEB_URL}/signin?message=Workspace not found.")
        except WorkSpaceNotAllowedCreateError:
            return redirect(
                f"{dify_config.CONSOLE_WEB_URL}/signin"
                "?message=Workspace not found, please contact system admin to invite you to join in a workspace."
            )

        token_pair = AccountService.login(
            account=account,
            ip_address=extract_remote_ip(request),
        )

        return redirect(
            f"{dify_config.CONSOLE_WEB_URL}?access_token={token_pair.access_token}&refresh_token={token_pair.refresh_token}"
        )

        # return redirect(
        #     f"http://datafe.dev.shopee.io:9999?access_token={token_pair.access_token}&refresh_token={token_pair.refresh_token}"
        # )


def _get_account_by_openid_or_email(provider: str, user_info: OAuthUserInfo) -> Optional[Account]:
    account = Account.get_by_openid(provider, user_info.id)

    if not account:
        account = Account.query.filter_by(email=user_info.email).first()

    return account


def _generate_account(provider: str, user_info: OAuthUserInfo):
    # Get account by openid or email.
    account = _get_account_by_openid_or_email(provider, user_info)

    if account:
        tenant = TenantService.get_join_tenants(account)
        if not tenant:
            if not FeatureService.get_system_features().is_allow_create_workspace:
                raise WorkSpaceNotAllowedCreateError()
            else:
                tenant = TenantService.create_tenant(f"{account.name}'s Workspace")
                TenantService.create_tenant_member(tenant, account, role="owner")
                account.current_tenant = tenant
                tenant_was_created.send(tenant)

    if not account:
<<<<<<< HEAD
        if not FeatureService.get_system_features().is_allow_register:
            raise AccountNotFoundError()
=======
        return Account(
            status=AccountStatus.UNINITIALIZED.value,
        )
        # Create account
>>>>>>> f24ed52c
        account_name = user_info.name or "Dify"
        account = RegisterService.register(
            email=user_info.email, name=account_name, password=None, open_id=user_info.id, provider=provider
        )

        # Set interface language
        preferred_lang = request.accept_languages.best_match(languages)
        if preferred_lang and preferred_lang in languages:
            interface_language = preferred_lang
        else:
            interface_language = languages[0]
        account.interface_language = interface_language
        db.session.commit()

    # Link account
    AccountService.link_account_integrate(provider, user_info.id, account)

    return account


api.add_resource(OAuthLogin, "/oauth/login/<provider>")
api.add_resource(OAuthCallback, "/oauth/authorize/<provider>")<|MERGE_RESOLUTION|>--- conflicted
+++ resolved
@@ -41,6 +41,7 @@
                 client_secret=dify_config.GOOGLE_CLIENT_SECRET,
                 redirect_uri=dify_config.CONSOLE_API_URL + "/console/api/oauth/authorize/google",
             )
+
         OAUTH_PROVIDERS = {"github": github_oauth, "google": google_oauth}
         return OAUTH_PROVIDERS
 
@@ -79,7 +80,7 @@
             logging.exception(f"An error occurred during the OAuth process with {provider}: {e.response.text}")
             return {"error": "OAuth process failed"}, 400
 
-<<<<<<< HEAD
+        logging.info(f"login user info --> {user_info}")
         if invite_token and RegisterService.is_valid_invite_token(invite_token):
             invitation = RegisterService._get_invitation_by_token(token=invite_token)
             if invitation:
@@ -100,22 +101,10 @@
             )
 
         # Check account status
-        if account.status == AccountStatus.BANNED.value:
-            return redirect(f"{dify_config.CONSOLE_WEB_URL}/signin?message=Account is banned.")
-=======
-        logging.info(f"login user info --> {user_info}")
-        account = _generate_account(provider, user_info)
-
-        # Check account status
         if account.status in {AccountStatus.BANNED.value, AccountStatus.CLOSED.value,
                               AccountStatus.UNINITIALIZED.value}:
             return redirect(
-                dify_config.CONSOLE_WEB_URL + "/signin?message=Your account is uninitialized. please contact admin to invite you to join in a workspace")
-
-            # return redirect(
-            #     f"http://datafe.dev.shopee.io:9999/signin?message=Account is uninitialized. please contact admin to invite you to join in a workspace"
-            # )
->>>>>>> f24ed52c
+                f"{dify_config.CONSOLE_WEB_URL}/signin?message=Your account is uninitialized. please contact admin to invite you to join in a workspace")
 
         if account.status == AccountStatus.PENDING.value:
             account.status = AccountStatus.ACTIVE.value
@@ -140,10 +129,6 @@
         return redirect(
             f"{dify_config.CONSOLE_WEB_URL}?access_token={token_pair.access_token}&refresh_token={token_pair.refresh_token}"
         )
-
-        # return redirect(
-        #     f"http://datafe.dev.shopee.io:9999?access_token={token_pair.access_token}&refresh_token={token_pair.refresh_token}"
-        # )
 
 
 def _get_account_by_openid_or_email(provider: str, user_info: OAuthUserInfo) -> Optional[Account]:
@@ -171,15 +156,10 @@
                 tenant_was_created.send(tenant)
 
     if not account:
-<<<<<<< HEAD
-        if not FeatureService.get_system_features().is_allow_register:
-            raise AccountNotFoundError()
-=======
         return Account(
             status=AccountStatus.UNINITIALIZED.value,
         )
         # Create account
->>>>>>> f24ed52c
         account_name = user_info.name or "Dify"
         account = RegisterService.register(
             email=user_info.email, name=account_name, password=None, open_id=user_info.id, provider=provider
