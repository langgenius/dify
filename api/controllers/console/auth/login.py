import flask_login
from flask import make_response, request
from flask_restx import Resource, reqparse

import services
from configs import dify_config
from constants.languages import languages
from controllers.console import api
from controllers.console.auth.error import (
    AuthenticationFailedError,
    EmailCodeError,
    EmailPasswordLoginLimitError,
    InvalidEmailError,
    InvalidTokenError,
)
from controllers.console.error import (
    AccountBannedError,
    AccountInFreezeError,
    AccountNotFound,
    EmailSendIpLimitError,
    NotAllowedCreateWorkspace,
    WorkspacesLimitExceeded,
)
from controllers.console.wraps import email_password_login_enabled, setup_required
from events.tenant_event import tenant_was_created
from libs.helper import email, extract_remote_ip
<<<<<<< HEAD
from libs.token import (
    clear_access_token_from_cookie,
    clear_csrf_token_from_cookie,
    clear_refresh_token_from_cookie,
    extract_access_token,
    extract_csrf_token,
    generate_csrf_token,
    set_access_token_to_cookie,
    set_csrf_token_to_cookie,
    set_refresh_token_to_cookie,
)
from models.account import Account
=======
from libs.login import current_account_with_tenant
>>>>>>> cced33d0
from services.account_service import AccountService, RegisterService, TenantService
from services.billing_service import BillingService
from services.errors.account import AccountRegisterError
from services.errors.workspace import WorkSpaceNotAllowedCreateError, WorkspacesLimitExceededError
from services.feature_service import FeatureService


class LoginApi(Resource):
    """Resource for user login."""

    @setup_required
    @email_password_login_enabled
    def post(self):
        """Authenticate user and login."""
        parser = reqparse.RequestParser()
        parser.add_argument("email", type=email, required=True, location="json")
        parser.add_argument("password", type=str, required=True, location="json")
        parser.add_argument("remember_me", type=bool, required=False, default=False, location="json")
        parser.add_argument("invite_token", type=str, required=False, default=None, location="json")
        args = parser.parse_args()

        if dify_config.BILLING_ENABLED and BillingService.is_email_in_freeze(args["email"]):
            raise AccountInFreezeError()

        is_login_error_rate_limit = AccountService.is_login_error_rate_limit(args["email"])
        if is_login_error_rate_limit:
            raise EmailPasswordLoginLimitError()

        invitation = args["invite_token"]
        if invitation:
            invitation = RegisterService.get_invitation_if_token_valid(None, args["email"], invitation)

        try:
            if invitation:
                data = invitation.get("data", {})
                invitee_email = data.get("email") if data else None
                if invitee_email != args["email"]:
                    raise InvalidEmailError()
                account = AccountService.authenticate(args["email"], args["password"], args["invite_token"])
            else:
                account = AccountService.authenticate(args["email"], args["password"])
        except services.errors.account.AccountLoginError:
            raise AccountBannedError()
        except services.errors.account.AccountPasswordError:
            AccountService.add_login_error_rate_limit(args["email"])
            raise AuthenticationFailedError()
        # SELF_HOSTED only have one workspace
        tenants = TenantService.get_join_tenants(account)
        if len(tenants) == 0:
            system_features = FeatureService.get_system_features()

            if system_features.is_allow_create_workspace and not system_features.license.workspaces.is_available():
                raise WorkspacesLimitExceeded()
            else:
                return {
                    "result": "fail",
                    "data": "workspace not found, please contact system admin to invite you to join in a workspace",
                }

        token_pair = AccountService.login(account=account, ip_address=extract_remote_ip(request))
        AccountService.reset_login_error_rate_limit(args["email"])

        # Create response with cookies instead of returning tokens in body
        response = make_response({"result": "success"})

        csrf_token = generate_csrf_token()
        set_access_token_to_cookie(request, response, token_pair.access_token)
        set_refresh_token_to_cookie(request, response, token_pair.refresh_token)
        set_csrf_token_to_cookie(request, response, csrf_token)

        return response


class LogoutApi(Resource):
    @setup_required
<<<<<<< HEAD
    def post(self):
        account = cast(Account, flask_login.current_user)
=======
    def get(self):
        current_user, _ = current_account_with_tenant()
        account = current_user
>>>>>>> cced33d0
        if isinstance(account, flask_login.AnonymousUserMixin):
            response = make_response({"result": "success"})
        else:
            AccountService.logout(account=account)
            flask_login.logout_user()
            response = make_response({"result": "success"})

        # Clear cookies on logout
        clear_access_token_from_cookie(request, response)
        clear_refresh_token_from_cookie(request, response)
        clear_csrf_token_from_cookie(request, response)

        return response


class ResetPasswordSendEmailApi(Resource):
    @setup_required
    @email_password_login_enabled
    def post(self):
        parser = reqparse.RequestParser()
        parser.add_argument("email", type=email, required=True, location="json")
        parser.add_argument("language", type=str, required=False, location="json")
        args = parser.parse_args()

        if args["language"] is not None and args["language"] == "zh-Hans":
            language = "zh-Hans"
        else:
            language = "en-US"
        try:
            account = AccountService.get_user_through_email(args["email"])
        except AccountRegisterError:
            raise AccountInFreezeError()

        token = AccountService.send_reset_password_email(
            email=args["email"],
            account=account,
            language=language,
            is_allow_register=FeatureService.get_system_features().is_allow_register,
        )

        return {"result": "success", "data": token}


class EmailCodeLoginSendEmailApi(Resource):
    @setup_required
    def post(self):
        parser = reqparse.RequestParser()
        parser.add_argument("email", type=email, required=True, location="json")
        parser.add_argument("language", type=str, required=False, location="json")
        args = parser.parse_args()

        ip_address = extract_remote_ip(request)
        if AccountService.is_email_send_ip_limit(ip_address):
            raise EmailSendIpLimitError()

        if args["language"] is not None and args["language"] == "zh-Hans":
            language = "zh-Hans"
        else:
            language = "en-US"
        try:
            account = AccountService.get_user_through_email(args["email"])
        except AccountRegisterError:
            raise AccountInFreezeError()

        if account is None:
            if FeatureService.get_system_features().is_allow_register:
                token = AccountService.send_email_code_login_email(email=args["email"], language=language)
            else:
                raise AccountNotFound()
        else:
            token = AccountService.send_email_code_login_email(account=account, language=language)

        return {"result": "success", "data": token}


class EmailCodeLoginApi(Resource):
    @setup_required
    def post(self):
        parser = reqparse.RequestParser()
        parser.add_argument("email", type=str, required=True, location="json")
        parser.add_argument("code", type=str, required=True, location="json")
        parser.add_argument("token", type=str, required=True, location="json")
        args = parser.parse_args()

        user_email = args["email"]

        token_data = AccountService.get_email_code_login_data(args["token"])
        if token_data is None:
            raise InvalidTokenError()

        if token_data["email"] != args["email"]:
            raise InvalidEmailError()

        if token_data["code"] != args["code"]:
            raise EmailCodeError()

        AccountService.revoke_email_code_login_token(args["token"])
        try:
            account = AccountService.get_user_through_email(user_email)
        except AccountRegisterError:
            raise AccountInFreezeError()
        if account:
            tenants = TenantService.get_join_tenants(account)
            if not tenants:
                workspaces = FeatureService.get_system_features().license.workspaces
                if not workspaces.is_available():
                    raise WorkspacesLimitExceeded()
                if not FeatureService.get_system_features().is_allow_create_workspace:
                    raise NotAllowedCreateWorkspace()
                else:
                    new_tenant = TenantService.create_tenant(f"{account.name}'s Workspace")
                    TenantService.create_tenant_member(new_tenant, account, role="owner")
                    account.current_tenant = new_tenant
                    tenant_was_created.send(new_tenant)

        if account is None:
            try:
                account = AccountService.create_account_and_tenant(
                    email=user_email, name=user_email, interface_language=languages[0]
                )
            except WorkSpaceNotAllowedCreateError:
                raise NotAllowedCreateWorkspace()
            except AccountRegisterError:
                raise AccountInFreezeError()
            except WorkspacesLimitExceededError:
                raise WorkspacesLimitExceeded()
        token_pair = AccountService.login(account, ip_address=extract_remote_ip(request))
        AccountService.reset_login_error_rate_limit(args["email"])

        # Create response with cookies instead of returning tokens in body
        response = make_response({"result": "success"})

        set_csrf_token_to_cookie(request, response, generate_csrf_token())
        # Set HTTP-only secure cookies for tokens
        set_access_token_to_cookie(request, response, token_pair.access_token)
        set_refresh_token_to_cookie(request, response, token_pair.refresh_token)
        return response


class RefreshTokenApi(Resource):
    def post(self):
        # Get refresh token from cookie instead of request body
        refresh_token = request.cookies.get("refresh_token")

        if not refresh_token:
            return {"result": "fail", "message": "No refresh token provided"}, 401

        try:
            new_token_pair = AccountService.refresh_token(refresh_token)

            # Create response with new cookies
            response = make_response({"result": "success"})

            # Update cookies with new tokens
            set_csrf_token_to_cookie(request, response, generate_csrf_token())
            set_access_token_to_cookie(request, response, new_token_pair.access_token)
            set_refresh_token_to_cookie(request, response, new_token_pair.refresh_token)
            return response
        except Exception as e:
            return {"result": "fail", "message": str(e)}, 401


class LoginStatus(Resource):
    def get(self):
        token = extract_access_token(request)
        csrf_token = extract_csrf_token(request)
        return {"logged_in": bool(token) and bool(csrf_token)}


api.add_resource(LoginApi, "/login")
api.add_resource(LoginStatus, "/login/status")
api.add_resource(LogoutApi, "/logout")
api.add_resource(EmailCodeLoginSendEmailApi, "/email-code-login")
api.add_resource(EmailCodeLoginApi, "/email-code-login/validity")
api.add_resource(ResetPasswordSendEmailApi, "/reset-password")
api.add_resource(RefreshTokenApi, "/refresh-token")<|MERGE_RESOLUTION|>--- conflicted
+++ resolved
@@ -24,7 +24,6 @@
 from controllers.console.wraps import email_password_login_enabled, setup_required
 from events.tenant_event import tenant_was_created
 from libs.helper import email, extract_remote_ip
-<<<<<<< HEAD
 from libs.token import (
     clear_access_token_from_cookie,
     clear_csrf_token_from_cookie,
@@ -36,10 +35,7 @@
     set_csrf_token_to_cookie,
     set_refresh_token_to_cookie,
 )
-from models.account import Account
-=======
 from libs.login import current_account_with_tenant
->>>>>>> cced33d0
 from services.account_service import AccountService, RegisterService, TenantService
 from services.billing_service import BillingService
 from services.errors.account import AccountRegisterError
@@ -115,14 +111,9 @@
 
 class LogoutApi(Resource):
     @setup_required
-<<<<<<< HEAD
-    def post(self):
-        account = cast(Account, flask_login.current_user)
-=======
-    def get(self):
+    def post(self):
         current_user, _ = current_account_with_tenant()
         account = current_user
->>>>>>> cced33d0
         if isinstance(account, flask_login.AnonymousUserMixin):
             response = make_response({"result": "success"})
         else:
