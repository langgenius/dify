--- conflicted
+++ resolved
@@ -31,10 +31,7 @@
     clear_access_token_from_cookie,
     clear_csrf_token_from_cookie,
     clear_refresh_token_from_cookie,
-<<<<<<< HEAD
     extract_access_token,
-=======
->>>>>>> e7a575a3
     set_access_token_to_cookie,
     set_csrf_token_to_cookie,
     set_refresh_token_to_cookie,
@@ -293,7 +290,6 @@
             set_refresh_token_to_cookie(request, response, new_token_pair.refresh_token)
             return response
         except Exception as e:
-<<<<<<< HEAD
             return {"result": "fail", "message": str(e)}, 401
 
 
@@ -309,7 +305,4 @@
             check_csrf_token(request=request, user_id=validated.get("user_id"))
         except:
             res = False
-        return {"logged_in": res}
-=======
-            return {"result": "fail", "message": str(e)}, 401
->>>>>>> e7a575a3
+        return {"logged_in": res}