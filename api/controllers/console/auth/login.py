import flask_login
from flask import make_response, request
from flask_restx import Resource, reqparse

import services
from configs import dify_config
from constants.languages import languages
from controllers.console import console_ns
from controllers.console.auth.error import (
    AuthenticationFailedError,
    EmailCodeError,
    EmailPasswordLoginLimitError,
    InvalidEmailError,
    InvalidTokenError,
)
from controllers.console.error import (
    AccountBannedError,
    AccountInFreezeError,
    AccountNotFound,
    EmailSendIpLimitError,
    NotAllowedCreateWorkspace,
    WorkspacesLimitExceeded,
)
from controllers.console.wraps import email_password_login_enabled, setup_required
from events.tenant_event import tenant_was_created
from libs.helper import email, extract_remote_ip
from libs.login import current_account_with_tenant
from libs.token import (
    clear_access_token_from_cookie,
    clear_csrf_token_from_cookie,
    clear_refresh_token_from_cookie,
    extract_access_token,
    extract_csrf_token,
    set_access_token_to_cookie,
    set_csrf_token_to_cookie,
    set_refresh_token_to_cookie,
)
from services.account_service import AccountService, RegisterService, TenantService
from services.billing_service import BillingService
from services.errors.account import AccountRegisterError
from services.errors.workspace import WorkSpaceNotAllowedCreateError, WorkspacesLimitExceededError
from services.feature_service import FeatureService


@console_ns.route("/login")
class LoginApi(Resource):
    """Resource for user login."""

    @setup_required
    @email_password_login_enabled
    def post(self):
        """Authenticate user and login."""
        parser = (
            reqparse.RequestParser()
            .add_argument("email", type=email, required=True, location="json")
            .add_argument("password", type=str, required=True, location="json")
            .add_argument("remember_me", type=bool, required=False, default=False, location="json")
            .add_argument("invite_token", type=str, required=False, default=None, location="json")
        )
        args = parser.parse_args()

        if dify_config.BILLING_ENABLED and BillingService.is_email_in_freeze(args["email"]):
            raise AccountInFreezeError()

        is_login_error_rate_limit = AccountService.is_login_error_rate_limit(args["email"])
        if is_login_error_rate_limit:
            raise EmailPasswordLoginLimitError()

        invitation = args["invite_token"]
        if invitation:
            invitation = RegisterService.get_invitation_if_token_valid(None, args["email"], invitation)

        try:
            if invitation:
                data = invitation.get("data", {})
                invitee_email = data.get("email") if data else None
                if invitee_email != args["email"]:
                    raise InvalidEmailError()
                account = AccountService.authenticate(args["email"], args["password"], args["invite_token"])
            else:
                account = AccountService.authenticate(args["email"], args["password"])
        except services.errors.account.AccountLoginError:
            raise AccountBannedError()
        except services.errors.account.AccountPasswordError:
            AccountService.add_login_error_rate_limit(args["email"])
            raise AuthenticationFailedError()
        # SELF_HOSTED only have one workspace
        tenants = TenantService.get_join_tenants(account)
        if len(tenants) == 0:
            system_features = FeatureService.get_system_features()

            if system_features.is_allow_create_workspace and not system_features.license.workspaces.is_available():
                raise WorkspacesLimitExceeded()
            else:
                return {
                    "result": "fail",
                    "data": "workspace not found, please contact system admin to invite you to join in a workspace",
                }

        token_pair = AccountService.login(account=account, ip_address=extract_remote_ip(request))
        AccountService.reset_login_error_rate_limit(args["email"])

        # Create response with cookies instead of returning tokens in body
        response = make_response({"result": "success"})

        set_access_token_to_cookie(request, response, token_pair.access_token)
        set_refresh_token_to_cookie(request, response, token_pair.refresh_token)
        set_csrf_token_to_cookie(request, response, token_pair.csrf_token)

        return response


@console_ns.route("/logout")
class LogoutApi(Resource):
    @setup_required
    def post(self):
        current_user, _ = current_account_with_tenant()
        account = current_user
        if isinstance(account, flask_login.AnonymousUserMixin):
            response = make_response({"result": "success"})
        else:
            AccountService.logout(account=account)
            flask_login.logout_user()
            response = make_response({"result": "success"})

        # Clear cookies on logout
        clear_access_token_from_cookie(response)
        clear_refresh_token_from_cookie(response)
        clear_csrf_token_from_cookie(response)

        return response


@console_ns.route("/reset-password")
class ResetPasswordSendEmailApi(Resource):
    @setup_required
    @email_password_login_enabled
    def post(self):
        parser = (
            reqparse.RequestParser()
            .add_argument("email", type=email, required=True, location="json")
            .add_argument("language", type=str, required=False, location="json")
        )
        args = parser.parse_args()

        if args["language"] is not None and args["language"] == "zh-Hans":
            language = "zh-Hans"
        else:
            language = "en-US"
        try:
            account = AccountService.get_user_through_email(args["email"])
        except AccountRegisterError:
            raise AccountInFreezeError()

        token = AccountService.send_reset_password_email(
            email=args["email"],
            account=account,
            language=language,
            is_allow_register=FeatureService.get_system_features().is_allow_register,
        )

        return {"result": "success", "data": token}


@console_ns.route("/email-code-login")
class EmailCodeLoginSendEmailApi(Resource):
    @setup_required
    def post(self):
        parser = (
            reqparse.RequestParser()
            .add_argument("email", type=email, required=True, location="json")
            .add_argument("language", type=str, required=False, location="json")
        )
        args = parser.parse_args()

        ip_address = extract_remote_ip(request)
        if AccountService.is_email_send_ip_limit(ip_address):
            raise EmailSendIpLimitError()

        if args["language"] is not None and args["language"] == "zh-Hans":
            language = "zh-Hans"
        else:
            language = "en-US"
        try:
            account = AccountService.get_user_through_email(args["email"])
        except AccountRegisterError:
            raise AccountInFreezeError()

        if account is None:
            if FeatureService.get_system_features().is_allow_register:
                token = AccountService.send_email_code_login_email(email=args["email"], language=language)
            else:
                raise AccountNotFound()
        else:
            token = AccountService.send_email_code_login_email(account=account, language=language)

        return {"result": "success", "data": token}


@console_ns.route("/email-code-login/validity")
class EmailCodeLoginApi(Resource):
    @setup_required
    def post(self):
        parser = (
            reqparse.RequestParser()
            .add_argument("email", type=str, required=True, location="json")
            .add_argument("code", type=str, required=True, location="json")
            .add_argument("token", type=str, required=True, location="json")
        )
        args = parser.parse_args()

        user_email = args["email"]

        token_data = AccountService.get_email_code_login_data(args["token"])
        if token_data is None:
            raise InvalidTokenError()

        if token_data["email"] != args["email"]:
            raise InvalidEmailError()

        if token_data["code"] != args["code"]:
            raise EmailCodeError()

        AccountService.revoke_email_code_login_token(args["token"])
        try:
            account = AccountService.get_user_through_email(user_email)
        except AccountRegisterError:
            raise AccountInFreezeError()
        if account:
            tenants = TenantService.get_join_tenants(account)
            if not tenants:
                workspaces = FeatureService.get_system_features().license.workspaces
                if not workspaces.is_available():
                    raise WorkspacesLimitExceeded()
                if not FeatureService.get_system_features().is_allow_create_workspace:
                    raise NotAllowedCreateWorkspace()
                else:
                    new_tenant = TenantService.create_tenant(f"{account.name}'s Workspace")
                    TenantService.create_tenant_member(new_tenant, account, role="owner")
                    account.current_tenant = new_tenant
                    tenant_was_created.send(new_tenant)

        if account is None:
            try:
                account = AccountService.create_account_and_tenant(
                    email=user_email, name=user_email, interface_language=languages[0]
                )
            except WorkSpaceNotAllowedCreateError:
                raise NotAllowedCreateWorkspace()
            except AccountRegisterError:
                raise AccountInFreezeError()
            except WorkspacesLimitExceededError:
                raise WorkspacesLimitExceeded()
        token_pair = AccountService.login(account, ip_address=extract_remote_ip(request))
        AccountService.reset_login_error_rate_limit(args["email"])

        # Create response with cookies instead of returning tokens in body
        response = make_response({"result": "success"})

        set_csrf_token_to_cookie(request, response, token_pair.csrf_token)
        # Set HTTP-only secure cookies for tokens
        set_access_token_to_cookie(request, response, token_pair.access_token)
        set_refresh_token_to_cookie(request, response, token_pair.refresh_token)
        return response


@console_ns.route("/refresh-token")
class RefreshTokenApi(Resource):
    def post(self):
<<<<<<< HEAD
        # Get refresh token from cookie instead of request body
        refresh_token = request.cookies.get("refresh_token")

        if not refresh_token:
            return {"result": "fail", "message": "No refresh token provided"}, 401
=======
        parser = reqparse.RequestParser().add_argument("refresh_token", type=str, required=True, location="json")
        args = parser.parse_args()
>>>>>>> 4488c090

        try:
            new_token_pair = AccountService.refresh_token(refresh_token)

            # Create response with new cookies
            response = make_response({"result": "success"})

            # Update cookies with new tokens
            set_csrf_token_to_cookie(request, response, new_token_pair.csrf_token)
            set_access_token_to_cookie(request, response, new_token_pair.access_token)
            set_refresh_token_to_cookie(request, response, new_token_pair.refresh_token)
            return response
        except Exception as e:
            return {"result": "fail", "message": str(e)}, 401


@console_ns.route("/login/status")
class LoginStatus(Resource):
    def get(self):
        token = extract_access_token(request)
        csrf_token = extract_csrf_token(request)
        return {"logged_in": bool(token) and bool(csrf_token)}<|MERGE_RESOLUTION|>--- conflicted
+++ resolved
@@ -267,16 +267,11 @@
 @console_ns.route("/refresh-token")
 class RefreshTokenApi(Resource):
     def post(self):
-<<<<<<< HEAD
         # Get refresh token from cookie instead of request body
         refresh_token = request.cookies.get("refresh_token")
 
         if not refresh_token:
             return {"result": "fail", "message": "No refresh token provided"}, 401
-=======
-        parser = reqparse.RequestParser().add_argument("refresh_token", type=str, required=True, location="json")
-        args = parser.parse_args()
->>>>>>> 4488c090
 
         try:
             new_token_pair = AccountService.refresh_token(refresh_token)
