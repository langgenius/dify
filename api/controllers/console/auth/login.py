import flask_login
from flask import make_response, request
from flask_restx import Resource, reqparse

import services
from configs import dify_config
from constants.languages import get_valid_language
from controllers.console import console_ns
from controllers.console.auth.error import (
    AuthenticationFailedError,
    EmailCodeError,
    EmailPasswordLoginLimitError,
    InvalidEmailError,
    InvalidTokenError,
)
from controllers.console.error import (
    AccountBannedError,
    AccountInFreezeError,
    AccountNotFound,
    EmailSendIpLimitError,
    NotAllowedCreateWorkspace,
    WorkspacesLimitExceeded,
)
from controllers.console.wraps import email_password_login_enabled, setup_required
from events.tenant_event import tenant_was_created
from libs.helper import email, extract_remote_ip
from libs.login import current_account_with_tenant
from libs.passport import PassportService
from libs.token import (
    check_csrf_token,
    clear_access_token_from_cookie,
    clear_csrf_token_from_cookie,
    clear_refresh_token_from_cookie,
<<<<<<< HEAD
    extract_access_token,
=======
    extract_refresh_token,
>>>>>>> 2e0a7857
    set_access_token_to_cookie,
    set_csrf_token_to_cookie,
    set_refresh_token_to_cookie,
)
from services.account_service import AccountService, RegisterService, TenantService
from services.billing_service import BillingService
from services.errors.account import AccountRegisterError
from services.errors.workspace import WorkSpaceNotAllowedCreateError, WorkspacesLimitExceededError
from services.feature_service import FeatureService


@console_ns.route("/login")
class LoginApi(Resource):
    """Resource for user login."""

    @setup_required
    @email_password_login_enabled
    def post(self):
        """Authenticate user and login."""
        parser = (
            reqparse.RequestParser()
            .add_argument("email", type=email, required=True, location="json")
            .add_argument("password", type=str, required=True, location="json")
            .add_argument("remember_me", type=bool, required=False, default=False, location="json")
            .add_argument("invite_token", type=str, required=False, default=None, location="json")
        )
        args = parser.parse_args()

        if dify_config.BILLING_ENABLED and BillingService.is_email_in_freeze(args["email"]):
            raise AccountInFreezeError()

        is_login_error_rate_limit = AccountService.is_login_error_rate_limit(args["email"])
        if is_login_error_rate_limit:
            raise EmailPasswordLoginLimitError()

        invitation = args["invite_token"]
        if invitation:
            invitation = RegisterService.get_invitation_if_token_valid(None, args["email"], invitation)

        try:
            if invitation:
                data = invitation.get("data", {})
                invitee_email = data.get("email") if data else None
                if invitee_email != args["email"]:
                    raise InvalidEmailError()
                account = AccountService.authenticate(args["email"], args["password"], args["invite_token"])
            else:
                account = AccountService.authenticate(args["email"], args["password"])
        except services.errors.account.AccountLoginError:
            raise AccountBannedError()
        except services.errors.account.AccountPasswordError:
            AccountService.add_login_error_rate_limit(args["email"])
            raise AuthenticationFailedError()
        # SELF_HOSTED only have one workspace
        tenants = TenantService.get_join_tenants(account)
        if len(tenants) == 0:
            system_features = FeatureService.get_system_features()

            if system_features.is_allow_create_workspace and not system_features.license.workspaces.is_available():
                raise WorkspacesLimitExceeded()
            else:
                return {
                    "result": "fail",
                    "data": "workspace not found, please contact system admin to invite you to join in a workspace",
                }

        token_pair = AccountService.login(account=account, ip_address=extract_remote_ip(request))
        AccountService.reset_login_error_rate_limit(args["email"])

        # Create response with cookies instead of returning tokens in body
        response = make_response({"result": "success"})

        set_access_token_to_cookie(request, response, token_pair.access_token)
        set_refresh_token_to_cookie(request, response, token_pair.refresh_token)
        set_csrf_token_to_cookie(request, response, token_pair.csrf_token)

        return response


@console_ns.route("/logout")
class LogoutApi(Resource):
    @setup_required
    def post(self):
        current_user, _ = current_account_with_tenant()
        account = current_user
        if isinstance(account, flask_login.AnonymousUserMixin):
            response = make_response({"result": "success"})
        else:
            AccountService.logout(account=account)
            flask_login.logout_user()
            response = make_response({"result": "success"})

        # Clear cookies on logout
        clear_access_token_from_cookie(response)
        clear_refresh_token_from_cookie(response)
        clear_csrf_token_from_cookie(response)

        return response


@console_ns.route("/reset-password")
class ResetPasswordSendEmailApi(Resource):
    @setup_required
    @email_password_login_enabled
    def post(self):
        parser = (
            reqparse.RequestParser()
            .add_argument("email", type=email, required=True, location="json")
            .add_argument("language", type=str, required=False, location="json")
        )
        args = parser.parse_args()

        if args["language"] is not None and args["language"] == "zh-Hans":
            language = "zh-Hans"
        else:
            language = "en-US"
        try:
            account = AccountService.get_user_through_email(args["email"])
        except AccountRegisterError:
            raise AccountInFreezeError()

        token = AccountService.send_reset_password_email(
            email=args["email"],
            account=account,
            language=language,
            is_allow_register=FeatureService.get_system_features().is_allow_register,
        )

        return {"result": "success", "data": token}


@console_ns.route("/email-code-login")
class EmailCodeLoginSendEmailApi(Resource):
    @setup_required
    def post(self):
        parser = (
            reqparse.RequestParser()
            .add_argument("email", type=email, required=True, location="json")
            .add_argument("language", type=str, required=False, location="json")
        )
        args = parser.parse_args()

        ip_address = extract_remote_ip(request)
        if AccountService.is_email_send_ip_limit(ip_address):
            raise EmailSendIpLimitError()

        if args["language"] is not None and args["language"] == "zh-Hans":
            language = "zh-Hans"
        else:
            language = "en-US"
        try:
            account = AccountService.get_user_through_email(args["email"])
        except AccountRegisterError:
            raise AccountInFreezeError()

        if account is None:
            if FeatureService.get_system_features().is_allow_register:
                token = AccountService.send_email_code_login_email(email=args["email"], language=language)
            else:
                raise AccountNotFound()
        else:
            token = AccountService.send_email_code_login_email(account=account, language=language)

        return {"result": "success", "data": token}


@console_ns.route("/email-code-login/validity")
class EmailCodeLoginApi(Resource):
    @setup_required
    def post(self):
        parser = (
            reqparse.RequestParser()
            .add_argument("email", type=str, required=True, location="json")
            .add_argument("code", type=str, required=True, location="json")
            .add_argument("token", type=str, required=True, location="json")
            .add_argument("language", type=str, required=False, location="json")
        )
        args = parser.parse_args()

        user_email = args["email"]
        language = args["language"]

        token_data = AccountService.get_email_code_login_data(args["token"])
        if token_data is None:
            raise InvalidTokenError()

        if token_data["email"] != args["email"]:
            raise InvalidEmailError()

        if token_data["code"] != args["code"]:
            raise EmailCodeError()

        AccountService.revoke_email_code_login_token(args["token"])
        try:
            account = AccountService.get_user_through_email(user_email)
        except AccountRegisterError:
            raise AccountInFreezeError()
        if account:
            tenants = TenantService.get_join_tenants(account)
            if not tenants:
                workspaces = FeatureService.get_system_features().license.workspaces
                if not workspaces.is_available():
                    raise WorkspacesLimitExceeded()
                if not FeatureService.get_system_features().is_allow_create_workspace:
                    raise NotAllowedCreateWorkspace()
                else:
                    new_tenant = TenantService.create_tenant(f"{account.name}'s Workspace")
                    TenantService.create_tenant_member(new_tenant, account, role="owner")
                    account.current_tenant = new_tenant
                    tenant_was_created.send(new_tenant)

        if account is None:
            try:
                account = AccountService.create_account_and_tenant(
                    email=user_email,
                    name=user_email,
                    interface_language=get_valid_language(language),
                )
            except WorkSpaceNotAllowedCreateError:
                raise NotAllowedCreateWorkspace()
            except AccountRegisterError:
                raise AccountInFreezeError()
            except WorkspacesLimitExceededError:
                raise WorkspacesLimitExceeded()
        token_pair = AccountService.login(account, ip_address=extract_remote_ip(request))
        AccountService.reset_login_error_rate_limit(args["email"])

        # Create response with cookies instead of returning tokens in body
        response = make_response({"result": "success"})

        set_csrf_token_to_cookie(request, response, token_pair.csrf_token)
        # Set HTTP-only secure cookies for tokens
        set_access_token_to_cookie(request, response, token_pair.access_token)
        set_refresh_token_to_cookie(request, response, token_pair.refresh_token)
        return response


@console_ns.route("/refresh-token")
class RefreshTokenApi(Resource):
    def post(self):
        # Get refresh token from cookie instead of request body
        refresh_token = extract_refresh_token(request)

        if not refresh_token:
            return {"result": "fail", "message": "No refresh token provided"}, 401

        try:
            new_token_pair = AccountService.refresh_token(refresh_token)

            # Create response with new cookies
            response = make_response({"result": "success"})

            # Update cookies with new tokens
            set_csrf_token_to_cookie(request, response, new_token_pair.csrf_token)
            set_access_token_to_cookie(request, response, new_token_pair.access_token)
            set_refresh_token_to_cookie(request, response, new_token_pair.refresh_token)
            return response
        except Exception as e:
            return {"result": "fail", "message": str(e)}, 401


# this api helps frontend to check whether user is authenticated
# TODO: remove in the future. frontend should redirect to login page by catching 401 status
@console_ns.route("/login/status")
class LoginStatus(Resource):
    def get(self):
        token = extract_access_token(request)
        res = True
        try:
            validated = PassportService().verify(token=token)
            check_csrf_token(request=request, user_id=validated.get("user_id"))
        except:
            res = False
        return {"logged_in": res}<|MERGE_RESOLUTION|>--- conflicted
+++ resolved
@@ -31,11 +31,8 @@
     clear_access_token_from_cookie,
     clear_csrf_token_from_cookie,
     clear_refresh_token_from_cookie,
-<<<<<<< HEAD
     extract_access_token,
-=======
     extract_refresh_token,
->>>>>>> 2e0a7857
     set_access_token_to_cookie,
     set_csrf_token_to_cookie,
     set_refresh_token_to_cookie,
