from libs.exception import BaseHTTPException


class ApiKeyAuthFailedError(BaseHTTPException):
    error_code = "auth_failed"
    description = "{message}"
    code = 500


class InvalidEmailError(BaseHTTPException):
    error_code = "invalid_email"
    description = "The email address is not valid."
    code = 400


class PasswordMismatchError(BaseHTTPException):
    error_code = "password_mismatch"
    description = "The passwords do not match."
    code = 400


class InvalidTokenError(BaseHTTPException):
    error_code = "invalid_or_expired_token"
    description = "The token is invalid or has expired."
    code = 400


class PasswordResetRateLimitExceededError(BaseHTTPException):
    error_code = "password_reset_rate_limit_exceeded"
    description = "Too many password reset emails have been sent. Please try again in {minutes} minutes."
    code = 429

    def __init__(self, minutes: int = 1):
        description = self.description.format(minutes=int(minutes)) if self.description else None
        super().__init__(description=description)


class EmailRegisterRateLimitExceededError(BaseHTTPException):
    error_code = "email_register_rate_limit_exceeded"
    description = "Too many email register emails have been sent. Please try again in {minutes} minutes."
    code = 429

    def __init__(self, minutes: int = 1):
        description = self.description.format(minutes=int(minutes)) if self.description else None
        super().__init__(description=description)


class EmailChangeRateLimitExceededError(BaseHTTPException):
    error_code = "email_change_rate_limit_exceeded"
    description = "Too many email change emails have been sent. Please try again in {minutes} minutes."
    code = 429

    def __init__(self, minutes: int = 1):
        description = self.description.format(minutes=int(minutes)) if self.description else None
        super().__init__(description=description)


class OwnerTransferRateLimitExceededError(BaseHTTPException):
    error_code = "owner_transfer_rate_limit_exceeded"
    description = "Too many owner transfer emails have been sent. Please try again in {minutes} minutes."
    code = 429

    def __init__(self, minutes: int = 1):
        description = self.description.format(minutes=int(minutes)) if self.description else None
        super().__init__(description=description)


class EmailCodeError(BaseHTTPException):
    error_code = "email_code_error"
    description = "Email code is invalid or expired."
    code = 400


class EmailOrPasswordMismatchError(BaseHTTPException):
    error_code = "email_or_password_mismatch"
    description = "The email or password is mismatched."
    code = 400


class AuthenticationFailedError(BaseHTTPException):
    error_code = "authentication_failed"
    description = "Invalid email or password."
    code = 401


class EmailPasswordLoginLimitError(BaseHTTPException):
    error_code = "email_code_login_limit"
    description = "Too many incorrect password attempts. Please try again later."
    code = 429


class EmailCodeLoginRateLimitExceededError(BaseHTTPException):
    error_code = "email_code_login_rate_limit_exceeded"
    description = "Too many login emails have been sent. Please try again in {minutes} minutes."
    code = 429

    def __init__(self, minutes: int = 5):
        description = self.description.format(minutes=int(minutes)) if self.description else None
        super().__init__(description=description)


class EmailCodeAccountDeletionRateLimitExceededError(BaseHTTPException):
    error_code = "email_code_account_deletion_rate_limit_exceeded"
    description = "Too many account deletion emails have been sent. Please try again in {minutes} minutes."
    code = 429

    def __init__(self, minutes: int = 5):
        description = self.description.format(minutes=int(minutes)) if self.description else None
        super().__init__(description=description)


class EmailPasswordResetLimitError(BaseHTTPException):
    error_code = "email_password_reset_limit"
    description = "Too many failed password reset attempts. Please try again in 24 hours."
    code = 429


<<<<<<< HEAD
class MFARequiredError(BaseHTTPException):
    error_code = "mfa_required"
    description = "Multi-factor authentication is required."
    code = 401


class MFATokenRequiredError(BaseHTTPException):
    error_code = "mfa_token_invalid"
    description = "The MFA token is invalid or expired."
    code = 401


class MFASetupRequiredError(BaseHTTPException):
    error_code = "mfa_setup_required"
    description = "MFA setup is required to complete this action."
    code = 400


class TokenValidationError(BaseHTTPException):
    error_code = "token_validation_error"
    description = "Token validation failed."
=======
class EmailRegisterLimitError(BaseHTTPException):
    error_code = "email_register_limit"
    description = "Too many failed email register attempts. Please try again in 24 hours."
    code = 429


class EmailChangeLimitError(BaseHTTPException):
    error_code = "email_change_limit"
    description = "Too many failed email change attempts. Please try again in 24 hours."
    code = 429


class EmailAlreadyInUseError(BaseHTTPException):
    error_code = "email_already_in_use"
    description = "A user with this email already exists."
    code = 400


class OwnerTransferLimitError(BaseHTTPException):
    error_code = "owner_transfer_limit"
    description = "Too many failed owner transfer attempts. Please try again in 24 hours."
    code = 429


class NotOwnerError(BaseHTTPException):
    error_code = "not_owner"
    description = "You are not the owner of the workspace."
    code = 400


class CannotTransferOwnerToSelfError(BaseHTTPException):
    error_code = "cannot_transfer_owner_to_self"
    description = "You cannot transfer ownership to yourself."
    code = 400


class MemberNotInTenantError(BaseHTTPException):
    error_code = "member_not_in_tenant"
    description = "The member is not in the workspace."
>>>>>>> 5bc6e8a4
    code = 400<|MERGE_RESOLUTION|>--- conflicted
+++ resolved
@@ -115,29 +115,6 @@
     code = 429
 
 
-<<<<<<< HEAD
-class MFARequiredError(BaseHTTPException):
-    error_code = "mfa_required"
-    description = "Multi-factor authentication is required."
-    code = 401
-
-
-class MFATokenRequiredError(BaseHTTPException):
-    error_code = "mfa_token_invalid"
-    description = "The MFA token is invalid or expired."
-    code = 401
-
-
-class MFASetupRequiredError(BaseHTTPException):
-    error_code = "mfa_setup_required"
-    description = "MFA setup is required to complete this action."
-    code = 400
-
-
-class TokenValidationError(BaseHTTPException):
-    error_code = "token_validation_error"
-    description = "Token validation failed."
-=======
 class EmailRegisterLimitError(BaseHTTPException):
     error_code = "email_register_limit"
     description = "Too many failed email register attempts. Please try again in 24 hours."
@@ -177,5 +154,22 @@
 class MemberNotInTenantError(BaseHTTPException):
     error_code = "member_not_in_tenant"
     description = "The member is not in the workspace."
->>>>>>> 5bc6e8a4
+    code = 400
+
+
+class MFARequiredError(BaseHTTPException):
+    error_code = "mfa_required"
+    description = "Multi-factor authentication is required."
+    code = 401
+
+
+class MFATokenRequiredError(BaseHTTPException):
+    error_code = "mfa_token_invalid"
+    description = "The MFA token is invalid or expired."
+    code = 401
+
+
+class MFASetupRequiredError(BaseHTTPException):
+    error_code = "mfa_setup_required"
+    description = "MFA setup is required to complete this action."
     code = 400