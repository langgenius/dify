from libs.exception import BaseHTTPException


class ApiKeyAuthFailedError(BaseHTTPException):
    error_code = "auth_failed"
    description = "{message}"
    code = 500


class InvalidEmailError(BaseHTTPException):
    error_code = "invalid_email"
    description = "The email address is not valid."
    code = 400


class PasswordMismatchError(BaseHTTPException):
    error_code = "password_mismatch"
    description = "The passwords do not match."
    code = 400


class InvalidTokenError(BaseHTTPException):
    error_code = "invalid_or_expired_token"
    description = "The token is invalid or has expired."
    code = 400


class PasswordResetRateLimitExceededError(BaseHTTPException):
    error_code = "password_reset_rate_limit_exceeded"
<<<<<<< HEAD
    description = "Password reset rate limit exceeded. Try again later."
=======
    description = "Too many password reset emails have been sent. Please try again in 5 minutes."
>>>>>>> b529ba9c
    code = 429


class EmailCodeError(BaseHTTPException):
    error_code = "email_code_error"
    description = "Email code is invalid or expired."
<<<<<<< HEAD
=======
    code = 400


class EmailOrPasswordMismatchError(BaseHTTPException):
    error_code = "email_or_password_mismatch"
    description = "The email or password is mismatched."
>>>>>>> b529ba9c
    code = 400<|MERGE_RESOLUTION|>--- conflicted
+++ resolved
@@ -27,24 +27,17 @@
 
 class PasswordResetRateLimitExceededError(BaseHTTPException):
     error_code = "password_reset_rate_limit_exceeded"
-<<<<<<< HEAD
-    description = "Password reset rate limit exceeded. Try again later."
-=======
     description = "Too many password reset emails have been sent. Please try again in 5 minutes."
->>>>>>> b529ba9c
     code = 429
 
 
 class EmailCodeError(BaseHTTPException):
     error_code = "email_code_error"
     description = "Email code is invalid or expired."
-<<<<<<< HEAD
-=======
     code = 400
 
 
 class EmailOrPasswordMismatchError(BaseHTTPException):
     error_code = "email_or_password_mismatch"
     description = "The email or password is mismatched."
->>>>>>> b529ba9c
     code = 400