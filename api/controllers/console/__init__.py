<<<<<<< HEAD
from typing import TYPE_CHECKING
=======
from importlib import import_module
>>>>>>> 18fd2fa5

from flask import Blueprint
from flask_restx import Namespace

from libs.external_api import ExternalApi

<<<<<<< HEAD
if TYPE_CHECKING:
    from flask_restx import Api

from .app.app_import import AppImportApi, AppImportCheckDependenciesApi, AppImportConfirmApi
from .explore.audio import ChatAudioApi, ChatTextApi
from .explore.completion import ChatApi, ChatStopApi, CompletionApi, CompletionStopApi
from .explore.conversation import (
    ConversationApi,
    ConversationListApi,
    ConversationPinApi,
    ConversationRenameApi,
    ConversationUnPinApi,
)
from .explore.message import (
    MessageFeedbackApi,
    MessageListApi,
    MessageMoreLikeThisApi,
    MessageSuggestedQuestionApi,
)
from .explore.workflow import (
    InstalledAppWorkflowRunApi,
    InstalledAppWorkflowTaskStopApi,
)
from .files import FileApi, FilePreviewApi, FileSupportTypeApi
from .remote_files import RemoteFileInfoApi, RemoteFileUploadApi

=======
>>>>>>> 18fd2fa5
bp = Blueprint("console", __name__, url_prefix="/console/api")

api: "Api" = ExternalApi(
    bp,
    version="1.0",
    title="Console API",
    description="Console management APIs for app configuration, monitoring, and administration",
)

console_ns = Namespace("console", description="Console management API operations", path="/")

RESOURCE_MODULES = (
    "controllers.console.app.app_import",
    "controllers.console.explore.audio",
    "controllers.console.explore.completion",
    "controllers.console.explore.conversation",
    "controllers.console.explore.message",
    "controllers.console.explore.workflow",
    "controllers.console.files",
    "controllers.console.remote_files",
)

for module_name in RESOURCE_MODULES:
    import_module(module_name)

# Ensure resource modules are imported so route decorators are evaluated.
# Import other controllers
from . import (
    admin,
    apikey,
    extension,
    feature,
    init_validate,
    ping,
    setup,
    spec,
    version,
)

# Import app controllers
from .app import (
    advanced_prompt_template,
    agent,
    annotation,
    app,
    audio,
    completion,
    conversation,
    conversation_variables,
    generator,
    mcp_server,
    message,
    model_config,
    ops_trace,
    site,
    statistic,
    workflow,
    workflow_app_log,
    workflow_draft_variable,
    workflow_run,
    workflow_statistic,
)

# Import auth controllers
from .auth import (
    activate,
    data_source_bearer_auth,
    data_source_oauth,
    email_register,
    forgot_password,
    login,
    oauth,
    oauth_server,
)

# Import billing controllers
from .billing import billing, compliance

# Import datasets controllers
from .datasets import (
    data_source,
    datasets,
    datasets_document,
    datasets_segments,
    external,
    hit_testing,
    metadata,
    website,
)
from .datasets.rag_pipeline import (
    datasource_auth,
    datasource_content_preview,
    rag_pipeline,
    rag_pipeline_datasets,
    rag_pipeline_draft_variable,
    rag_pipeline_import,
    rag_pipeline_workflow,
)

# Import explore controllers
from .explore import (
    installed_app,
    parameter,
    recommended_app,
    saved_message,
)

# Import tag controllers
from .tag import tags

# Import workspace controllers
from .workspace import (
    account,
    agent_providers,
    endpoint,
    load_balancing_config,
    members,
    model_providers,
    models,
    plugin,
    tool_providers,
    workspace,
)

<<<<<<< HEAD
# Explore Audio
api.add_resource(ChatAudioApi, "/installed-apps/<uuid:installed_app_id>/audio-to-text", endpoint="installed_app_audio")
api.add_resource(ChatTextApi, "/installed-apps/<uuid:installed_app_id>/text-to-audio", endpoint="installed_app_text")

# Explore Completion
api.add_resource(
    CompletionApi, "/installed-apps/<uuid:installed_app_id>/completion-messages", endpoint="installed_app_completion"
)
api.add_resource(
    CompletionStopApi,
    "/installed-apps/<uuid:installed_app_id>/completion-messages/<string:task_id>/stop",
    endpoint="installed_app_stop_completion",
)
api.add_resource(
    ChatApi, "/installed-apps/<uuid:installed_app_id>/chat-messages", endpoint="installed_app_chat_completion"
)
api.add_resource(
    ChatStopApi,
    "/installed-apps/<uuid:installed_app_id>/chat-messages/<string:task_id>/stop",
    endpoint="installed_app_stop_chat_completion",
)

# Explore Conversation
api.add_resource(
    ConversationRenameApi,
    "/installed-apps/<uuid:installed_app_id>/conversations/<uuid:c_id>/name",
    endpoint="installed_app_conversation_rename",
)
api.add_resource(
    ConversationListApi, "/installed-apps/<uuid:installed_app_id>/conversations", endpoint="installed_app_conversations"
)
api.add_resource(
    ConversationApi,
    "/installed-apps/<uuid:installed_app_id>/conversations/<uuid:c_id>",
    endpoint="installed_app_conversation",
)
api.add_resource(
    ConversationPinApi,
    "/installed-apps/<uuid:installed_app_id>/conversations/<uuid:c_id>/pin",
    endpoint="installed_app_conversation_pin",
)
api.add_resource(
    ConversationUnPinApi,
    "/installed-apps/<uuid:installed_app_id>/conversations/<uuid:c_id>/unpin",
    endpoint="installed_app_conversation_unpin",
)


# Explore Message
api.add_resource(MessageListApi, "/installed-apps/<uuid:installed_app_id>/messages", endpoint="installed_app_messages")
api.add_resource(
    MessageFeedbackApi,
    "/installed-apps/<uuid:installed_app_id>/messages/<uuid:message_id>/feedbacks",
    endpoint="installed_app_message_feedback",
)
api.add_resource(
    MessageMoreLikeThisApi,
    "/installed-apps/<uuid:installed_app_id>/messages/<uuid:message_id>/more-like-this",
    endpoint="installed_app_more_like_this",
)
api.add_resource(
    MessageSuggestedQuestionApi,
    "/installed-apps/<uuid:installed_app_id>/messages/<uuid:message_id>/suggested-questions",
    endpoint="installed_app_suggested_question",
)
# Explore Workflow
api.add_resource(InstalledAppWorkflowRunApi, "/installed-apps/<uuid:installed_app_id>/workflows/run")
api.add_resource(
    InstalledAppWorkflowTaskStopApi, "/installed-apps/<uuid:installed_app_id>/workflows/tasks/<string:task_id>/stop"
)

# Register workflow alias routes
from .app.workflow_alias import WorkflowAliasApi

api.add_resource(
    WorkflowAliasApi, "/apps/<uuid:app_id>/workflow-aliases", "/apps/<uuid:app_id>/workflow-aliases/<uuid:alias_id>"
)

=======
>>>>>>> 18fd2fa5
api.add_namespace(console_ns)

__all__ = [
    "account",
    "activate",
    "admin",
    "advanced_prompt_template",
    "agent",
    "agent_providers",
    "annotation",
    "api",
    "apikey",
    "app",
    "audio",
    "billing",
    "bp",
    "completion",
    "compliance",
    "console_ns",
    "conversation",
    "conversation_variables",
    "data_source",
    "data_source_bearer_auth",
    "data_source_oauth",
    "datasets",
    "datasets_document",
    "datasets_segments",
    "datasource_auth",
    "datasource_content_preview",
    "email_register",
    "endpoint",
    "extension",
    "external",
    "feature",
    "forgot_password",
    "generator",
    "hit_testing",
    "init_validate",
    "installed_app",
    "load_balancing_config",
    "login",
    "mcp_server",
    "members",
    "message",
    "metadata",
    "model_config",
    "model_providers",
    "models",
    "oauth",
    "oauth_server",
    "ops_trace",
    "parameter",
    "ping",
    "plugin",
    "rag_pipeline",
    "rag_pipeline_datasets",
    "rag_pipeline_draft_variable",
    "rag_pipeline_import",
    "rag_pipeline_workflow",
    "recommended_app",
    "saved_message",
    "setup",
    "site",
    "spec",
    "statistic",
    "tags",
    "tool_providers",
    "version",
    "website",
    "workflow",
    "workflow_app_log",
    "workflow_draft_variable",
    "workflow_run",
    "workflow_statistic",
    "workspace",
]<|MERGE_RESOLUTION|>--- conflicted
+++ resolved
@@ -1,15 +1,11 @@
-<<<<<<< HEAD
 from typing import TYPE_CHECKING
-=======
 from importlib import import_module
->>>>>>> 18fd2fa5
 
 from flask import Blueprint
 from flask_restx import Namespace
 
 from libs.external_api import ExternalApi
 
-<<<<<<< HEAD
 if TYPE_CHECKING:
     from flask_restx import Api
 
@@ -35,9 +31,6 @@
 )
 from .files import FileApi, FilePreviewApi, FileSupportTypeApi
 from .remote_files import RemoteFileInfoApi, RemoteFileUploadApi
-
-=======
->>>>>>> 18fd2fa5
 bp = Blueprint("console", __name__, url_prefix="/console/api")
 
 api: "Api" = ExternalApi(
@@ -162,7 +155,6 @@
     workspace,
 )
 
-<<<<<<< HEAD
 # Explore Audio
 api.add_resource(ChatAudioApi, "/installed-apps/<uuid:installed_app_id>/audio-to-text", endpoint="installed_app_audio")
 api.add_resource(ChatTextApi, "/installed-apps/<uuid:installed_app_id>/text-to-audio", endpoint="installed_app_text")
@@ -240,9 +232,6 @@
 api.add_resource(
     WorkflowAliasApi, "/apps/<uuid:app_id>/workflow-aliases", "/apps/<uuid:app_id>/workflow-aliases/<uuid:alias_id>"
 )
-
-=======
->>>>>>> 18fd2fa5
 api.add_namespace(console_ns)
 
 __all__ = [
