--- conflicted
+++ resolved
@@ -47,29 +47,6 @@
 
 # Import app controllers
 from .app import (
-<<<<<<< HEAD
-    advanced_prompt_template,
-    agent,
-    annotation,
-    app,
-    audio,
-    completion,
-    conversation,
-    conversation_variables,
-    generator,
-    mcp_server,
-    message,
-    model_config,
-    ops_trace,
-    site,
-    statistic,
-    workflow,
-    workflow_alias,
-    workflow_app_log,
-    workflow_draft_variable,
-    workflow_run,
-    workflow_statistic,
-=======
     advanced_prompt_template,  # pyright: ignore[reportUnusedImport]
     agent,  # pyright: ignore[reportUnusedImport]
     annotation,  # pyright: ignore[reportUnusedImport]
@@ -86,11 +63,11 @@
     site,  # pyright: ignore[reportUnusedImport]
     statistic,  # pyright: ignore[reportUnusedImport]
     workflow,  # pyright: ignore[reportUnusedImport]
+    workflow_alias,  # pyright: ignore[reportUnusedImport]
     workflow_app_log,  # pyright: ignore[reportUnusedImport]
     workflow_draft_variable,  # pyright: ignore[reportUnusedImport]
     workflow_run,  # pyright: ignore[reportUnusedImport]
     workflow_statistic,  # pyright: ignore[reportUnusedImport]
->>>>>>> 08dd3f7b
 )
 
 # Import auth controllers
@@ -198,30 +175,10 @@
     InstalledAppWorkflowTaskStopApi, "/installed-apps/<uuid:installed_app_id>/workflows/tasks/<string:task_id>/stop"
 )
 
+
+# Register workflow alias routes
+from .app.workflow_alias import WorkflowAliasApi  # pyright: ignore[reportUnusedImport]
 # Import tag controllers
-<<<<<<< HEAD
-# Register workflow alias routes
-from .app.workflow_alias import (
-    WorkflowAliasApi,
-)
-from .tag import tags
-
-# Import workspace controllers
-from .workspace import (
-    account,
-    agent_providers,
-    endpoint,
-    load_balancing_config,
-    members,
-    model_providers,
-    models,
-    plugin,
-    tool_providers,
-    workspace,
-)
-
-api.add_resource(WorkflowAliasApi, "/apps/<uuid:app_id>/workflow-aliases")
-=======
 from .tag import tags  # pyright: ignore[reportUnusedImport]
 
 # Import workspace controllers
@@ -237,4 +194,5 @@
     tool_providers,  # pyright: ignore[reportUnusedImport]
     workspace,  # pyright: ignore[reportUnusedImport]
 )
->>>>>>> 08dd3f7b
+
+api.add_resource(WorkflowAliasApi, "/apps/<uuid:app_id>/workflow-aliases")