--- conflicted
+++ resolved
@@ -27,9 +27,6 @@
 from .remote_files import RemoteFileInfoApi, RemoteFileUploadApi
 
 bp = Blueprint("console", __name__, url_prefix="/console/api")
-<<<<<<< HEAD
-api: ExternalApi = ExternalApi(bp)
-=======
 
 api = ExternalApi(
     bp,
@@ -40,7 +37,6 @@
 
 # Create namespace
 console_ns = Namespace("console", description="Console management API operations", path="/")
->>>>>>> b136520d
 
 # File
 api.add_resource(FileApi, "/files/upload")
@@ -216,29 +212,9 @@
     InstalledAppWorkflowTaskStopApi, "/installed-apps/<uuid:installed_app_id>/workflows/tasks/<string:task_id>/stop"
 )
 
-<<<<<<< HEAD
-
 # Register workflow alias routes
 from .app.workflow_alias import WorkflowAliasApi  # pyright: ignore[reportUnusedImport]
 
-# Import tag controllers
-from .tag import tags  # pyright: ignore[reportUnusedImport]
-
-# Import workspace controllers
-from .workspace import (
-    account,  # pyright: ignore[reportUnusedImport]
-    agent_providers,  # pyright: ignore[reportUnusedImport]
-    endpoint,  # pyright: ignore[reportUnusedImport]
-    load_balancing_config,  # pyright: ignore[reportUnusedImport]
-    members,  # pyright: ignore[reportUnusedImport]
-    model_providers,  # pyright: ignore[reportUnusedImport]
-    models,  # pyright: ignore[reportUnusedImport]
-    plugin,  # pyright: ignore[reportUnusedImport]
-    tool_providers,  # pyright: ignore[reportUnusedImport]
-    workspace,  # pyright: ignore[reportUnusedImport]
-)
-
 api.add_resource(WorkflowAliasApi, "/apps/<uuid:app_id>/workflow-aliases")
-=======
-api.add_namespace(console_ns)
->>>>>>> b136520d
+
+api.add_namespace(console_ns)