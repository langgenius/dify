from flask import Blueprint
from flask_restx import Namespace

from libs.external_api import ExternalApi

from .app.app_import import AppImportApi, AppImportCheckDependenciesApi, AppImportConfirmApi
from .explore.audio import ChatAudioApi, ChatTextApi
from .explore.completion import ChatApi, ChatStopApi, CompletionApi, CompletionStopApi
from .explore.conversation import (
    ConversationApi,
    ConversationListApi,
    ConversationPinApi,
    ConversationRenameApi,
    ConversationUnPinApi,
)
from .explore.message import (
    MessageFeedbackApi,
    MessageListApi,
    MessageMoreLikeThisApi,
    MessageSuggestedQuestionApi,
)
from .explore.workflow import (
    InstalledAppWorkflowRunApi,
    InstalledAppWorkflowTaskStopApi,
)
from .files import FileApi, FilePreviewApi, FileSupportTypeApi
from .remote_files import RemoteFileInfoApi, RemoteFileUploadApi

bp = Blueprint("console", __name__, url_prefix="/console/api")

api = ExternalApi(
    bp,
    version="1.0",
    title="Console API",
    description="Console management APIs for app configuration, monitoring, and administration",
)

# Create namespace
console_ns = Namespace("console", description="Console management API operations", path="/")

# File
api.add_resource(FileApi, "/files/upload")
api.add_resource(FilePreviewApi, "/files/<uuid:file_id>/preview")
api.add_resource(FileSupportTypeApi, "/files/support-type")

# Remote files
api.add_resource(RemoteFileInfoApi, "/remote-files/<path:url>")
api.add_resource(RemoteFileUploadApi, "/remote-files/upload")

# Import App
api.add_resource(AppImportApi, "/apps/imports")
api.add_resource(AppImportConfirmApi, "/apps/imports/<string:import_id>/confirm")
api.add_resource(AppImportCheckDependenciesApi, "/apps/imports/<string:app_id>/check-dependencies")

# Import other controllers
from . import (
    admin,
    apikey,
    extension,
    feature,
    init_validate,
    ping,
    setup,
    spec,
    version,
)

# Import app controllers
from .app import (
    advanced_prompt_template,
    agent,
    annotation,
    app,
    audio,
    completion,
    conversation,
    conversation_variables,
    generator,
    mcp_server,
    message,
    model_config,
    ops_trace,
    site,
    statistic,
    workflow,
    workflow_app_log,
    workflow_draft_variable,
    workflow_run,
    workflow_statistic,
    workflow_trigger,
)

# Import auth controllers
from .auth import (
    activate,
    data_source_bearer_auth,
    data_source_oauth,
    email_register,
    forgot_password,
    login,
    oauth,
    oauth_server,
)

# Import billing controllers
from .billing import billing, compliance

# Import datasets controllers
from .datasets import (
    data_source,
    datasets,
    datasets_document,
    datasets_segments,
    external,
    hit_testing,
    metadata,
    website,
)
from .datasets.rag_pipeline import (
    datasource_auth,
    datasource_content_preview,
    rag_pipeline,
    rag_pipeline_datasets,
    rag_pipeline_draft_variable,
    rag_pipeline_import,
    rag_pipeline_workflow,
)

# Import explore controllers
from .explore import (
    installed_app,
    parameter,
    recommended_app,
    saved_message,
)

# Import tag controllers
from .tag import tags

# Import workspace controllers
from .workspace import (
    account,
    agent_providers,
    endpoint,
    load_balancing_config,
    members,
    model_providers,
    models,
    plugin,
    tool_providers,
    workspace,
)

# Explore Audio
api.add_resource(ChatAudioApi, "/installed-apps/<uuid:installed_app_id>/audio-to-text", endpoint="installed_app_audio")
api.add_resource(ChatTextApi, "/installed-apps/<uuid:installed_app_id>/text-to-audio", endpoint="installed_app_text")

# Explore Completion
api.add_resource(
    CompletionApi, "/installed-apps/<uuid:installed_app_id>/completion-messages", endpoint="installed_app_completion"
)
api.add_resource(
    CompletionStopApi,
    "/installed-apps/<uuid:installed_app_id>/completion-messages/<string:task_id>/stop",
    endpoint="installed_app_stop_completion",
)
api.add_resource(
    ChatApi, "/installed-apps/<uuid:installed_app_id>/chat-messages", endpoint="installed_app_chat_completion"
)
api.add_resource(
    ChatStopApi,
    "/installed-apps/<uuid:installed_app_id>/chat-messages/<string:task_id>/stop",
    endpoint="installed_app_stop_chat_completion",
)

# Explore Conversation
api.add_resource(
    ConversationRenameApi,
    "/installed-apps/<uuid:installed_app_id>/conversations/<uuid:c_id>/name",
    endpoint="installed_app_conversation_rename",
)
api.add_resource(
    ConversationListApi, "/installed-apps/<uuid:installed_app_id>/conversations", endpoint="installed_app_conversations"
)
api.add_resource(
    ConversationApi,
    "/installed-apps/<uuid:installed_app_id>/conversations/<uuid:c_id>",
    endpoint="installed_app_conversation",
)
api.add_resource(
    ConversationPinApi,
    "/installed-apps/<uuid:installed_app_id>/conversations/<uuid:c_id>/pin",
    endpoint="installed_app_conversation_pin",
)
api.add_resource(
    ConversationUnPinApi,
    "/installed-apps/<uuid:installed_app_id>/conversations/<uuid:c_id>/unpin",
    endpoint="installed_app_conversation_unpin",
)


# Explore Message
api.add_resource(MessageListApi, "/installed-apps/<uuid:installed_app_id>/messages", endpoint="installed_app_messages")
api.add_resource(
    MessageFeedbackApi,
    "/installed-apps/<uuid:installed_app_id>/messages/<uuid:message_id>/feedbacks",
    endpoint="installed_app_message_feedback",
)
api.add_resource(
    MessageMoreLikeThisApi,
    "/installed-apps/<uuid:installed_app_id>/messages/<uuid:message_id>/more-like-this",
    endpoint="installed_app_more_like_this",
)
api.add_resource(
    MessageSuggestedQuestionApi,
    "/installed-apps/<uuid:installed_app_id>/messages/<uuid:message_id>/suggested-questions",
    endpoint="installed_app_suggested_question",
)
# Explore Workflow
api.add_resource(InstalledAppWorkflowRunApi, "/installed-apps/<uuid:installed_app_id>/workflows/run")
api.add_resource(
    InstalledAppWorkflowTaskStopApi, "/installed-apps/<uuid:installed_app_id>/workflows/tasks/<string:task_id>/stop"
)

api.add_namespace(console_ns)

<<<<<<< HEAD
__all__ = [
    "account",
    "activate",
    "admin",
    "advanced_prompt_template",
    "agent",
    "agent_providers",
    "annotation",
    "api",
    "apikey",
    "app",
    "audio",
    "billing",
    "bp",
    "completion",
    "compliance",
    "console_ns",
    "conversation",
    "conversation_variables",
    "data_source",
    "data_source_bearer_auth",
    "data_source_oauth",
    "datasets",
    "datasets_document",
    "datasets_segments",
    "datasource_auth",
    "datasource_content_preview",
    "email_register",
    "endpoint",
    "extension",
    "external",
    "feature",
    "forgot_password",
    "generator",
    "hit_testing",
    "init_validate",
    "installed_app",
    "load_balancing_config",
    "login",
    "mcp_server",
    "members",
    "message",
    "metadata",
    "model_config",
    "model_providers",
    "models",
    "oauth",
    "oauth_server",
    "ops_trace",
    "parameter",
    "ping",
    "plugin",
    "rag_pipeline",
    "rag_pipeline_datasets",
    "rag_pipeline_draft_variable",
    "rag_pipeline_import",
    "rag_pipeline_workflow",
    "recommended_app",
    "saved_message",
    "setup",
    "site",
    "spec",
    "statistic",
    "tags",
    "tool_providers",
    "version",
    "website",
    "workflow",
    "workflow_app_log",
    "workflow_draft_variable",
    "workflow_run",
    "workflow_statistic",
    "workspace",
]
=======
# Import workspace controllers
from .workspace import (
    account,
    agent_providers,
    endpoint,
    load_balancing_config,
    members,
    model_providers,
    models,
    plugin,
    tool_providers,
    trigger_providers,
    workspace,
)
>>>>>>> c5de91ba
<|MERGE_RESOLUTION|>--- conflicted
+++ resolved
@@ -224,7 +224,21 @@
 
 api.add_namespace(console_ns)
 
-<<<<<<< HEAD
+# Import workspace controllers
+from .workspace import (
+    account,
+    agent_providers,
+    endpoint,
+    load_balancing_config,
+    members,
+    model_providers,
+    models,
+    plugin,
+    tool_providers,
+    trigger_providers,
+    workspace,
+)
+
 __all__ = [
     "account",
     "activate",
@@ -290,6 +304,7 @@
     "statistic",
     "tags",
     "tool_providers",
+    "trigger_providers",
     "version",
     "website",
     "workflow",
@@ -298,20 +313,4 @@
     "workflow_run",
     "workflow_statistic",
     "workspace",
-]
-=======
-# Import workspace controllers
-from .workspace import (
-    account,
-    agent_providers,
-    endpoint,
-    load_balancing_config,
-    members,
-    model_providers,
-    models,
-    plugin,
-    tool_providers,
-    trigger_providers,
-    workspace,
-)
->>>>>>> c5de91ba
+]