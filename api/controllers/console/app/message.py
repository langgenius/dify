--- conflicted
+++ resolved
@@ -152,7 +152,6 @@
 )
 
 
-<<<<<<< HEAD
 @console_ns.route("/apps/<uuid:app_id>/chat-messages")
 class ChatMessageListApi(Resource):
     @api.doc("list_chat_messages")
@@ -160,24 +159,12 @@
     @api.doc(params={"app_id": "Application ID"})
     @api.expect(
         api.parser()
-=======
-    @console_ns.doc("list_chat_messages")
-    @console_ns.doc(description="Get chat messages for a conversation with pagination")
-    @console_ns.doc(params={"app_id": "Application ID"})
-    @console_ns.expect(
-        console_ns.parser()
->>>>>>> 15ea2786
         .add_argument("conversation_id", type=str, required=True, location="args", help="Conversation ID")
         .add_argument("first_id", type=str, location="args", help="First message ID for pagination")
         .add_argument("limit", type=int, location="args", default=20, help="Number of messages to return (1-100)")
     )
-<<<<<<< HEAD
     @api.response(200, "Success", message_infinite_scroll_pagination_model)
     @api.response(404, "Conversation not found")
-=======
-    @console_ns.response(200, "Success", message_infinite_scroll_pagination_fields)
-    @console_ns.response(404, "Conversation not found")
->>>>>>> 15ea2786
     @login_required
     @account_initialization_required
     @setup_required
@@ -384,19 +371,11 @@
 
 @console_ns.route("/apps/<uuid:app_id>/messages/<uuid:message_id>")
 class MessageApi(Resource):
-<<<<<<< HEAD
     @api.doc("get_message")
     @api.doc(description="Get message details by ID")
     @api.doc(params={"app_id": "Application ID", "message_id": "Message ID"})
     @api.response(200, "Message retrieved successfully", message_detail_model)
     @api.response(404, "Message not found")
-=======
-    @console_ns.doc("get_message")
-    @console_ns.doc(description="Get message details by ID")
-    @console_ns.doc(params={"app_id": "Application ID", "message_id": "Message ID"})
-    @console_ns.response(200, "Message retrieved successfully", message_detail_fields)
-    @console_ns.response(404, "Message not found")
->>>>>>> 15ea2786
     @get_app_model
     @setup_required
     @login_required
