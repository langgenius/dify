from flask_restx import Resource, fields, marshal_with, reqparse
from werkzeug.exceptions import Forbidden, NotFound

from constants.languages import supported_language
from controllers.console import api, console_ns
from controllers.console.app.wraps import get_app_model
from controllers.console.wraps import account_initialization_required, setup_required
from extensions.ext_database import db
from fields.app_fields import app_site_fields
from libs.datetime_utils import naive_utc_now
from libs.login import current_account_with_tenant, login_required
from models import Site


def parse_app_site_args():
    parser = (
        reqparse.RequestParser()
        .add_argument("title", type=str, required=False, location="json")
        .add_argument("icon_type", type=str, required=False, location="json")
        .add_argument("icon", type=str, required=False, location="json")
        .add_argument("icon_background", type=str, required=False, location="json")
        .add_argument("description", type=str, required=False, location="json")
        .add_argument("default_language", type=supported_language, required=False, location="json")
        .add_argument("chat_color_theme", type=str, required=False, location="json")
        .add_argument("chat_color_theme_inverted", type=bool, required=False, location="json")
        .add_argument("customize_domain", type=str, required=False, location="json")
        .add_argument("copyright", type=str, required=False, location="json")
        .add_argument("privacy_policy", type=str, required=False, location="json")
        .add_argument("custom_disclaimer", type=str, required=False, location="json")
        .add_argument(
            "customize_token_strategy",
            type=str,
            choices=["must", "allow", "not_allow"],
            required=False,
            location="json",
        )
        .add_argument("prompt_public", type=bool, required=False, location="json")
        .add_argument("show_workflow_steps", type=bool, required=False, location="json")
        .add_argument("use_icon_as_answer_icon", type=bool, required=False, location="json")
    )
<<<<<<< HEAD
    parser.add_argument("prompt_public", type=bool, required=False, location="json")
    parser.add_argument("show_workflow_steps", type=bool, required=False, location="json")
    parser.add_argument("show_reasoning", type=bool, required=False, location="json")
    parser.add_argument("use_icon_as_answer_icon", type=bool, required=False, location="json")
=======
>>>>>>> d463bd63
    return parser.parse_args()


@console_ns.route("/apps/<uuid:app_id>/site")
class AppSite(Resource):
    @api.doc("update_app_site")
    @api.doc(description="Update application site configuration")
    @api.doc(params={"app_id": "Application ID"})
    @api.expect(
        api.model(
            "AppSiteRequest",
            {
                "title": fields.String(description="Site title"),
                "icon_type": fields.String(description="Icon type"),
                "icon": fields.String(description="Icon"),
                "icon_background": fields.String(description="Icon background color"),
                "description": fields.String(description="Site description"),
                "default_language": fields.String(description="Default language"),
                "chat_color_theme": fields.String(description="Chat color theme"),
                "chat_color_theme_inverted": fields.Boolean(description="Inverted chat color theme"),
                "customize_domain": fields.String(description="Custom domain"),
                "copyright": fields.String(description="Copyright text"),
                "privacy_policy": fields.String(description="Privacy policy"),
                "custom_disclaimer": fields.String(description="Custom disclaimer"),
                "customize_token_strategy": fields.String(
                    enum=["must", "allow", "not_allow"], description="Token strategy"
                ),
                "prompt_public": fields.Boolean(description="Make prompt public"),
                "show_workflow_steps": fields.Boolean(description="Show workflow steps"),
                "show_reasoning": fields.Boolean(description="Show LLM reasoning process"),
                "use_icon_as_answer_icon": fields.Boolean(description="Use icon as answer icon"),
            },
        )
    )
    @api.response(200, "Site configuration updated successfully", app_site_fields)
    @api.response(403, "Insufficient permissions")
    @api.response(404, "App not found")
    @setup_required
    @login_required
    @account_initialization_required
    @get_app_model
    @marshal_with(app_site_fields)
    def post(self, app_model):
        args = parse_app_site_args()
        current_user, _ = current_account_with_tenant()

        # The role of the current user in the ta table must be editor, admin, or owner
        if not current_user.has_edit_permission:
            raise Forbidden()

        site = db.session.query(Site).where(Site.app_id == app_model.id).first()
        if not site:
            raise NotFound

        for attr_name in [
            "title",
            "icon_type",
            "icon",
            "icon_background",
            "description",
            "default_language",
            "chat_color_theme",
            "chat_color_theme_inverted",
            "customize_domain",
            "copyright",
            "privacy_policy",
            "custom_disclaimer",
            "customize_token_strategy",
            "prompt_public",
            "show_workflow_steps",
            "show_reasoning",
            "use_icon_as_answer_icon",
        ]:
            value = args.get(attr_name)
            if value is not None:
                setattr(site, attr_name, value)

        site.updated_by = current_user.id
        site.updated_at = naive_utc_now()
        db.session.commit()

        return site


@console_ns.route("/apps/<uuid:app_id>/site/access-token-reset")
class AppSiteAccessTokenReset(Resource):
    @api.doc("reset_app_site_access_token")
    @api.doc(description="Reset access token for application site")
    @api.doc(params={"app_id": "Application ID"})
    @api.response(200, "Access token reset successfully", app_site_fields)
    @api.response(403, "Insufficient permissions (admin/owner required)")
    @api.response(404, "App or site not found")
    @setup_required
    @login_required
    @account_initialization_required
    @get_app_model
    @marshal_with(app_site_fields)
    def post(self, app_model):
        # The role of the current user in the ta table must be admin or owner
        current_user, _ = current_account_with_tenant()

        if not current_user.is_admin_or_owner:
            raise Forbidden()

        site = db.session.query(Site).where(Site.app_id == app_model.id).first()

        if not site:
            raise NotFound

        site.code = Site.generate_code(16)
        site.updated_by = current_user.id
        site.updated_at = naive_utc_now()
        db.session.commit()

        return site<|MERGE_RESOLUTION|>--- conflicted
+++ resolved
@@ -38,13 +38,10 @@
         .add_argument("show_workflow_steps", type=bool, required=False, location="json")
         .add_argument("use_icon_as_answer_icon", type=bool, required=False, location="json")
     )
-<<<<<<< HEAD
     parser.add_argument("prompt_public", type=bool, required=False, location="json")
     parser.add_argument("show_workflow_steps", type=bool, required=False, location="json")
     parser.add_argument("show_reasoning", type=bool, required=False, location="json")
     parser.add_argument("use_icon_as_answer_icon", type=bool, required=False, location="json")
-=======
->>>>>>> d463bd63
     return parser.parse_args()
 
 
