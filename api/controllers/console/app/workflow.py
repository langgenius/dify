import json
import logging
from collections.abc import Sequence
from typing import cast

from flask import abort, request
from flask_restx import Resource, fields, inputs, marshal_with, reqparse
from sqlalchemy.orm import Session
from werkzeug.exceptions import Forbidden, InternalServerError, NotFound

import services
from configs import dify_config
from controllers.console import api, console_ns
from controllers.console.app.error import ConversationCompletedError, DraftWorkflowNotExist, DraftWorkflowNotSync
from controllers.console.app.wraps import get_app_model
from controllers.console.wraps import account_initialization_required, edit_permission_required, setup_required
from controllers.web.error import InvokeRateLimitError as InvokeRateLimitHttpError
from core.app.app_config.features.file_upload.manager import FileUploadConfigManager
from core.app.apps.base_app_queue_manager import AppQueueManager
from core.app.apps.workflow.app_generator import SKIP_PREPARE_USER_INPUTS_KEY
from core.app.entities.app_invoke_entities import InvokeFrom
from core.file.models import File
from core.helper.trace_id_helper import get_external_trace_id
from core.model_runtime.utils.encoders import jsonable_encoder
from core.plugin.impl.exc import PluginInvokeError
from core.trigger.debug.event_selectors import (
    TriggerDebugEvent,
    TriggerDebugEventPoller,
    create_event_poller,
    select_trigger_debug_events,
)
from core.workflow.enums import NodeType
from core.workflow.graph_engine.manager import GraphEngineManager
from extensions.ext_database import db
from extensions.ext_redis import redis_client
from factories import file_factory, variable_factory
from fields.online_user_fields import online_user_list_fields
from fields.workflow_fields import workflow_fields, workflow_pagination_fields
from fields.workflow_run_fields import workflow_run_node_execution_fields
from libs import helper
from libs.datetime_utils import naive_utc_now
from libs.helper import TimestampField, uuid_value
from libs.login import current_account_with_tenant, login_required
from models import App
from models.model import AppMode
from models.workflow import Workflow
from services.app_generate_service import AppGenerateService
from services.errors.app import WorkflowHashNotEqualError
from services.errors.llm import InvokeRateLimitError
from services.workflow_service import DraftWorkflowDeletionError, WorkflowInUseError, WorkflowService

logger = logging.getLogger(__name__)
LISTENING_RETRY_IN = 2000


# TODO(QuantumGhost): Refactor existing node run API to handle file parameter parsing
# at the controller level rather than in the workflow logic. This would improve separation
# of concerns and make the code more maintainable.
def _parse_file(workflow: Workflow, files: list[dict] | None = None) -> Sequence[File]:
    files = files or []

    file_extra_config = FileUploadConfigManager.convert(workflow.features_dict, is_vision=False)
    file_objs: Sequence[File] = []
    if file_extra_config is None:
        return file_objs
    file_objs = file_factory.build_from_mappings(
        mappings=files,
        tenant_id=workflow.tenant_id,
        config=file_extra_config,
    )
    return file_objs


@console_ns.route("/apps/<uuid:app_id>/workflows/draft")
class DraftWorkflowApi(Resource):
    @api.doc("get_draft_workflow")
    @api.doc(description="Get draft workflow for an application")
    @api.doc(params={"app_id": "Application ID"})
    @api.response(200, "Draft workflow retrieved successfully", workflow_fields)
    @api.response(404, "Draft workflow not found")
    @setup_required
    @login_required
    @account_initialization_required
    @get_app_model(mode=[AppMode.ADVANCED_CHAT, AppMode.WORKFLOW])
    @marshal_with(workflow_fields)
    @edit_permission_required
    def get(self, app_model: App):
        """
        Get draft workflow
        """
        # fetch draft workflow by app_model
        workflow_service = WorkflowService()
        workflow = workflow_service.get_draft_workflow(app_model=app_model)

        if not workflow:
            raise DraftWorkflowNotExist()

        # return workflow, if not found, return None (initiate graph by frontend)
        return workflow

    @setup_required
    @login_required
    @account_initialization_required
    @get_app_model(mode=[AppMode.ADVANCED_CHAT, AppMode.WORKFLOW])
    @api.doc("sync_draft_workflow")
    @api.doc(description="Sync draft workflow configuration")
    @api.expect(
        api.model(
            "SyncDraftWorkflowRequest",
            {
                "graph": fields.Raw(required=True, description="Workflow graph configuration"),
                "features": fields.Raw(required=True, description="Workflow features configuration"),
                "hash": fields.String(description="Workflow hash for validation"),
                "environment_variables": fields.List(fields.Raw, required=True, description="Environment variables"),
                "conversation_variables": fields.List(fields.Raw, description="Conversation variables"),
            },
        )
    )
    @api.response(
        200,
        "Draft workflow synced successfully",
        api.model(
            "SyncDraftWorkflowResponse",
            {
                "result": fields.String,
                "hash": fields.String,
                "updated_at": fields.String,
            },
        ),
    )
    @api.response(400, "Invalid workflow configuration")
    @api.response(403, "Permission denied")
    @edit_permission_required
    def post(self, app_model: App):
        """
        Sync draft workflow
        """
        current_user, _ = current_account_with_tenant()

        content_type = request.headers.get("Content-Type", "")

        if "application/json" in content_type:
            parser = (
                reqparse.RequestParser()
                .add_argument("graph", type=dict, required=True, nullable=False, location="json")
                .add_argument("features", type=dict, required=True, nullable=False, location="json")
                .add_argument("hash", type=str, required=False, location="json")
                .add_argument("environment_variables", type=list, required=True, location="json")
                .add_argument("conversation_variables", type=list, required=False, location="json")
                .add_argument("force_upload", type=bool, required=False, default=False, location="json")
            )
            args = parser.parse_args()
        elif "text/plain" in content_type:
            try:
                data = json.loads(request.data.decode("utf-8"))
                if "graph" not in data or "features" not in data:
                    raise ValueError("graph or features not found in data")

                if not isinstance(data.get("graph"), dict) or not isinstance(data.get("features"), dict):
                    raise ValueError("graph or features is not a dict")

                args = {
                    "graph": data.get("graph"),
                    "features": data.get("features"),
                    "hash": data.get("hash"),
                    "environment_variables": data.get("environment_variables"),
                    "conversation_variables": data.get("conversation_variables"),
                    "force_upload": data.get("force_upload", False),
                }
            except json.JSONDecodeError:
                return {"message": "Invalid JSON data"}, 400
        else:
            abort(415)
        workflow_service = WorkflowService()

        try:
            environment_variables_list = args.get("environment_variables") or []
            environment_variables = [
                variable_factory.build_environment_variable_from_mapping(obj) for obj in environment_variables_list
            ]
            conversation_variables_list = args.get("conversation_variables") or []
            conversation_variables = [
                variable_factory.build_conversation_variable_from_mapping(obj) for obj in conversation_variables_list
            ]
            workflow = workflow_service.sync_draft_workflow(
                app_model=app_model,
                graph=args["graph"],
                features=args["features"],
                unique_hash=args.get("hash"),
                account=current_user,
                environment_variables=environment_variables,
                conversation_variables=conversation_variables,
                force_upload=args.get("force_upload", False),
            )
        except WorkflowHashNotEqualError:
            raise DraftWorkflowNotSync()

        return {
            "result": "success",
            "hash": workflow.unique_hash,
            "updated_at": TimestampField().format(workflow.updated_at or workflow.created_at),
        }


@console_ns.route("/apps/<uuid:app_id>/advanced-chat/workflows/draft/run")
class AdvancedChatDraftWorkflowRunApi(Resource):
    @api.doc("run_advanced_chat_draft_workflow")
    @api.doc(description="Run draft workflow for advanced chat application")
    @api.doc(params={"app_id": "Application ID"})
    @api.expect(
        api.model(
            "AdvancedChatWorkflowRunRequest",
            {
                "query": fields.String(required=True, description="User query"),
                "inputs": fields.Raw(description="Input variables"),
                "files": fields.List(fields.Raw, description="File uploads"),
                "conversation_id": fields.String(description="Conversation ID"),
            },
        )
    )
    @api.response(200, "Workflow run started successfully")
    @api.response(400, "Invalid request parameters")
    @api.response(403, "Permission denied")
    @setup_required
    @login_required
    @account_initialization_required
    @get_app_model(mode=[AppMode.ADVANCED_CHAT])
    @edit_permission_required
    def post(self, app_model: App):
        """
        Run draft workflow
        """
        current_user, _ = current_account_with_tenant()

        parser = (
            reqparse.RequestParser()
            .add_argument("inputs", type=dict, location="json")
            .add_argument("query", type=str, required=True, location="json", default="")
            .add_argument("files", type=list, location="json")
            .add_argument("conversation_id", type=uuid_value, location="json")
            .add_argument("parent_message_id", type=uuid_value, required=False, location="json")
        )

        args = parser.parse_args()

        external_trace_id = get_external_trace_id(request)
        if external_trace_id:
            args["external_trace_id"] = external_trace_id

        try:
            response = AppGenerateService.generate(
                app_model=app_model, user=current_user, args=args, invoke_from=InvokeFrom.DEBUGGER, streaming=True
            )

            return helper.compact_generate_response(response)
        except services.errors.conversation.ConversationNotExistsError:
            raise NotFound("Conversation Not Exists.")
        except services.errors.conversation.ConversationCompletedError:
            raise ConversationCompletedError()
        except InvokeRateLimitError as ex:
            raise InvokeRateLimitHttpError(ex.description)
        except ValueError as e:
            raise e
        except Exception:
            logger.exception("internal server error.")
            raise InternalServerError()


@console_ns.route("/apps/<uuid:app_id>/advanced-chat/workflows/draft/iteration/nodes/<string:node_id>/run")
class AdvancedChatDraftRunIterationNodeApi(Resource):
    @api.doc("run_advanced_chat_draft_iteration_node")
    @api.doc(description="Run draft workflow iteration node for advanced chat")
    @api.doc(params={"app_id": "Application ID", "node_id": "Node ID"})
    @api.expect(
        api.model(
            "IterationNodeRunRequest",
            {
                "task_id": fields.String(required=True, description="Task ID"),
                "inputs": fields.Raw(description="Input variables"),
            },
        )
    )
    @api.response(200, "Iteration node run started successfully")
    @api.response(403, "Permission denied")
    @api.response(404, "Node not found")
    @setup_required
    @login_required
    @account_initialization_required
    @get_app_model(mode=[AppMode.ADVANCED_CHAT])
    @edit_permission_required
    def post(self, app_model: App, node_id: str):
        """
        Run draft workflow iteration node
        """
        current_user, _ = current_account_with_tenant()
        parser = reqparse.RequestParser().add_argument("inputs", type=dict, location="json")
        args = parser.parse_args()

        try:
            response = AppGenerateService.generate_single_iteration(
                app_model=app_model, user=current_user, node_id=node_id, args=args, streaming=True
            )

            return helper.compact_generate_response(response)
        except services.errors.conversation.ConversationNotExistsError:
            raise NotFound("Conversation Not Exists.")
        except services.errors.conversation.ConversationCompletedError:
            raise ConversationCompletedError()
        except ValueError as e:
            raise e
        except Exception:
            logger.exception("internal server error.")
            raise InternalServerError()


@console_ns.route("/apps/<uuid:app_id>/workflows/draft/iteration/nodes/<string:node_id>/run")
class WorkflowDraftRunIterationNodeApi(Resource):
    @api.doc("run_workflow_draft_iteration_node")
    @api.doc(description="Run draft workflow iteration node")
    @api.doc(params={"app_id": "Application ID", "node_id": "Node ID"})
    @api.expect(
        api.model(
            "WorkflowIterationNodeRunRequest",
            {
                "task_id": fields.String(required=True, description="Task ID"),
                "inputs": fields.Raw(description="Input variables"),
            },
        )
    )
    @api.response(200, "Workflow iteration node run started successfully")
    @api.response(403, "Permission denied")
    @api.response(404, "Node not found")
    @setup_required
    @login_required
    @account_initialization_required
    @get_app_model(mode=[AppMode.WORKFLOW])
    @edit_permission_required
    def post(self, app_model: App, node_id: str):
        """
        Run draft workflow iteration node
        """
        current_user, _ = current_account_with_tenant()
        parser = reqparse.RequestParser().add_argument("inputs", type=dict, location="json")
        args = parser.parse_args()

        try:
            response = AppGenerateService.generate_single_iteration(
                app_model=app_model, user=current_user, node_id=node_id, args=args, streaming=True
            )

            return helper.compact_generate_response(response)
        except services.errors.conversation.ConversationNotExistsError:
            raise NotFound("Conversation Not Exists.")
        except services.errors.conversation.ConversationCompletedError:
            raise ConversationCompletedError()
        except ValueError as e:
            raise e
        except Exception:
            logger.exception("internal server error.")
            raise InternalServerError()


@console_ns.route("/apps/<uuid:app_id>/advanced-chat/workflows/draft/loop/nodes/<string:node_id>/run")
class AdvancedChatDraftRunLoopNodeApi(Resource):
    @api.doc("run_advanced_chat_draft_loop_node")
    @api.doc(description="Run draft workflow loop node for advanced chat")
    @api.doc(params={"app_id": "Application ID", "node_id": "Node ID"})
    @api.expect(
        api.model(
            "LoopNodeRunRequest",
            {
                "task_id": fields.String(required=True, description="Task ID"),
                "inputs": fields.Raw(description="Input variables"),
            },
        )
    )
    @api.response(200, "Loop node run started successfully")
    @api.response(403, "Permission denied")
    @api.response(404, "Node not found")
    @setup_required
    @login_required
    @account_initialization_required
    @get_app_model(mode=[AppMode.ADVANCED_CHAT])
    @edit_permission_required
    def post(self, app_model: App, node_id: str):
        """
        Run draft workflow loop node
        """
        current_user, _ = current_account_with_tenant()
        parser = reqparse.RequestParser().add_argument("inputs", type=dict, location="json")
        args = parser.parse_args()

        try:
            response = AppGenerateService.generate_single_loop(
                app_model=app_model, user=current_user, node_id=node_id, args=args, streaming=True
            )

            return helper.compact_generate_response(response)
        except services.errors.conversation.ConversationNotExistsError:
            raise NotFound("Conversation Not Exists.")
        except services.errors.conversation.ConversationCompletedError:
            raise ConversationCompletedError()
        except ValueError as e:
            raise e
        except Exception:
            logger.exception("internal server error.")
            raise InternalServerError()


@console_ns.route("/apps/<uuid:app_id>/workflows/draft/loop/nodes/<string:node_id>/run")
class WorkflowDraftRunLoopNodeApi(Resource):
    @api.doc("run_workflow_draft_loop_node")
    @api.doc(description="Run draft workflow loop node")
    @api.doc(params={"app_id": "Application ID", "node_id": "Node ID"})
    @api.expect(
        api.model(
            "WorkflowLoopNodeRunRequest",
            {
                "task_id": fields.String(required=True, description="Task ID"),
                "inputs": fields.Raw(description="Input variables"),
            },
        )
    )
    @api.response(200, "Workflow loop node run started successfully")
    @api.response(403, "Permission denied")
    @api.response(404, "Node not found")
    @setup_required
    @login_required
    @account_initialization_required
    @get_app_model(mode=[AppMode.WORKFLOW])
    @edit_permission_required
    def post(self, app_model: App, node_id: str):
        """
        Run draft workflow loop node
        """
        current_user, _ = current_account_with_tenant()
        parser = reqparse.RequestParser().add_argument("inputs", type=dict, location="json")
        args = parser.parse_args()

        try:
            response = AppGenerateService.generate_single_loop(
                app_model=app_model, user=current_user, node_id=node_id, args=args, streaming=True
            )

            return helper.compact_generate_response(response)
        except services.errors.conversation.ConversationNotExistsError:
            raise NotFound("Conversation Not Exists.")
        except services.errors.conversation.ConversationCompletedError:
            raise ConversationCompletedError()
        except ValueError as e:
            raise e
        except Exception:
            logger.exception("internal server error.")
            raise InternalServerError()


@console_ns.route("/apps/<uuid:app_id>/workflows/draft/run")
class DraftWorkflowRunApi(Resource):
    @api.doc("run_draft_workflow")
    @api.doc(description="Run draft workflow")
    @api.doc(params={"app_id": "Application ID"})
    @api.expect(
        api.model(
            "DraftWorkflowRunRequest",
            {
                "inputs": fields.Raw(required=True, description="Input variables"),
                "files": fields.List(fields.Raw, description="File uploads"),
            },
        )
    )
    @api.response(200, "Draft workflow run started successfully")
    @api.response(403, "Permission denied")
    @setup_required
    @login_required
    @account_initialization_required
    @get_app_model(mode=[AppMode.WORKFLOW])
    @edit_permission_required
    def post(self, app_model: App):
        """
        Run draft workflow
        """
        current_user, _ = current_account_with_tenant()
        parser = (
            reqparse.RequestParser()
            .add_argument("inputs", type=dict, required=True, nullable=False, location="json")
            .add_argument("files", type=list, required=False, location="json")
        )
        args = parser.parse_args()

        external_trace_id = get_external_trace_id(request)
        if external_trace_id:
            args["external_trace_id"] = external_trace_id

        try:
            response = AppGenerateService.generate(
                app_model=app_model,
                user=current_user,
                args=args,
                invoke_from=InvokeFrom.DEBUGGER,
                streaming=True,
            )

            return helper.compact_generate_response(response)
        except InvokeRateLimitError as ex:
            raise InvokeRateLimitHttpError(ex.description)


@console_ns.route("/apps/<uuid:app_id>/workflow-runs/tasks/<string:task_id>/stop")
class WorkflowTaskStopApi(Resource):
    @api.doc("stop_workflow_task")
    @api.doc(description="Stop running workflow task")
    @api.doc(params={"app_id": "Application ID", "task_id": "Task ID"})
    @api.response(200, "Task stopped successfully")
    @api.response(404, "Task not found")
    @api.response(403, "Permission denied")
    @setup_required
    @login_required
    @account_initialization_required
    @get_app_model(mode=[AppMode.ADVANCED_CHAT, AppMode.WORKFLOW])
    @edit_permission_required
    def post(self, app_model: App, task_id: str):
        """
        Stop workflow task
        """
        # Stop using both mechanisms for backward compatibility
        # Legacy stop flag mechanism (without user check)
        AppQueueManager.set_stop_flag_no_user_check(task_id)

        # New graph engine command channel mechanism
        GraphEngineManager.send_stop_command(task_id)

        return {"result": "success"}


@console_ns.route("/apps/<uuid:app_id>/workflows/draft/nodes/<string:node_id>/run")
class DraftWorkflowNodeRunApi(Resource):
    @api.doc("run_draft_workflow_node")
    @api.doc(description="Run draft workflow node")
    @api.doc(params={"app_id": "Application ID", "node_id": "Node ID"})
    @api.expect(
        api.model(
            "DraftWorkflowNodeRunRequest",
            {
                "inputs": fields.Raw(description="Input variables"),
            },
        )
    )
    @api.response(200, "Node run started successfully", workflow_run_node_execution_fields)
    @api.response(403, "Permission denied")
    @api.response(404, "Node not found")
    @setup_required
    @login_required
    @account_initialization_required
    @get_app_model(mode=[AppMode.ADVANCED_CHAT, AppMode.WORKFLOW])
    @marshal_with(workflow_run_node_execution_fields)
    @edit_permission_required
    def post(self, app_model: App, node_id: str):
        """
        Run draft workflow node
        """
        current_user, _ = current_account_with_tenant()
        parser = (
            reqparse.RequestParser()
            .add_argument("inputs", type=dict, required=True, nullable=False, location="json")
            .add_argument("query", type=str, required=False, location="json", default="")
            .add_argument("files", type=list, location="json", default=[])
        )
        args = parser.parse_args()

        user_inputs = args.get("inputs")
        if user_inputs is None:
            raise ValueError("missing inputs")

        workflow_srv = WorkflowService()
        # fetch draft workflow by app_model
        draft_workflow = workflow_srv.get_draft_workflow(app_model=app_model)
        if not draft_workflow:
            raise ValueError("Workflow not initialized")
        files = _parse_file(draft_workflow, args.get("files"))
        workflow_service = WorkflowService()

        workflow_node_execution = workflow_service.run_draft_workflow_node(
            app_model=app_model,
            draft_workflow=draft_workflow,
            node_id=node_id,
            user_inputs=user_inputs,
            account=current_user,
            query=args.get("query", ""),
            files=files,
        )

        return workflow_node_execution


@console_ns.route("/apps/<uuid:app_id>/workflows/publish")
class PublishedWorkflowApi(Resource):
    @api.doc("get_published_workflow")
    @api.doc(description="Get published workflow for an application")
    @api.doc(params={"app_id": "Application ID"})
    @api.response(200, "Published workflow retrieved successfully", workflow_fields)
    @api.response(404, "Published workflow not found")
    @setup_required
    @login_required
    @account_initialization_required
    @get_app_model(mode=[AppMode.ADVANCED_CHAT, AppMode.WORKFLOW])
    @marshal_with(workflow_fields)
    @edit_permission_required
    def get(self, app_model: App):
        """
        Get published workflow
        """
        # fetch published workflow by app_model
        workflow_service = WorkflowService()
        workflow = workflow_service.get_published_workflow(app_model=app_model)

        # return workflow, if not found, return None
        return workflow

    @setup_required
    @login_required
    @account_initialization_required
    @get_app_model(mode=[AppMode.ADVANCED_CHAT, AppMode.WORKFLOW])
    @edit_permission_required
    def post(self, app_model: App):
        """
        Publish workflow
        """
        current_user, _ = current_account_with_tenant()
        parser = (
            reqparse.RequestParser()
            .add_argument("marked_name", type=str, required=False, default="", location="json")
            .add_argument("marked_comment", type=str, required=False, default="", location="json")
        )
        args = parser.parse_args()

        # Validate name and comment length
        if args.marked_name and len(args.marked_name) > 20:
            raise ValueError("Marked name cannot exceed 20 characters")
        if args.marked_comment and len(args.marked_comment) > 100:
            raise ValueError("Marked comment cannot exceed 100 characters")

        workflow_service = WorkflowService()
        with Session(db.engine) as session:
            workflow = workflow_service.publish_workflow(
                session=session,
                app_model=app_model,
                account=current_user,
                marked_name=args.marked_name or "",
                marked_comment=args.marked_comment or "",
            )

            # Update app_model within the same session to ensure atomicity
            app_model_in_session = session.get(App, app_model.id)
            if app_model_in_session:
                app_model_in_session.workflow_id = workflow.id
                app_model_in_session.updated_by = current_user.id
                app_model_in_session.updated_at = naive_utc_now()

            workflow_created_at = TimestampField().format(workflow.created_at)

            session.commit()

        return {
            "result": "success",
            "created_at": workflow_created_at,
        }


@console_ns.route("/apps/<uuid:app_id>/workflows/default-workflow-block-configs")
class DefaultBlockConfigsApi(Resource):
    @api.doc("get_default_block_configs")
    @api.doc(description="Get default block configurations for workflow")
    @api.doc(params={"app_id": "Application ID"})
    @api.response(200, "Default block configurations retrieved successfully")
    @setup_required
    @login_required
    @account_initialization_required
    @get_app_model(mode=[AppMode.ADVANCED_CHAT, AppMode.WORKFLOW])
    @edit_permission_required
    def get(self, app_model: App):
        """
        Get default block config
        """
        # Get default block configs
        workflow_service = WorkflowService()
        return workflow_service.get_default_block_configs()


@console_ns.route("/apps/<uuid:app_id>/workflows/default-workflow-block-configs/<string:block_type>")
class DefaultBlockConfigApi(Resource):
    @api.doc("get_default_block_config")
    @api.doc(description="Get default block configuration by type")
    @api.doc(params={"app_id": "Application ID", "block_type": "Block type"})
    @api.response(200, "Default block configuration retrieved successfully")
    @api.response(404, "Block type not found")
    @setup_required
    @login_required
    @account_initialization_required
    @get_app_model(mode=[AppMode.ADVANCED_CHAT, AppMode.WORKFLOW])
    @edit_permission_required
    def get(self, app_model: App, block_type: str):
        """
        Get default block config
        """
        parser = reqparse.RequestParser().add_argument("q", type=str, location="args")
        args = parser.parse_args()

        q = args.get("q")

        filters = None
        if q:
            try:
                filters = json.loads(args.get("q", ""))
            except json.JSONDecodeError:
                raise ValueError("Invalid filters")

        # Get default block configs
        workflow_service = WorkflowService()
        return workflow_service.get_default_block_config(node_type=block_type, filters=filters)


@console_ns.route("/apps/<uuid:app_id>/convert-to-workflow")
class ConvertToWorkflowApi(Resource):
    @api.doc("convert_to_workflow")
    @api.doc(description="Convert application to workflow mode")
    @api.doc(params={"app_id": "Application ID"})
    @api.response(200, "Application converted to workflow successfully")
    @api.response(400, "Application cannot be converted")
    @api.response(403, "Permission denied")
    @setup_required
    @login_required
    @account_initialization_required
    @get_app_model(mode=[AppMode.CHAT, AppMode.COMPLETION])
    @edit_permission_required
    def post(self, app_model: App):
        """
        Convert basic mode of chatbot app to workflow mode
        Convert expert mode of chatbot app to workflow mode
        Convert Completion App to Workflow App
        """
        current_user, _ = current_account_with_tenant()

        if request.data:
            parser = (
                reqparse.RequestParser()
                .add_argument("name", type=str, required=False, nullable=True, location="json")
                .add_argument("icon_type", type=str, required=False, nullable=True, location="json")
                .add_argument("icon", type=str, required=False, nullable=True, location="json")
                .add_argument("icon_background", type=str, required=False, nullable=True, location="json")
            )
            args = parser.parse_args()
        else:
            args = {}

        # convert to workflow mode
        workflow_service = WorkflowService()
        new_app_model = workflow_service.convert_to_workflow(app_model=app_model, account=current_user, args=args)

        # return app id
        return {
            "new_app_id": new_app_model.id,
        }


@console_ns.route("/apps/<uuid:app_id>/workflows/draft/config")
class WorkflowConfigApi(Resource):
    """Resource for workflow configuration."""

    @api.doc("get_workflow_config")
    @api.doc(description="Get workflow configuration")
    @api.doc(params={"app_id": "Application ID"})
    @api.response(200, "Workflow configuration retrieved successfully")
    @setup_required
    @login_required
    @account_initialization_required
    @get_app_model(mode=[AppMode.ADVANCED_CHAT, AppMode.WORKFLOW])
    def get(self, app_model: App):
        return {
            "parallel_depth_limit": dify_config.WORKFLOW_PARALLEL_DEPTH_LIMIT,
        }


@console_ns.route("/apps/<uuid:app_id>/workflows/draft/features")
class WorkflowFeaturesApi(Resource):
    """Update draft workflow features."""

    @setup_required
    @login_required
    @account_initialization_required
    @get_app_model(mode=[AppMode.ADVANCED_CHAT, AppMode.WORKFLOW])
    def post(self, app_model: App):
        current_user, _ = current_account_with_tenant()

        parser = reqparse.RequestParser().add_argument("features", type=dict, required=True, location="json")
        args = parser.parse_args()

        features = args.get("features")

        workflow_service = WorkflowService()
        workflow_service.update_draft_workflow_features(app_model=app_model, features=features, account=current_user)

        return {"result": "success"}


@console_ns.route("/apps/<uuid:app_id>/workflows")
class PublishedAllWorkflowApi(Resource):
    @api.doc("get_all_published_workflows")
    @api.doc(description="Get all published workflows for an application")
    @api.doc(params={"app_id": "Application ID"})
    @api.response(200, "Published workflows retrieved successfully", workflow_pagination_fields)
    @setup_required
    @login_required
    @account_initialization_required
    @get_app_model(mode=[AppMode.ADVANCED_CHAT, AppMode.WORKFLOW])
    @marshal_with(workflow_pagination_fields)
    @edit_permission_required
    def get(self, app_model: App):
        """
        Get published workflows
        """
        current_user, _ = current_account_with_tenant()

        parser = (
            reqparse.RequestParser()
            .add_argument("page", type=inputs.int_range(1, 99999), required=False, default=1, location="args")
            .add_argument("limit", type=inputs.int_range(1, 100), required=False, default=20, location="args")
            .add_argument("user_id", type=str, required=False, location="args")
            .add_argument("named_only", type=inputs.boolean, required=False, default=False, location="args")
        )
        args = parser.parse_args()
        page = int(args.get("page", 1))
        limit = int(args.get("limit", 10))
        user_id = args.get("user_id")
        named_only = args.get("named_only", False)

        if user_id:
            if user_id != current_user.id:
                raise Forbidden()
            user_id = cast(str, user_id)

        workflow_service = WorkflowService()
        with Session(db.engine) as session:
            workflows, has_more = workflow_service.get_all_published_workflow(
                session=session,
                app_model=app_model,
                page=page,
                limit=limit,
                user_id=user_id,
                named_only=named_only,
            )

            return {
                "items": workflows,
                "page": page,
                "limit": limit,
                "has_more": has_more,
            }


@console_ns.route("/apps/<uuid:app_id>/workflows/<string:workflow_id>")
class WorkflowByIdApi(Resource):
    @api.doc("update_workflow_by_id")
    @api.doc(description="Update workflow by ID")
    @api.doc(params={"app_id": "Application ID", "workflow_id": "Workflow ID"})
    @api.expect(
        api.model(
            "UpdateWorkflowRequest",
            {
                "environment_variables": fields.List(fields.Raw, description="Environment variables"),
                "conversation_variables": fields.List(fields.Raw, description="Conversation variables"),
            },
        )
    )
    @api.response(200, "Workflow updated successfully", workflow_fields)
    @api.response(404, "Workflow not found")
    @api.response(403, "Permission denied")
    @setup_required
    @login_required
    @account_initialization_required
    @get_app_model(mode=[AppMode.ADVANCED_CHAT, AppMode.WORKFLOW])
    @marshal_with(workflow_fields)
    @edit_permission_required
    def patch(self, app_model: App, workflow_id: str):
        """
        Update workflow attributes
        """
        current_user, _ = current_account_with_tenant()
        parser = (
            reqparse.RequestParser()
            .add_argument("marked_name", type=str, required=False, location="json")
            .add_argument("marked_comment", type=str, required=False, location="json")
        )
        args = parser.parse_args()

        # Validate name and comment length
        if args.marked_name and len(args.marked_name) > 20:
            raise ValueError("Marked name cannot exceed 20 characters")
        if args.marked_comment and len(args.marked_comment) > 100:
            raise ValueError("Marked comment cannot exceed 100 characters")

        # Prepare update data
        update_data = {}
        if args.get("marked_name") is not None:
            update_data["marked_name"] = args["marked_name"]
        if args.get("marked_comment") is not None:
            update_data["marked_comment"] = args["marked_comment"]

        if not update_data:
            return {"message": "No valid fields to update"}, 400

        workflow_service = WorkflowService()

        # Create a session and manage the transaction
        with Session(db.engine, expire_on_commit=False) as session:
            workflow = workflow_service.update_workflow(
                session=session,
                workflow_id=workflow_id,
                tenant_id=app_model.tenant_id,
                account_id=current_user.id,
                data=update_data,
            )

            if not workflow:
                raise NotFound("Workflow not found")

            # Commit the transaction in the controller
            session.commit()

        return workflow

    @setup_required
    @login_required
    @account_initialization_required
    @get_app_model(mode=[AppMode.ADVANCED_CHAT, AppMode.WORKFLOW])
    @edit_permission_required
    def delete(self, app_model: App, workflow_id: str):
        """
        Delete workflow
        """
        workflow_service = WorkflowService()

        # Create a session and manage the transaction
        with Session(db.engine) as session:
            try:
                workflow_service.delete_workflow(
                    session=session, workflow_id=workflow_id, tenant_id=app_model.tenant_id
                )
                # Commit the transaction in the controller
                session.commit()
            except WorkflowInUseError as e:
                abort(400, description=str(e))
            except DraftWorkflowDeletionError as e:
                abort(400, description=str(e))
            except ValueError as e:
                raise NotFound(str(e))

        return None, 204


@console_ns.route("/apps/<uuid:app_id>/workflows/draft/nodes/<string:node_id>/last-run")
class DraftWorkflowNodeLastRunApi(Resource):
    @api.doc("get_draft_workflow_node_last_run")
    @api.doc(description="Get last run result for draft workflow node")
    @api.doc(params={"app_id": "Application ID", "node_id": "Node ID"})
    @api.response(200, "Node last run retrieved successfully", workflow_run_node_execution_fields)
    @api.response(404, "Node last run not found")
    @api.response(403, "Permission denied")
    @setup_required
    @login_required
    @account_initialization_required
    @get_app_model(mode=[AppMode.ADVANCED_CHAT, AppMode.WORKFLOW])
    @marshal_with(workflow_run_node_execution_fields)
    def get(self, app_model: App, node_id: str):
        srv = WorkflowService()
        workflow = srv.get_draft_workflow(app_model)
        if not workflow:
            raise NotFound("Workflow not found")
        node_exec = srv.get_node_last_run(
            app_model=app_model,
            workflow=workflow,
            node_id=node_id,
        )
        if node_exec is None:
            raise NotFound("last run not found")
        return node_exec


<<<<<<< HEAD
@console_ns.route("/apps/<uuid:app_id>/workflows/draft/trigger/run")
class DraftWorkflowTriggerRunApi(Resource):
    """
    Full workflow debug - Polling API for trigger events
    Path: /apps/<uuid:app_id>/workflows/draft/trigger/run
    """

    @api.doc("poll_draft_workflow_trigger_run")
    @api.doc(description="Poll for trigger events and execute full workflow when event arrives")
    @api.doc(params={"app_id": "Application ID"})
    @api.expect(
        api.model(
            "DraftWorkflowTriggerRunRequest",
            {
                "node_id": fields.String(required=True, description="Node ID"),
            },
        )
    )
    @api.response(200, "Trigger event received and workflow executed successfully")
    @api.response(403, "Permission denied")
    @api.response(500, "Internal server error")
    @setup_required
    @login_required
    @account_initialization_required
    @get_app_model(mode=[AppMode.WORKFLOW])
    @edit_permission_required
    def post(self, app_model: App):
        """
        Poll for trigger events and execute full workflow when event arrives
        """
        current_user, _ = current_account_with_tenant()
        parser = reqparse.RequestParser()
        parser.add_argument("node_id", type=str, required=True, location="json", nullable=False)
        args = parser.parse_args()
        node_id = args["node_id"]
        workflow_service = WorkflowService()
        draft_workflow = workflow_service.get_draft_workflow(app_model)
        if not draft_workflow:
            raise ValueError("Workflow not found")

        poller: TriggerDebugEventPoller = create_event_poller(
            draft_workflow=draft_workflow,
            tenant_id=app_model.tenant_id,
            user_id=current_user.id,
            app_id=app_model.id,
            node_id=node_id,
        )
        event: TriggerDebugEvent | None = None
        try:
            event = poller.poll()
            if not event:
                return jsonable_encoder({"status": "waiting", "retry_in": LISTENING_RETRY_IN})
            workflow_args = dict(event.workflow_args)
            workflow_args[SKIP_PREPARE_USER_INPUTS_KEY] = True
            return helper.compact_generate_response(
                AppGenerateService.generate(
                    app_model=app_model,
                    user=current_user,
                    args=workflow_args,
                    invoke_from=InvokeFrom.DEBUGGER,
                    streaming=True,
                    root_node_id=node_id,
                )
            )
        except InvokeRateLimitError as ex:
            raise InvokeRateLimitHttpError(ex.description)
        except PluginInvokeError as e:
            return jsonable_encoder({"status": "error", "error": e.to_user_friendly_error()}), 400
        except Exception as e:
            logger.exception("Error polling trigger debug event")
            raise e


@console_ns.route("/apps/<uuid:app_id>/workflows/draft/nodes/<string:node_id>/trigger/run")
class DraftWorkflowTriggerNodeApi(Resource):
    """
    Single node debug - Polling API for trigger events
    Path: /apps/<uuid:app_id>/workflows/draft/nodes/<string:node_id>/trigger/run
    """

    @api.doc("poll_draft_workflow_trigger_node")
    @api.doc(description="Poll for trigger events and execute single node when event arrives")
    @api.doc(params={"app_id": "Application ID", "node_id": "Node ID"})
    @api.response(200, "Trigger event received and node executed successfully")
    @api.response(403, "Permission denied")
    @api.response(500, "Internal server error")
    @setup_required
    @login_required
    @account_initialization_required
    @get_app_model(mode=[AppMode.WORKFLOW])
    @edit_permission_required
    def post(self, app_model: App, node_id: str):
        """
        Poll for trigger events and execute single node when event arrives
        """
        current_user, _ = current_account_with_tenant()

        workflow_service = WorkflowService()
        draft_workflow = workflow_service.get_draft_workflow(app_model)
        if not draft_workflow:
            raise ValueError("Workflow not found")

        node_config = draft_workflow.get_node_config_by_id(node_id=node_id)
        if not node_config:
            raise ValueError("Node data not found for node %s", node_id)
        node_type: NodeType = draft_workflow.get_node_type_from_node_config(node_config)
        event: TriggerDebugEvent | None = None
        # for schedule trigger, when run single node, just execute directly
        if node_type == NodeType.TRIGGER_SCHEDULE:
            event = TriggerDebugEvent(
                workflow_args={},
                node_id=node_id,
            )
        # for other trigger types, poll for the event
        else:
            try:
                poller: TriggerDebugEventPoller = create_event_poller(
                    draft_workflow=draft_workflow,
                    tenant_id=app_model.tenant_id,
                    user_id=current_user.id,
                    app_id=app_model.id,
                    node_id=node_id,
                )
                event = poller.poll()
            except PluginInvokeError as e:
                return jsonable_encoder({"status": "error", "error": e.to_user_friendly_error()}), 400
            except Exception as e:
                logger.exception("Error polling trigger debug event")
                raise e
        if not event:
            return jsonable_encoder({"status": "waiting", "retry_in": LISTENING_RETRY_IN})

        raw_files = event.workflow_args.get("files")
        files = _parse_file(draft_workflow, raw_files if isinstance(raw_files, list) else None)
        try:
            node_execution = workflow_service.run_draft_workflow_node(
                app_model=app_model,
                draft_workflow=draft_workflow,
                node_id=node_id,
                user_inputs=event.workflow_args.get("inputs") or {},
                account=current_user,
                query="",
                files=files,
            )
            return jsonable_encoder(node_execution)
        except Exception as e:
            logger.exception("Error running draft workflow trigger node")
            return jsonable_encoder(
                {"status": "error", "error": "An unexpected error occurred while running the node."}
            ), 400


@console_ns.route("/apps/<uuid:app_id>/workflows/draft/trigger/run-all")
class DraftWorkflowTriggerRunAllApi(Resource):
    """
    Full workflow debug - Polling API for trigger events
    Path: /apps/<uuid:app_id>/workflows/draft/trigger/run-all
    """

    @api.doc("draft_workflow_trigger_run_all")
    @api.doc(description="Full workflow debug when the start node is a trigger")
    @api.doc(params={"app_id": "Application ID"})
    @api.expect(
        api.model(
            "DraftWorkflowTriggerRunAllRequest",
            {
                "node_ids": fields.List(fields.String, required=True, description="Node IDs"),
            },
        )
    )
    @api.response(200, "Workflow executed successfully")
    @api.response(403, "Permission denied")
    @api.response(500, "Internal server error")
    @setup_required
    @login_required
    @account_initialization_required
    @get_app_model(mode=[AppMode.WORKFLOW])
    @edit_permission_required
    def post(self, app_model: App):
        """
        Full workflow debug when the start node is a trigger
        """
        current_user, _ = current_account_with_tenant()

        parser = reqparse.RequestParser()
        parser.add_argument("node_ids", type=list, required=True, location="json", nullable=False)
        args = parser.parse_args()
        node_ids = args["node_ids"]
        workflow_service = WorkflowService()
        draft_workflow = workflow_service.get_draft_workflow(app_model)
        if not draft_workflow:
            raise ValueError("Workflow not found")

        try:
            trigger_debug_event: TriggerDebugEvent | None = select_trigger_debug_events(
                draft_workflow=draft_workflow,
                app_model=app_model,
                user_id=current_user.id,
                node_ids=node_ids,
            )
        except PluginInvokeError as e:
            return jsonable_encoder({"status": "error", "error": e.to_user_friendly_error()}), 400
        except Exception as e:
            logger.exception("Error polling trigger debug event")
            raise e
        if trigger_debug_event is None:
            return jsonable_encoder({"status": "waiting", "retry_in": LISTENING_RETRY_IN})

        try:
            workflow_args = dict(trigger_debug_event.workflow_args)
            workflow_args[SKIP_PREPARE_USER_INPUTS_KEY] = True
            response = AppGenerateService.generate(
                app_model=app_model,
                user=current_user,
                args=workflow_args,
                invoke_from=InvokeFrom.DEBUGGER,
                streaming=True,
                root_node_id=trigger_debug_event.node_id,
            )
            return helper.compact_generate_response(response)
        except InvokeRateLimitError as ex:
            raise InvokeRateLimitHttpError(ex.description)
        except Exception:
            logger.exception("Error running draft workflow trigger run-all")
            return jsonable_encoder(
                {
                    "status": "error",
                }
            ), 400
=======
@console_ns.route("/apps/workflows/online-users")
class WorkflowOnlineUsersApi(Resource):
    @setup_required
    @login_required
    @account_initialization_required
    @marshal_with(online_user_list_fields)
    def get(self):
        parser = reqparse.RequestParser().add_argument("workflow_ids", type=str, required=True, location="args")
        args = parser.parse_args()

        workflow_ids = [workflow_id.strip() for workflow_id in args["workflow_ids"].split(",")]

        results = []
        for workflow_id in workflow_ids:
            users_json = redis_client.hgetall(f"workflow_online_users:{workflow_id}")

            users = []
            for _, user_info_json in users_json.items():
                try:
                    users.append(json.loads(user_info_json))
                except Exception:
                    continue
            results.append({"workflow_id": workflow_id, "users": users})

        return {"data": results}
>>>>>>> 2fa13cdf
<|MERGE_RESOLUTION|>--- conflicted
+++ resolved
@@ -985,7 +985,6 @@
         return node_exec
 
 
-<<<<<<< HEAD
 @console_ns.route("/apps/<uuid:app_id>/workflows/draft/trigger/run")
 class DraftWorkflowTriggerRunApi(Resource):
     """
@@ -1215,7 +1214,8 @@
                     "status": "error",
                 }
             ), 400
-=======
+
+
 @console_ns.route("/apps/workflows/online-users")
 class WorkflowOnlineUsersApi(Resource):
     @setup_required
@@ -1240,5 +1240,4 @@
                     continue
             results.append({"workflow_id": workflow_id, "users": users})
 
-        return {"data": results}
->>>>>>> 2fa13cdf
+        return {"data": results}