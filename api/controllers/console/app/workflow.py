--- conflicted
+++ resolved
@@ -801,7 +801,6 @@
         }
 
 
-<<<<<<< HEAD
 @console_ns.route("/apps/<uuid:app_id>/workflows/draft/config")
 class WorkflowConfigApi(Resource):
     """Resource for workflow configuration."""
@@ -841,8 +840,6 @@
         return {"result": "success"}
 
 
-=======
->>>>>>> f5161d9a
 @console_ns.route("/apps/<uuid:app_id>/workflows")
 class PublishedAllWorkflowApi(Resource):
     @api.doc("get_all_published_workflows")
