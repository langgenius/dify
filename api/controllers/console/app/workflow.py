--- conflicted
+++ resolved
@@ -9,6 +9,7 @@
 from werkzeug.exceptions import Forbidden, InternalServerError, NotFound
 
 import services
+from configs import dify_config
 from controllers.console import api, console_ns
 from controllers.console.app.error import ConversationCompletedError, DraftWorkflowNotExist, DraftWorkflowNotSync
 from controllers.console.app.wraps import get_app_model
@@ -117,15 +118,6 @@
         content_type = request.headers.get("Content-Type", "")
 
         if "application/json" in content_type:
-<<<<<<< HEAD
-            parser = reqparse.RequestParser()
-            parser.add_argument("graph", type=dict, required=True, nullable=False, location="json")
-            parser.add_argument("features", type=dict, required=True, nullable=False, location="json")
-            parser.add_argument("hash", type=str, required=False, location="json")
-            parser.add_argument("environment_variables", type=list, required=True, location="json")
-            parser.add_argument("conversation_variables", type=list, required=False, location="json")
-            parser.add_argument("force_upload", type=bool, required=False, default=False, location="json")
-=======
             parser = (
                 reqparse.RequestParser()
                 .add_argument("graph", type=dict, required=True, nullable=False, location="json")
@@ -133,8 +125,8 @@
                 .add_argument("hash", type=str, required=False, location="json")
                 .add_argument("environment_variables", type=list, required=True, location="json")
                 .add_argument("conversation_variables", type=list, required=False, location="json")
-            )
->>>>>>> fe2ac66a
+                .add_argument("force_upload", type=bool, required=False, default=False, location="json")
+            )
             args = parser.parse_args()
         elif "text/plain" in content_type:
             try:
@@ -766,6 +758,7 @@
         }
 
 
+@console_ns.route("/apps/<uuid:app_id>/workflows/draft/features")
 class WorkflowFeaturesApi(Resource):
     """Update draft workflow features."""
 
@@ -774,13 +767,13 @@
     @account_initialization_required
     @get_app_model(mode=[AppMode.ADVANCED_CHAT, AppMode.WORKFLOW])
     def post(self, app_model: App):
-        parser = reqparse.RequestParser()
-        parser.add_argument("features", type=dict, required=True, location="json")
+        current_user, _ = current_account_with_tenant()
+
+        parser = reqparse.RequestParser().add_argument("features", type=dict, required=True, location="json")
         args = parser.parse_args()
 
         features = args.get("features")
 
-        # Update draft workflow features
         workflow_service = WorkflowService()
         workflow_service.update_draft_workflow_features(app_model=app_model, features=features, account=current_user)
 
@@ -970,17 +963,17 @@
         return node_exec
 
 
+@console_ns.route("/apps/workflows/online-users")
 class WorkflowOnlineUsersApi(Resource):
     @setup_required
     @login_required
     @account_initialization_required
     @marshal_with(online_user_list_fields)
     def get(self):
-        parser = reqparse.RequestParser()
-        parser.add_argument("workflow_ids", type=str, required=True, location="args")
-        args = parser.parse_args()
-
-        workflow_ids = [id.strip() for id in args["workflow_ids"].split(",")]
+        parser = reqparse.RequestParser().add_argument("workflow_ids", type=str, required=True, location="args")
+        args = parser.parse_args()
+
+        workflow_ids = [workflow_id.strip() for workflow_id in args["workflow_ids"].split(",")]
 
         results = []
         for workflow_id in workflow_ids:
@@ -994,79 +987,4 @@
                     continue
             results.append({"workflow_id": workflow_id, "users": users})
 
-        return {"data": results}
-
-
-api.add_resource(
-    DraftWorkflowApi,
-    "/apps/<uuid:app_id>/workflows/draft",
-)
-api.add_resource(
-    WorkflowConfigApi,
-    "/apps/<uuid:app_id>/workflows/draft/config",
-)
-api.add_resource(
-    WorkflowFeaturesApi,
-    "/apps/<uuid:app_id>/workflows/draft/features",
-)
-api.add_resource(
-    AdvancedChatDraftWorkflowRunApi,
-    "/apps/<uuid:app_id>/advanced-chat/workflows/draft/run",
-)
-api.add_resource(
-    DraftWorkflowRunApi,
-    "/apps/<uuid:app_id>/workflows/draft/run",
-)
-api.add_resource(
-    WorkflowTaskStopApi,
-    "/apps/<uuid:app_id>/workflow-runs/tasks/<string:task_id>/stop",
-)
-api.add_resource(
-    DraftWorkflowNodeRunApi,
-    "/apps/<uuid:app_id>/workflows/draft/nodes/<string:node_id>/run",
-)
-api.add_resource(
-    AdvancedChatDraftRunIterationNodeApi,
-    "/apps/<uuid:app_id>/advanced-chat/workflows/draft/iteration/nodes/<string:node_id>/run",
-)
-api.add_resource(
-    WorkflowDraftRunIterationNodeApi,
-    "/apps/<uuid:app_id>/workflows/draft/iteration/nodes/<string:node_id>/run",
-)
-api.add_resource(
-    AdvancedChatDraftRunLoopNodeApi,
-    "/apps/<uuid:app_id>/advanced-chat/workflows/draft/loop/nodes/<string:node_id>/run",
-)
-api.add_resource(
-    WorkflowDraftRunLoopNodeApi,
-    "/apps/<uuid:app_id>/workflows/draft/loop/nodes/<string:node_id>/run",
-)
-api.add_resource(
-    PublishedWorkflowApi,
-    "/apps/<uuid:app_id>/workflows/publish",
-)
-api.add_resource(
-    PublishedAllWorkflowApi,
-    "/apps/<uuid:app_id>/workflows",
-)
-api.add_resource(
-    DefaultBlockConfigsApi,
-    "/apps/<uuid:app_id>/workflows/default-workflow-block-configs",
-)
-api.add_resource(
-    DefaultBlockConfigApi,
-    "/apps/<uuid:app_id>/workflows/default-workflow-block-configs/<string:block_type>",
-)
-api.add_resource(
-    ConvertToWorkflowApi,
-    "/apps/<uuid:app_id>/convert-to-workflow",
-)
-api.add_resource(
-    WorkflowByIdApi,
-    "/apps/<uuid:app_id>/workflows/<string:workflow_id>",
-)
-api.add_resource(
-    DraftWorkflowNodeLastRunApi,
-    "/apps/<uuid:app_id>/workflows/draft/nodes/<string:node_id>/last-run",
-)
-api.add_resource(WorkflowOnlineUsersApi, "/apps/workflows/online-users")+        return {"data": results}