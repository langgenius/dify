--- conflicted
+++ resolved
@@ -10,6 +10,7 @@
 from werkzeug.exceptions import Forbidden, InternalServerError, NotFound
 
 import services
+from configs import dify_config
 from controllers.console import api, console_ns
 from controllers.console.app.error import ConversationCompletedError, DraftWorkflowNotExist, DraftWorkflowNotSync
 from controllers.console.app.wraps import get_app_model
@@ -119,16 +120,6 @@
         content_type = request.headers.get("Content-Type", "")
 
         if "application/json" in content_type:
-<<<<<<< HEAD
-            parser = reqparse.RequestParser()
-            parser.add_argument("graph", type=dict, required=True, nullable=False, location="json")
-            parser.add_argument("features", type=dict, required=True, nullable=False, location="json")
-            parser.add_argument("hash", type=str, required=False, location="json")
-            parser.add_argument("environment_variables", type=list, required=True, location="json")
-            parser.add_argument("conversation_variables", type=list, required=False, location="json")
-            parser.add_argument("force_upload", type=bool, required=False, default=False, location="json")
-            parser.add_argument("memory_blocks", type=list, required=False, location="json")
-=======
             parser = (
                 reqparse.RequestParser()
                 .add_argument("graph", type=dict, required=True, nullable=False, location="json")
@@ -136,8 +127,9 @@
                 .add_argument("hash", type=str, required=False, location="json")
                 .add_argument("environment_variables", type=list, required=True, location="json")
                 .add_argument("conversation_variables", type=list, required=False, location="json")
-            )
->>>>>>> 8cf4a0d3
+                .add_argument("force_upload", type=bool, required=False, default=False, location="json")
+                .add_argument("memory_blocks", type=list, required=False, location="json")
+            )
             args = parser.parse_args()
         elif "text/plain" in content_type:
             try:
@@ -174,9 +166,8 @@
             ]
             memory_blocks_list = args.get("memory_blocks") or []
             from core.memory.entities import MemoryBlockSpec
-            memory_blocks = [
-                MemoryBlockSpec.model_validate(obj) for obj in memory_blocks_list
-            ]
+
+            memory_blocks = [MemoryBlockSpec.model_validate(obj) for obj in memory_blocks_list]
             workflow = workflow_service.sync_draft_workflow(
                 app_model=app_model,
                 graph=args["graph"],
