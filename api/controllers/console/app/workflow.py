import json
import logging
from typing import cast

from flask import abort, request
from flask_restful import Resource, inputs, marshal_with, reqparse  # type: ignore
from sqlalchemy.orm import Session
from werkzeug.exceptions import Forbidden, InternalServerError, NotFound

import services
from configs import dify_config
from controllers.console import api
from controllers.console.app.error import ConversationCompletedError, DraftWorkflowNotExist, DraftWorkflowNotSync
from controllers.console.app.wraps import get_app_model
from controllers.console.wraps import account_initialization_required, setup_required
from core.app.apps.base_app_queue_manager import AppQueueManager
from core.app.entities.app_invoke_entities import InvokeFrom
from extensions.ext_database import db
from factories import variable_factory
from fields.workflow_fields import workflow_fields, workflow_pagination_fields
from fields.workflow_run_fields import workflow_run_node_execution_fields
from libs import helper
from libs.helper import TimestampField, uuid_value
from libs.login import current_user, login_required
from models import App
from models.account import Account
from models.model import AppMode
from services.app_generate_service import AppGenerateService
from services.errors.app import WorkflowHashNotEqualError
from services.workflow_service import DraftWorkflowDeletionError, WorkflowInUseError, WorkflowService

logger = logging.getLogger(__name__)


class DraftWorkflowApi(Resource):
    @setup_required
    @login_required
    @account_initialization_required
    @get_app_model(mode=[AppMode.ADVANCED_CHAT, AppMode.WORKFLOW])
    @marshal_with(workflow_fields)
    def get(self, app_model: App):
        """
        Get draft workflow
        """
        # The role of the current user in the ta table must be admin, owner, or editor
        if not current_user.is_editor:
            raise Forbidden()

        # fetch draft workflow by app_model
        workflow_service = WorkflowService()
        workflow = workflow_service.get_draft_workflow(app_model=app_model)

        if not workflow:
            raise DraftWorkflowNotExist()

        # return workflow, if not found, return None (initiate graph by frontend)
        return workflow

    @setup_required
    @login_required
    @account_initialization_required
    @get_app_model(mode=[AppMode.ADVANCED_CHAT, AppMode.WORKFLOW])
    def post(self, app_model: App):
        """
        Sync draft workflow
        """
        # The role of the current user in the ta table must be admin, owner, or editor
        if not current_user.is_editor:
            raise Forbidden()

        content_type = request.headers.get("Content-Type", "")

        if "application/json" in content_type:
            parser = reqparse.RequestParser()
            parser.add_argument("graph", type=dict, required=True, nullable=False, location="json")
            parser.add_argument("features", type=dict, required=True, nullable=False, location="json")
            parser.add_argument("hash", type=str, required=False, location="json")
            # TODO: set this to required=True after frontend is updated
            parser.add_argument("environment_variables", type=list, required=False, location="json")
            parser.add_argument("conversation_variables", type=list, required=False, location="json")
            args = parser.parse_args()
        elif "text/plain" in content_type:
            try:
                data = json.loads(request.data.decode("utf-8"))
                if "graph" not in data or "features" not in data:
                    raise ValueError("graph or features not found in data")

                if not isinstance(data.get("graph"), dict) or not isinstance(data.get("features"), dict):
                    raise ValueError("graph or features is not a dict")

                args = {
                    "graph": data.get("graph"),
                    "features": data.get("features"),
                    "hash": data.get("hash"),
                    "environment_variables": data.get("environment_variables"),
                    "conversation_variables": data.get("conversation_variables"),
                }
            except json.JSONDecodeError:
                return {"message": "Invalid JSON data"}, 400
        else:
            abort(415)

        if not isinstance(current_user, Account):
            raise Forbidden()

        workflow_service = WorkflowService()

        try:
            environment_variables_list = args.get("environment_variables") or []
            environment_variables = [
                variable_factory.build_environment_variable_from_mapping(obj) for obj in environment_variables_list
            ]
            conversation_variables_list = args.get("conversation_variables") or []
            conversation_variables = [
                variable_factory.build_conversation_variable_from_mapping(obj) for obj in conversation_variables_list
            ]
            workflow = workflow_service.sync_draft_workflow(
                app_model=app_model,
                graph=args["graph"],
                features=args["features"],
                unique_hash=args.get("hash"),
                account=current_user,
                environment_variables=environment_variables,
                conversation_variables=conversation_variables,
            )
        except WorkflowHashNotEqualError:
            raise DraftWorkflowNotSync()

        return {
            "result": "success",
            "hash": workflow.unique_hash,
            "updated_at": TimestampField().format(workflow.updated_at or workflow.created_at),
        }


class AdvancedChatDraftWorkflowRunApi(Resource):
    @setup_required
    @login_required
    @account_initialization_required
    @get_app_model(mode=[AppMode.ADVANCED_CHAT])
    def post(self, app_model: App):
        """
        Run draft workflow
        """
        # The role of the current user in the ta table must be admin, owner, or editor
        if not current_user.is_editor:
            raise Forbidden()

        if not isinstance(current_user, Account):
            raise Forbidden()

        parser = reqparse.RequestParser()
        parser.add_argument("inputs", type=dict, location="json")
        parser.add_argument("query", type=str, required=True, location="json", default="")
        parser.add_argument("files", type=list, location="json")
        parser.add_argument("conversation_id", type=uuid_value, location="json")
        parser.add_argument("parent_message_id", type=uuid_value, required=False, location="json")

        args = parser.parse_args()

        try:
            response = AppGenerateService.generate(
                app_model=app_model, user=current_user, args=args, invoke_from=InvokeFrom.DEBUGGER, streaming=True
            )

            return helper.compact_generate_response(response)
        except services.errors.conversation.ConversationNotExistsError:
            raise NotFound("Conversation Not Exists.")
        except services.errors.conversation.ConversationCompletedError:
            raise ConversationCompletedError()
        except ValueError as e:
            raise e
        except Exception:
            logging.exception("internal server error.")
            raise InternalServerError()


class AdvancedChatDraftRunIterationNodeApi(Resource):
    @setup_required
    @login_required
    @account_initialization_required
    @get_app_model(mode=[AppMode.ADVANCED_CHAT])
    def post(self, app_model: App, node_id: str):
        """
        Run draft workflow iteration node
        """
        # The role of the current user in the ta table must be admin, owner, or editor
        if not current_user.is_editor:
            raise Forbidden()

        if not isinstance(current_user, Account):
            raise Forbidden()

        parser = reqparse.RequestParser()
        parser.add_argument("inputs", type=dict, location="json")
        args = parser.parse_args()

        try:
            response = AppGenerateService.generate_single_iteration(
                app_model=app_model, user=current_user, node_id=node_id, args=args, streaming=True
            )

            return helper.compact_generate_response(response)
        except services.errors.conversation.ConversationNotExistsError:
            raise NotFound("Conversation Not Exists.")
        except services.errors.conversation.ConversationCompletedError:
            raise ConversationCompletedError()
        except ValueError as e:
            raise e
        except Exception:
            logging.exception("internal server error.")
            raise InternalServerError()


class WorkflowDraftRunIterationNodeApi(Resource):
    @setup_required
    @login_required
    @account_initialization_required
    @get_app_model(mode=[AppMode.WORKFLOW])
    def post(self, app_model: App, node_id: str):
        """
        Run draft workflow iteration node
        """
        # The role of the current user in the ta table must be admin, owner, or editor
        if not current_user.is_editor:
            raise Forbidden()

        if not isinstance(current_user, Account):
            raise Forbidden()

        parser = reqparse.RequestParser()
        parser.add_argument("inputs", type=dict, location="json")
        args = parser.parse_args()

        try:
            response = AppGenerateService.generate_single_iteration(
                app_model=app_model, user=current_user, node_id=node_id, args=args, streaming=True
            )

            return helper.compact_generate_response(response)
        except services.errors.conversation.ConversationNotExistsError:
            raise NotFound("Conversation Not Exists.")
        except services.errors.conversation.ConversationCompletedError:
            raise ConversationCompletedError()
        except ValueError as e:
            raise e
        except Exception:
            logging.exception("internal server error.")
            raise InternalServerError()


class AdvancedChatDraftRunLoopNodeApi(Resource):
    @setup_required
    @login_required
    @account_initialization_required
    @get_app_model(mode=[AppMode.ADVANCED_CHAT])
    def post(self, app_model: App, node_id: str):
        """
        Run draft workflow loop node
        """
        # The role of the current user in the ta table must be admin, owner, or editor
        if not current_user.is_editor:
            raise Forbidden()

        if not isinstance(current_user, Account):
            raise Forbidden()

        parser = reqparse.RequestParser()
        parser.add_argument("inputs", type=dict, location="json")
        args = parser.parse_args()

        try:
            response = AppGenerateService.generate_single_loop(
                app_model=app_model, user=current_user, node_id=node_id, args=args, streaming=True
            )

            return helper.compact_generate_response(response)
        except services.errors.conversation.ConversationNotExistsError:
            raise NotFound("Conversation Not Exists.")
        except services.errors.conversation.ConversationCompletedError:
            raise ConversationCompletedError()
        except ValueError as e:
            raise e
        except Exception:
            logging.exception("internal server error.")
            raise InternalServerError()


class WorkflowDraftRunLoopNodeApi(Resource):
    @setup_required
    @login_required
    @account_initialization_required
    @get_app_model(mode=[AppMode.WORKFLOW])
    def post(self, app_model: App, node_id: str):
        """
        Run draft workflow loop node
        """
        # The role of the current user in the ta table must be admin, owner, or editor
        if not current_user.is_editor:
            raise Forbidden()

        if not isinstance(current_user, Account):
            raise Forbidden()

        parser = reqparse.RequestParser()
        parser.add_argument("inputs", type=dict, location="json")
        args = parser.parse_args()

        try:
            response = AppGenerateService.generate_single_loop(
                app_model=app_model, user=current_user, node_id=node_id, args=args, streaming=True
            )

            return helper.compact_generate_response(response)
        except services.errors.conversation.ConversationNotExistsError:
            raise NotFound("Conversation Not Exists.")
        except services.errors.conversation.ConversationCompletedError:
            raise ConversationCompletedError()
        except ValueError as e:
            raise e
        except Exception:
            logging.exception("internal server error.")
            raise InternalServerError()


class DraftWorkflowRunApi(Resource):
    @setup_required
    @login_required
    @account_initialization_required
    @get_app_model(mode=[AppMode.WORKFLOW])
    def post(self, app_model: App):
        """
        Run draft workflow
        """
        # The role of the current user in the ta table must be admin, owner, or editor
        if not current_user.is_editor:
            raise Forbidden()

        if not isinstance(current_user, Account):
            raise Forbidden()

        parser = reqparse.RequestParser()
        parser.add_argument("inputs", type=dict, required=True, nullable=False, location="json")
        parser.add_argument("files", type=list, required=False, location="json")
        args = parser.parse_args()

        response = AppGenerateService.generate(
            app_model=app_model,
            user=current_user,
            args=args,
            invoke_from=InvokeFrom.DEBUGGER,
            streaming=True,
        )

        return helper.compact_generate_response(response)


class WorkflowTaskStopApi(Resource):
    @setup_required
    @login_required
    @account_initialization_required
    @get_app_model(mode=[AppMode.ADVANCED_CHAT, AppMode.WORKFLOW])
    def post(self, app_model: App, task_id: str):
        """
        Stop workflow task
        """
        # The role of the current user in the ta table must be admin, owner, or editor
        if not current_user.is_editor:
            raise Forbidden()

        AppQueueManager.set_stop_flag(task_id, InvokeFrom.DEBUGGER, current_user.id)

        return {"result": "success"}


class DraftWorkflowNodeRunApi(Resource):
    @setup_required
    @login_required
    @account_initialization_required
    @get_app_model(mode=[AppMode.ADVANCED_CHAT, AppMode.WORKFLOW])
    @marshal_with(workflow_run_node_execution_fields)
    def post(self, app_model: App, node_id: str):
        """
        Run draft workflow node
        """
        # The role of the current user in the ta table must be admin, owner, or editor
        if not current_user.is_editor:
            raise Forbidden()

        if not isinstance(current_user, Account):
            raise Forbidden()

        parser = reqparse.RequestParser()
        parser.add_argument("inputs", type=dict, required=True, nullable=False, location="json")
        args = parser.parse_args()

        inputs = args.get("inputs")
        if inputs == None:
            raise ValueError("missing inputs")

        workflow_service = WorkflowService()
        workflow_node_execution = workflow_service.run_draft_workflow_node(
            app_model=app_model, node_id=node_id, user_inputs=inputs, account=current_user
        )

        return workflow_node_execution


class PublishedWorkflowApi(Resource):
    @setup_required
    @login_required
    @account_initialization_required
    @get_app_model(mode=[AppMode.ADVANCED_CHAT, AppMode.WORKFLOW])
    @marshal_with(workflow_fields)
    def get(self, app_model: App):
        """
        Get published workflow
        """
        # The role of the current user in the ta table must be admin, owner, or editor
        if not current_user.is_editor:
            raise Forbidden()

        # fetch published workflow by app_model
        workflow_service = WorkflowService()
        workflow = workflow_service.get_published_workflow(app_model=app_model)

        # return workflow, if not found, return None
        return workflow

    @setup_required
    @login_required
    @account_initialization_required
    @get_app_model(mode=[AppMode.ADVANCED_CHAT, AppMode.WORKFLOW])
    def post(self, app_model: App):
        """
        Publish workflow
        """
        # The role of the current user in the ta table must be admin, owner, or editor
        if not current_user.is_editor:
            raise Forbidden()

        if not isinstance(current_user, Account):
            raise Forbidden()

        parser = reqparse.RequestParser()
        parser.add_argument("marked_name", type=str, required=False, default="", location="json")
        parser.add_argument("marked_comment", type=str, required=False, default="", location="json")
        args = parser.parse_args()

        # Validate name and comment length
        if args.marked_name and len(args.marked_name) > 20:
            raise ValueError("Marked name cannot exceed 20 characters")
        if args.marked_comment and len(args.marked_comment) > 100:
            raise ValueError("Marked comment cannot exceed 100 characters")

        workflow_service = WorkflowService()
        with Session(db.engine) as session:
            workflow = workflow_service.publish_workflow(
                session=session,
                app_model=app_model,
                account=current_user,
                marked_name=args.marked_name or "",
                marked_comment=args.marked_comment or "",
            )

            app_model.workflow_id = workflow.id
            db.session.commit()

            workflow_created_at = TimestampField().format(workflow.created_at)

            session.commit()

        return {
            "result": "success",
            "created_at": workflow_created_at,
        }


class DefaultBlockConfigsApi(Resource):
    @setup_required
    @login_required
    @account_initialization_required
    @get_app_model(mode=[AppMode.ADVANCED_CHAT, AppMode.WORKFLOW])
    def get(self, app_model: App):
        """
        Get default block config
        """
        # The role of the current user in the ta table must be admin, owner, or editor
        if not current_user.is_editor:
            raise Forbidden()

        # Get default block configs
        workflow_service = WorkflowService()
        return workflow_service.get_default_block_configs()


class DefaultBlockConfigApi(Resource):
    @setup_required
    @login_required
    @account_initialization_required
    @get_app_model(mode=[AppMode.ADVANCED_CHAT, AppMode.WORKFLOW])
    def get(self, app_model: App, block_type: str):
        """
        Get default block config
        """
        # The role of the current user in the ta table must be admin, owner, or editor
        if not current_user.is_editor:
            raise Forbidden()

        if not isinstance(current_user, Account):
            raise Forbidden()

        parser = reqparse.RequestParser()
        parser.add_argument("q", type=str, location="args")
        args = parser.parse_args()

        q = args.get("q")

        filters = None
        if q:
            try:
                filters = json.loads(args.get("q", ""))
            except json.JSONDecodeError:
                raise ValueError("Invalid filters")

        # Get default block configs
        workflow_service = WorkflowService()
        return workflow_service.get_default_block_config(node_type=block_type, filters=filters)


class ConvertToWorkflowApi(Resource):
    @setup_required
    @login_required
    @account_initialization_required
    @get_app_model(mode=[AppMode.CHAT, AppMode.COMPLETION])
    def post(self, app_model: App):
        """
        Convert basic mode of chatbot app to workflow mode
        Convert expert mode of chatbot app to workflow mode
        Convert Completion App to Workflow App
        """
        # The role of the current user in the ta table must be admin, owner, or editor
        if not current_user.is_editor:
            raise Forbidden()

        if not isinstance(current_user, Account):
            raise Forbidden()

        if request.data:
            parser = reqparse.RequestParser()
            parser.add_argument("name", type=str, required=False, nullable=True, location="json")
            parser.add_argument("icon_type", type=str, required=False, nullable=True, location="json")
            parser.add_argument("icon", type=str, required=False, nullable=True, location="json")
            parser.add_argument("icon_background", type=str, required=False, nullable=True, location="json")
            args = parser.parse_args()
        else:
            args = {}

        # convert to workflow mode
        workflow_service = WorkflowService()
        new_app_model = workflow_service.convert_to_workflow(app_model=app_model, account=current_user, args=args)

        # return app id
        return {
            "new_app_id": new_app_model.id,
        }


class WorkflowConfigApi(Resource):
    """Resource for workflow configuration."""

    @setup_required
    @login_required
    @account_initialization_required
    @get_app_model(mode=[AppMode.ADVANCED_CHAT, AppMode.WORKFLOW])
    def get(self, app_model: App):
        return {
            "parallel_depth_limit": dify_config.WORKFLOW_PARALLEL_DEPTH_LIMIT,
        }


class PublishedAllWorkflowApi(Resource):
    @setup_required
    @login_required
    @account_initialization_required
    @get_app_model(mode=[AppMode.ADVANCED_CHAT, AppMode.WORKFLOW])
    @marshal_with(workflow_pagination_fields)
    def get(self, app_model: App):
        """
        Get published workflows
        """
        if not current_user.is_editor:
            raise Forbidden()

        parser = reqparse.RequestParser()
        parser.add_argument("page", type=inputs.int_range(1, 99999), required=False, default=1, location="args")
        parser.add_argument("limit", type=inputs.int_range(1, 100), required=False, default=20, location="args")
        parser.add_argument("user_id", type=str, required=False, location="args")
        parser.add_argument("named_only", type=inputs.boolean, required=False, default=False, location="args")
        args = parser.parse_args()
        page = int(args.get("page", 1))
        limit = int(args.get("limit", 10))
        user_id = args.get("user_id")
        named_only = args.get("named_only", False)

        if user_id:
            if user_id != current_user.id:
                raise Forbidden()
            user_id = cast(str, user_id)

        workflow_service = WorkflowService()
        with Session(db.engine) as session:
            workflows, has_more = workflow_service.get_all_published_workflow(
                session=session,
                app_model=app_model,
                page=page,
                limit=limit,
                user_id=user_id,
                named_only=named_only,
            )

            return {
                "items": workflows,
                "page": page,
                "limit": limit,
                "has_more": has_more,
            }


class WorkflowByIdApi(Resource):
    @setup_required
    @login_required
    @account_initialization_required
    @get_app_model(mode=[AppMode.ADVANCED_CHAT, AppMode.WORKFLOW])
    @marshal_with(workflow_fields)
    def patch(self, app_model: App, workflow_id: str):
        """
        Update workflow attributes
        """
        # Check permission
        if not current_user.is_editor:
            raise Forbidden()

        if not isinstance(current_user, Account):
            raise Forbidden()

        parser = reqparse.RequestParser()
        parser.add_argument("marked_name", type=str, required=False, location="json")
        parser.add_argument("marked_comment", type=str, required=False, location="json")
        args = parser.parse_args()

        # Validate name and comment length
        if args.marked_name and len(args.marked_name) > 20:
            raise ValueError("Marked name cannot exceed 20 characters")
        if args.marked_comment and len(args.marked_comment) > 100:
            raise ValueError("Marked comment cannot exceed 100 characters")
        args = parser.parse_args()

        # Prepare update data
        update_data = {}
        if args.get("marked_name") is not None:
            update_data["marked_name"] = args["marked_name"]
        if args.get("marked_comment") is not None:
            update_data["marked_comment"] = args["marked_comment"]

        if not update_data:
            return {"message": "No valid fields to update"}, 400

        workflow_service = WorkflowService()

        # Create a session and manage the transaction
        with Session(db.engine, expire_on_commit=False) as session:
            workflow = workflow_service.update_workflow(
                session=session,
                workflow_id=workflow_id,
                tenant_id=app_model.tenant_id,
                account_id=current_user.id,
                data=update_data,
            )

            if not workflow:
                raise NotFound("Workflow not found")

            # Commit the transaction in the controller
            session.commit()

        return workflow

    @setup_required
    @login_required
    @account_initialization_required
    @get_app_model(mode=[AppMode.ADVANCED_CHAT, AppMode.WORKFLOW])
    def delete(self, app_model: App, workflow_id: str):
        """
        Delete workflow
        """
        # Check permission
        if not current_user.is_editor:
            raise Forbidden()

        if not isinstance(current_user, Account):
            raise Forbidden()

        workflow_service = WorkflowService()

        # Create a session and manage the transaction
        with Session(db.engine) as session:
            try:
                workflow_service.delete_workflow(
                    session=session, workflow_id=workflow_id, tenant_id=app_model.tenant_id
                )
                # Commit the transaction in the controller
                session.commit()
            except WorkflowInUseError as e:
                abort(400, description=str(e))
            except DraftWorkflowDeletionError as e:
                abort(400, description=str(e))
            except ValueError as e:
                raise NotFound(str(e))

        return None, 204


api.add_resource(
    DraftWorkflowApi,
    "/apps/<uuid:app_id>/workflows/draft",
)
api.add_resource(
    WorkflowConfigApi,
    "/apps/<uuid:app_id>/workflows/draft/config",
)
api.add_resource(
    AdvancedChatDraftWorkflowRunApi,
    "/apps/<uuid:app_id>/advanced-chat/workflows/draft/run",
)
api.add_resource(
    DraftWorkflowRunApi,
    "/apps/<uuid:app_id>/workflows/draft/run",
)
api.add_resource(
    WorkflowTaskStopApi,
    "/apps/<uuid:app_id>/workflow-runs/tasks/<string:task_id>/stop",
)
api.add_resource(
    DraftWorkflowNodeRunApi,
    "/apps/<uuid:app_id>/workflows/draft/nodes/<string:node_id>/run",
)
api.add_resource(
    AdvancedChatDraftRunIterationNodeApi,
    "/apps/<uuid:app_id>/advanced-chat/workflows/draft/iteration/nodes/<string:node_id>/run",
)
api.add_resource(
    WorkflowDraftRunIterationNodeApi,
    "/apps/<uuid:app_id>/workflows/draft/iteration/nodes/<string:node_id>/run",
)
api.add_resource(
    AdvancedChatDraftRunLoopNodeApi,
    "/apps/<uuid:app_id>/advanced-chat/workflows/draft/loop/nodes/<string:node_id>/run",
)
api.add_resource(
    WorkflowDraftRunLoopNodeApi,
    "/apps/<uuid:app_id>/workflows/draft/loop/nodes/<string:node_id>/run",
)
<<<<<<< HEAD
=======
api.add_resource(
    AdvancedChatDraftRunLoopNodeApi,
    "/apps/<uuid:app_id>/advanced-chat/workflows/draft/loop/nodes/<string:node_id>/run",
)
api.add_resource(WorkflowDraftRunLoopNodeApi, "/apps/<uuid:app_id>/workflows/draft/loop/nodes/<string:node_id>/run")
api.add_resource(PublishedWorkflowApi, "/apps/<uuid:app_id>/workflows/publish")
api.add_resource(PublishedAllWorkflowApi, "/apps/<uuid:app_id>/workflows")
api.add_resource(DefaultBlockConfigsApi, "/apps/<uuid:app_id>/workflows/default-workflow-block-configs")
>>>>>>> 27f8d5bb
api.add_resource(
    PublishedWorkflowApi,
    "/apps/<uuid:app_id>/workflows/publish",
)
api.add_resource(
    PublishedAllWorkflowApi,
    "/apps/<uuid:app_id>/workflows",
)
api.add_resource(
    DefaultBlockConfigsApi,
    "/apps/<uuid:app_id>/workflows/default-workflow-block-configs",
)
api.add_resource(
    DefaultBlockConfigApi,
    "/apps/<uuid:app_id>/workflows/default-workflow-block-configs/<string:block_type>",
)
api.add_resource(
    ConvertToWorkflowApi,
    "/apps/<uuid:app_id>/convert-to-workflow",
)
api.add_resource(
    WorkflowByIdApi,
    "/apps/<uuid:app_id>/workflows/<string:workflow_id>",
)<|MERGE_RESOLUTION|>--- conflicted
+++ resolved
@@ -72,12 +72,17 @@
 
         if "application/json" in content_type:
             parser = reqparse.RequestParser()
-            parser.add_argument("graph", type=dict, required=True, nullable=False, location="json")
-            parser.add_argument("features", type=dict, required=True, nullable=False, location="json")
-            parser.add_argument("hash", type=str, required=False, location="json")
+            parser.add_argument("graph", type=dict,
+                                required=True, nullable=False, location="json")
+            parser.add_argument("features", type=dict,
+                                required=True, nullable=False, location="json")
+            parser.add_argument(
+                "hash", type=str, required=False, location="json")
             # TODO: set this to required=True after frontend is updated
-            parser.add_argument("environment_variables", type=list, required=False, location="json")
-            parser.add_argument("conversation_variables", type=list, required=False, location="json")
+            parser.add_argument("environment_variables",
+                                type=list, required=False, location="json")
+            parser.add_argument("conversation_variables",
+                                type=list, required=False, location="json")
             args = parser.parse_args()
         elif "text/plain" in content_type:
             try:
@@ -106,11 +111,13 @@
         workflow_service = WorkflowService()
 
         try:
-            environment_variables_list = args.get("environment_variables") or []
+            environment_variables_list = args.get(
+                "environment_variables") or []
             environment_variables = [
                 variable_factory.build_environment_variable_from_mapping(obj) for obj in environment_variables_list
             ]
-            conversation_variables_list = args.get("conversation_variables") or []
+            conversation_variables_list = args.get(
+                "conversation_variables") or []
             conversation_variables = [
                 variable_factory.build_conversation_variable_from_mapping(obj) for obj in conversation_variables_list
             ]
@@ -151,10 +158,13 @@
 
         parser = reqparse.RequestParser()
         parser.add_argument("inputs", type=dict, location="json")
-        parser.add_argument("query", type=str, required=True, location="json", default="")
+        parser.add_argument("query", type=str, required=True,
+                            location="json", default="")
         parser.add_argument("files", type=list, location="json")
-        parser.add_argument("conversation_id", type=uuid_value, location="json")
-        parser.add_argument("parent_message_id", type=uuid_value, required=False, location="json")
+        parser.add_argument("conversation_id",
+                            type=uuid_value, location="json")
+        parser.add_argument("parent_message_id",
+                            type=uuid_value, required=False, location="json")
 
         args = parser.parse_args()
 
@@ -340,8 +350,10 @@
             raise Forbidden()
 
         parser = reqparse.RequestParser()
-        parser.add_argument("inputs", type=dict, required=True, nullable=False, location="json")
-        parser.add_argument("files", type=list, required=False, location="json")
+        parser.add_argument("inputs", type=dict, required=True,
+                            nullable=False, location="json")
+        parser.add_argument("files", type=list,
+                            required=False, location="json")
         args = parser.parse_args()
 
         response = AppGenerateService.generate(
@@ -368,7 +380,8 @@
         if not current_user.is_editor:
             raise Forbidden()
 
-        AppQueueManager.set_stop_flag(task_id, InvokeFrom.DEBUGGER, current_user.id)
+        AppQueueManager.set_stop_flag(
+            task_id, InvokeFrom.DEBUGGER, current_user.id)
 
         return {"result": "success"}
 
@@ -391,7 +404,8 @@
             raise Forbidden()
 
         parser = reqparse.RequestParser()
-        parser.add_argument("inputs", type=dict, required=True, nullable=False, location="json")
+        parser.add_argument("inputs", type=dict, required=True,
+                            nullable=False, location="json")
         args = parser.parse_args()
 
         inputs = args.get("inputs")
@@ -443,8 +457,10 @@
             raise Forbidden()
 
         parser = reqparse.RequestParser()
-        parser.add_argument("marked_name", type=str, required=False, default="", location="json")
-        parser.add_argument("marked_comment", type=str, required=False, default="", location="json")
+        parser.add_argument("marked_name", type=str,
+                            required=False, default="", location="json")
+        parser.add_argument("marked_comment", type=str,
+                            required=False, default="", location="json")
         args = parser.parse_args()
 
         # Validate name and comment length
@@ -548,17 +564,22 @@
 
         if request.data:
             parser = reqparse.RequestParser()
-            parser.add_argument("name", type=str, required=False, nullable=True, location="json")
-            parser.add_argument("icon_type", type=str, required=False, nullable=True, location="json")
-            parser.add_argument("icon", type=str, required=False, nullable=True, location="json")
-            parser.add_argument("icon_background", type=str, required=False, nullable=True, location="json")
+            parser.add_argument("name", type=str, required=False,
+                                nullable=True, location="json")
+            parser.add_argument("icon_type", type=str,
+                                required=False, nullable=True, location="json")
+            parser.add_argument("icon", type=str, required=False,
+                                nullable=True, location="json")
+            parser.add_argument("icon_background", type=str,
+                                required=False, nullable=True, location="json")
             args = parser.parse_args()
         else:
             args = {}
 
         # convert to workflow mode
         workflow_service = WorkflowService()
-        new_app_model = workflow_service.convert_to_workflow(app_model=app_model, account=current_user, args=args)
+        new_app_model = workflow_service.convert_to_workflow(
+            app_model=app_model, account=current_user, args=args)
 
         # return app id
         return {
@@ -593,10 +614,14 @@
             raise Forbidden()
 
         parser = reqparse.RequestParser()
-        parser.add_argument("page", type=inputs.int_range(1, 99999), required=False, default=1, location="args")
-        parser.add_argument("limit", type=inputs.int_range(1, 100), required=False, default=20, location="args")
-        parser.add_argument("user_id", type=str, required=False, location="args")
-        parser.add_argument("named_only", type=inputs.boolean, required=False, default=False, location="args")
+        parser.add_argument("page", type=inputs.int_range(
+            1, 99999), required=False, default=1, location="args")
+        parser.add_argument("limit", type=inputs.int_range(
+            1, 100), required=False, default=20, location="args")
+        parser.add_argument("user_id", type=str,
+                            required=False, location="args")
+        parser.add_argument("named_only", type=inputs.boolean,
+                            required=False, default=False, location="args")
         args = parser.parse_args()
         page = int(args.get("page", 1))
         limit = int(args.get("limit", 10))
@@ -645,8 +670,10 @@
             raise Forbidden()
 
         parser = reqparse.RequestParser()
-        parser.add_argument("marked_name", type=str, required=False, location="json")
-        parser.add_argument("marked_comment", type=str, required=False, location="json")
+        parser.add_argument("marked_name", type=str,
+                            required=False, location="json")
+        parser.add_argument("marked_comment", type=str,
+                            required=False, location="json")
         args = parser.parse_args()
 
         # Validate name and comment length
@@ -757,21 +784,20 @@
     AdvancedChatDraftRunLoopNodeApi,
     "/apps/<uuid:app_id>/advanced-chat/workflows/draft/loop/nodes/<string:node_id>/run",
 )
+api.add_resource(WorkflowDraftRunLoopNodeApi,
+                 "/apps/<uuid:app_id>/workflows/draft/loop/nodes/<string:node_id>/run")
+api.add_resource(PublishedWorkflowApi, "/apps/<uuid:app_id>/workflows/publish")
+api.add_resource(PublishedAllWorkflowApi, "/apps/<uuid:app_id>/workflows")
+api.add_resource(DefaultBlockConfigsApi,
+                 "/apps/<uuid:app_id>/workflows/default-workflow-block-configs")
+api.add_resource(
+    AdvancedChatDraftRunLoopNodeApi,
+    "/apps/<uuid:app_id>/advanced-chat/workflows/draft/loop/nodes/<string:node_id>/run",
+)
 api.add_resource(
     WorkflowDraftRunLoopNodeApi,
     "/apps/<uuid:app_id>/workflows/draft/loop/nodes/<string:node_id>/run",
 )
-<<<<<<< HEAD
-=======
-api.add_resource(
-    AdvancedChatDraftRunLoopNodeApi,
-    "/apps/<uuid:app_id>/advanced-chat/workflows/draft/loop/nodes/<string:node_id>/run",
-)
-api.add_resource(WorkflowDraftRunLoopNodeApi, "/apps/<uuid:app_id>/workflows/draft/loop/nodes/<string:node_id>/run")
-api.add_resource(PublishedWorkflowApi, "/apps/<uuid:app_id>/workflows/publish")
-api.add_resource(PublishedAllWorkflowApi, "/apps/<uuid:app_id>/workflows")
-api.add_resource(DefaultBlockConfigsApi, "/apps/<uuid:app_id>/workflows/default-workflow-block-configs")
->>>>>>> 27f8d5bb
 api.add_resource(
     PublishedWorkflowApi,
     "/apps/<uuid:app_id>/workflows/publish",
