--- conflicted
+++ resolved
@@ -457,15 +457,8 @@
             raise Forbidden()
 
         parser = reqparse.RequestParser()
-<<<<<<< HEAD
-        parser.add_argument("marked_name", type=str,
-                            required=False, default="", location="json")
-        parser.add_argument("marked_comment", type=str,
-                            required=False, default="", location="json")
-=======
         parser.add_argument("marked_name", type=str, required=False, default="", location="json")
         parser.add_argument("marked_comment", type=str, required=False, default="", location="json")
->>>>>>> 11d33f27
         args = parser.parse_args()
 
         # Validate name and comment length
@@ -486,15 +479,9 @@
 
             app_model.workflow_id = workflow.id
             db.session.commit()
-<<<<<<< HEAD
 
             workflow_created_at = TimestampField().format(workflow.created_at)
 
-=======
-
-            workflow_created_at = TimestampField().format(workflow.created_at)
-
->>>>>>> 11d33f27
             session.commit()
 
         return {
@@ -625,15 +612,10 @@
             raise Forbidden()
 
         parser = reqparse.RequestParser()
-<<<<<<< HEAD
-        parser.add_argument("page", type=inputs.int_range(
-            1, 99999), required=False, default=1, location="args")
-        parser.add_argument("limit", type=inputs.int_range(
-            1, 100), required=False, default=20, location="args")
-        parser.add_argument("user_id", type=str,
-                            required=False, location="args")
-        parser.add_argument("named_only", type=inputs.boolean,
-                            required=False, default=False, location="args")
+        parser.add_argument("page", type=inputs.int_range(1, 99999), required=False, default=1, location="args")
+        parser.add_argument("limit", type=inputs.int_range(1, 100), required=False, default=20, location="args")
+        parser.add_argument("user_id", type=str, required=False, location="args")
+        parser.add_argument("named_only", type=inputs.boolean, required=False, default=False, location="args")
         args = parser.parse_args()
         page = int(args.get("page", 1))
         limit = int(args.get("limit", 10))
@@ -682,10 +664,8 @@
             raise Forbidden()
 
         parser = reqparse.RequestParser()
-        parser.add_argument("marked_name", type=str,
-                            required=False, location="json")
-        parser.add_argument("marked_comment", type=str,
-                            required=False, location="json")
+        parser.add_argument("marked_name", type=str, required=False, location="json")
+        parser.add_argument("marked_comment", type=str, required=False, location="json")
         args = parser.parse_args()
 
         # Validate name and comment length
@@ -694,70 +674,6 @@
         if args.marked_comment and len(args.marked_comment) > 100:
             raise ValueError("Marked comment cannot exceed 100 characters")
         args = parser.parse_args()
-=======
-        parser.add_argument("page", type=inputs.int_range(1, 99999), required=False, default=1, location="args")
-        parser.add_argument("limit", type=inputs.int_range(1, 100), required=False, default=20, location="args")
-        parser.add_argument("user_id", type=str, required=False, location="args")
-        parser.add_argument("named_only", type=inputs.boolean, required=False, default=False, location="args")
-        args = parser.parse_args()
-        page = int(args.get("page", 1))
-        limit = int(args.get("limit", 10))
-        user_id = args.get("user_id")
-        named_only = args.get("named_only", False)
-
-        if user_id:
-            if user_id != current_user.id:
-                raise Forbidden()
-            user_id = cast(str, user_id)
-
-        workflow_service = WorkflowService()
-        with Session(db.engine) as session:
-            workflows, has_more = workflow_service.get_all_published_workflow(
-                session=session,
-                app_model=app_model,
-                page=page,
-                limit=limit,
-                user_id=user_id,
-                named_only=named_only,
-            )
-
-            return {
-                "items": workflows,
-                "page": page,
-                "limit": limit,
-                "has_more": has_more,
-            }
-
-
-class WorkflowByIdApi(Resource):
-    @setup_required
-    @login_required
-    @account_initialization_required
-    @get_app_model(mode=[AppMode.ADVANCED_CHAT, AppMode.WORKFLOW])
-    @marshal_with(workflow_fields)
-    def patch(self, app_model: App, workflow_id: str):
-        """
-        Update workflow attributes
-        """
-        # Check permission
-        if not current_user.is_editor:
-            raise Forbidden()
-
-        if not isinstance(current_user, Account):
-            raise Forbidden()
-
-        parser = reqparse.RequestParser()
-        parser.add_argument("marked_name", type=str, required=False, location="json")
-        parser.add_argument("marked_comment", type=str, required=False, location="json")
-        args = parser.parse_args()
-
-        # Validate name and comment length
-        if args.marked_name and len(args.marked_name) > 20:
-            raise ValueError("Marked name cannot exceed 20 characters")
-        if args.marked_comment and len(args.marked_comment) > 100:
-            raise ValueError("Marked comment cannot exceed 100 characters")
-        args = parser.parse_args()
->>>>>>> 11d33f27
 
         # Prepare update data
         update_data = {}
@@ -860,9 +776,6 @@
     AdvancedChatDraftRunLoopNodeApi,
     "/apps/<uuid:app_id>/advanced-chat/workflows/draft/loop/nodes/<string:node_id>/run",
 )
-<<<<<<< HEAD
-api.add_resource(DefaultBlockConfigsApi,
-                 "/apps/<uuid:app_id>/workflows/default-workflow-block-configs")
 api.add_resource(
     WorkflowDraftRunLoopNodeApi,
     "/apps/<uuid:app_id>/workflows/draft/loop/nodes/<string:node_id>/run",
@@ -876,25 +789,10 @@
     "/apps/<uuid:app_id>/workflows",
 )
 api.add_resource(
-=======
-api.add_resource(
-    WorkflowDraftRunLoopNodeApi,
-    "/apps/<uuid:app_id>/workflows/draft/loop/nodes/<string:node_id>/run",
-)
-api.add_resource(
-    PublishedWorkflowApi,
-    "/apps/<uuid:app_id>/workflows/publish",
-)
-api.add_resource(
-    PublishedAllWorkflowApi,
-    "/apps/<uuid:app_id>/workflows",
-)
-api.add_resource(
     DefaultBlockConfigsApi,
     "/apps/<uuid:app_id>/workflows/default-workflow-block-configs",
 )
 api.add_resource(
->>>>>>> 11d33f27
     DefaultBlockConfigApi,
     "/apps/<uuid:app_id>/workflows/default-workflow-block-configs/<string:block_type>",
 )
