--- conflicted
+++ resolved
@@ -117,15 +117,6 @@
         content_type = request.headers.get("Content-Type", "")
 
         if "application/json" in content_type:
-<<<<<<< HEAD
-            parser = reqparse.RequestParser()
-            parser.add_argument("graph", type=dict, required=True, nullable=False, location="json")
-            parser.add_argument("features", type=dict, required=True, nullable=False, location="json")
-            parser.add_argument("hash", type=str, required=False, location="json")
-            parser.add_argument("environment_variables", type=list, required=True, location="json")
-            parser.add_argument("conversation_variables", type=list, required=False, location="json")
-            parser.add_argument("memory_blocks", type=list, required=False, location="json")
-=======
             parser = (
                 reqparse.RequestParser()
                 .add_argument("graph", type=dict, required=True, nullable=False, location="json")
@@ -133,8 +124,8 @@
                 .add_argument("hash", type=str, required=False, location="json")
                 .add_argument("environment_variables", type=list, required=True, location="json")
                 .add_argument("conversation_variables", type=list, required=False, location="json")
-            )
->>>>>>> 9f22b272
+                .add_argument("memory_blocks", type=list, required=False, location="json")
+            )
             args = parser.parse_args()
         elif "text/plain" in content_type:
             try:
