from dateutil.parser import isoparse
from flask_restx import Resource, marshal_with, reqparse
from flask_restx.inputs import int_range
from sqlalchemy.orm import Session

from controllers.console import console_ns
from controllers.console.app.wraps import get_app_model
from controllers.console.wraps import account_initialization_required, setup_required
from core.workflow.enums import WorkflowExecutionStatus
from extensions.ext_database import db
from fields.workflow_app_log_fields import build_workflow_app_log_pagination_model
from libs.login import login_required
from models import App
from models.model import AppMode
from services.workflow_app_service import WorkflowAppService

# Register model for flask_restx to avoid dict type issues in Swagger
workflow_app_log_pagination_model = build_workflow_app_log_pagination_model(api)


@console_ns.route("/apps/<uuid:app_id>/workflow-app-logs")
class WorkflowAppLogApi(Resource):
    @console_ns.doc("get_workflow_app_logs")
    @console_ns.doc(description="Get workflow application execution logs")
    @console_ns.doc(params={"app_id": "Application ID"})
    @console_ns.doc(
        params={
            "keyword": "Search keyword for filtering logs",
            "status": "Filter by execution status (succeeded, failed, stopped, partial-succeeded)",
            "created_at__before": "Filter logs created before this timestamp",
            "created_at__after": "Filter logs created after this timestamp",
            "created_by_end_user_session_id": "Filter by end user session ID",
            "created_by_account": "Filter by account",
            "detail": "Whether to return detailed logs",
            "page": "Page number (1-99999)",
            "limit": "Number of items per page (1-100)",
        }
    )
<<<<<<< HEAD
    @api.response(200, "Workflow app logs retrieved successfully", workflow_app_log_pagination_model)
=======
    @console_ns.response(200, "Workflow app logs retrieved successfully", workflow_app_log_pagination_fields)
>>>>>>> 15ea2786
    @setup_required
    @login_required
    @account_initialization_required
    @get_app_model(mode=[AppMode.WORKFLOW])
    @marshal_with(workflow_app_log_pagination_model)
    def get(self, app_model: App):
        """
        Get workflow app logs
        """
        parser = (
            reqparse.RequestParser()
            .add_argument("keyword", type=str, location="args")
            .add_argument(
                "status", type=str, choices=["succeeded", "failed", "stopped", "partial-succeeded"], location="args"
            )
            .add_argument(
                "created_at__before", type=str, location="args", help="Filter logs created before this timestamp"
            )
            .add_argument(
                "created_at__after", type=str, location="args", help="Filter logs created after this timestamp"
            )
            .add_argument(
                "created_by_end_user_session_id",
                type=str,
                location="args",
                required=False,
                default=None,
            )
            .add_argument(
                "created_by_account",
                type=str,
                location="args",
                required=False,
                default=None,
            )
            .add_argument("detail", type=bool, location="args", required=False, default=False)
            .add_argument("page", type=int_range(1, 99999), default=1, location="args")
            .add_argument("limit", type=int_range(1, 100), default=20, location="args")
        )
        args = parser.parse_args()

        args.status = WorkflowExecutionStatus(args.status) if args.status else None
        if args.created_at__before:
            args.created_at__before = isoparse(args.created_at__before)

        if args.created_at__after:
            args.created_at__after = isoparse(args.created_at__after)

        # get paginate workflow app logs
        workflow_app_service = WorkflowAppService()
        with Session(db.engine) as session:
            workflow_app_log_pagination = workflow_app_service.get_paginate_workflow_app_logs(
                session=session,
                app_model=app_model,
                keyword=args.keyword,
                status=args.status,
                created_at_before=args.created_at__before,
                created_at_after=args.created_at__after,
                page=args.page,
                limit=args.limit,
                detail=args.detail,
                created_by_end_user_session_id=args.created_by_end_user_session_id,
                created_by_account=args.created_by_account,
            )

            return workflow_app_log_pagination<|MERGE_RESOLUTION|>--- conflicted
+++ resolved
@@ -36,11 +36,7 @@
             "limit": "Number of items per page (1-100)",
         }
     )
-<<<<<<< HEAD
     @api.response(200, "Workflow app logs retrieved successfully", workflow_app_log_pagination_model)
-=======
-    @console_ns.response(200, "Workflow app logs retrieved successfully", workflow_app_log_pagination_fields)
->>>>>>> 15ea2786
     @setup_required
     @login_required
     @account_initialization_required
