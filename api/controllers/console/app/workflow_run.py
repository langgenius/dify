from typing import cast

from flask_restx import Resource, marshal_with, reqparse
from flask_restx.inputs import int_range

from controllers.console import api, console_ns
from controllers.console.app.wraps import get_app_model
from controllers.console.wraps import account_initialization_required, setup_required
from fields.workflow_run_fields import (
    advanced_chat_workflow_run_pagination_fields,
    workflow_run_count_fields,
    workflow_run_detail_fields,
    workflow_run_node_execution_list_fields,
    workflow_run_pagination_fields,
)
from libs.custom_inputs import time_duration
from libs.helper import uuid_value
<<<<<<< HEAD
from libs.login import login_required
from models import Account, App, AppMode, EndUser, WorkflowRunTriggeredFrom
=======
from libs.login import current_user, login_required
from models import Account, App, AppMode, EndUser
>>>>>>> 06649f6c
from services.workflow_run_service import WorkflowRunService

# Workflow run status choices for filtering
WORKFLOW_RUN_STATUS_CHOICES = ["running", "succeeded", "failed", "stopped", "partial-succeeded"]


def _parse_workflow_run_list_args():
    """
    Parse common arguments for workflow run list endpoints.

    Returns:
        Parsed arguments containing last_id, limit, status, and triggered_from filters
    """
    parser = reqparse.RequestParser()
    parser.add_argument("last_id", type=uuid_value, location="args")
    parser.add_argument("limit", type=int_range(1, 100), required=False, default=20, location="args")
    parser.add_argument(
        "status",
        type=str,
        choices=WORKFLOW_RUN_STATUS_CHOICES,
        location="args",
        required=False,
    )
    parser.add_argument(
        "triggered_from",
        type=str,
        choices=["debugging", "app-run"],
        location="args",
        required=False,
        help="Filter by trigger source: debugging or app-run",
    )
    return parser.parse_args()


def _parse_workflow_run_count_args():
    """
    Parse common arguments for workflow run count endpoints.

    Returns:
        Parsed arguments containing status, time_range, and triggered_from filters
    """
    parser = reqparse.RequestParser()
    parser.add_argument(
        "status",
        type=str,
        choices=WORKFLOW_RUN_STATUS_CHOICES,
        location="args",
        required=False,
    )
    parser.add_argument(
        "time_range",
        type=time_duration,
        location="args",
        required=False,
        help="Time range filter (e.g., 7d, 4h, 30m, 30s)",
    )
    parser.add_argument(
        "triggered_from",
        type=str,
        choices=["debugging", "app-run"],
        location="args",
        required=False,
        help="Filter by trigger source: debugging or app-run",
    )
    return parser.parse_args()


@console_ns.route("/apps/<uuid:app_id>/advanced-chat/workflow-runs")
class AdvancedChatAppWorkflowRunListApi(Resource):
    @api.doc("get_advanced_chat_workflow_runs")
    @api.doc(description="Get advanced chat workflow run list")
    @api.doc(params={"app_id": "Application ID"})
    @api.doc(params={"last_id": "Last run ID for pagination", "limit": "Number of items per page (1-100)"})
    @api.doc(params={"status": "Filter by status (optional): running, succeeded, failed, stopped, partial-succeeded"})
    @api.doc(params={"triggered_from": "Filter by trigger source (optional): debugging or app-run. Default: debugging"})
    @api.response(200, "Workflow runs retrieved successfully", advanced_chat_workflow_run_pagination_fields)
    @setup_required
    @login_required
    @account_initialization_required
    @get_app_model(mode=[AppMode.ADVANCED_CHAT])
    @marshal_with(advanced_chat_workflow_run_pagination_fields)
    def get(self, app_model: App):
        """
        Get advanced chat app workflow run list
        """
        args = _parse_workflow_run_list_args()

        # Default to DEBUGGING if not specified
        triggered_from = (
            WorkflowRunTriggeredFrom(args.get("triggered_from"))
            if args.get("triggered_from")
            else WorkflowRunTriggeredFrom.DEBUGGING
        )

        workflow_run_service = WorkflowRunService()
        result = workflow_run_service.get_paginate_advanced_chat_workflow_runs(
            app_model=app_model, args=args, triggered_from=triggered_from
        )

        return result


@console_ns.route("/apps/<uuid:app_id>/advanced-chat/workflow-runs/count")
class AdvancedChatAppWorkflowRunCountApi(Resource):
    @api.doc("get_advanced_chat_workflow_runs_count")
    @api.doc(description="Get advanced chat workflow runs count statistics")
    @api.doc(params={"app_id": "Application ID"})
    @api.doc(params={"status": "Filter by status (optional): running, succeeded, failed, stopped, partial-succeeded"})
    @api.doc(
        params={
            "time_range": (
                "Filter by time range (optional): e.g., 7d (7 days), 4h (4 hours), "
                "30m (30 minutes), 30s (30 seconds). Filters by created_at field."
            )
        }
    )
    @api.doc(params={"triggered_from": "Filter by trigger source (optional): debugging or app-run. Default: debugging"})
    @api.response(200, "Workflow runs count retrieved successfully", workflow_run_count_fields)
    @setup_required
    @login_required
    @account_initialization_required
    @get_app_model(mode=[AppMode.ADVANCED_CHAT])
    @marshal_with(workflow_run_count_fields)
    def get(self, app_model: App):
        """
        Get advanced chat workflow runs count statistics
        """
        args = _parse_workflow_run_count_args()

        # Default to DEBUGGING if not specified
        triggered_from = (
            WorkflowRunTriggeredFrom(args.get("triggered_from"))
            if args.get("triggered_from")
            else WorkflowRunTriggeredFrom.DEBUGGING
        )

        workflow_run_service = WorkflowRunService()
        result = workflow_run_service.get_workflow_runs_count(
            app_model=app_model,
            status=args.get("status"),
            time_range=args.get("time_range"),
            triggered_from=triggered_from,
        )

        return result


@console_ns.route("/apps/<uuid:app_id>/workflow-runs")
class WorkflowRunListApi(Resource):
    @api.doc("get_workflow_runs")
    @api.doc(description="Get workflow run list")
    @api.doc(params={"app_id": "Application ID"})
    @api.doc(params={"last_id": "Last run ID for pagination", "limit": "Number of items per page (1-100)"})
    @api.doc(params={"status": "Filter by status (optional): running, succeeded, failed, stopped, partial-succeeded"})
    @api.doc(params={"triggered_from": "Filter by trigger source (optional): debugging or app-run. Default: debugging"})
    @api.response(200, "Workflow runs retrieved successfully", workflow_run_pagination_fields)
    @setup_required
    @login_required
    @account_initialization_required
    @get_app_model(mode=[AppMode.ADVANCED_CHAT, AppMode.WORKFLOW])
    @marshal_with(workflow_run_pagination_fields)
    def get(self, app_model: App):
        """
        Get workflow run list
        """
        args = _parse_workflow_run_list_args()

        # Default to DEBUGGING for workflow if not specified (backward compatibility)
        triggered_from = (
            WorkflowRunTriggeredFrom(args.get("triggered_from"))
            if args.get("triggered_from")
            else WorkflowRunTriggeredFrom.DEBUGGING
        )

        workflow_run_service = WorkflowRunService()
        result = workflow_run_service.get_paginate_workflow_runs(
            app_model=app_model, args=args, triggered_from=triggered_from
        )

        return result


@console_ns.route("/apps/<uuid:app_id>/workflow-runs/count")
class WorkflowRunCountApi(Resource):
    @api.doc("get_workflow_runs_count")
    @api.doc(description="Get workflow runs count statistics")
    @api.doc(params={"app_id": "Application ID"})
    @api.doc(params={"status": "Filter by status (optional): running, succeeded, failed, stopped, partial-succeeded"})
    @api.doc(
        params={
            "time_range": (
                "Filter by time range (optional): e.g., 7d (7 days), 4h (4 hours), "
                "30m (30 minutes), 30s (30 seconds). Filters by created_at field."
            )
        }
    )
    @api.doc(params={"triggered_from": "Filter by trigger source (optional): debugging or app-run. Default: debugging"})
    @api.response(200, "Workflow runs count retrieved successfully", workflow_run_count_fields)
    @setup_required
    @login_required
    @account_initialization_required
    @get_app_model(mode=[AppMode.ADVANCED_CHAT, AppMode.WORKFLOW])
    @marshal_with(workflow_run_count_fields)
    def get(self, app_model: App):
        """
        Get workflow runs count statistics
        """
        args = _parse_workflow_run_count_args()

        # Default to DEBUGGING for workflow if not specified (backward compatibility)
        triggered_from = (
            WorkflowRunTriggeredFrom(args.get("triggered_from"))
            if args.get("triggered_from")
            else WorkflowRunTriggeredFrom.DEBUGGING
        )

        workflow_run_service = WorkflowRunService()
        result = workflow_run_service.get_workflow_runs_count(
            app_model=app_model,
            status=args.get("status"),
            time_range=args.get("time_range"),
            triggered_from=triggered_from,
        )

        return result


@console_ns.route("/apps/<uuid:app_id>/workflow-runs/<uuid:run_id>")
class WorkflowRunDetailApi(Resource):
    @api.doc("get_workflow_run_detail")
    @api.doc(description="Get workflow run detail")
    @api.doc(params={"app_id": "Application ID", "run_id": "Workflow run ID"})
    @api.response(200, "Workflow run detail retrieved successfully", workflow_run_detail_fields)
    @api.response(404, "Workflow run not found")
    @setup_required
    @login_required
    @account_initialization_required
    @get_app_model(mode=[AppMode.ADVANCED_CHAT, AppMode.WORKFLOW])
    @marshal_with(workflow_run_detail_fields)
    def get(self, app_model: App, run_id):
        """
        Get workflow run detail
        """
        run_id = str(run_id)

        workflow_run_service = WorkflowRunService()
        workflow_run = workflow_run_service.get_workflow_run(app_model=app_model, run_id=run_id)

        return workflow_run


@console_ns.route("/apps/<uuid:app_id>/workflow-runs/<uuid:run_id>/node-executions")
class WorkflowRunNodeExecutionListApi(Resource):
    @api.doc("get_workflow_run_node_executions")
    @api.doc(description="Get workflow run node execution list")
    @api.doc(params={"app_id": "Application ID", "run_id": "Workflow run ID"})
    @api.response(200, "Node executions retrieved successfully", workflow_run_node_execution_list_fields)
    @api.response(404, "Workflow run not found")
    @setup_required
    @login_required
    @account_initialization_required
    @get_app_model(mode=[AppMode.ADVANCED_CHAT, AppMode.WORKFLOW])
    @marshal_with(workflow_run_node_execution_list_fields)
    def get(self, app_model: App, run_id):
        """
        Get workflow run node execution list
        """
        run_id = str(run_id)

        workflow_run_service = WorkflowRunService()
        user = cast("Account | EndUser", current_user)
        node_executions = workflow_run_service.get_workflow_run_node_executions(
            app_model=app_model,
            run_id=run_id,
            user=user,
        )

        return {"data": node_executions}<|MERGE_RESOLUTION|>--- conflicted
+++ resolved
@@ -15,13 +15,8 @@
 )
 from libs.custom_inputs import time_duration
 from libs.helper import uuid_value
-<<<<<<< HEAD
-from libs.login import login_required
+from libs.login import current_user, login_required
 from models import Account, App, AppMode, EndUser, WorkflowRunTriggeredFrom
-=======
-from libs.login import current_user, login_required
-from models import Account, App, AppMode, EndUser
->>>>>>> 06649f6c
 from services.workflow_run_service import WorkflowRunService
 
 # Workflow run status choices for filtering
