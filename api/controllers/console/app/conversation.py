--- conflicted
+++ resolved
@@ -2,12 +2,7 @@
 from datetime import datetime
 
 import pytz  # pip install pytz
-<<<<<<< HEAD
-
-logger = logging.getLogger(__name__)
-=======
 import sqlalchemy as sa
->>>>>>> a16ef7e7
 from flask_login import current_user
 from flask_restx import Resource, marshal_with, reqparse
 from flask_restx.inputs import int_range
