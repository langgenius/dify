import logging
from typing import NoReturn

from flask import Response
from flask_restx import Resource, fields, inputs, marshal, marshal_with, reqparse
from sqlalchemy.orm import Session
from werkzeug.exceptions import Forbidden

from controllers.console import api, console_ns
from controllers.console.app.error import (
    DraftWorkflowNotExist,
)
from controllers.console.app.wraps import get_app_model
from controllers.console.wraps import account_initialization_required, setup_required
from controllers.web.error import InvalidArgumentError, NotFoundError
from core.file import helpers as file_helpers
from core.variables.segment_group import SegmentGroup
from core.variables.segments import ArrayFileSegment, FileSegment, Segment
from core.variables.types import SegmentType
from core.workflow.constants import CONVERSATION_VARIABLE_NODE_ID, SYSTEM_VARIABLE_NODE_ID
<<<<<<< HEAD
from extensions.ext_database import db
=======
from factories import variable_factory
>>>>>>> 687662cf
from factories.file_factory import build_from_mapping, build_from_mappings
from libs.login import current_user, login_required
from models import App, AppMode
from models.account import Account
from models.workflow import WorkflowDraftVariable
from services.workflow_draft_variable_service import WorkflowDraftVariableList, WorkflowDraftVariableService
from services.workflow_service import WorkflowService

logger = logging.getLogger(__name__)


def _convert_values_to_json_serializable_object(value: Segment):
    if isinstance(value, FileSegment):
        return value.value.model_dump()
    elif isinstance(value, ArrayFileSegment):
        return [i.model_dump() for i in value.value]
    elif isinstance(value, SegmentGroup):
        return [_convert_values_to_json_serializable_object(i) for i in value.value]
    else:
        return value.value


def _serialize_var_value(variable: WorkflowDraftVariable):
    value = variable.get_value()
    # create a copy of the value to avoid affecting the model cache.
    value = value.model_copy(deep=True)
    # Refresh the url signature before returning it to client.
    if isinstance(value, FileSegment):
        file = value.value
        file.remote_url = file.generate_url()
    elif isinstance(value, ArrayFileSegment):
        files = value.value
        for file in files:
            file.remote_url = file.generate_url()
    return _convert_values_to_json_serializable_object(value)


def _create_pagination_parser():
    parser = reqparse.RequestParser()
    parser.add_argument(
        "page",
        type=inputs.int_range(1, 100_000),
        required=False,
        default=1,
        location="args",
        help="the page of data requested",
    )
    parser.add_argument("limit", type=inputs.int_range(1, 100), required=False, default=20, location="args")
    return parser


def _serialize_variable_type(workflow_draft_var: WorkflowDraftVariable) -> str:
    value_type = workflow_draft_var.value_type
    return value_type.exposed_type().value


def _serialize_full_content(variable: WorkflowDraftVariable) -> dict | None:
    """Serialize full_content information for large variables."""
    if not variable.is_truncated():
        return None

    variable_file = variable.variable_file
    assert variable_file is not None

    return {
        "size_bytes": variable_file.size,
        "value_type": variable_file.value_type.exposed_type().value,
        "length": variable_file.length,
        "download_url": file_helpers.get_signed_file_url(variable_file.upload_file_id, as_attachment=True),
    }


_WORKFLOW_DRAFT_VARIABLE_WITHOUT_VALUE_FIELDS = {
    "id": fields.String,
    "type": fields.String(attribute=lambda model: model.get_variable_type()),
    "name": fields.String,
    "description": fields.String,
    "selector": fields.List(fields.String, attribute=lambda model: model.get_selector()),
    "value_type": fields.String(attribute=_serialize_variable_type),
    "edited": fields.Boolean(attribute=lambda model: model.edited),
    "visible": fields.Boolean,
    "is_truncated": fields.Boolean(attribute=lambda model: model.file_id is not None),
}

_WORKFLOW_DRAFT_VARIABLE_FIELDS = dict(
    _WORKFLOW_DRAFT_VARIABLE_WITHOUT_VALUE_FIELDS,
    value=fields.Raw(attribute=_serialize_var_value),
    full_content=fields.Raw(attribute=_serialize_full_content),
)

_WORKFLOW_DRAFT_ENV_VARIABLE_FIELDS = {
    "id": fields.String,
    "type": fields.String(attribute=lambda _: "env"),
    "name": fields.String,
    "description": fields.String,
    "selector": fields.List(fields.String, attribute=lambda model: model.get_selector()),
    "value_type": fields.String(attribute=_serialize_variable_type),
    "edited": fields.Boolean(attribute=lambda model: model.edited),
    "visible": fields.Boolean,
}

_WORKFLOW_DRAFT_ENV_VARIABLE_LIST_FIELDS = {
    "items": fields.List(fields.Nested(_WORKFLOW_DRAFT_ENV_VARIABLE_FIELDS)),
}


def _get_items(var_list: WorkflowDraftVariableList) -> list[WorkflowDraftVariable]:
    return var_list.variables


_WORKFLOW_DRAFT_VARIABLE_LIST_WITHOUT_VALUE_FIELDS = {
    "items": fields.List(fields.Nested(_WORKFLOW_DRAFT_VARIABLE_WITHOUT_VALUE_FIELDS), attribute=_get_items),
    "total": fields.Raw(),
}

_WORKFLOW_DRAFT_VARIABLE_LIST_FIELDS = {
    "items": fields.List(fields.Nested(_WORKFLOW_DRAFT_VARIABLE_FIELDS), attribute=_get_items),
}


def _api_prerequisite(f):
    """Common prerequisites for all draft workflow variable APIs.

    It ensures the following conditions are satisfied:

    - Dify has been property setup.
    - The request user has logged in and initialized.
    - The requested app is a workflow or a chat flow.
    - The request user has the edit permission for the app.
    """

    @setup_required
    @login_required
    @account_initialization_required
    @get_app_model(mode=[AppMode.ADVANCED_CHAT, AppMode.WORKFLOW])
    def wrapper(*args, **kwargs):
        assert isinstance(current_user, Account)
        if not current_user.has_edit_permission:
            raise Forbidden()
        return f(*args, **kwargs)

    return wrapper


@console_ns.route("/apps/<uuid:app_id>/workflows/draft/variables")
class WorkflowVariableCollectionApi(Resource):
    @api.doc("get_workflow_variables")
    @api.doc(description="Get draft workflow variables")
    @api.doc(params={"app_id": "Application ID"})
    @api.doc(params={"page": "Page number (1-100000)", "limit": "Number of items per page (1-100)"})
    @api.response(200, "Workflow variables retrieved successfully", _WORKFLOW_DRAFT_VARIABLE_LIST_WITHOUT_VALUE_FIELDS)
    @_api_prerequisite
    @marshal_with(_WORKFLOW_DRAFT_VARIABLE_LIST_WITHOUT_VALUE_FIELDS)
    def get(self, app_model: App):
        """
        Get draft workflow
        """
        parser = _create_pagination_parser()
        args = parser.parse_args()

        # fetch draft workflow by app_model
        workflow_service = WorkflowService()
        workflow_exist = workflow_service.is_workflow_exist(app_model=app_model)
        if not workflow_exist:
            raise DraftWorkflowNotExist()

        # fetch draft workflow by app_model
        with Session(bind=db.engine, expire_on_commit=False) as session:
            draft_var_srv = WorkflowDraftVariableService(
                session=session,
            )
            workflow_vars = draft_var_srv.list_variables_without_values(
                app_id=app_model.id,
                page=args.page,
                limit=args.limit,
            )

        return workflow_vars

    @api.doc("delete_workflow_variables")
    @api.doc(description="Delete all draft workflow variables")
    @api.response(204, "Workflow variables deleted successfully")
    @_api_prerequisite
    def delete(self, app_model: App):
        draft_var_srv = WorkflowDraftVariableService(
            session=db.session(),
        )
        draft_var_srv.delete_workflow_variables(app_model.id)
        db.session.commit()
        return Response("", 204)


def validate_node_id(node_id: str) -> NoReturn | None:
    if node_id in [
        CONVERSATION_VARIABLE_NODE_ID,
        SYSTEM_VARIABLE_NODE_ID,
    ]:
        # NOTE(QuantumGhost): While we store the system and conversation variables as node variables
        # with specific `node_id` in database, we still want to make the API separated. By disallowing
        # accessing system and conversation variables in `WorkflowDraftNodeVariableListApi`,
        # we mitigate the risk that user of the API depending on the implementation detail of the API.
        #
        # ref: [Hyrum's Law](https://www.hyrumslaw.com/)

        raise InvalidArgumentError(
            f"invalid node_id, please use correspond api for conversation and system variables, node_id={node_id}",
        )
    return None


@console_ns.route("/apps/<uuid:app_id>/workflows/draft/nodes/<string:node_id>/variables")
class NodeVariableCollectionApi(Resource):
    @api.doc("get_node_variables")
    @api.doc(description="Get variables for a specific node")
    @api.doc(params={"app_id": "Application ID", "node_id": "Node ID"})
    @api.response(200, "Node variables retrieved successfully", _WORKFLOW_DRAFT_VARIABLE_LIST_FIELDS)
    @_api_prerequisite
    @marshal_with(_WORKFLOW_DRAFT_VARIABLE_LIST_FIELDS)
    def get(self, app_model: App, node_id: str):
        validate_node_id(node_id)
        with Session(bind=db.engine, expire_on_commit=False) as session:
            draft_var_srv = WorkflowDraftVariableService(
                session=session,
            )
            node_vars = draft_var_srv.list_node_variables(app_model.id, node_id)

        return node_vars

    @api.doc("delete_node_variables")
    @api.doc(description="Delete all variables for a specific node")
    @api.response(204, "Node variables deleted successfully")
    @_api_prerequisite
    def delete(self, app_model: App, node_id: str):
        validate_node_id(node_id)
        srv = WorkflowDraftVariableService(db.session())
        srv.delete_node_variables(app_model.id, node_id)
        db.session.commit()
        return Response("", 204)


@console_ns.route("/apps/<uuid:app_id>/workflows/draft/variables/<uuid:variable_id>")
class VariableApi(Resource):
    _PATCH_NAME_FIELD = "name"
    _PATCH_VALUE_FIELD = "value"

    @api.doc("get_variable")
    @api.doc(description="Get a specific workflow variable")
    @api.doc(params={"app_id": "Application ID", "variable_id": "Variable ID"})
    @api.response(200, "Variable retrieved successfully", _WORKFLOW_DRAFT_VARIABLE_FIELDS)
    @api.response(404, "Variable not found")
    @_api_prerequisite
    @marshal_with(_WORKFLOW_DRAFT_VARIABLE_FIELDS)
    def get(self, app_model: App, variable_id: str):
        draft_var_srv = WorkflowDraftVariableService(
            session=db.session(),
        )
        variable = draft_var_srv.get_variable(variable_id=variable_id)
        if variable is None:
            raise NotFoundError(description=f"variable not found, id={variable_id}")
        if variable.app_id != app_model.id:
            raise NotFoundError(description=f"variable not found, id={variable_id}")
        return variable

    @api.doc("update_variable")
    @api.doc(description="Update a workflow variable")
    @api.expect(
        api.model(
            "UpdateVariableRequest",
            {
                "name": fields.String(description="Variable name"),
                "value": fields.Raw(description="Variable value"),
            },
        )
    )
    @api.response(200, "Variable updated successfully", _WORKFLOW_DRAFT_VARIABLE_FIELDS)
    @api.response(404, "Variable not found")
    @_api_prerequisite
    @marshal_with(_WORKFLOW_DRAFT_VARIABLE_FIELDS)
    def patch(self, app_model: App, variable_id: str):
        # Request payload for file types:
        #
        # Local File:
        #
        #     {
        #         "type": "image",
        #         "transfer_method": "local_file",
        #         "url": "",
        #         "upload_file_id": "daded54f-72c7-4f8e-9d18-9b0abdd9f190"
        #     }
        #
        # Remote File:
        #
        #
        #     {
        #         "type": "image",
        #         "transfer_method": "remote_url",
        #         "url": "http://127.0.0.1:5001/files/1602650a-4fe4-423c-85a2-af76c083e3c4/file-preview?timestamp=1750041099&nonce=...&sign=...=",
        #         "upload_file_id": "1602650a-4fe4-423c-85a2-af76c083e3c4"
        #     }

        parser = reqparse.RequestParser()
        parser.add_argument(self._PATCH_NAME_FIELD, type=str, required=False, nullable=True, location="json")
        # Parse 'value' field as-is to maintain its original data structure
        parser.add_argument(self._PATCH_VALUE_FIELD, type=lambda x: x, required=False, nullable=True, location="json")

        draft_var_srv = WorkflowDraftVariableService(
            session=db.session(),
        )
        args = parser.parse_args(strict=True)

        variable = draft_var_srv.get_variable(variable_id=variable_id)
        if variable is None:
            raise NotFoundError(description=f"variable not found, id={variable_id}")
        if variable.app_id != app_model.id:
            raise NotFoundError(description=f"variable not found, id={variable_id}")

        new_name = args.get(self._PATCH_NAME_FIELD, None)
        raw_value = args.get(self._PATCH_VALUE_FIELD, None)
        if new_name is None and raw_value is None:
            return variable

        new_value = None
        if raw_value is not None:
            if variable.value_type == SegmentType.FILE:
                if not isinstance(raw_value, dict):
                    raise InvalidArgumentError(description=f"expected dict for file, got {type(raw_value)}")
                raw_value = build_from_mapping(mapping=raw_value, tenant_id=app_model.tenant_id)
            elif variable.value_type == SegmentType.ARRAY_FILE:
                if not isinstance(raw_value, list):
                    raise InvalidArgumentError(description=f"expected list for files, got {type(raw_value)}")
                if len(raw_value) > 0 and not isinstance(raw_value[0], dict):
                    raise InvalidArgumentError(description=f"expected dict for files[0], got {type(raw_value)}")
                raw_value = build_from_mappings(mappings=raw_value, tenant_id=app_model.tenant_id)
            new_value = variable_factory.build_segment_with_type(variable.value_type, raw_value)
        draft_var_srv.update_variable(variable, name=new_name, value=new_value)
        db.session.commit()
        return variable

    @api.doc("delete_variable")
    @api.doc(description="Delete a workflow variable")
    @api.response(204, "Variable deleted successfully")
    @api.response(404, "Variable not found")
    @_api_prerequisite
    def delete(self, app_model: App, variable_id: str):
        draft_var_srv = WorkflowDraftVariableService(
            session=db.session(),
        )
        variable = draft_var_srv.get_variable(variable_id=variable_id)
        if variable is None:
            raise NotFoundError(description=f"variable not found, id={variable_id}")
        if variable.app_id != app_model.id:
            raise NotFoundError(description=f"variable not found, id={variable_id}")
        draft_var_srv.delete_variable(variable)
        db.session.commit()
        return Response("", 204)


@console_ns.route("/apps/<uuid:app_id>/workflows/draft/variables/<uuid:variable_id>/reset")
class VariableResetApi(Resource):
    @api.doc("reset_variable")
    @api.doc(description="Reset a workflow variable to its default value")
    @api.doc(params={"app_id": "Application ID", "variable_id": "Variable ID"})
    @api.response(200, "Variable reset successfully", _WORKFLOW_DRAFT_VARIABLE_FIELDS)
    @api.response(204, "Variable reset (no content)")
    @api.response(404, "Variable not found")
    @_api_prerequisite
    def put(self, app_model: App, variable_id: str):
        draft_var_srv = WorkflowDraftVariableService(
            session=db.session(),
        )

        workflow_srv = WorkflowService()
        draft_workflow = workflow_srv.get_draft_workflow(app_model)
        if draft_workflow is None:
            raise NotFoundError(
                f"Draft workflow not found, app_id={app_model.id}",
            )
        variable = draft_var_srv.get_variable(variable_id=variable_id)
        if variable is None:
            raise NotFoundError(description=f"variable not found, id={variable_id}")
        if variable.app_id != app_model.id:
            raise NotFoundError(description=f"variable not found, id={variable_id}")

        resetted = draft_var_srv.reset_variable(draft_workflow, variable)
        db.session.commit()
        if resetted is None:
            return Response("", 204)
        else:
            return marshal(resetted, _WORKFLOW_DRAFT_VARIABLE_FIELDS)


def _get_variable_list(app_model: App, node_id) -> WorkflowDraftVariableList:
    with Session(bind=db.engine, expire_on_commit=False) as session:
        draft_var_srv = WorkflowDraftVariableService(
            session=session,
        )
        if node_id == CONVERSATION_VARIABLE_NODE_ID:
            draft_vars = draft_var_srv.list_conversation_variables(app_model.id)
        elif node_id == SYSTEM_VARIABLE_NODE_ID:
            draft_vars = draft_var_srv.list_system_variables(app_model.id)
        else:
            draft_vars = draft_var_srv.list_node_variables(app_id=app_model.id, node_id=node_id)
    return draft_vars


@console_ns.route("/apps/<uuid:app_id>/workflows/draft/conversation-variables")
class ConversationVariableCollectionApi(Resource):
    @api.doc("get_conversation_variables")
    @api.doc(description="Get conversation variables for workflow")
    @api.doc(params={"app_id": "Application ID"})
    @api.response(200, "Conversation variables retrieved successfully", _WORKFLOW_DRAFT_VARIABLE_LIST_FIELDS)
    @api.response(404, "Draft workflow not found")
    @_api_prerequisite
    @marshal_with(_WORKFLOW_DRAFT_VARIABLE_LIST_FIELDS)
    def get(self, app_model: App):
        # NOTE(QuantumGhost): Prefill conversation variables into the draft variables table
        # so their IDs can be returned to the caller.
        workflow_srv = WorkflowService()
        draft_workflow = workflow_srv.get_draft_workflow(app_model)
        if draft_workflow is None:
            raise NotFoundError(description=f"draft workflow not found, id={app_model.id}")
        draft_var_srv = WorkflowDraftVariableService(db.session())
        draft_var_srv.prefill_conversation_variable_default_values(draft_workflow)
        db.session.commit()
        return _get_variable_list(app_model, CONVERSATION_VARIABLE_NODE_ID)

    @setup_required
    @login_required
    @account_initialization_required
    @get_app_model(mode=AppMode.ADVANCED_CHAT)
    def post(self, app_model: App):
        # The role of the current user in the ta table must be admin, owner, or editor
        if not current_user.is_editor:
            raise Forbidden()

        parser = reqparse.RequestParser()
        parser.add_argument("conversation_variables", type=list, required=True, location="json")
        args = parser.parse_args()

        workflow_service = WorkflowService()

        conversation_variables_list = args.get("conversation_variables") or []
        conversation_variables = [
            variable_factory.build_conversation_variable_from_mapping(obj) for obj in conversation_variables_list
        ]

        workflow_service.update_draft_workflow_conversation_variables(
            app_model=app_model,
            account=current_user,
            conversation_variables=conversation_variables,
        )

        return {"result": "success"}


@console_ns.route("/apps/<uuid:app_id>/workflows/draft/system-variables")
class SystemVariableCollectionApi(Resource):
    @api.doc("get_system_variables")
    @api.doc(description="Get system variables for workflow")
    @api.doc(params={"app_id": "Application ID"})
    @api.response(200, "System variables retrieved successfully", _WORKFLOW_DRAFT_VARIABLE_LIST_FIELDS)
    @_api_prerequisite
    @marshal_with(_WORKFLOW_DRAFT_VARIABLE_LIST_FIELDS)
    def get(self, app_model: App):
        return _get_variable_list(app_model, SYSTEM_VARIABLE_NODE_ID)


@console_ns.route("/apps/<uuid:app_id>/workflows/draft/environment-variables")
class EnvironmentVariableCollectionApi(Resource):
    @api.doc("get_environment_variables")
    @api.doc(description="Get environment variables for workflow")
    @api.doc(params={"app_id": "Application ID"})
    @api.response(200, "Environment variables retrieved successfully")
    @api.response(404, "Draft workflow not found")
    @_api_prerequisite
    def get(self, app_model: App):
        """
        Get draft workflow
        """
        # fetch draft workflow by app_model
        workflow_service = WorkflowService()
        workflow = workflow_service.get_draft_workflow(app_model=app_model)
        if workflow is None:
            raise DraftWorkflowNotExist()

        env_vars = workflow.environment_variables
        env_vars_list = []
        for v in env_vars:
            env_vars_list.append(
                {
                    "id": v.id,
                    "type": "env",
                    "name": v.name,
                    "description": v.description,
                    "selector": v.selector,
                    "value_type": v.value_type.exposed_type().value,
                    "value": v.value,
                    # Do not track edited for env vars.
                    "edited": False,
                    "visible": True,
                    "editable": True,
                }
            )

<<<<<<< HEAD
        return {"items": env_vars_list}
=======
        return {"items": env_vars_list}

    @setup_required
    @login_required
    @account_initialization_required
    @get_app_model(mode=[AppMode.ADVANCED_CHAT, AppMode.WORKFLOW])
    def post(self, app_model: App):
        # The role of the current user in the ta table must be admin, owner, or editor
        if not current_user.is_editor:
            raise Forbidden()

        parser = reqparse.RequestParser()
        parser.add_argument("environment_variables", type=list, required=True, location="json")
        args = parser.parse_args()

        workflow_service = WorkflowService()

        environment_variables_list = args.get("environment_variables") or []
        environment_variables = [
            variable_factory.build_environment_variable_from_mapping(obj) for obj in environment_variables_list
        ]

        workflow_service.update_draft_workflow_environment_variables(
            app_model=app_model,
            account=current_user,
            environment_variables=environment_variables,
        )

        return {"result": "success"}


api.add_resource(
    WorkflowVariableCollectionApi,
    "/apps/<uuid:app_id>/workflows/draft/variables",
)
api.add_resource(NodeVariableCollectionApi, "/apps/<uuid:app_id>/workflows/draft/nodes/<string:node_id>/variables")
api.add_resource(VariableApi, "/apps/<uuid:app_id>/workflows/draft/variables/<uuid:variable_id>")
api.add_resource(VariableResetApi, "/apps/<uuid:app_id>/workflows/draft/variables/<uuid:variable_id>/reset")

api.add_resource(ConversationVariableCollectionApi, "/apps/<uuid:app_id>/workflows/draft/conversation-variables")
api.add_resource(SystemVariableCollectionApi, "/apps/<uuid:app_id>/workflows/draft/system-variables")
api.add_resource(EnvironmentVariableCollectionApi, "/apps/<uuid:app_id>/workflows/draft/environment-variables")
>>>>>>> 687662cf
<|MERGE_RESOLUTION|>--- conflicted
+++ resolved
@@ -18,11 +18,7 @@
 from core.variables.segments import ArrayFileSegment, FileSegment, Segment
 from core.variables.types import SegmentType
 from core.workflow.constants import CONVERSATION_VARIABLE_NODE_ID, SYSTEM_VARIABLE_NODE_ID
-<<<<<<< HEAD
-from extensions.ext_database import db
-=======
 from factories import variable_factory
->>>>>>> 687662cf
 from factories.file_factory import build_from_mapping, build_from_mappings
 from libs.login import current_user, login_required
 from models import App, AppMode
@@ -478,7 +474,6 @@
         return {"result": "success"}
 
 
-@console_ns.route("/apps/<uuid:app_id>/workflows/draft/system-variables")
 class SystemVariableCollectionApi(Resource):
     @api.doc("get_system_variables")
     @api.doc(description="Get system variables for workflow")
@@ -527,9 +522,6 @@
                 }
             )
 
-<<<<<<< HEAD
-        return {"items": env_vars_list}
-=======
         return {"items": env_vars_list}
 
     @setup_required
@@ -571,5 +563,4 @@
 
 api.add_resource(ConversationVariableCollectionApi, "/apps/<uuid:app_id>/workflows/draft/conversation-variables")
 api.add_resource(SystemVariableCollectionApi, "/apps/<uuid:app_id>/workflows/draft/system-variables")
-api.add_resource(EnvironmentVariableCollectionApi, "/apps/<uuid:app_id>/workflows/draft/environment-variables")
->>>>>>> 687662cf
+api.add_resource(EnvironmentVariableCollectionApi, "/apps/<uuid:app_id>/workflows/draft/environment-variables")