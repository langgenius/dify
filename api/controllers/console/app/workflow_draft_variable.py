--- conflicted
+++ resolved
@@ -199,23 +199,12 @@
 
 @console_ns.route("/apps/<uuid:app_id>/workflows/draft/variables")
 class WorkflowVariableCollectionApi(Resource):
-<<<<<<< HEAD
     @api.expect(_create_pagination_parser())
     @api.doc("get_workflow_variables")
     @api.doc(description="Get draft workflow variables")
     @api.doc(params={"app_id": "Application ID"})
     @api.doc(params={"page": "Page number (1-100000)", "limit": "Number of items per page (1-100)"})
     @api.response(200, "Workflow variables retrieved successfully", workflow_draft_variable_list_without_value_model)
-=======
-    @console_ns.expect(_create_pagination_parser())
-    @console_ns.doc("get_workflow_variables")
-    @console_ns.doc(description="Get draft workflow variables")
-    @console_ns.doc(params={"app_id": "Application ID"})
-    @console_ns.doc(params={"page": "Page number (1-100000)", "limit": "Number of items per page (1-100)"})
-    @console_ns.response(
-        200, "Workflow variables retrieved successfully", _WORKFLOW_DRAFT_VARIABLE_LIST_WITHOUT_VALUE_FIELDS
-    )
->>>>>>> 15ea2786
     @_api_prerequisite
     @marshal_with(workflow_draft_variable_list_without_value_model)
     def get(self, app_model: App):
@@ -277,17 +266,10 @@
 
 @console_ns.route("/apps/<uuid:app_id>/workflows/draft/nodes/<string:node_id>/variables")
 class NodeVariableCollectionApi(Resource):
-<<<<<<< HEAD
     @api.doc("get_node_variables")
     @api.doc(description="Get variables for a specific node")
     @api.doc(params={"app_id": "Application ID", "node_id": "Node ID"})
     @api.response(200, "Node variables retrieved successfully", workflow_draft_variable_list_model)
-=======
-    @console_ns.doc("get_node_variables")
-    @console_ns.doc(description="Get variables for a specific node")
-    @console_ns.doc(params={"app_id": "Application ID", "node_id": "Node ID"})
-    @console_ns.response(200, "Node variables retrieved successfully", _WORKFLOW_DRAFT_VARIABLE_LIST_FIELDS)
->>>>>>> 15ea2786
     @_api_prerequisite
     @marshal_with(workflow_draft_variable_list_model)
     def get(self, app_model: App, node_id: str):
@@ -317,19 +299,11 @@
     _PATCH_NAME_FIELD = "name"
     _PATCH_VALUE_FIELD = "value"
 
-<<<<<<< HEAD
     @api.doc("get_variable")
     @api.doc(description="Get a specific workflow variable")
     @api.doc(params={"app_id": "Application ID", "variable_id": "Variable ID"})
     @api.response(200, "Variable retrieved successfully", workflow_draft_variable_model)
     @api.response(404, "Variable not found")
-=======
-    @console_ns.doc("get_variable")
-    @console_ns.doc(description="Get a specific workflow variable")
-    @console_ns.doc(params={"app_id": "Application ID", "variable_id": "Variable ID"})
-    @console_ns.response(200, "Variable retrieved successfully", _WORKFLOW_DRAFT_VARIABLE_FIELDS)
-    @console_ns.response(404, "Variable not found")
->>>>>>> 15ea2786
     @_api_prerequisite
     @marshal_with(workflow_draft_variable_model)
     def get(self, app_model: App, variable_id: str):
@@ -354,13 +328,8 @@
             },
         )
     )
-<<<<<<< HEAD
     @api.response(200, "Variable updated successfully", workflow_draft_variable_model)
     @api.response(404, "Variable not found")
-=======
-    @console_ns.response(200, "Variable updated successfully", _WORKFLOW_DRAFT_VARIABLE_FIELDS)
-    @console_ns.response(404, "Variable not found")
->>>>>>> 15ea2786
     @_api_prerequisite
     @marshal_with(workflow_draft_variable_model)
     def patch(self, app_model: App, variable_id: str):
@@ -445,21 +414,12 @@
 
 @console_ns.route("/apps/<uuid:app_id>/workflows/draft/variables/<uuid:variable_id>/reset")
 class VariableResetApi(Resource):
-<<<<<<< HEAD
     @api.doc("reset_variable")
     @api.doc(description="Reset a workflow variable to its default value")
     @api.doc(params={"app_id": "Application ID", "variable_id": "Variable ID"})
     @api.response(200, "Variable reset successfully", workflow_draft_variable_model)
     @api.response(204, "Variable reset (no content)")
     @api.response(404, "Variable not found")
-=======
-    @console_ns.doc("reset_variable")
-    @console_ns.doc(description="Reset a workflow variable to its default value")
-    @console_ns.doc(params={"app_id": "Application ID", "variable_id": "Variable ID"})
-    @console_ns.response(200, "Variable reset successfully", _WORKFLOW_DRAFT_VARIABLE_FIELDS)
-    @console_ns.response(204, "Variable reset (no content)")
-    @console_ns.response(404, "Variable not found")
->>>>>>> 15ea2786
     @_api_prerequisite
     def put(self, app_model: App, variable_id: str):
         draft_var_srv = WorkflowDraftVariableService(
@@ -502,19 +462,11 @@
 
 @console_ns.route("/apps/<uuid:app_id>/workflows/draft/conversation-variables")
 class ConversationVariableCollectionApi(Resource):
-<<<<<<< HEAD
     @api.doc("get_conversation_variables")
     @api.doc(description="Get conversation variables for workflow")
     @api.doc(params={"app_id": "Application ID"})
     @api.response(200, "Conversation variables retrieved successfully", workflow_draft_variable_list_model)
     @api.response(404, "Draft workflow not found")
-=======
-    @console_ns.doc("get_conversation_variables")
-    @console_ns.doc(description="Get conversation variables for workflow")
-    @console_ns.doc(params={"app_id": "Application ID"})
-    @console_ns.response(200, "Conversation variables retrieved successfully", _WORKFLOW_DRAFT_VARIABLE_LIST_FIELDS)
-    @console_ns.response(404, "Draft workflow not found")
->>>>>>> 15ea2786
     @_api_prerequisite
     @marshal_with(workflow_draft_variable_list_model)
     def get(self, app_model: App):
@@ -532,17 +484,10 @@
 
 @console_ns.route("/apps/<uuid:app_id>/workflows/draft/system-variables")
 class SystemVariableCollectionApi(Resource):
-<<<<<<< HEAD
     @api.doc("get_system_variables")
     @api.doc(description="Get system variables for workflow")
     @api.doc(params={"app_id": "Application ID"})
     @api.response(200, "System variables retrieved successfully", workflow_draft_variable_list_model)
-=======
-    @console_ns.doc("get_system_variables")
-    @console_ns.doc(description="Get system variables for workflow")
-    @console_ns.doc(params={"app_id": "Application ID"})
-    @console_ns.response(200, "System variables retrieved successfully", _WORKFLOW_DRAFT_VARIABLE_LIST_FIELDS)
->>>>>>> 15ea2786
     @_api_prerequisite
     @marshal_with(workflow_draft_variable_list_model)
     def get(self, app_model: App):
