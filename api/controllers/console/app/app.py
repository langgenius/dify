import uuid
from typing import cast

from flask_login import current_user
from flask_restful import Resource, inputs, marshal, marshal_with, reqparse
from sqlalchemy import select
from sqlalchemy.orm import Session
from werkzeug.exceptions import BadRequest, Forbidden, abort

from controllers.console import api
from controllers.console.app.wraps import get_app_model
from controllers.console.wraps import (
    account_initialization_required,
    cloud_edition_billing_resource_check,
    enterprise_license_required,
    setup_required,
)
from core.ops.ops_trace_manager import OpsTraceManager
from extensions.ext_database import db
from fields.app_fields import app_detail_fields, app_detail_fields_with_site, app_pagination_fields
from libs.login import login_required
from models import Account, App
from services.app_dsl_service import AppDslService, ImportMode
from services.app_service import AppService
from services.enterprise.enterprise_service import EnterpriseService
from services.feature_service import FeatureService

ALLOW_CREATE_APP_MODES = ["chat", "agent-chat", "advanced-chat", "workflow", "completion"]


class AppListApi(Resource):
    @setup_required
    @login_required
    @account_initialization_required
    @enterprise_license_required
    def get(self):
        """Get app list"""

        def uuid_list(value):
            try:
                return [str(uuid.UUID(v)) for v in value.split(",")]
            except ValueError:
                abort(400, message="Invalid UUID format in tag_ids.")

        parser = reqparse.RequestParser()
        parser.add_argument("page", type=inputs.int_range(1, 99999), required=False, default=1, location="args")
        parser.add_argument("limit", type=inputs.int_range(1, 100), required=False, default=20, location="args")
        parser.add_argument(
            "mode",
            type=str,
            choices=[
                "completion",
                "chat",
                "advanced-chat",
                "workflow",
                "agent-chat",
                "channel",
                "all",
            ],
            default="all",
            location="args",
            required=False,
        )
        parser.add_argument("name", type=str, location="args", required=False)
        parser.add_argument("tag_ids", type=uuid_list, location="args", required=False)
        parser.add_argument("is_created_by_me", type=inputs.boolean, location="args", required=False)

        args = parser.parse_args()

        # get app list
        app_service = AppService()
        app_pagination = app_service.get_paginate_apps(current_user.id, current_user.current_tenant_id, args)
        if not app_pagination:
            return {"data": [], "total": 0, "page": 1, "limit": 20, "has_more": False}

        if FeatureService.get_system_features().webapp_auth.enabled:
            app_ids = [str(app.id) for app in app_pagination.items]
            res = EnterpriseService.WebAppAuth.batch_get_app_access_mode_by_id(app_ids=app_ids)
            if len(res) != len(app_ids):
                raise BadRequest("Invalid app id in webapp auth")

            for app in app_pagination.items:
                if str(app.id) in res:
                    app.access_mode = res[str(app.id)].access_mode

        return marshal(app_pagination, app_pagination_fields), 200

    @setup_required
    @login_required
    @account_initialization_required
    @marshal_with(app_detail_fields)
    @cloud_edition_billing_resource_check("apps")
    def post(self):
        """Create app"""
        parser = reqparse.RequestParser()
        parser.add_argument("name", type=str, required=True, location="json")
        parser.add_argument("description", type=str, location="json")
        parser.add_argument("mode", type=str, choices=ALLOW_CREATE_APP_MODES, location="json")
        parser.add_argument("icon_type", type=str, location="json")
        parser.add_argument("icon", type=str, location="json")
        parser.add_argument("icon_background", type=str, location="json")
        args = parser.parse_args()

        # The role of the current user in the ta table must be admin, owner, or editor
        if not current_user.is_editor:
            raise Forbidden()

        if "mode" not in args or args["mode"] is None:
            raise BadRequest("mode is required")

        app_service = AppService()
        app = app_service.create_app(current_user.current_tenant_id, args, current_user)

        return app, 201


class AppApi(Resource):
    @setup_required
    @login_required
    @account_initialization_required
    @enterprise_license_required
    @get_app_model
    @marshal_with(app_detail_fields_with_site)
    def get(self, app_model):
        """Get app detail"""
        app_service = AppService()

        app_model = app_service.get_app(app_model)

        if FeatureService.get_system_features().webapp_auth.enabled:
            app_setting = EnterpriseService.WebAppAuth.get_app_access_mode_by_id(app_id=str(app_model.id))
            app_model.access_mode = app_setting.access_mode

        return app_model

    @setup_required
    @login_required
    @account_initialization_required
    @get_app_model
    @marshal_with(app_detail_fields_with_site)
    def put(self, app_model):
        """Update app"""
        # The role of the current user in the ta table must be admin, owner, or editor
        if not current_user.is_editor:
            raise Forbidden()

        parser = reqparse.RequestParser()
        parser.add_argument("name", type=str, required=True, nullable=False, location="json")
        parser.add_argument("description", type=str, location="json")
        parser.add_argument("icon_type", type=str, location="json")
        parser.add_argument("icon", type=str, location="json")
        parser.add_argument("icon_background", type=str, location="json")
        parser.add_argument("use_icon_as_answer_icon", type=bool, location="json")
<<<<<<< HEAD
        parser.add_argument("always_new_chat", type=bool, location="json")
=======
        parser.add_argument("max_active_requests", type=int, location="json")
>>>>>>> 3aecceff
        args = parser.parse_args()

        app_service = AppService()
        app_model = app_service.update_app(app_model, args)

        return app_model

    @setup_required
    @login_required
    @account_initialization_required
    @get_app_model
    def delete(self, app_model):
        """Delete app"""
        # The role of the current user in the ta table must be admin, owner, or editor
        if not current_user.is_editor:
            raise Forbidden()

        app_service = AppService()
        app_service.delete_app(app_model)

        return {"result": "success"}, 204


class AppCopyApi(Resource):
    @setup_required
    @login_required
    @account_initialization_required
    @get_app_model
    @marshal_with(app_detail_fields_with_site)
    def post(self, app_model):
        """Copy app"""
        # The role of the current user in the ta table must be admin, owner, or editor
        if not current_user.is_editor:
            raise Forbidden()

        parser = reqparse.RequestParser()
        parser.add_argument("name", type=str, location="json")
        parser.add_argument("description", type=str, location="json")
        parser.add_argument("icon_type", type=str, location="json")
        parser.add_argument("icon", type=str, location="json")
        parser.add_argument("icon_background", type=str, location="json")
        args = parser.parse_args()

        with Session(db.engine) as session:
            import_service = AppDslService(session)
            yaml_content = import_service.export_dsl(app_model=app_model, include_secret=True)
            account = cast(Account, current_user)
            result = import_service.import_app(
                account=account,
                import_mode=ImportMode.YAML_CONTENT.value,
                yaml_content=yaml_content,
                name=args.get("name"),
                description=args.get("description"),
                icon_type=args.get("icon_type"),
                icon=args.get("icon"),
                icon_background=args.get("icon_background"),
            )
            session.commit()

            stmt = select(App).where(App.id == result.app_id)
            app = session.scalar(stmt)

        return app, 201


class AppExportApi(Resource):
    @setup_required
    @login_required
    @account_initialization_required
    @get_app_model
    def get(self, app_model):
        """Export app"""
        # The role of the current user in the ta table must be admin, owner, or editor
        if not current_user.is_editor:
            raise Forbidden()

        # Add include_secret params
        parser = reqparse.RequestParser()
        parser.add_argument("include_secret", type=inputs.boolean, default=False, location="args")
        args = parser.parse_args()

        return {"data": AppDslService.export_dsl(app_model=app_model, include_secret=args["include_secret"])}


class AppNameApi(Resource):
    @setup_required
    @login_required
    @account_initialization_required
    @get_app_model
    @marshal_with(app_detail_fields)
    def post(self, app_model):
        # The role of the current user in the ta table must be admin, owner, or editor
        if not current_user.is_editor:
            raise Forbidden()

        parser = reqparse.RequestParser()
        parser.add_argument("name", type=str, required=True, location="json")
        args = parser.parse_args()

        app_service = AppService()
        app_model = app_service.update_app_name(app_model, args.get("name"))

        return app_model


class AppIconApi(Resource):
    @setup_required
    @login_required
    @account_initialization_required
    @get_app_model
    @marshal_with(app_detail_fields)
    def post(self, app_model):
        # The role of the current user in the ta table must be admin, owner, or editor
        if not current_user.is_editor:
            raise Forbidden()

        parser = reqparse.RequestParser()
        parser.add_argument("icon", type=str, location="json")
        parser.add_argument("icon_background", type=str, location="json")
        args = parser.parse_args()

        app_service = AppService()
        app_model = app_service.update_app_icon(app_model, args.get("icon"), args.get("icon_background"))

        return app_model


class AppSiteStatus(Resource):
    @setup_required
    @login_required
    @account_initialization_required
    @get_app_model
    @marshal_with(app_detail_fields)
    def post(self, app_model):
        # The role of the current user in the ta table must be admin, owner, or editor
        if not current_user.is_editor:
            raise Forbidden()

        parser = reqparse.RequestParser()
        parser.add_argument("enable_site", type=bool, required=True, location="json")
        args = parser.parse_args()

        app_service = AppService()
        app_model = app_service.update_app_site_status(app_model, args.get("enable_site"))

        return app_model


class AppApiStatus(Resource):
    @setup_required
    @login_required
    @account_initialization_required
    @get_app_model
    @marshal_with(app_detail_fields)
    def post(self, app_model):
        # The role of the current user in the ta table must be admin or owner
        if not current_user.is_admin_or_owner:
            raise Forbidden()

        parser = reqparse.RequestParser()
        parser.add_argument("enable_api", type=bool, required=True, location="json")
        args = parser.parse_args()

        app_service = AppService()
        app_model = app_service.update_app_api_status(app_model, args.get("enable_api"))

        return app_model


class AppTraceApi(Resource):
    @setup_required
    @login_required
    @account_initialization_required
    def get(self, app_id):
        """Get app trace"""
        app_trace_config = OpsTraceManager.get_app_tracing_config(app_id=app_id)

        return app_trace_config

    @setup_required
    @login_required
    @account_initialization_required
    def post(self, app_id):
        # add app trace
        if not current_user.is_editor:
            raise Forbidden()
        parser = reqparse.RequestParser()
        parser.add_argument("enabled", type=bool, required=True, location="json")
        parser.add_argument("tracing_provider", type=str, required=True, location="json")
        args = parser.parse_args()

        OpsTraceManager.update_app_tracing_config(
            app_id=app_id,
            enabled=args["enabled"],
            tracing_provider=args["tracing_provider"],
        )

        return {"result": "success"}


api.add_resource(AppListApi, "/apps")
api.add_resource(AppApi, "/apps/<uuid:app_id>")
api.add_resource(AppCopyApi, "/apps/<uuid:app_id>/copy")
api.add_resource(AppExportApi, "/apps/<uuid:app_id>/export")
api.add_resource(AppNameApi, "/apps/<uuid:app_id>/name")
api.add_resource(AppIconApi, "/apps/<uuid:app_id>/icon")
api.add_resource(AppSiteStatus, "/apps/<uuid:app_id>/site-enable")
api.add_resource(AppApiStatus, "/apps/<uuid:app_id>/api-enable")
api.add_resource(AppTraceApi, "/apps/<uuid:app_id>/trace")<|MERGE_RESOLUTION|>--- conflicted
+++ resolved
@@ -151,11 +151,8 @@
         parser.add_argument("icon", type=str, location="json")
         parser.add_argument("icon_background", type=str, location="json")
         parser.add_argument("use_icon_as_answer_icon", type=bool, location="json")
-<<<<<<< HEAD
         parser.add_argument("always_new_chat", type=bool, location="json")
-=======
         parser.add_argument("max_active_requests", type=int, location="json")
->>>>>>> 3aecceff
         args = parser.parse_args()
 
         app_service = AppService()
