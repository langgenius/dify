import uuid
from typing import cast

<<<<<<< HEAD
from flask_login import current_user  # type: ignore
from flask_restful import Resource, inputs, marshal, marshal_with, reqparse  # type: ignore
=======
from flask_login import current_user
from flask_restful import Resource, inputs, marshal, marshal_with, reqparse
from sqlalchemy import select
from sqlalchemy.orm import Session
>>>>>>> 5172f0bf
from werkzeug.exceptions import BadRequest, Forbidden, abort

from controllers.console import api
from controllers.console.app.wraps import get_app_model
from controllers.console.wraps import (
    account_initialization_required,
    cloud_edition_billing_resource_check,
    enterprise_license_required,
    setup_required,
)
from core.ops.ops_trace_manager import OpsTraceManager
from extensions.ext_database import db
from fields.app_fields import (
    app_detail_fields,
    app_detail_fields_with_site,
    app_pagination_fields,
)
from libs.login import login_required
from models import Account, App
from services.app_dsl_service import AppDslService, ImportMode
from services.app_service import AppService

ALLOW_CREATE_APP_MODES = ["chat", "agent-chat", "advanced-chat", "workflow", "completion"]


class AppListApi(Resource):
    @setup_required
    @login_required
    @account_initialization_required
    @enterprise_license_required
    def get(self):
        """Get app list"""

        def uuid_list(value):
            try:
                return [str(uuid.UUID(v)) for v in value.split(",")]
            except ValueError:
                abort(400, message="Invalid UUID format in tag_ids.")

        parser = reqparse.RequestParser()
        parser.add_argument("page", type=inputs.int_range(1, 99999), required=False, default=1, location="args")
        parser.add_argument("limit", type=inputs.int_range(1, 100), required=False, default=20, location="args")
        parser.add_argument(
            "mode",
            type=str,
            choices=["chat", "workflow", "agent-chat", "channel", "all"],
            default="all",
            location="args",
            required=False,
        )
        parser.add_argument("name", type=str, location="args", required=False)
        parser.add_argument("tag_ids", type=uuid_list, location="args", required=False)

        args = parser.parse_args()

        # get app list
        app_service = AppService()
        app_pagination = app_service.get_paginate_apps(current_user.current_tenant_id, args)
        if not app_pagination:
            return {"data": [], "total": 0, "page": 1, "limit": 20, "has_more": False}

        return marshal(app_pagination, app_pagination_fields)

    @setup_required
    @login_required
    @account_initialization_required
    @marshal_with(app_detail_fields)
    @cloud_edition_billing_resource_check("apps")
    def post(self):
        """Create app"""
        parser = reqparse.RequestParser()
        parser.add_argument("name", type=str, required=True, location="json")
        parser.add_argument("description", type=str, location="json")
        parser.add_argument("mode", type=str, choices=ALLOW_CREATE_APP_MODES, location="json")
        parser.add_argument("icon_type", type=str, location="json")
        parser.add_argument("icon", type=str, location="json")
        parser.add_argument("icon_background", type=str, location="json")
        args = parser.parse_args()

        # The role of the current user in the ta table must be admin, owner, or editor
        if not current_user.is_editor:
            raise Forbidden()

        if "mode" not in args or args["mode"] is None:
            raise BadRequest("mode is required")

        app_service = AppService()
        app = app_service.create_app(current_user.current_tenant_id, args, current_user)

        return app, 201


class AppApi(Resource):
    @setup_required
    @login_required
    @account_initialization_required
    @enterprise_license_required
    @get_app_model
    @marshal_with(app_detail_fields_with_site)
    def get(self, app_model):
        """Get app detail"""
        app_service = AppService()

        app_model = app_service.get_app(app_model)

        return app_model

    @setup_required
    @login_required
    @account_initialization_required
    @get_app_model
    @marshal_with(app_detail_fields_with_site)
    def put(self, app_model):
        """Update app"""
        # The role of the current user in the ta table must be admin, owner, or editor
        if not current_user.is_editor:
            raise Forbidden()

        parser = reqparse.RequestParser()
        parser.add_argument("name", type=str, required=True, nullable=False, location="json")
        parser.add_argument("description", type=str, location="json")
        parser.add_argument("icon_type", type=str, location="json")
        parser.add_argument("icon", type=str, location="json")
        parser.add_argument("icon_background", type=str, location="json")
        parser.add_argument("max_active_requests", type=int, location="json")
        parser.add_argument("use_icon_as_answer_icon", type=bool, location="json")
        args = parser.parse_args()

        app_service = AppService()
        app_model = app_service.update_app(app_model, args)

        return app_model

    @setup_required
    @login_required
    @account_initialization_required
    @get_app_model
    def delete(self, app_model):
        """Delete app"""
        # The role of the current user in the ta table must be admin, owner, or editor
        if not current_user.is_editor:
            raise Forbidden()

        app_service = AppService()
        app_service.delete_app(app_model)

        return {"result": "success"}, 204


class AppCopyApi(Resource):
    @setup_required
    @login_required
    @account_initialization_required
    @get_app_model
    @marshal_with(app_detail_fields_with_site)
    def post(self, app_model):
        """Copy app"""
        # The role of the current user in the ta table must be admin, owner, or editor
        if not current_user.is_editor:
            raise Forbidden()

        parser = reqparse.RequestParser()
        parser.add_argument("name", type=str, location="json")
        parser.add_argument("description", type=str, location="json")
        parser.add_argument("icon_type", type=str, location="json")
        parser.add_argument("icon", type=str, location="json")
        parser.add_argument("icon_background", type=str, location="json")
        args = parser.parse_args()

        with Session(db.engine) as session:
            import_service = AppDslService(session)
            yaml_content = import_service.export_dsl(app_model=app_model, include_secret=True)
            account = cast(Account, current_user)
            result = import_service.import_app(
                account=account,
                import_mode=ImportMode.YAML_CONTENT.value,
                yaml_content=yaml_content,
                name=args.get("name"),
                description=args.get("description"),
                icon_type=args.get("icon_type"),
                icon=args.get("icon"),
                icon_background=args.get("icon_background"),
            )
            session.commit()

            stmt = select(App).where(App.id == result.app.id)
            app = session.scalar(stmt)

        return app, 201


class AppExportApi(Resource):
    @setup_required
    @login_required
    @account_initialization_required
    @get_app_model
    def get(self, app_model):
        """Export app"""
        # The role of the current user in the ta table must be admin, owner, or editor
        if not current_user.is_editor:
            raise Forbidden()

        # Add include_secret params
        parser = reqparse.RequestParser()
        parser.add_argument("include_secret", type=inputs.boolean, default=False, location="args")
        args = parser.parse_args()

        return {"data": AppDslService.export_dsl(app_model=app_model, include_secret=args["include_secret"])}


class AppNameApi(Resource):
    @setup_required
    @login_required
    @account_initialization_required
    @get_app_model
    @marshal_with(app_detail_fields)
    def post(self, app_model):
        # The role of the current user in the ta table must be admin, owner, or editor
        if not current_user.is_editor:
            raise Forbidden()

        parser = reqparse.RequestParser()
        parser.add_argument("name", type=str, required=True, location="json")
        args = parser.parse_args()

        app_service = AppService()
        app_model = app_service.update_app_name(app_model, args.get("name"))

        return app_model


class AppIconApi(Resource):
    @setup_required
    @login_required
    @account_initialization_required
    @get_app_model
    @marshal_with(app_detail_fields)
    def post(self, app_model):
        # The role of the current user in the ta table must be admin, owner, or editor
        if not current_user.is_editor:
            raise Forbidden()

        parser = reqparse.RequestParser()
        parser.add_argument("icon", type=str, location="json")
        parser.add_argument("icon_background", type=str, location="json")
        args = parser.parse_args()

        app_service = AppService()
        app_model = app_service.update_app_icon(app_model, args.get("icon"), args.get("icon_background"))

        return app_model


class AppSiteStatus(Resource):
    @setup_required
    @login_required
    @account_initialization_required
    @get_app_model
    @marshal_with(app_detail_fields)
    def post(self, app_model):
        # The role of the current user in the ta table must be admin, owner, or editor
        if not current_user.is_editor:
            raise Forbidden()

        parser = reqparse.RequestParser()
        parser.add_argument("enable_site", type=bool, required=True, location="json")
        args = parser.parse_args()

        app_service = AppService()
        app_model = app_service.update_app_site_status(app_model, args.get("enable_site"))

        return app_model


class AppApiStatus(Resource):
    @setup_required
    @login_required
    @account_initialization_required
    @get_app_model
    @marshal_with(app_detail_fields)
    def post(self, app_model):
        # The role of the current user in the ta table must be admin or owner
        if not current_user.is_admin_or_owner:
            raise Forbidden()

        parser = reqparse.RequestParser()
        parser.add_argument("enable_api", type=bool, required=True, location="json")
        args = parser.parse_args()

        app_service = AppService()
        app_model = app_service.update_app_api_status(app_model, args.get("enable_api"))

        return app_model


class AppTraceApi(Resource):
    @setup_required
    @login_required
    @account_initialization_required
    def get(self, app_id):
        """Get app trace"""
        app_trace_config = OpsTraceManager.get_app_tracing_config(app_id=app_id)

        return app_trace_config

    @setup_required
    @login_required
    @account_initialization_required
    def post(self, app_id):
        # add app trace
        if not current_user.is_admin_or_owner:
            raise Forbidden()
        parser = reqparse.RequestParser()
        parser.add_argument("enabled", type=bool, required=True, location="json")
        parser.add_argument("tracing_provider", type=str, required=True, location="json")
        args = parser.parse_args()

        OpsTraceManager.update_app_tracing_config(
            app_id=app_id,
            enabled=args["enabled"],
            tracing_provider=args["tracing_provider"],
        )

        return {"result": "success"}


api.add_resource(AppListApi, "/apps")
api.add_resource(AppApi, "/apps/<uuid:app_id>")
api.add_resource(AppCopyApi, "/apps/<uuid:app_id>/copy")
api.add_resource(AppExportApi, "/apps/<uuid:app_id>/export")
api.add_resource(AppNameApi, "/apps/<uuid:app_id>/name")
api.add_resource(AppIconApi, "/apps/<uuid:app_id>/icon")
api.add_resource(AppSiteStatus, "/apps/<uuid:app_id>/site-enable")
api.add_resource(AppApiStatus, "/apps/<uuid:app_id>/api-enable")
api.add_resource(AppTraceApi, "/apps/<uuid:app_id>/trace")<|MERGE_RESOLUTION|>--- conflicted
+++ resolved
@@ -1,15 +1,10 @@
 import uuid
 from typing import cast
 
-<<<<<<< HEAD
 from flask_login import current_user  # type: ignore
 from flask_restful import Resource, inputs, marshal, marshal_with, reqparse  # type: ignore
-=======
-from flask_login import current_user
-from flask_restful import Resource, inputs, marshal, marshal_with, reqparse
 from sqlalchemy import select
 from sqlalchemy.orm import Session
->>>>>>> 5172f0bf
 from werkzeug.exceptions import BadRequest, Forbidden, abort
 
 from controllers.console import api
