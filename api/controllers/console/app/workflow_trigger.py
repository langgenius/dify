--- conflicted
+++ resolved
@@ -20,8 +20,6 @@
 
 from models.workflow import WorkflowPluginTrigger
 
-<<<<<<< HEAD
-=======
 
 class PluginTriggerApi(Resource):
     """Workflow Plugin Trigger API"""
@@ -224,7 +222,6 @@
         return {"result": "success"}, 204
 
 
->>>>>>> 5ce7b2d9
 class WebhookTriggerApi(Resource):
     """Webhook Trigger API"""
 
