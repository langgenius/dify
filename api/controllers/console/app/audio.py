# -*- coding:utf-8 -*-
import logging

import services
from controllers.console import api
from controllers.console.app import _get_app
from controllers.console.app.error import (AppUnavailableError, AudioTooLargeError, CompletionRequestError,
                                           NoAudioUploadedError, ProviderModelCurrentlyNotSupportError,
                                           ProviderNotInitializeError, ProviderNotSupportSpeechToTextError,
                                           ProviderQuotaExceededError, UnsupportedAudioTypeError)
from controllers.console.setup import setup_required
from controllers.console.wraps import account_initialization_required
from core.errors.error import ModelCurrentlyNotSupportError, ProviderTokenNotInitError, QuotaExceededError
from core.model_runtime.errors.invoke import InvokeError
from flask import request
from flask_restful import Resource
from libs.login import login_required
from services.audio_service import AudioService
from services.errors.audio import (AudioTooLargeServiceError, NoAudioUploadedServiceError,
                                   ProviderNotSupportSpeechToTextServiceError, UnsupportedAudioTypeServiceError)
from werkzeug.exceptions import InternalServerError


class ChatMessageAudioApi(Resource):
    @setup_required
    @login_required
    @account_initialization_required
    def post(self, app_id):
        app_id = str(app_id)
        app_model = _get_app(app_id, 'chat')

        file = request.files['file']

        try:
            response = AudioService.transcript_asr(
                tenant_id=app_model.tenant_id,
<<<<<<< HEAD
                file=file,
                end_user=None
=======
                file=file
>>>>>>> 3d57b6dd
            )

            return response
        except services.errors.app_model_config.AppModelConfigBrokenError:
            logging.exception("App model config broken.")
            raise AppUnavailableError()
        except NoAudioUploadedServiceError:
            raise NoAudioUploadedError()
        except AudioTooLargeServiceError as e:
            raise AudioTooLargeError(str(e))
        except UnsupportedAudioTypeServiceError:
            raise UnsupportedAudioTypeError()
        except ProviderNotSupportSpeechToTextServiceError:
            raise ProviderNotSupportSpeechToTextError()
        except ProviderTokenNotInitError as ex:
            raise ProviderNotInitializeError(ex.description)
        except QuotaExceededError:
            raise ProviderQuotaExceededError()
        except ModelCurrentlyNotSupportError:
            raise ProviderModelCurrentlyNotSupportError()
        except InvokeError as e:
            raise CompletionRequestError(e.description)
        except ValueError as e:
            raise e
        except Exception as e:
            logging.exception("internal server error.")
            raise InternalServerError()


class ChatMessageTextApi(Resource):
    @setup_required
    @login_required
    @account_initialization_required
    def post(self, app_id):
        app_id = str(app_id)
        app_model = _get_app(app_id, None)
        try:
            response = AudioService.transcript_tts(
                tenant_id=app_model.tenant_id,
                text=request.form['text'],
                streaming=False
            )

            return {'data': response.data.decode('latin1')}
        except services.errors.app_model_config.AppModelConfigBrokenError:
            logging.exception("App model config broken.")
            raise AppUnavailableError()
        except NoAudioUploadedServiceError:
            raise NoAudioUploadedError()
        except AudioTooLargeServiceError as e:
            raise AudioTooLargeError(str(e))
        except UnsupportedAudioTypeServiceError:
            raise UnsupportedAudioTypeError()
        except ProviderNotSupportSpeechToTextServiceError:
            raise ProviderNotSupportSpeechToTextError()
        except ProviderTokenNotInitError as ex:
            raise ProviderNotInitializeError(ex.description)
        except QuotaExceededError:
            raise ProviderQuotaExceededError()
        except ModelCurrentlyNotSupportError:
            raise ProviderModelCurrentlyNotSupportError()
        except InvokeError as e:
            raise CompletionRequestError(e.description)
        except ValueError as e:
            raise e
        except Exception as e:
            logging.exception("internal server error.")
            raise InternalServerError()


api.add_resource(ChatMessageAudioApi, '/apps/<uuid:app_id>/audio-to-text')
api.add_resource(ChatMessageTextApi, '/apps/<uuid:app_id>/text-to-audio')<|MERGE_RESOLUTION|>--- conflicted
+++ resolved
@@ -34,12 +34,7 @@
         try:
             response = AudioService.transcript_asr(
                 tenant_id=app_model.tenant_id,
-<<<<<<< HEAD
-                file=file,
-                end_user=None
-=======
                 file=file
->>>>>>> 3d57b6dd
             )
 
             return response
