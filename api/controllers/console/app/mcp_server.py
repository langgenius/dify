--- conflicted
+++ resolved
@@ -23,17 +23,10 @@
 
 @console_ns.route("/apps/<uuid:app_id>/server")
 class AppMCPServerController(Resource):
-<<<<<<< HEAD
     @api.doc("get_app_mcp_server")
     @api.doc(description="Get MCP server configuration for an application")
     @api.doc(params={"app_id": "Application ID"})
     @api.response(200, "MCP server configuration retrieved successfully", app_server_model)
-=======
-    @console_ns.doc("get_app_mcp_server")
-    @console_ns.doc(description="Get MCP server configuration for an application")
-    @console_ns.doc(params={"app_id": "Application ID"})
-    @console_ns.response(200, "MCP server configuration retrieved successfully", app_server_fields)
->>>>>>> 15ea2786
     @login_required
     @account_initialization_required
     @setup_required
@@ -55,13 +48,8 @@
             },
         )
     )
-<<<<<<< HEAD
     @api.response(201, "MCP server configuration created successfully", app_server_model)
     @api.response(403, "Insufficient permissions")
-=======
-    @console_ns.response(201, "MCP server configuration created successfully", app_server_fields)
-    @console_ns.response(403, "Insufficient permissions")
->>>>>>> 15ea2786
     @account_initialization_required
     @get_app_model
     @login_required
@@ -108,15 +96,9 @@
             },
         )
     )
-<<<<<<< HEAD
     @api.response(200, "MCP server configuration updated successfully", app_server_model)
     @api.response(403, "Insufficient permissions")
     @api.response(404, "Server not found")
-=======
-    @console_ns.response(200, "MCP server configuration updated successfully", app_server_fields)
-    @console_ns.response(403, "Insufficient permissions")
-    @console_ns.response(404, "Server not found")
->>>>>>> 15ea2786
     @get_app_model
     @login_required
     @setup_required
@@ -155,21 +137,12 @@
 
 @console_ns.route("/apps/<uuid:server_id>/server/refresh")
 class AppMCPServerRefreshController(Resource):
-<<<<<<< HEAD
     @api.doc("refresh_app_mcp_server")
     @api.doc(description="Refresh MCP server configuration and regenerate server code")
     @api.doc(params={"server_id": "Server ID"})
     @api.response(200, "MCP server refreshed successfully", app_server_model)
     @api.response(403, "Insufficient permissions")
     @api.response(404, "Server not found")
-=======
-    @console_ns.doc("refresh_app_mcp_server")
-    @console_ns.doc(description="Refresh MCP server configuration and regenerate server code")
-    @console_ns.doc(params={"server_id": "Server ID"})
-    @console_ns.response(200, "MCP server refreshed successfully", app_server_fields)
-    @console_ns.response(403, "Insufficient permissions")
-    @console_ns.response(404, "Server not found")
->>>>>>> 15ea2786
     @setup_required
     @login_required
     @account_initialization_required
