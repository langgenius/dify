from flask_restx import Resource, fields, marshal_with, reqparse

from constants import HIDDEN_VALUE
from controllers.console import console_ns
from controllers.console.wraps import account_initialization_required, setup_required
from fields.api_based_extension_fields import api_based_extension_fields
from libs.login import current_account_with_tenant, login_required
from models.api_based_extension import APIBasedExtension
from services.api_based_extension_service import APIBasedExtensionService
from services.code_based_extension_service import CodeBasedExtensionService

api_based_extension_model = api.model("ApiBasedExtensionModel", api_based_extension_fields)

api_based_extension_list_model = fields.List(fields.Nested(api_based_extension_model))


@console_ns.route("/code-based-extension")
class CodeBasedExtensionAPI(Resource):
    @console_ns.doc("get_code_based_extension")
    @console_ns.doc(description="Get code-based extension data by module name")
    @console_ns.expect(
        console_ns.parser().add_argument(
            "module", type=str, required=True, location="args", help="Extension module name"
        )
    )
    @console_ns.response(
        200,
        "Success",
        console_ns.model(
            "CodeBasedExtensionResponse",
            {"module": fields.String(description="Module name"), "data": fields.Raw(description="Extension data")},
        ),
    )
    @setup_required
    @login_required
    @account_initialization_required
    def get(self):
        parser = reqparse.RequestParser().add_argument("module", type=str, required=True, location="args")
        args = parser.parse_args()

        return {"module": args["module"], "data": CodeBasedExtensionService.get_code_based_extension(args["module"])}


@console_ns.route("/api-based-extension")
class APIBasedExtensionAPI(Resource):
<<<<<<< HEAD
    @api.doc("get_api_based_extensions")
    @api.doc(description="Get all API-based extensions for current tenant")
    @api.response(200, "Success", api_based_extension_list_model)
=======
    @console_ns.doc("get_api_based_extensions")
    @console_ns.doc(description="Get all API-based extensions for current tenant")
    @console_ns.response(200, "Success", fields.List(fields.Nested(api_based_extension_fields)))
>>>>>>> 15ea2786
    @setup_required
    @login_required
    @account_initialization_required
    @marshal_with(api_based_extension_model)
    def get(self):
        _, tenant_id = current_account_with_tenant()
        return APIBasedExtensionService.get_all_by_tenant_id(tenant_id)

    @console_ns.doc("create_api_based_extension")
    @console_ns.doc(description="Create a new API-based extension")
    @console_ns.expect(
        console_ns.model(
            "CreateAPIBasedExtensionRequest",
            {
                "name": fields.String(required=True, description="Extension name"),
                "api_endpoint": fields.String(required=True, description="API endpoint URL"),
                "api_key": fields.String(required=True, description="API key for authentication"),
            },
        )
    )
<<<<<<< HEAD
    @api.response(201, "Extension created successfully", api_based_extension_model)
=======
    @console_ns.response(201, "Extension created successfully", api_based_extension_fields)
>>>>>>> 15ea2786
    @setup_required
    @login_required
    @account_initialization_required
    @marshal_with(api_based_extension_model)
    def post(self):
        args = console_ns.payload
        _, current_tenant_id = current_account_with_tenant()

        extension_data = APIBasedExtension(
            tenant_id=current_tenant_id,
            name=args["name"],
            api_endpoint=args["api_endpoint"],
            api_key=args["api_key"],
        )

        return APIBasedExtensionService.save(extension_data)


@console_ns.route("/api-based-extension/<uuid:id>")
class APIBasedExtensionDetailAPI(Resource):
<<<<<<< HEAD
    @api.doc("get_api_based_extension")
    @api.doc(description="Get API-based extension by ID")
    @api.doc(params={"id": "Extension ID"})
    @api.response(200, "Success", api_based_extension_model)
=======
    @console_ns.doc("get_api_based_extension")
    @console_ns.doc(description="Get API-based extension by ID")
    @console_ns.doc(params={"id": "Extension ID"})
    @console_ns.response(200, "Success", api_based_extension_fields)
>>>>>>> 15ea2786
    @setup_required
    @login_required
    @account_initialization_required
    @marshal_with(api_based_extension_model)
    def get(self, id):
        api_based_extension_id = str(id)
        _, tenant_id = current_account_with_tenant()

        return APIBasedExtensionService.get_with_tenant_id(tenant_id, api_based_extension_id)

    @console_ns.doc("update_api_based_extension")
    @console_ns.doc(description="Update API-based extension")
    @console_ns.doc(params={"id": "Extension ID"})
    @console_ns.expect(
        console_ns.model(
            "UpdateAPIBasedExtensionRequest",
            {
                "name": fields.String(required=True, description="Extension name"),
                "api_endpoint": fields.String(required=True, description="API endpoint URL"),
                "api_key": fields.String(required=True, description="API key for authentication"),
            },
        )
    )
<<<<<<< HEAD
    @api.response(200, "Extension updated successfully", api_based_extension_model)
=======
    @console_ns.response(200, "Extension updated successfully", api_based_extension_fields)
>>>>>>> 15ea2786
    @setup_required
    @login_required
    @account_initialization_required
    @marshal_with(api_based_extension_model)
    def post(self, id):
        api_based_extension_id = str(id)
        _, current_tenant_id = current_account_with_tenant()

        extension_data_from_db = APIBasedExtensionService.get_with_tenant_id(current_tenant_id, api_based_extension_id)

        args = console_ns.payload

        extension_data_from_db.name = args["name"]
        extension_data_from_db.api_endpoint = args["api_endpoint"]

        if args["api_key"] != HIDDEN_VALUE:
            extension_data_from_db.api_key = args["api_key"]

        return APIBasedExtensionService.save(extension_data_from_db)

    @console_ns.doc("delete_api_based_extension")
    @console_ns.doc(description="Delete API-based extension")
    @console_ns.doc(params={"id": "Extension ID"})
    @console_ns.response(204, "Extension deleted successfully")
    @setup_required
    @login_required
    @account_initialization_required
    def delete(self, id):
        api_based_extension_id = str(id)
        _, current_tenant_id = current_account_with_tenant()

        extension_data_from_db = APIBasedExtensionService.get_with_tenant_id(current_tenant_id, api_based_extension_id)

        APIBasedExtensionService.delete(extension_data_from_db)

        return {"result": "success"}, 204<|MERGE_RESOLUTION|>--- conflicted
+++ resolved
@@ -43,15 +43,9 @@
 
 @console_ns.route("/api-based-extension")
 class APIBasedExtensionAPI(Resource):
-<<<<<<< HEAD
     @api.doc("get_api_based_extensions")
     @api.doc(description="Get all API-based extensions for current tenant")
     @api.response(200, "Success", api_based_extension_list_model)
-=======
-    @console_ns.doc("get_api_based_extensions")
-    @console_ns.doc(description="Get all API-based extensions for current tenant")
-    @console_ns.response(200, "Success", fields.List(fields.Nested(api_based_extension_fields)))
->>>>>>> 15ea2786
     @setup_required
     @login_required
     @account_initialization_required
@@ -72,11 +66,7 @@
             },
         )
     )
-<<<<<<< HEAD
     @api.response(201, "Extension created successfully", api_based_extension_model)
-=======
-    @console_ns.response(201, "Extension created successfully", api_based_extension_fields)
->>>>>>> 15ea2786
     @setup_required
     @login_required
     @account_initialization_required
@@ -97,17 +87,10 @@
 
 @console_ns.route("/api-based-extension/<uuid:id>")
 class APIBasedExtensionDetailAPI(Resource):
-<<<<<<< HEAD
     @api.doc("get_api_based_extension")
     @api.doc(description="Get API-based extension by ID")
     @api.doc(params={"id": "Extension ID"})
     @api.response(200, "Success", api_based_extension_model)
-=======
-    @console_ns.doc("get_api_based_extension")
-    @console_ns.doc(description="Get API-based extension by ID")
-    @console_ns.doc(params={"id": "Extension ID"})
-    @console_ns.response(200, "Success", api_based_extension_fields)
->>>>>>> 15ea2786
     @setup_required
     @login_required
     @account_initialization_required
@@ -131,11 +114,7 @@
             },
         )
     )
-<<<<<<< HEAD
     @api.response(200, "Extension updated successfully", api_based_extension_model)
-=======
-    @console_ns.response(200, "Extension updated successfully", api_based_extension_fields)
->>>>>>> 15ea2786
     @setup_required
     @login_required
     @account_initialization_required
