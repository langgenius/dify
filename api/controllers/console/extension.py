--- conflicted
+++ resolved
@@ -5,11 +5,7 @@
 from controllers.console.wraps import account_initialization_required, setup_required
 from fields.api_based_extension_fields import api_based_extension_fields
 from libs.login import current_user, login_required
-<<<<<<< HEAD
-from models import Account
-=======
 from models.account import Account
->>>>>>> 3cfcd328
 from models.api_based_extension import APIBasedExtension
 from services.api_based_extension_service import APIBasedExtensionService
 from services.code_based_extension_service import CodeBasedExtensionService
@@ -52,10 +48,7 @@
     @marshal_with(api_based_extension_fields)
     def get(self):
         assert isinstance(current_user, Account)
-<<<<<<< HEAD
-=======
         assert current_user.current_tenant_id is not None
->>>>>>> 3cfcd328
         tenant_id = current_user.current_tenant_id
         assert tenant_id
         return APIBasedExtensionService.get_all_by_tenant_id(tenant_id)
