from flask_restx import Resource, fields, marshal_with, reqparse

from constants import HIDDEN_VALUE
from controllers.console import api, console_ns
from controllers.console.wraps import account_initialization_required, setup_required
from fields.api_based_extension_fields import api_based_extension_fields
from libs.login import current_account_with_tenant, login_required
from models.api_based_extension import APIBasedExtension
from services.api_based_extension_service import APIBasedExtensionService
from services.code_based_extension_service import CodeBasedExtensionService


@console_ns.route("/code-based-extension")
class CodeBasedExtensionAPI(Resource):
    @api.doc("get_code_based_extension")
    @api.doc(description="Get code-based extension data by module name")
    @api.expect(
        api.parser().add_argument("module", type=str, required=True, location="args", help="Extension module name")
    )
    @api.response(
        200,
        "Success",
        api.model(
            "CodeBasedExtensionResponse",
            {"module": fields.String(description="Module name"), "data": fields.Raw(description="Extension data")},
        ),
    )
    @setup_required
    @login_required
    @account_initialization_required
    def get(self):
        parser = reqparse.RequestParser().add_argument("module", type=str, required=True, location="args")
        args = parser.parse_args()

        return {"module": args["module"], "data": CodeBasedExtensionService.get_code_based_extension(args["module"])}


@console_ns.route("/api-based-extension")
class APIBasedExtensionAPI(Resource):
    @api.doc("get_api_based_extensions")
    @api.doc(description="Get all API-based extensions for current tenant")
    @api.response(200, "Success", fields.List(fields.Nested(api_based_extension_fields)))
    @setup_required
    @login_required
    @account_initialization_required
    @marshal_with(api_based_extension_fields)
    def get(self):
        _, tenant_id = current_account_with_tenant()
        return APIBasedExtensionService.get_all_by_tenant_id(tenant_id)

    @api.doc("create_api_based_extension")
    @api.doc(description="Create a new API-based extension")
    @api.expect(
        api.model(
            "CreateAPIBasedExtensionRequest",
            {
                "name": fields.String(required=True, description="Extension name"),
                "api_endpoint": fields.String(required=True, description="API endpoint URL"),
                "api_key": fields.String(required=True, description="API key for authentication"),
            },
        )
    )
    @api.response(201, "Extension created successfully", api_based_extension_fields)
    @setup_required
    @login_required
    @account_initialization_required
    @marshal_with(api_based_extension_fields)
    def post(self):
<<<<<<< HEAD
        _, current_tenant_id = current_account_with_tenant()
        parser = (
            reqparse.RequestParser()
            .add_argument("name", type=str, required=True, location="json")
            .add_argument("api_endpoint", type=str, required=True, location="json")
            .add_argument("api_key", type=str, required=True, location="json")
        )
=======
        parser = reqparse.RequestParser()
        parser.add_argument("name", type=str, required=True, location="json")
        parser.add_argument("api_endpoint", type=str, required=True, location="json")
        parser.add_argument("api_key", type=str, required=True, location="json")
>>>>>>> 59c1fde3
        args = parser.parse_args()
        _, current_tenant_id = current_account_with_tenant()

        extension_data = APIBasedExtension(
            tenant_id=current_tenant_id,
            name=args["name"],
            api_endpoint=args["api_endpoint"],
            api_key=args["api_key"],
        )

        return APIBasedExtensionService.save(extension_data)


@console_ns.route("/api-based-extension/<uuid:id>")
class APIBasedExtensionDetailAPI(Resource):
    @api.doc("get_api_based_extension")
    @api.doc(description="Get API-based extension by ID")
    @api.doc(params={"id": "Extension ID"})
    @api.response(200, "Success", api_based_extension_fields)
    @setup_required
    @login_required
    @account_initialization_required
    @marshal_with(api_based_extension_fields)
    def get(self, id):
        api_based_extension_id = str(id)
        _, tenant_id = current_account_with_tenant()

        return APIBasedExtensionService.get_with_tenant_id(tenant_id, api_based_extension_id)

    @api.doc("update_api_based_extension")
    @api.doc(description="Update API-based extension")
    @api.doc(params={"id": "Extension ID"})
    @api.expect(
        api.model(
            "UpdateAPIBasedExtensionRequest",
            {
                "name": fields.String(required=True, description="Extension name"),
                "api_endpoint": fields.String(required=True, description="API endpoint URL"),
                "api_key": fields.String(required=True, description="API key for authentication"),
            },
        )
    )
    @api.response(200, "Extension updated successfully", api_based_extension_fields)
    @setup_required
    @login_required
    @account_initialization_required
    @marshal_with(api_based_extension_fields)
    def post(self, id):
        api_based_extension_id = str(id)
        _, current_tenant_id = current_account_with_tenant()

        extension_data_from_db = APIBasedExtensionService.get_with_tenant_id(current_tenant_id, api_based_extension_id)

        parser = (
            reqparse.RequestParser()
            .add_argument("name", type=str, required=True, location="json")
            .add_argument("api_endpoint", type=str, required=True, location="json")
            .add_argument("api_key", type=str, required=True, location="json")
        )
        args = parser.parse_args()

        extension_data_from_db.name = args["name"]
        extension_data_from_db.api_endpoint = args["api_endpoint"]

        if args["api_key"] != HIDDEN_VALUE:
            extension_data_from_db.api_key = args["api_key"]

        return APIBasedExtensionService.save(extension_data_from_db)

    @api.doc("delete_api_based_extension")
    @api.doc(description="Delete API-based extension")
    @api.doc(params={"id": "Extension ID"})
    @api.response(204, "Extension deleted successfully")
    @setup_required
    @login_required
    @account_initialization_required
    def delete(self, id):
        api_based_extension_id = str(id)
        _, current_tenant_id = current_account_with_tenant()

        extension_data_from_db = APIBasedExtensionService.get_with_tenant_id(current_tenant_id, api_based_extension_id)

        APIBasedExtensionService.delete(extension_data_from_db)

        return {"result": "success"}, 204<|MERGE_RESOLUTION|>--- conflicted
+++ resolved
@@ -66,20 +66,12 @@
     @account_initialization_required
     @marshal_with(api_based_extension_fields)
     def post(self):
-<<<<<<< HEAD
-        _, current_tenant_id = current_account_with_tenant()
         parser = (
             reqparse.RequestParser()
             .add_argument("name", type=str, required=True, location="json")
             .add_argument("api_endpoint", type=str, required=True, location="json")
             .add_argument("api_key", type=str, required=True, location="json")
         )
-=======
-        parser = reqparse.RequestParser()
-        parser.add_argument("name", type=str, required=True, location="json")
-        parser.add_argument("api_endpoint", type=str, required=True, location="json")
-        parser.add_argument("api_key", type=str, required=True, location="json")
->>>>>>> 59c1fde3
         args = parser.parse_args()
         _, current_tenant_id = current_account_with_tenant()
 
