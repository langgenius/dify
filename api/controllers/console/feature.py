--- conflicted
+++ resolved
@@ -1,11 +1,7 @@
 from flask_restx import Resource, fields
 
-<<<<<<< HEAD
-from libs.login import Account, current_user, login_required
-=======
 from libs.login import current_user, login_required
 from models.account import Account
->>>>>>> 3cfcd328
 from services.feature_service import FeatureService
 
 from . import api, console_ns
@@ -28,11 +24,7 @@
     def get(self):
         """Get feature configuration for current tenant"""
         assert isinstance(current_user, Account)
-<<<<<<< HEAD
-        assert current_user.current_tenant_id
-=======
         assert current_user.current_tenant_id is not None
->>>>>>> 3cfcd328
         return FeatureService.get_features(current_user.current_tenant_id).model_dump()
 
 
