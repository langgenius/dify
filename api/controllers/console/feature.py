from flask_restx import Resource, fields

<<<<<<< HEAD
from libs.login import current_user, login_required
=======
from libs.login import current_account_with_tenant, login_required
>>>>>>> 06649f6c
from services.feature_service import FeatureService

from . import api, console_ns
from .wraps import account_initialization_required, cloud_utm_record, setup_required


@console_ns.route("/features")
class FeatureApi(Resource):
    @api.doc("get_tenant_features")
    @api.doc(description="Get feature configuration for current tenant")
    @api.response(
        200,
        "Success",
        api.model("FeatureResponse", {"features": fields.Raw(description="Feature configuration object")}),
    )
    @setup_required
    @login_required
    @account_initialization_required
    @cloud_utm_record
    def get(self):
        """Get feature configuration for current tenant"""
<<<<<<< HEAD
        tenant_id = current_user.current_tenant_id
        if tenant_id is None:
            # 403 if authenticated but not associated with a tenant; 400 if this is considered a bad request.
            raise HTTPException(
                status_code=status.HTTP_403_FORBIDDEN, detail="Current user is not associated with a tenant."
            )

        features = FeatureService.get_features(tenant_id=tenant_id)
        return FeatureConfigResponse.model_validate(features)
=======
        _, current_tenant_id = current_account_with_tenant()

        return FeatureService.get_features(current_tenant_id).model_dump()
>>>>>>> 06649f6c


@console_ns.route("/system-features")
class SystemFeatureApi(Resource):
    @api.doc("get_system_features")
    @api.doc(description="Get system-wide feature configuration")
    @api.response(
        200,
        "Success",
        api.model("SystemFeatureResponse", {"features": fields.Raw(description="System feature configuration object")}),
    )
    def get(self):
        """Get system-wide feature configuration"""
        return FeatureService.get_system_features().model_dump()<|MERGE_RESOLUTION|>--- conflicted
+++ resolved
@@ -1,10 +1,6 @@
 from flask_restx import Resource, fields
 
-<<<<<<< HEAD
-from libs.login import current_user, login_required
-=======
 from libs.login import current_account_with_tenant, login_required
->>>>>>> 06649f6c
 from services.feature_service import FeatureService
 
 from . import api, console_ns
@@ -26,21 +22,9 @@
     @cloud_utm_record
     def get(self):
         """Get feature configuration for current tenant"""
-<<<<<<< HEAD
-        tenant_id = current_user.current_tenant_id
-        if tenant_id is None:
-            # 403 if authenticated but not associated with a tenant; 400 if this is considered a bad request.
-            raise HTTPException(
-                status_code=status.HTTP_403_FORBIDDEN, detail="Current user is not associated with a tenant."
-            )
-
-        features = FeatureService.get_features(tenant_id=tenant_id)
-        return FeatureConfigResponse.model_validate(features)
-=======
         _, current_tenant_id = current_account_with_tenant()
 
         return FeatureService.get_features(current_tenant_id).model_dump()
->>>>>>> 06649f6c
 
 
 @console_ns.route("/system-features")
