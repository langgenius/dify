import flask_restx
<<<<<<< HEAD
from flask import Response
=======
>>>>>>> 3cfcd328
from flask_restx import Resource, fields, marshal_with
from flask_restx._http import HTTPStatus
from sqlalchemy import select
from sqlalchemy.orm import Session
from werkzeug.exceptions import Forbidden

from extensions.ext_database import db
from libs.helper import TimestampField
<<<<<<< HEAD
from libs.login import get_current_user_and_tenant_id, login_required
=======
from libs.login import current_user, login_required
from models.account import Account
>>>>>>> 3cfcd328
from models.dataset import Dataset
from models.model import ApiToken, App

from . import api, console_ns
from .wraps import account_initialization_required, setup_required

api_key_fields = {
    "id": fields.String,
    "type": fields.String,
    "token": fields.String,
    "last_used_at": TimestampField,
    "created_at": TimestampField,
}

api_key_list = {"data": fields.List(fields.Nested(api_key_fields), attribute="items")}


def _get_resource(resource_id, tenant_id, resource_model):
    if resource_model == App:
        with Session(db.engine) as session:
            resource = session.execute(
                select(resource_model).filter_by(id=resource_id, tenant_id=tenant_id)
            ).scalar_one_or_none()
    else:
        with Session(db.engine) as session:
            resource = session.execute(
                select(resource_model).filter_by(id=resource_id, tenant_id=tenant_id)
            ).scalar_one_or_none()

    if resource is None:
        flask_restx.abort(HTTPStatus.NOT_FOUND, message=f"{resource_model.__name__} not found.")

    return resource


class BaseApiKeyListResource(Resource):
    method_decorators = [account_initialization_required, login_required, setup_required]

    resource_type: str | None = None
    resource_model: type | None = None
    resource_id_field: str | None = None
    token_prefix: str | None = None
    max_keys = 10

    @marshal_with(api_key_list)
    def get(self, resource_id):
        assert self.resource_id_field is not None, "resource_id_field must be set"
        resource_id = str(resource_id)
<<<<<<< HEAD
        _, current_tenant_id = get_current_user_and_tenant_id()

        _get_resource(resource_id, current_tenant_id, self.resource_model)
=======
        assert isinstance(current_user, Account)
        assert current_user.current_tenant_id is not None
        _get_resource(resource_id, current_user.current_tenant_id, self.resource_model)
>>>>>>> 3cfcd328
        keys = db.session.scalars(
            select(ApiToken).where(
                ApiToken.type == self.resource_type, getattr(ApiToken, self.resource_id_field) == resource_id
            )
        ).all()
        return {"items": keys}

    @marshal_with(api_key_fields)
    def post(self, resource_id):
        assert self.resource_id_field is not None, "resource_id_field must be set"
        resource_id = str(resource_id)
<<<<<<< HEAD
        current_user, current_tenant_id = get_current_user_and_tenant_id()
        _get_resource(resource_id, current_tenant_id, self.resource_model)
=======
        assert isinstance(current_user, Account)
        assert current_user.current_tenant_id is not None
        _get_resource(resource_id, current_user.current_tenant_id, self.resource_model)
>>>>>>> 3cfcd328
        if not current_user.has_edit_permission:
            raise Forbidden()

        current_key_count = (
            db.session.query(ApiToken)
            .where(ApiToken.type == self.resource_type, getattr(ApiToken, self.resource_id_field) == resource_id)
            .count()
        )

        if current_key_count >= self.max_keys:
            flask_restx.abort(
                HTTPStatus.BAD_REQUEST,
                message=f"Cannot create more than {self.max_keys} API keys for this resource type.",
                custom="max_keys_exceeded",
            )

        key = ApiToken.generate_api_key(self.token_prefix or "", 24)
        api_token = ApiToken()
        setattr(api_token, self.resource_id_field, resource_id)
        api_token.tenant_id = current_tenant_id
        api_token.token = key
        api_token.type = self.resource_type
        db.session.add(api_token)
        db.session.commit()
        return api_token, 201


class BaseApiKeyResource(Resource):
    method_decorators = [account_initialization_required, login_required, setup_required]

    resource_type: str | None = None
    resource_model: type | None = None
    resource_id_field: str | None = None

    def delete(self, resource_id, api_key_id):
        assert self.resource_id_field is not None, "resource_id_field must be set"
        resource_id = str(resource_id)
        api_key_id = str(api_key_id)
<<<<<<< HEAD
        current_user, current_tenant_id = get_current_user_and_tenant_id()
        _get_resource(resource_id, current_tenant_id, self.resource_model)
=======
        assert isinstance(current_user, Account)
        assert current_user.current_tenant_id is not None
        _get_resource(resource_id, current_user.current_tenant_id, self.resource_model)
>>>>>>> 3cfcd328

        # The role of the current user in the ta table must be admin or owner
        if not current_user.is_admin_or_owner:
            raise Forbidden()

        key = (
            db.session.query(ApiToken)
            .where(
                getattr(ApiToken, self.resource_id_field) == resource_id,
                ApiToken.type == self.resource_type,
                ApiToken.id == api_key_id,
            )
            .first()
        )

        if key is None:
            flask_restx.abort(HTTPStatus.NOT_FOUND, message="API key not found")

        db.session.query(ApiToken).where(ApiToken.id == api_key_id).delete()
        db.session.commit()

        return {"result": "success"}, 204


@console_ns.route("/apps/<uuid:resource_id>/api-keys")
class AppApiKeyListResource(BaseApiKeyListResource):
    @api.doc("get_app_api_keys")
    @api.doc(description="Get all API keys for an app")
    @api.doc(params={"resource_id": "App ID"})
    @api.response(200, "Success", api_key_list)
    def get(self, resource_id):
        """Get all API keys for an app"""
        return super().get(resource_id)

    @api.doc("create_app_api_key")
    @api.doc(description="Create a new API key for an app")
    @api.doc(params={"resource_id": "App ID"})
    @api.response(201, "API key created successfully", api_key_fields)
    @api.response(400, "Maximum keys exceeded")
    def post(self, resource_id):
        """Create a new API key for an app"""
        return super().post(resource_id)

    def after_request(self, resp: Response):
        resp.headers["Access-Control-Allow-Origin"] = "*"
        resp.headers["Access-Control-Allow-Credentials"] = "true"
        return resp

    resource_type = "app"
    resource_model = App
    resource_id_field = "app_id"
    token_prefix = "app-"


@console_ns.route("/apps/<uuid:resource_id>/api-keys/<uuid:api_key_id>")
class AppApiKeyResource(BaseApiKeyResource):
    @api.doc("delete_app_api_key")
    @api.doc(description="Delete an API key for an app")
    @api.doc(params={"resource_id": "App ID", "api_key_id": "API key ID"})
    @api.response(204, "API key deleted successfully")
    def delete(self, resource_id, api_key_id):
        """Delete an API key for an app"""
        return super().delete(resource_id, api_key_id)

    def after_request(self, resp):
        resp.headers["Access-Control-Allow-Origin"] = "*"
        resp.headers["Access-Control-Allow-Credentials"] = "true"
        return resp

    resource_type = "app"
    resource_model = App
    resource_id_field = "app_id"


@console_ns.route("/datasets/<uuid:resource_id>/api-keys")
class DatasetApiKeyListResource(BaseApiKeyListResource):
    @api.doc("get_dataset_api_keys")
    @api.doc(description="Get all API keys for a dataset")
    @api.doc(params={"resource_id": "Dataset ID"})
    @api.response(200, "Success", api_key_list)
    def get(self, resource_id):
        """Get all API keys for a dataset"""
        return super().get(resource_id)

    @api.doc("create_dataset_api_key")
    @api.doc(description="Create a new API key for a dataset")
    @api.doc(params={"resource_id": "Dataset ID"})
    @api.response(201, "API key created successfully", api_key_fields)
    @api.response(400, "Maximum keys exceeded")
    def post(self, resource_id):
        """Create a new API key for a dataset"""
        return super().post(resource_id)

    def after_request(self, resp: Response):
        resp.headers["Access-Control-Allow-Origin"] = "*"
        resp.headers["Access-Control-Allow-Credentials"] = "true"
        return resp

    resource_type = "dataset"
    resource_model = Dataset
    resource_id_field = "dataset_id"
    token_prefix = "ds-"


@console_ns.route("/datasets/<uuid:resource_id>/api-keys/<uuid:api_key_id>")
class DatasetApiKeyResource(BaseApiKeyResource):
    @api.doc("delete_dataset_api_key")
    @api.doc(description="Delete an API key for a dataset")
    @api.doc(params={"resource_id": "Dataset ID", "api_key_id": "API key ID"})
    @api.response(204, "API key deleted successfully")
    def delete(self, resource_id, api_key_id):
        """Delete an API key for a dataset"""
        return super().delete(resource_id, api_key_id)

    def after_request(self, resp: Response):
        resp.headers["Access-Control-Allow-Origin"] = "*"
        resp.headers["Access-Control-Allow-Credentials"] = "true"
        return resp

    resource_type = "dataset"
    resource_model = Dataset
    resource_id_field = "dataset_id"<|MERGE_RESOLUTION|>--- conflicted
+++ resolved
@@ -1,8 +1,5 @@
 import flask_restx
-<<<<<<< HEAD
 from flask import Response
-=======
->>>>>>> 3cfcd328
 from flask_restx import Resource, fields, marshal_with
 from flask_restx._http import HTTPStatus
 from sqlalchemy import select
@@ -11,12 +8,9 @@
 
 from extensions.ext_database import db
 from libs.helper import TimestampField
-<<<<<<< HEAD
 from libs.login import get_current_user_and_tenant_id, login_required
-=======
 from libs.login import current_user, login_required
 from models.account import Account
->>>>>>> 3cfcd328
 from models.dataset import Dataset
 from models.model import ApiToken, App
 
@@ -65,15 +59,9 @@
     def get(self, resource_id):
         assert self.resource_id_field is not None, "resource_id_field must be set"
         resource_id = str(resource_id)
-<<<<<<< HEAD
         _, current_tenant_id = get_current_user_and_tenant_id()
 
         _get_resource(resource_id, current_tenant_id, self.resource_model)
-=======
-        assert isinstance(current_user, Account)
-        assert current_user.current_tenant_id is not None
-        _get_resource(resource_id, current_user.current_tenant_id, self.resource_model)
->>>>>>> 3cfcd328
         keys = db.session.scalars(
             select(ApiToken).where(
                 ApiToken.type == self.resource_type, getattr(ApiToken, self.resource_id_field) == resource_id
@@ -85,14 +73,8 @@
     def post(self, resource_id):
         assert self.resource_id_field is not None, "resource_id_field must be set"
         resource_id = str(resource_id)
-<<<<<<< HEAD
         current_user, current_tenant_id = get_current_user_and_tenant_id()
         _get_resource(resource_id, current_tenant_id, self.resource_model)
-=======
-        assert isinstance(current_user, Account)
-        assert current_user.current_tenant_id is not None
-        _get_resource(resource_id, current_user.current_tenant_id, self.resource_model)
->>>>>>> 3cfcd328
         if not current_user.has_edit_permission:
             raise Forbidden()
 
@@ -131,14 +113,8 @@
         assert self.resource_id_field is not None, "resource_id_field must be set"
         resource_id = str(resource_id)
         api_key_id = str(api_key_id)
-<<<<<<< HEAD
         current_user, current_tenant_id = get_current_user_and_tenant_id()
         _get_resource(resource_id, current_tenant_id, self.resource_model)
-=======
-        assert isinstance(current_user, Account)
-        assert current_user.current_tenant_id is not None
-        _get_resource(resource_id, current_user.current_tenant_id, self.resource_model)
->>>>>>> 3cfcd328
 
         # The role of the current user in the ta table must be admin or owner
         if not current_user.is_admin_or_owner:
