import flask_restx
from flask_restx import Resource, fields, marshal_with
from flask_restx._http import HTTPStatus
from sqlalchemy import select
from sqlalchemy.orm import Session
from werkzeug.exceptions import Forbidden

from extensions.ext_database import db
from libs.helper import TimestampField
from libs.login import current_user, login_required
<<<<<<< HEAD
from models import Account
=======
from models.account import Account
>>>>>>> 3cfcd328
from models.dataset import Dataset
from models.model import ApiToken, App

from . import api, console_ns
from .wraps import account_initialization_required, setup_required

api_key_fields = {
    "id": fields.String,
    "type": fields.String,
    "token": fields.String,
    "last_used_at": TimestampField,
    "created_at": TimestampField,
}

api_key_list = {"data": fields.List(fields.Nested(api_key_fields), attribute="items")}


def _get_resource(resource_id, tenant_id, resource_model):
    if resource_model == App:
        with Session(db.engine) as session:
            resource = session.execute(
                select(resource_model).filter_by(id=resource_id, tenant_id=tenant_id)
            ).scalar_one_or_none()
    else:
        with Session(db.engine) as session:
            resource = session.execute(
                select(resource_model).filter_by(id=resource_id, tenant_id=tenant_id)
            ).scalar_one_or_none()

    if resource is None:
        flask_restx.abort(HTTPStatus.NOT_FOUND, message=f"{resource_model.__name__} not found.")

    return resource


class BaseApiKeyListResource(Resource):
    method_decorators = [account_initialization_required, login_required, setup_required]

    resource_type: str | None = None
    resource_model: type | None = None
    resource_id_field: str | None = None
    token_prefix: str | None = None
    max_keys = 10

    @marshal_with(api_key_list)
    def get(self, resource_id):
        assert self.resource_id_field is not None, "resource_id_field must be set"
        resource_id = str(resource_id)
        assert isinstance(current_user, Account)
<<<<<<< HEAD
=======
        assert current_user.current_tenant_id is not None
>>>>>>> 3cfcd328
        _get_resource(resource_id, current_user.current_tenant_id, self.resource_model)
        keys = db.session.scalars(
            select(ApiToken).where(
                ApiToken.type == self.resource_type, getattr(ApiToken, self.resource_id_field) == resource_id
            )
        ).all()
        return {"items": keys}

    @marshal_with(api_key_fields)
    def post(self, resource_id):
        assert self.resource_id_field is not None, "resource_id_field must be set"
        resource_id = str(resource_id)
        assert isinstance(current_user, Account)
<<<<<<< HEAD
=======
        assert current_user.current_tenant_id is not None
>>>>>>> 3cfcd328
        _get_resource(resource_id, current_user.current_tenant_id, self.resource_model)
        if not current_user.has_edit_permission:
            raise Forbidden()

        current_key_count = (
            db.session.query(ApiToken)
            .where(ApiToken.type == self.resource_type, getattr(ApiToken, self.resource_id_field) == resource_id)
            .count()
        )

        if current_key_count >= self.max_keys:
            flask_restx.abort(
                HTTPStatus.BAD_REQUEST,
                message=f"Cannot create more than {self.max_keys} API keys for this resource type.",
                custom="max_keys_exceeded",
            )

        key = ApiToken.generate_api_key(self.token_prefix or "", 24)
        api_token = ApiToken()
        setattr(api_token, self.resource_id_field, resource_id)
        api_token.tenant_id = current_user.current_tenant_id
        api_token.token = key
        api_token.type = self.resource_type
        db.session.add(api_token)
        db.session.commit()
        return api_token, 201


class BaseApiKeyResource(Resource):
    method_decorators = [account_initialization_required, login_required, setup_required]

    resource_type: str | None = None
    resource_model: type | None = None
    resource_id_field: str | None = None

    def delete(self, resource_id, api_key_id):
        assert self.resource_id_field is not None, "resource_id_field must be set"
        resource_id = str(resource_id)
        api_key_id = str(api_key_id)
        assert isinstance(current_user, Account)
<<<<<<< HEAD

=======
        assert current_user.current_tenant_id is not None
>>>>>>> 3cfcd328
        _get_resource(resource_id, current_user.current_tenant_id, self.resource_model)

        # The role of the current user in the ta table must be admin or owner
        if not current_user.is_admin_or_owner:
            raise Forbidden()

        key = (
            db.session.query(ApiToken)
            .where(
                getattr(ApiToken, self.resource_id_field) == resource_id,
                ApiToken.type == self.resource_type,
                ApiToken.id == api_key_id,
            )
            .first()
        )

        if key is None:
            flask_restx.abort(HTTPStatus.NOT_FOUND, message="API key not found")

        db.session.query(ApiToken).where(ApiToken.id == api_key_id).delete()
        db.session.commit()

        return {"result": "success"}, 204


@console_ns.route("/apps/<uuid:resource_id>/api-keys")
class AppApiKeyListResource(BaseApiKeyListResource):
    @api.doc("get_app_api_keys")
    @api.doc(description="Get all API keys for an app")
    @api.doc(params={"resource_id": "App ID"})
    @api.response(200, "Success", api_key_list)
    def get(self, resource_id):
        """Get all API keys for an app"""
        return super().get(resource_id)

    @api.doc("create_app_api_key")
    @api.doc(description="Create a new API key for an app")
    @api.doc(params={"resource_id": "App ID"})
    @api.response(201, "API key created successfully", api_key_fields)
    @api.response(400, "Maximum keys exceeded")
    def post(self, resource_id):
        """Create a new API key for an app"""
        return super().post(resource_id)

    def after_request(self, resp):
        resp.headers["Access-Control-Allow-Origin"] = "*"
        resp.headers["Access-Control-Allow-Credentials"] = "true"
        return resp

    resource_type = "app"
    resource_model = App
    resource_id_field = "app_id"
    token_prefix = "app-"


@console_ns.route("/apps/<uuid:resource_id>/api-keys/<uuid:api_key_id>")
class AppApiKeyResource(BaseApiKeyResource):
    @api.doc("delete_app_api_key")
    @api.doc(description="Delete an API key for an app")
    @api.doc(params={"resource_id": "App ID", "api_key_id": "API key ID"})
    @api.response(204, "API key deleted successfully")
    def delete(self, resource_id, api_key_id):
        """Delete an API key for an app"""
        return super().delete(resource_id, api_key_id)

    def after_request(self, resp):
        resp.headers["Access-Control-Allow-Origin"] = "*"
        resp.headers["Access-Control-Allow-Credentials"] = "true"
        return resp

    resource_type = "app"
    resource_model = App
    resource_id_field = "app_id"


@console_ns.route("/datasets/<uuid:resource_id>/api-keys")
class DatasetApiKeyListResource(BaseApiKeyListResource):
    @api.doc("get_dataset_api_keys")
    @api.doc(description="Get all API keys for a dataset")
    @api.doc(params={"resource_id": "Dataset ID"})
    @api.response(200, "Success", api_key_list)
    def get(self, resource_id):
        """Get all API keys for a dataset"""
        return super().get(resource_id)

    @api.doc("create_dataset_api_key")
    @api.doc(description="Create a new API key for a dataset")
    @api.doc(params={"resource_id": "Dataset ID"})
    @api.response(201, "API key created successfully", api_key_fields)
    @api.response(400, "Maximum keys exceeded")
    def post(self, resource_id):
        """Create a new API key for a dataset"""
        return super().post(resource_id)

    def after_request(self, resp):
        resp.headers["Access-Control-Allow-Origin"] = "*"
        resp.headers["Access-Control-Allow-Credentials"] = "true"
        return resp

    resource_type = "dataset"
    resource_model = Dataset
    resource_id_field = "dataset_id"
    token_prefix = "ds-"


@console_ns.route("/datasets/<uuid:resource_id>/api-keys/<uuid:api_key_id>")
class DatasetApiKeyResource(BaseApiKeyResource):
    @api.doc("delete_dataset_api_key")
    @api.doc(description="Delete an API key for a dataset")
    @api.doc(params={"resource_id": "Dataset ID", "api_key_id": "API key ID"})
    @api.response(204, "API key deleted successfully")
    def delete(self, resource_id, api_key_id):
        """Delete an API key for a dataset"""
        return super().delete(resource_id, api_key_id)

    def after_request(self, resp):
        resp.headers["Access-Control-Allow-Origin"] = "*"
        resp.headers["Access-Control-Allow-Credentials"] = "true"
        return resp

    resource_type = "dataset"
    resource_model = Dataset
    resource_id_field = "dataset_id"<|MERGE_RESOLUTION|>--- conflicted
+++ resolved
@@ -8,11 +8,7 @@
 from extensions.ext_database import db
 from libs.helper import TimestampField
 from libs.login import current_user, login_required
-<<<<<<< HEAD
-from models import Account
-=======
 from models.account import Account
->>>>>>> 3cfcd328
 from models.dataset import Dataset
 from models.model import ApiToken, App
 
@@ -62,10 +58,7 @@
         assert self.resource_id_field is not None, "resource_id_field must be set"
         resource_id = str(resource_id)
         assert isinstance(current_user, Account)
-<<<<<<< HEAD
-=======
         assert current_user.current_tenant_id is not None
->>>>>>> 3cfcd328
         _get_resource(resource_id, current_user.current_tenant_id, self.resource_model)
         keys = db.session.scalars(
             select(ApiToken).where(
@@ -79,10 +72,7 @@
         assert self.resource_id_field is not None, "resource_id_field must be set"
         resource_id = str(resource_id)
         assert isinstance(current_user, Account)
-<<<<<<< HEAD
-=======
         assert current_user.current_tenant_id is not None
->>>>>>> 3cfcd328
         _get_resource(resource_id, current_user.current_tenant_id, self.resource_model)
         if not current_user.has_edit_permission:
             raise Forbidden()
@@ -123,11 +113,7 @@
         resource_id = str(resource_id)
         api_key_id = str(api_key_id)
         assert isinstance(current_user, Account)
-<<<<<<< HEAD
-
-=======
         assert current_user.current_tenant_id is not None
->>>>>>> 3cfcd328
         _get_resource(resource_id, current_user.current_tenant_id, self.resource_model)
 
         # The role of the current user in the ta table must be admin or owner
