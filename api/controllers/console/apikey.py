import flask_restx
from flask_restx import Resource, fields, marshal_with
from flask_restx._http import HTTPStatus
from sqlalchemy import select
from sqlalchemy.orm import Session
from werkzeug.exceptions import Forbidden

from extensions.ext_database import db
from libs.helper import TimestampField
from libs.login import current_account_with_tenant, login_required
from models.dataset import Dataset
from models.model import ApiToken, App

from . import api, console_ns
from .wraps import account_initialization_required, setup_required

api_key_fields = {
    "id": fields.String,
    "type": fields.String,
    "token": fields.String,
    "last_used_at": TimestampField,
    "created_at": TimestampField,
}

api_key_list = {"data": fields.List(fields.Nested(api_key_fields), attribute="items")}


def _get_resource(resource_id, tenant_id, resource_model):
    if resource_model == App:
        with Session(db.engine) as session:
            resource = session.execute(
                select(resource_model).filter_by(id=resource_id, tenant_id=tenant_id)
            ).scalar_one_or_none()
    else:
        with Session(db.engine) as session:
            resource = session.execute(
                select(resource_model).filter_by(id=resource_id, tenant_id=tenant_id)
            ).scalar_one_or_none()

    if resource is None:
        flask_restx.abort(HTTPStatus.NOT_FOUND, message=f"{resource_model.__name__} not found.")

    return resource


class BaseApiKeyListResource(Resource):
    method_decorators = [account_initialization_required, login_required, setup_required]

    resource_type: str | None = None
    resource_model: type | None = None
    resource_id_field: str | None = None
    token_prefix: str | None = None
    max_keys = 10

    def _has_permission(self, user):
        if self.resource_type == "dataset":
            return user.is_dataset_editor
        return user.has_edit_permission

    @marshal_with(api_key_list)
    def get(self, resource_id):
        assert self.resource_id_field is not None, "resource_id_field must be set"
        resource_id = str(resource_id)
        current_user, current_tenant_id = current_account_with_tenant()

        if not self._has_permission(current_user):
            raise Forbidden()

        _get_resource(resource_id, current_tenant_id, self.resource_model)
        keys = db.session.scalars(
            select(ApiToken).where(
                ApiToken.type == self.resource_type, getattr(ApiToken, self.resource_id_field) == resource_id
            )
        ).all()
        return {"items": keys}

    @marshal_with(api_key_fields)
    def post(self, resource_id):
        assert self.resource_id_field is not None, "resource_id_field must be set"
        resource_id = str(resource_id)
        current_user, current_tenant_id = current_account_with_tenant()

        if not self._has_permission(current_user):
            raise Forbidden()
        _get_resource(resource_id, current_tenant_id, self.resource_model)
        current_key_count = (
            db.session.query(ApiToken)
            .where(ApiToken.type == self.resource_type, getattr(ApiToken, self.resource_id_field) == resource_id)
            .count()
        )

        if current_key_count >= self.max_keys:
            flask_restx.abort(
                HTTPStatus.BAD_REQUEST,
                message=f"Cannot create more than {self.max_keys} API keys for this resource type.",
                custom="max_keys_exceeded",
            )

        key = ApiToken.generate_api_key(self.token_prefix or "", 24)
        api_token = ApiToken()
        setattr(api_token, self.resource_id_field, resource_id)
        api_token.tenant_id = current_tenant_id
        api_token.token = key
        api_token.type = self.resource_type
        db.session.add(api_token)
        db.session.commit()
        return api_token, 201


class BaseApiKeyResource(Resource):
    method_decorators = [account_initialization_required, login_required, setup_required]

    resource_type: str | None = None
    resource_model: type | None = None
    resource_id_field: str | None = None

<<<<<<< HEAD
    def _has_permission(self, user):
        if self.resource_type == "dataset":
            return user.is_dataset_editor
        return user.is_admin_or_owner

    def delete(self, resource_id, api_key_id):
=======
    def delete(self, resource_id: str, api_key_id: str):
>>>>>>> 33ff01d0
        assert self.resource_id_field is not None, "resource_id_field must be set"
        current_user, current_tenant_id = current_account_with_tenant()
        _get_resource(resource_id, current_tenant_id, self.resource_model)

<<<<<<< HEAD
        # Enforce role-based permission per resource type
        if not self._has_permission(current_user):
=======
        if not current_user.is_admin_or_owner:
>>>>>>> 33ff01d0
            raise Forbidden()

        key = (
            db.session.query(ApiToken)
            .where(
                getattr(ApiToken, self.resource_id_field) == resource_id,
                ApiToken.type == self.resource_type,
                ApiToken.id == api_key_id,
            )
            .first()
        )

        if key is None:
            flask_restx.abort(HTTPStatus.NOT_FOUND, message="API key not found")

        db.session.query(ApiToken).where(ApiToken.id == api_key_id).delete()
        db.session.commit()

        return {"result": "success"}, 204


@console_ns.route("/apps/<uuid:resource_id>/api-keys")
class AppApiKeyListResource(BaseApiKeyListResource):
    @api.doc("get_app_api_keys")
    @api.doc(description="Get all API keys for an app")
    @api.doc(params={"resource_id": "App ID"})
    @api.response(200, "Success", api_key_list)
    def get(self, resource_id):
        """Get all API keys for an app"""
        return super().get(resource_id)

    @api.doc("create_app_api_key")
    @api.doc(description="Create a new API key for an app")
    @api.doc(params={"resource_id": "App ID"})
    @api.response(201, "API key created successfully", api_key_fields)
    @api.response(400, "Maximum keys exceeded")
    def post(self, resource_id):
        """Create a new API key for an app"""
        return super().post(resource_id)

    resource_type = "app"
    resource_model = App
    resource_id_field = "app_id"
    token_prefix = "app-"


@console_ns.route("/apps/<uuid:resource_id>/api-keys/<uuid:api_key_id>")
class AppApiKeyResource(BaseApiKeyResource):
    @api.doc("delete_app_api_key")
    @api.doc(description="Delete an API key for an app")
    @api.doc(params={"resource_id": "App ID", "api_key_id": "API key ID"})
    @api.response(204, "API key deleted successfully")
    def delete(self, resource_id, api_key_id):
        """Delete an API key for an app"""
        return super().delete(resource_id, api_key_id)

    resource_type = "app"
    resource_model = App
    resource_id_field = "app_id"


@console_ns.route("/datasets/<uuid:resource_id>/api-keys")
class DatasetApiKeyListResource(BaseApiKeyListResource):
    @api.doc("get_dataset_api_keys")
    @api.doc(description="Get all API keys for a dataset")
    @api.doc(params={"resource_id": "Dataset ID"})
    @api.response(200, "Success", api_key_list)
    def get(self, resource_id):
        """Get all API keys for a dataset"""
        return super().get(resource_id)

    @api.doc("create_dataset_api_key")
    @api.doc(description="Create a new API key for a dataset")
    @api.doc(params={"resource_id": "Dataset ID"})
    @api.response(201, "API key created successfully", api_key_fields)
    @api.response(400, "Maximum keys exceeded")
    def post(self, resource_id):
        """Create a new API key for a dataset"""
        return super().post(resource_id)

    resource_type = "dataset"
    resource_model = Dataset
    resource_id_field = "dataset_id"
    token_prefix = "ds-"


@console_ns.route("/datasets/<uuid:resource_id>/api-keys/<uuid:api_key_id>")
class DatasetApiKeyResource(BaseApiKeyResource):
    @api.doc("delete_dataset_api_key")
    @api.doc(description="Delete an API key for a dataset")
    @api.doc(params={"resource_id": "Dataset ID", "api_key_id": "API key ID"})
    @api.response(204, "API key deleted successfully")
    def delete(self, resource_id, api_key_id):
        """Delete an API key for a dataset"""
        return super().delete(resource_id, api_key_id)

    resource_type = "dataset"
    resource_model = Dataset
    resource_id_field = "dataset_id"<|MERGE_RESOLUTION|>--- conflicted
+++ resolved
@@ -113,27 +113,18 @@
     resource_type: str | None = None
     resource_model: type | None = None
     resource_id_field: str | None = None
-
-<<<<<<< HEAD
+    
     def _has_permission(self, user):
         if self.resource_type == "dataset":
             return user.is_dataset_editor
         return user.is_admin_or_owner
 
-    def delete(self, resource_id, api_key_id):
-=======
     def delete(self, resource_id: str, api_key_id: str):
->>>>>>> 33ff01d0
         assert self.resource_id_field is not None, "resource_id_field must be set"
         current_user, current_tenant_id = current_account_with_tenant()
         _get_resource(resource_id, current_tenant_id, self.resource_model)
-
-<<<<<<< HEAD
         # Enforce role-based permission per resource type
         if not self._has_permission(current_user):
-=======
-        if not current_user.is_admin_or_owner:
->>>>>>> 33ff01d0
             raise Forbidden()
 
         key = (
