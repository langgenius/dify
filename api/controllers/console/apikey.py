--- conflicted
+++ resolved
@@ -1,8 +1,4 @@
 import flask_restx
-<<<<<<< HEAD
-import sqlalchemy as sa
-=======
->>>>>>> aab95d06
 from flask_restx import Resource, fields, marshal_with
 from flask_restx._http import HTTPStatus
 from sqlalchemy import select
@@ -11,12 +7,7 @@
 
 from extensions.ext_database import db
 from libs.helper import TimestampField
-<<<<<<< HEAD
-from libs.login import current_user, login_required
-from models import Account
-=======
 from libs.login import current_account_with_tenant, login_required
->>>>>>> aab95d06
 from models.dataset import Dataset
 from models.model import ApiToken, App
 
@@ -71,14 +62,9 @@
     def get(self, resource_id):
         assert self.resource_id_field is not None, "resource_id_field must be set"
         resource_id = str(resource_id)
-<<<<<<< HEAD
-        assert isinstance(current_user, Account)
-        _get_resource(resource_id, current_user.current_tenant_id, self.resource_model)
-=======
         _, current_tenant_id = current_account_with_tenant()
 
         _get_resource(resource_id, current_tenant_id, self.resource_model)
->>>>>>> aab95d06
         keys = db.session.scalars(
             select(ApiToken).where(
                 ApiToken.type == self.resource_type, getattr(ApiToken, self.resource_id_field) == resource_id
@@ -91,34 +77,6 @@
     def post(self, resource_id):
         assert self.resource_id_field is not None, "resource_id_field must be set"
         resource_id = str(resource_id)
-<<<<<<< HEAD
-        assert isinstance(current_user, Account)
-        _get_resource(resource_id, current_user.current_tenant_id, self.resource_model)
-        if not current_user.has_edit_permission:
-            raise Forbidden()
-        with sessionmaker(db.engine, expire_on_commit=False).begin() as session:
-            current_key_count = session.scalar(
-                select(sa.func.count(ApiToken.id)).where(
-                    ApiToken.type == self.resource_type, getattr(ApiToken, self.resource_id_field) == resource_id
-                )
-            )
-            assert current_key_count is not None
-            if current_key_count >= self.max_keys:
-                flask_restx.abort(
-                    HTTPStatus.BAD_REQUEST,
-                    message=f"Cannot create more than {self.max_keys} API keys for this resource type.",
-                    custom="max_keys_exceeded",
-                )
-
-            key = ApiToken.generate_api_key(self.token_prefix or "", 24)
-            api_token = ApiToken()
-            setattr(api_token, self.resource_id_field, resource_id)
-            api_token.tenant_id = current_user.current_tenant_id
-            api_token.token = key
-            api_token.type = self.resource_type
-            session.add(api_token)
-            return api_token, 201
-=======
         _, current_tenant_id = current_account_with_tenant()
         _get_resource(resource_id, current_tenant_id, self.resource_model)
         current_key_count = (
@@ -143,7 +101,6 @@
         db.session.add(api_token)
         db.session.commit()
         return api_token, 201
->>>>>>> aab95d06
 
 
 class BaseApiKeyResource(Resource):
@@ -155,15 +112,8 @@
 
     def delete(self, resource_id: str, api_key_id: str):
         assert self.resource_id_field is not None, "resource_id_field must be set"
-<<<<<<< HEAD
-        resource_id = str(resource_id)
-        api_key_id = str(api_key_id)
-        assert isinstance(current_user, Account)
-        _get_resource(resource_id, current_user.current_tenant_id, self.resource_model)
-=======
         current_user, current_tenant_id = current_account_with_tenant()
         _get_resource(resource_id, current_tenant_id, self.resource_model)
->>>>>>> aab95d06
 
         if not current_user.is_admin_or_owner:
             raise Forbidden()
