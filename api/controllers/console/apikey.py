--- conflicted
+++ resolved
@@ -58,13 +58,8 @@
     token_prefix: str | None = None
     max_keys = 10
 
-<<<<<<< HEAD
-    @marshal_with(api_key_list)
-    def get(self, resource_id: str) -> dict:
-=======
     @marshal_with(api_key_list_model)
     def get(self, resource_id):
->>>>>>> aab95d06
         assert self.resource_id_field is not None, "resource_id_field must be set"
         resource_id = str(resource_id)
         _, current_tenant_id = current_account_with_tenant()
