import flask_restx
<<<<<<< HEAD
from flask import Response
from flask_login import current_user
=======
>>>>>>> 06649f6c
from flask_restx import Resource, fields, marshal_with
from flask_restx._http import HTTPStatus
from sqlalchemy import select
from sqlalchemy.orm import Session
from werkzeug.exceptions import Forbidden

from extensions.ext_database import db
from libs.helper import TimestampField
from libs.login import current_account_with_tenant, login_required
from models.dataset import Dataset
from models.model import ApiToken, App

from . import api, console_ns
from .wraps import account_initialization_required, edit_permission_required, setup_required

api_key_fields = {
    "id": fields.String,
    "type": fields.String,
    "token": fields.String,
    "last_used_at": TimestampField,
    "created_at": TimestampField,
}

api_key_list = {"data": fields.List(fields.Nested(api_key_fields), attribute="items")}


def _get_resource(resource_id: str, tenant_id: str, resource_model: type[App | Dataset]) -> App | Dataset:
    if resource_model == App:
        with Session(db.engine) as session:
            resource = session.execute(
                select(resource_model).filter_by(id=resource_id, tenant_id=tenant_id)
            ).scalar_one_or_none()
    else:
        with Session(db.engine) as session:
            resource = session.execute(
                select(resource_model).filter_by(id=resource_id, tenant_id=tenant_id)
            ).scalar_one_or_none()

    if resource is None:
        flask_restx.abort(HTTPStatus.NOT_FOUND, message=f"{resource_model.__name__} not found.")

    return resource


class BaseApiKeyListResource(Resource):
    method_decorators = [account_initialization_required, login_required, setup_required]

    resource_type: str | None = None
    resource_model: type[App | Dataset] | None = None
    resource_id_field: str | None = None
    token_prefix: str | None = None
    max_keys = 10

    @marshal_with(api_key_list)
    def get(self, resource_id: str) -> dict:
        assert self.resource_id_field is not None, "resource_id_field must be set"
        resource_id = str(resource_id)
        _, current_tenant_id = current_account_with_tenant()

        _get_resource(resource_id, current_tenant_id, self.resource_model)
        keys = db.session.scalars(
            select(ApiToken).where(
                ApiToken.type == self.resource_type, getattr(ApiToken, self.resource_id_field) == resource_id
            )
        ).all()
        return {"items": keys}

    @marshal_with(api_key_fields)
<<<<<<< HEAD
    def post(self, resource_id: str) -> tuple[ApiToken, int]:
=======
    @edit_permission_required
    def post(self, resource_id):
>>>>>>> 06649f6c
        assert self.resource_id_field is not None, "resource_id_field must be set"
        resource_id = str(resource_id)
        _, current_tenant_id = current_account_with_tenant()
        _get_resource(resource_id, current_tenant_id, self.resource_model)
        current_key_count = (
            db.session.query(ApiToken)
            .where(ApiToken.type == self.resource_type, getattr(ApiToken, self.resource_id_field) == resource_id)
            .count()
        )

        if current_key_count >= self.max_keys:
            flask_restx.abort(
                HTTPStatus.BAD_REQUEST,
                message=f"Cannot create more than {self.max_keys} API keys for this resource type.",
                custom="max_keys_exceeded",
            )

        key = ApiToken.generate_api_key(self.token_prefix or "", 24)
        api_token = ApiToken()
        setattr(api_token, self.resource_id_field, resource_id)
        api_token.tenant_id = current_tenant_id
        api_token.token = key
        api_token.type = self.resource_type
        db.session.add(api_token)
        db.session.commit()
        return api_token, 201


class BaseApiKeyResource(Resource):
    method_decorators = [account_initialization_required, login_required, setup_required]

    resource_type: str | None = None
    resource_model: type[App | Dataset] | None = None
    resource_id_field: str | None = None

    def delete(self, resource_id: str, api_key_id: str) -> tuple[dict[str, str], int]:
        assert self.resource_id_field is not None, "resource_id_field must be set"
        resource_id = str(resource_id)
        api_key_id = str(api_key_id)
        current_user, current_tenant_id = current_account_with_tenant()
        _get_resource(resource_id, current_tenant_id, self.resource_model)

        # The role of the current user in the ta table must be admin or owner
        if not current_user.is_admin_or_owner:
            raise Forbidden()

        key = (
            db.session.query(ApiToken)
            .where(
                getattr(ApiToken, self.resource_id_field) == resource_id,
                ApiToken.type == self.resource_type,
                ApiToken.id == api_key_id,
            )
            .first()
        )

        if key is None:
            flask_restx.abort(HTTPStatus.NOT_FOUND, message="API key not found")

        db.session.query(ApiToken).where(ApiToken.id == api_key_id).delete()
        db.session.commit()

        return {"result": "success"}, 204


@console_ns.route("/apps/<uuid:resource_id>/api-keys")
class AppApiKeyListResource(BaseApiKeyListResource):
    @api.doc("get_app_api_keys")
    @api.doc(description="Get all API keys for an app")
    @api.doc(params={"resource_id": "App ID"})
    @api.response(200, "Success", api_key_list)
    def get(self, resource_id: str) -> dict:
        """Get all API keys for an app"""
        return super().get(resource_id)

    @api.doc("create_app_api_key")
    @api.doc(description="Create a new API key for an app")
    @api.doc(params={"resource_id": "App ID"})
    @api.response(201, "API key created successfully", api_key_fields)
    @api.response(400, "Maximum keys exceeded")
    def post(self, resource_id: str) -> tuple[ApiToken, int]:
        """Create a new API key for an app"""
        return super().post(resource_id)

<<<<<<< HEAD
    def after_request(self, resp: Response) -> Response:
        resp.headers["Access-Control-Allow-Origin"] = "*"
        resp.headers["Access-Control-Allow-Credentials"] = "true"
        return resp

=======
>>>>>>> 06649f6c
    resource_type = "app"
    resource_model = App
    resource_id_field = "app_id"
    token_prefix = "app-"


@console_ns.route("/apps/<uuid:resource_id>/api-keys/<uuid:api_key_id>")
class AppApiKeyResource(BaseApiKeyResource):
    @api.doc("delete_app_api_key")
    @api.doc(description="Delete an API key for an app")
    @api.doc(params={"resource_id": "App ID", "api_key_id": "API key ID"})
    @api.response(204, "API key deleted successfully")
    def delete(self, resource_id: str, api_key_id: str) -> tuple[dict[str, str], int]:
        """Delete an API key for an app"""
        return super().delete(resource_id, api_key_id)

<<<<<<< HEAD
    def after_request(self, resp: Response) -> Response:
        resp.headers["Access-Control-Allow-Origin"] = "*"
        resp.headers["Access-Control-Allow-Credentials"] = "true"
        return resp

=======
>>>>>>> 06649f6c
    resource_type = "app"
    resource_model = App
    resource_id_field = "app_id"


@console_ns.route("/datasets/<uuid:resource_id>/api-keys")
class DatasetApiKeyListResource(BaseApiKeyListResource):
    @api.doc("get_dataset_api_keys")
    @api.doc(description="Get all API keys for a dataset")
    @api.doc(params={"resource_id": "Dataset ID"})
    @api.response(200, "Success", api_key_list)
    def get(self, resource_id: str) -> dict:
        """Get all API keys for a dataset"""
        return super().get(resource_id)

    @api.doc("create_dataset_api_key")
    @api.doc(description="Create a new API key for a dataset")
    @api.doc(params={"resource_id": "Dataset ID"})
    @api.response(201, "API key created successfully", api_key_fields)
    @api.response(400, "Maximum keys exceeded")
    def post(self, resource_id: str) -> tuple[ApiToken, int]:
        """Create a new API key for a dataset"""
        return super().post(resource_id)

<<<<<<< HEAD
    def after_request(self, resp: Response) -> Response:
        resp.headers["Access-Control-Allow-Origin"] = "*"
        resp.headers["Access-Control-Allow-Credentials"] = "true"
        return resp

=======
>>>>>>> 06649f6c
    resource_type = "dataset"
    resource_model = Dataset
    resource_id_field = "dataset_id"
    token_prefix = "ds-"


@console_ns.route("/datasets/<uuid:resource_id>/api-keys/<uuid:api_key_id>")
class DatasetApiKeyResource(BaseApiKeyResource):
    @api.doc("delete_dataset_api_key")
    @api.doc(description="Delete an API key for a dataset")
    @api.doc(params={"resource_id": "Dataset ID", "api_key_id": "API key ID"})
    @api.response(204, "API key deleted successfully")
    def delete(self, resource_id: str, api_key_id: str) -> tuple[dict[str, str], int]:
        """Delete an API key for a dataset"""
        return super().delete(resource_id, api_key_id)

<<<<<<< HEAD
    def after_request(self, resp: Response) -> Response:
        resp.headers["Access-Control-Allow-Origin"] = "*"
        resp.headers["Access-Control-Allow-Credentials"] = "true"
        return resp

=======
>>>>>>> 06649f6c
    resource_type = "dataset"
    resource_model = Dataset
    resource_id_field = "dataset_id"<|MERGE_RESOLUTION|>--- conflicted
+++ resolved
@@ -1,9 +1,4 @@
 import flask_restx
-<<<<<<< HEAD
-from flask import Response
-from flask_login import current_user
-=======
->>>>>>> 06649f6c
 from flask_restx import Resource, fields, marshal_with
 from flask_restx._http import HTTPStatus
 from sqlalchemy import select
@@ -72,12 +67,8 @@
         return {"items": keys}
 
     @marshal_with(api_key_fields)
-<<<<<<< HEAD
-    def post(self, resource_id: str) -> tuple[ApiToken, int]:
-=======
     @edit_permission_required
     def post(self, resource_id):
->>>>>>> 06649f6c
         assert self.resource_id_field is not None, "resource_id_field must be set"
         resource_id = str(resource_id)
         _, current_tenant_id = current_account_with_tenant()
@@ -162,14 +153,6 @@
         """Create a new API key for an app"""
         return super().post(resource_id)
 
-<<<<<<< HEAD
-    def after_request(self, resp: Response) -> Response:
-        resp.headers["Access-Control-Allow-Origin"] = "*"
-        resp.headers["Access-Control-Allow-Credentials"] = "true"
-        return resp
-
-=======
->>>>>>> 06649f6c
     resource_type = "app"
     resource_model = App
     resource_id_field = "app_id"
@@ -186,14 +169,6 @@
         """Delete an API key for an app"""
         return super().delete(resource_id, api_key_id)
 
-<<<<<<< HEAD
-    def after_request(self, resp: Response) -> Response:
-        resp.headers["Access-Control-Allow-Origin"] = "*"
-        resp.headers["Access-Control-Allow-Credentials"] = "true"
-        return resp
-
-=======
->>>>>>> 06649f6c
     resource_type = "app"
     resource_model = App
     resource_id_field = "app_id"
@@ -218,14 +193,6 @@
         """Create a new API key for a dataset"""
         return super().post(resource_id)
 
-<<<<<<< HEAD
-    def after_request(self, resp: Response) -> Response:
-        resp.headers["Access-Control-Allow-Origin"] = "*"
-        resp.headers["Access-Control-Allow-Credentials"] = "true"
-        return resp
-
-=======
->>>>>>> 06649f6c
     resource_type = "dataset"
     resource_model = Dataset
     resource_id_field = "dataset_id"
@@ -242,14 +209,6 @@
         """Delete an API key for a dataset"""
         return super().delete(resource_id, api_key_id)
 
-<<<<<<< HEAD
-    def after_request(self, resp: Response) -> Response:
-        resp.headers["Access-Control-Allow-Origin"] = "*"
-        resp.headers["Access-Control-Allow-Credentials"] = "true"
-        return resp
-
-=======
->>>>>>> 06649f6c
     resource_type = "dataset"
     resource_model = Dataset
     resource_id_field = "dataset_id"