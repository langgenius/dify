import flask_restx
from flask_restx import Resource, fields, marshal_with
from flask_restx._http import HTTPStatus
from sqlalchemy import select
from sqlalchemy.orm import Session
from werkzeug.exceptions import Forbidden

from extensions.ext_database import db
from libs.helper import TimestampField
from libs.login import current_account_with_tenant, login_required
from models.dataset import Dataset
from models.model import ApiToken, App

from . import api, console_ns
from .wraps import account_initialization_required, edit_permission_required, setup_required

api_key_fields = {
    "id": fields.String,
    "type": fields.String,
    "token": fields.String,
    "last_used_at": TimestampField,
    "created_at": TimestampField,
}

api_key_list = {"data": fields.List(fields.Nested(api_key_fields), attribute="items")}


def _get_resource(resource_id: str, tenant_id: str, resource_model: type[App | Dataset]) -> App | Dataset:
    if resource_model == App:
        with Session(db.engine) as session:
            resource = session.execute(
                select(resource_model).filter_by(id=resource_id, tenant_id=tenant_id)
            ).scalar_one_or_none()
    else:
        with Session(db.engine) as session:
            resource = session.execute(
                select(resource_model).filter_by(id=resource_id, tenant_id=tenant_id)
            ).scalar_one_or_none()

    if resource is None:
        flask_restx.abort(HTTPStatus.NOT_FOUND, message=f"{resource_model.__name__} not found.")

    return resource


class BaseApiKeyListResource(Resource):
    method_decorators = [account_initialization_required, login_required, setup_required]

    resource_type: str | None = None
    resource_model: type[App | Dataset] | None = None
    resource_id_field: str | None = None
    token_prefix: str | None = None
    max_keys = 10

    @marshal_with(api_key_list)
    def get(self, resource_id: str) -> dict:
        assert self.resource_id_field is not None, "resource_id_field must be set"
        resource_id = str(resource_id)
        _, current_tenant_id = current_account_with_tenant()

        _get_resource(resource_id, current_tenant_id, self.resource_model)
        keys = db.session.scalars(
            select(ApiToken).where(
                ApiToken.type == self.resource_type, getattr(ApiToken, self.resource_id_field) == resource_id
            )
        ).all()
        return {"items": keys}

    @marshal_with(api_key_fields)
    @edit_permission_required
    def post(self, resource_id):
        assert self.resource_id_field is not None, "resource_id_field must be set"
        resource_id = str(resource_id)
        _, current_tenant_id = current_account_with_tenant()
        _get_resource(resource_id, current_tenant_id, self.resource_model)
        current_key_count = (
            db.session.query(ApiToken)
            .where(ApiToken.type == self.resource_type, getattr(ApiToken, self.resource_id_field) == resource_id)
            .count()
        )

        if current_key_count >= self.max_keys:
            flask_restx.abort(
                HTTPStatus.BAD_REQUEST,
                message=f"Cannot create more than {self.max_keys} API keys for this resource type.",
                custom="max_keys_exceeded",
            )

        key = ApiToken.generate_api_key(self.token_prefix or "", 24)
        api_token = ApiToken()
        setattr(api_token, self.resource_id_field, resource_id)
        api_token.tenant_id = current_tenant_id
        api_token.token = key
        api_token.type = self.resource_type
        db.session.add(api_token)
        db.session.commit()
        return api_token, 201


class BaseApiKeyResource(Resource):
    method_decorators = [account_initialization_required, login_required, setup_required]

    resource_type: str | None = None
    resource_model: type[App | Dataset] | None = None
    resource_id_field: str | None = None

<<<<<<< HEAD
    def delete(self, resource_id: str, api_key_id: str) -> tuple[dict[str, str], int]:
=======
    def delete(self, resource_id: str, api_key_id: str):
>>>>>>> 6d3ed468
        assert self.resource_id_field is not None, "resource_id_field must be set"
        current_user, current_tenant_id = current_account_with_tenant()
        _get_resource(resource_id, current_tenant_id, self.resource_model)

        if not current_user.is_admin_or_owner:
            raise Forbidden()

        key = (
            db.session.query(ApiToken)
            .where(
                getattr(ApiToken, self.resource_id_field) == resource_id,
                ApiToken.type == self.resource_type,
                ApiToken.id == api_key_id,
            )
            .first()
        )

        if key is None:
            flask_restx.abort(HTTPStatus.NOT_FOUND, message="API key not found")

        db.session.query(ApiToken).where(ApiToken.id == api_key_id).delete()
        db.session.commit()

        return {"result": "success"}, 204


@console_ns.route("/apps/<uuid:resource_id>/api-keys")
class AppApiKeyListResource(BaseApiKeyListResource):
    @api.doc("get_app_api_keys")
    @api.doc(description="Get all API keys for an app")
    @api.doc(params={"resource_id": "App ID"})
    @api.response(200, "Success", api_key_list)
    def get(self, resource_id: str) -> dict:
        """Get all API keys for an app"""
        return super().get(resource_id)

    @api.doc("create_app_api_key")
    @api.doc(description="Create a new API key for an app")
    @api.doc(params={"resource_id": "App ID"})
    @api.response(201, "API key created successfully", api_key_fields)
    @api.response(400, "Maximum keys exceeded")
    def post(self, resource_id: str) -> tuple[ApiToken, int]:
        """Create a new API key for an app"""
        return super().post(resource_id)

    resource_type = "app"
    resource_model = App
    resource_id_field = "app_id"
    token_prefix = "app-"


@console_ns.route("/apps/<uuid:resource_id>/api-keys/<uuid:api_key_id>")
class AppApiKeyResource(BaseApiKeyResource):
    @api.doc("delete_app_api_key")
    @api.doc(description="Delete an API key for an app")
    @api.doc(params={"resource_id": "App ID", "api_key_id": "API key ID"})
    @api.response(204, "API key deleted successfully")
    def delete(self, resource_id: str, api_key_id: str) -> tuple[dict[str, str], int]:
        """Delete an API key for an app"""
        return super().delete(resource_id, api_key_id)

    resource_type = "app"
    resource_model = App
    resource_id_field = "app_id"


@console_ns.route("/datasets/<uuid:resource_id>/api-keys")
class DatasetApiKeyListResource(BaseApiKeyListResource):
    @api.doc("get_dataset_api_keys")
    @api.doc(description="Get all API keys for a dataset")
    @api.doc(params={"resource_id": "Dataset ID"})
    @api.response(200, "Success", api_key_list)
    def get(self, resource_id: str) -> dict:
        """Get all API keys for a dataset"""
        return super().get(resource_id)

    @api.doc("create_dataset_api_key")
    @api.doc(description="Create a new API key for a dataset")
    @api.doc(params={"resource_id": "Dataset ID"})
    @api.response(201, "API key created successfully", api_key_fields)
    @api.response(400, "Maximum keys exceeded")
    def post(self, resource_id: str) -> tuple[ApiToken, int]:
        """Create a new API key for a dataset"""
        return super().post(resource_id)

    resource_type = "dataset"
    resource_model = Dataset
    resource_id_field = "dataset_id"
    token_prefix = "ds-"


@console_ns.route("/datasets/<uuid:resource_id>/api-keys/<uuid:api_key_id>")
class DatasetApiKeyResource(BaseApiKeyResource):
    @api.doc("delete_dataset_api_key")
    @api.doc(description="Delete an API key for a dataset")
    @api.doc(params={"resource_id": "Dataset ID", "api_key_id": "API key ID"})
    @api.response(204, "API key deleted successfully")
    def delete(self, resource_id: str, api_key_id: str) -> tuple[dict[str, str], int]:
        """Delete an API key for a dataset"""
        return super().delete(resource_id, api_key_id)

    resource_type = "dataset"
    resource_model = Dataset
    resource_id_field = "dataset_id"<|MERGE_RESOLUTION|>--- conflicted
+++ resolved
@@ -104,11 +104,7 @@
     resource_model: type[App | Dataset] | None = None
     resource_id_field: str | None = None
 
-<<<<<<< HEAD
-    def delete(self, resource_id: str, api_key_id: str) -> tuple[dict[str, str], int]:
-=======
     def delete(self, resource_id: str, api_key_id: str):
->>>>>>> 6d3ed468
         assert self.resource_id_field is not None, "resource_id_field must be set"
         current_user, current_tenant_id = current_account_with_tenant()
         _get_resource(resource_id, current_tenant_id, self.resource_model)
