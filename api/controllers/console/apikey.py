import flask_restx
from flask import Response
from flask_restx import Resource, fields, marshal_with
from flask_restx._http import HTTPStatus
from sqlalchemy import select
from sqlalchemy.orm import Session
from werkzeug.exceptions import Forbidden

from extensions.ext_database import db
from libs.helper import TimestampField
<<<<<<< HEAD
from libs.login import login_required
from models.account import Account
=======
from libs.login import current_account_with_tenant, login_required
>>>>>>> 7b513203
from models.dataset import Dataset
from models.model import ApiToken, App

from . import api, console_ns
from .wraps import account_initialization_required, setup_required

api_key_fields = {
    "id": fields.String,
    "type": fields.String,
    "token": fields.String,
    "last_used_at": TimestampField,
    "created_at": TimestampField,
}

api_key_list = {"data": fields.List(fields.Nested(api_key_fields), attribute="items")}


def _get_resource(resource_id, tenant_id, resource_model):
    if resource_model == App:
        with Session(db.engine) as session:
            resource = session.execute(
                select(resource_model).filter_by(id=resource_id, tenant_id=tenant_id)
            ).scalar_one_or_none()
    else:
        with Session(db.engine) as session:
            resource = session.execute(
                select(resource_model).filter_by(id=resource_id, tenant_id=tenant_id)
            ).scalar_one_or_none()

    if resource is None:
        flask_restx.abort(HTTPStatus.NOT_FOUND, message=f"{resource_model.__name__} not found.")

    return resource


class BaseApiKeyListResource(Resource):
    method_decorators = [account_initialization_required, login_required, setup_required]

    resource_type: str | None = None
    resource_model: type | None = None
    resource_id_field: str | None = None
    token_prefix: str | None = None
    max_keys = 10

    @marshal_with(api_key_list)
    def get(self, resource_id):
        assert self.resource_id_field is not None, "resource_id_field must be set"
        resource_id = str(resource_id)
        _, current_tenant_id = current_account_with_tenant()

        _get_resource(resource_id, current_tenant_id, self.resource_model)
        keys = db.session.scalars(
            select(ApiToken).where(
                ApiToken.type == self.resource_type, getattr(ApiToken, self.resource_id_field) == resource_id
            )
        ).all()
        return {"items": keys}

    @marshal_with(api_key_fields)
    def post(self, resource_id):
        assert self.resource_id_field is not None, "resource_id_field must be set"
        resource_id = str(resource_id)
        current_user, current_tenant_id = current_account_with_tenant()
        _get_resource(resource_id, current_tenant_id, self.resource_model)
        if not current_user.has_edit_permission:
            raise Forbidden()

        current_key_count = (
            db.session.query(ApiToken)
            .where(ApiToken.type == self.resource_type, getattr(ApiToken, self.resource_id_field) == resource_id)
            .count()
        )

        if current_key_count >= self.max_keys:
            flask_restx.abort(
                HTTPStatus.BAD_REQUEST,
                message=f"Cannot create more than {self.max_keys} API keys for this resource type.",
                custom="max_keys_exceeded",
            )

        key = ApiToken.generate_api_key(self.token_prefix or "", 24)
        assert self.resource_type
        assert isinstance(current_user, Account)
        api_token = ApiToken(tenant_id=current_user.current_tenant_id, type=self.resource_type, token=key)
        setattr(api_token, self.resource_id_field, resource_id)
<<<<<<< HEAD
=======
        api_token.tenant_id = current_tenant_id
        api_token.token = key
        api_token.type = self.resource_type
>>>>>>> 7b513203
        db.session.add(api_token)
        db.session.commit()
        return api_token, 201


class BaseApiKeyResource(Resource):
    method_decorators = [account_initialization_required, login_required, setup_required]

    resource_type: str | None = None
    resource_model: type | None = None
    resource_id_field: str | None = None

    def delete(self, resource_id, api_key_id):
        assert self.resource_id_field is not None, "resource_id_field must be set"
        resource_id = str(resource_id)
        api_key_id = str(api_key_id)
        current_user, current_tenant_id = current_account_with_tenant()
        _get_resource(resource_id, current_tenant_id, self.resource_model)

        # The role of the current user in the ta table must be admin or owner
        if not current_user.is_admin_or_owner:
            raise Forbidden()

        key = (
            db.session.query(ApiToken)
            .where(
                getattr(ApiToken, self.resource_id_field) == resource_id,
                ApiToken.type == self.resource_type,
                ApiToken.id == api_key_id,
            )
            .first()
        )

        if key is None:
            flask_restx.abort(HTTPStatus.NOT_FOUND, message="API key not found")

        db.session.query(ApiToken).where(ApiToken.id == api_key_id).delete()
        db.session.commit()

        return {"result": "success"}, 204


@console_ns.route("/apps/<uuid:resource_id>/api-keys")
class AppApiKeyListResource(BaseApiKeyListResource):
    @api.doc("get_app_api_keys")
    @api.doc(description="Get all API keys for an app")
    @api.doc(params={"resource_id": "App ID"})
    @api.response(200, "Success", api_key_list)
    def get(self, resource_id):
        """Get all API keys for an app"""
        return super().get(resource_id)

    @api.doc("create_app_api_key")
    @api.doc(description="Create a new API key for an app")
    @api.doc(params={"resource_id": "App ID"})
    @api.response(201, "API key created successfully", api_key_fields)
    @api.response(400, "Maximum keys exceeded")
    def post(self, resource_id):
        """Create a new API key for an app"""
        return super().post(resource_id)

    def after_request(self, resp: Response):
        resp.headers["Access-Control-Allow-Origin"] = "*"
        resp.headers["Access-Control-Allow-Credentials"] = "true"
        return resp

    resource_type = "app"
    resource_model = App
    resource_id_field = "app_id"
    token_prefix = "app-"


@console_ns.route("/apps/<uuid:resource_id>/api-keys/<uuid:api_key_id>")
class AppApiKeyResource(BaseApiKeyResource):
    @api.doc("delete_app_api_key")
    @api.doc(description="Delete an API key for an app")
    @api.doc(params={"resource_id": "App ID", "api_key_id": "API key ID"})
    @api.response(204, "API key deleted successfully")
    def delete(self, resource_id, api_key_id):
        """Delete an API key for an app"""
        return super().delete(resource_id, api_key_id)

    def after_request(self, resp):
        resp.headers["Access-Control-Allow-Origin"] = "*"
        resp.headers["Access-Control-Allow-Credentials"] = "true"
        return resp

    resource_type = "app"
    resource_model = App
    resource_id_field = "app_id"


@console_ns.route("/datasets/<uuid:resource_id>/api-keys")
class DatasetApiKeyListResource(BaseApiKeyListResource):
    @api.doc("get_dataset_api_keys")
    @api.doc(description="Get all API keys for a dataset")
    @api.doc(params={"resource_id": "Dataset ID"})
    @api.response(200, "Success", api_key_list)
    def get(self, resource_id):
        """Get all API keys for a dataset"""
        return super().get(resource_id)

    @api.doc("create_dataset_api_key")
    @api.doc(description="Create a new API key for a dataset")
    @api.doc(params={"resource_id": "Dataset ID"})
    @api.response(201, "API key created successfully", api_key_fields)
    @api.response(400, "Maximum keys exceeded")
    def post(self, resource_id):
        """Create a new API key for a dataset"""
        return super().post(resource_id)

    def after_request(self, resp: Response):
        resp.headers["Access-Control-Allow-Origin"] = "*"
        resp.headers["Access-Control-Allow-Credentials"] = "true"
        return resp

    resource_type = "dataset"
    resource_model = Dataset
    resource_id_field = "dataset_id"
    token_prefix = "ds-"


@console_ns.route("/datasets/<uuid:resource_id>/api-keys/<uuid:api_key_id>")
class DatasetApiKeyResource(BaseApiKeyResource):
    @api.doc("delete_dataset_api_key")
    @api.doc(description="Delete an API key for a dataset")
    @api.doc(params={"resource_id": "Dataset ID", "api_key_id": "API key ID"})
    @api.response(204, "API key deleted successfully")
    def delete(self, resource_id, api_key_id):
        """Delete an API key for a dataset"""
        return super().delete(resource_id, api_key_id)

    def after_request(self, resp: Response):
        resp.headers["Access-Control-Allow-Origin"] = "*"
        resp.headers["Access-Control-Allow-Credentials"] = "true"
        return resp

    resource_type = "dataset"
    resource_model = Dataset
    resource_id_field = "dataset_id"<|MERGE_RESOLUTION|>--- conflicted
+++ resolved
@@ -8,12 +8,9 @@
 
 from extensions.ext_database import db
 from libs.helper import TimestampField
-<<<<<<< HEAD
 from libs.login import login_required
 from models.account import Account
-=======
 from libs.login import current_account_with_tenant, login_required
->>>>>>> 7b513203
 from models.dataset import Dataset
 from models.model import ApiToken, App
 
@@ -99,12 +96,9 @@
         assert isinstance(current_user, Account)
         api_token = ApiToken(tenant_id=current_user.current_tenant_id, type=self.resource_type, token=key)
         setattr(api_token, self.resource_id_field, resource_id)
-<<<<<<< HEAD
-=======
         api_token.tenant_id = current_tenant_id
         api_token.token = key
         api_token.type = self.resource_type
->>>>>>> 7b513203
         db.session.add(api_token)
         db.session.commit()
         return api_token, 201
