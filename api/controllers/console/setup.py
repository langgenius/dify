from flask import request
from flask_restful import Resource, reqparse

from configs import dify_config
from libs.helper import StrLen, email, extract_remote_ip
from libs.password import valid_password
from models.model import DifySetup, db
from services.account_service import RegisterService, TenantService

from . import api
from .error import AlreadySetupError, NotInitValidateError
from .init_validate import get_init_validate_status
from .wraps import only_edition_self_hosted


class SetupApi(Resource):
    def get(self):
        if dify_config.EDITION == "SELF_HOSTED":
            setup_status = get_setup_status()
            if setup_status:
                return {"step": "finished", "setup_at": setup_status.setup_at.isoformat()}
            return {"step": "not_started"}
        return {"step": "finished"}

    @only_edition_self_hosted
    def post(self):
        # is set up
        if get_setup_status():
            raise AlreadySetupError()

        # is tenant created
        tenant_count = TenantService.get_tenant_count()
        if tenant_count > 0:
            raise AlreadySetupError()

        if not get_init_validate_status():
            raise NotInitValidateError()

        parser = reqparse.RequestParser()
        parser.add_argument("email", type=email, required=True, location="json")
        parser.add_argument("name", type=StrLen(30), required=True, location="json")
        parser.add_argument("password", type=valid_password, required=True, location="json")
        args = parser.parse_args()

        # setup
        RegisterService.setup(
            email=args["email"], name=args["name"], password=args["password"], ip_address=extract_remote_ip(request)
        )

        return {"result": "success"}, 201


def get_setup_status():
    if dify_config.EDITION == "SELF_HOSTED":
<<<<<<< HEAD
        return db.session.query(DifySetup).first()
    else:
        return True
=======
        return DifySetup.query.first()
    return True
>>>>>>> bf048b8d


api.add_resource(SetupApi, "/setup")<|MERGE_RESOLUTION|>--- conflicted
+++ resolved
@@ -52,14 +52,9 @@
 
 def get_setup_status():
     if dify_config.EDITION == "SELF_HOSTED":
-<<<<<<< HEAD
         return db.session.query(DifySetup).first()
     else:
         return True
-=======
-        return DifySetup.query.first()
-    return True
->>>>>>> bf048b8d
 
 
 api.add_resource(SetupApi, "/setup")