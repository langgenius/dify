from flask import request
from flask_restx import Resource, fields, reqparse

from configs import dify_config
from libs.helper import StrLen, email, extract_remote_ip
from libs.password import valid_password
from models.model import DifySetup, db
from services.account_service import RegisterService, TenantService

from . import api, console_ns
from .error import AlreadySetupError, NotInitValidateError
from .init_validate import get_init_validate_status
from .wraps import only_edition_self_hosted


@console_ns.route("/setup")
class SetupApi(Resource):
    @api.doc("get_setup_status")
    @api.doc(description="Get system setup status")
    @api.response(
        200,
        "Success",
        api.model(
            "SetupStatusResponse",
            {
                "step": fields.String(description="Setup step status", enum=["not_started", "finished"]),
                "setup_at": fields.String(description="Setup completion time (ISO format)", required=False),
            },
        ),
    )
    def get(self):
        """Get system setup status"""
        if dify_config.EDITION == "SELF_HOSTED":
            setup_status = get_setup_status()
            # Check if setup_status is a DifySetup object rather than a bool
            if setup_status and not isinstance(setup_status, bool):
                return {"step": "finished", "setup_at": setup_status.setup_at.isoformat()}
            elif setup_status:
                return {"step": "finished"}
            return {"step": "not_started"}
        return {"step": "finished"}

    @api.doc("setup_system")
    @api.doc(description="Initialize system setup with admin account")
    @api.expect(
        api.model(
            "SetupRequest",
            {
                "email": fields.String(required=True, description="Admin email address"),
                "name": fields.String(required=True, description="Admin name (max 30 characters)"),
                "password": fields.String(required=True, description="Admin password"),
            },
        )
    )
    @api.response(201, "Success", api.model("SetupResponse", {"result": fields.String(description="Setup result")}))
    @api.response(400, "Already setup or validation failed")
    @only_edition_self_hosted
    def post(self):
        """Initialize system setup with admin account"""
        # is set up
        if get_setup_status():
            raise AlreadySetupError()

        # is tenant created
        tenant_count = TenantService.get_tenant_count()
        if tenant_count > 0:
            raise AlreadySetupError()

        if not get_init_validate_status():
            raise NotInitValidateError()

<<<<<<< HEAD
        parser = reqparse.RequestParser()
        parser.add_argument("email", type=email, required=True, location="json")
        parser.add_argument("name", type=StrLen(30), required=True, location="json")
        parser.add_argument("password", type=valid_password, required=True, location="json")
        parser.add_argument("language", type=str, required=False, location="json")
=======
        parser = (
            reqparse.RequestParser()
            .add_argument("email", type=email, required=True, location="json")
            .add_argument("name", type=StrLen(30), required=True, location="json")
            .add_argument("password", type=valid_password, required=True, location="json")
        )
>>>>>>> fe2ac66a
        args = parser.parse_args()

        # setup
        RegisterService.setup(
            email=args["email"],
            name=args["name"],
            password=args["password"],
            ip_address=extract_remote_ip(request),
            language=args["language"],
        )

        return {"result": "success"}, 201


def get_setup_status():
    if dify_config.EDITION == "SELF_HOSTED":
        return db.session.query(DifySetup).first()
    else:
        return True<|MERGE_RESOLUTION|>--- conflicted
+++ resolved
@@ -69,20 +69,13 @@
         if not get_init_validate_status():
             raise NotInitValidateError()
 
-<<<<<<< HEAD
-        parser = reqparse.RequestParser()
-        parser.add_argument("email", type=email, required=True, location="json")
-        parser.add_argument("name", type=StrLen(30), required=True, location="json")
-        parser.add_argument("password", type=valid_password, required=True, location="json")
-        parser.add_argument("language", type=str, required=False, location="json")
-=======
         parser = (
             reqparse.RequestParser()
             .add_argument("email", type=email, required=True, location="json")
             .add_argument("name", type=StrLen(30), required=True, location="json")
             .add_argument("password", type=valid_password, required=True, location="json")
+            .add_argument("language", type=str, required=False, location="json")
         )
->>>>>>> fe2ac66a
         args = parser.parse_args()
 
         # setup
