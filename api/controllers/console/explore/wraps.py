from collections.abc import Callable
from functools import wraps
from typing import Concatenate, ParamSpec, TypeVar

from flask_restx import Resource
from sqlalchemy import select
from werkzeug.exceptions import NotFound

from controllers.console.explore.error import AppAccessDeniedError
from controllers.console.wraps import account_initialization_required
from extensions.ext_database import db
from libs.login import current_user, login_required
from models import InstalledApp
from models.account import Account
from services.app_service import AppService
from services.enterprise.enterprise_service import EnterpriseService
from services.feature_service import FeatureService

P = ParamSpec("P")
R = TypeVar("R")
T = TypeVar("T")


def installed_app_required(view: Callable[Concatenate[InstalledApp, P], R] | None = None):
    def decorator(view: Callable[Concatenate[InstalledApp, P], R]):
        @wraps(view)
        def decorated(installed_app_id: str, *args: P.args, **kwargs: P.kwargs):
<<<<<<< HEAD
            installed_app = db.session.scalars(
                select(InstalledApp)
=======
            assert isinstance(current_user, Account)
            assert current_user.current_tenant_id is not None
            installed_app = (
                db.session.query(InstalledApp)
>>>>>>> 3cfcd328
                .where(
                    InstalledApp.id == str(installed_app_id), InstalledApp.tenant_id == current_user.current_tenant_id
                )
                .limit(1)
            ).first()

            if installed_app is None:
                raise NotFound("Installed app not found")

            if not installed_app.app:
                db.session.delete(installed_app)
                db.session.commit()

                raise NotFound("Installed app not found")

            return view(installed_app, *args, **kwargs)

        return decorated

    if view:
        return decorator(view)
    return decorator


def user_allowed_to_access_app(view: Callable[Concatenate[InstalledApp, P], R] | None = None):
    def decorator(view: Callable[Concatenate[InstalledApp, P], R]):
        @wraps(view)
        def decorated(installed_app: InstalledApp, *args: P.args, **kwargs: P.kwargs):
            feature = FeatureService.get_system_features()
            if feature.webapp_auth.enabled:
                assert isinstance(current_user, Account)
                app_id = installed_app.app_id
                app_code = AppService.get_app_code_by_id(app_id)
                res = EnterpriseService.WebAppAuth.is_user_allowed_to_access_webapp(
                    user_id=str(current_user.id),
                    app_code=app_code,
                )
                if not res:
                    raise AppAccessDeniedError()

            return view(installed_app, *args, **kwargs)

        return decorated

    if view:
        return decorator(view)
    return decorator


class InstalledAppResource(Resource):
    # must be reversed if there are multiple decorators

    method_decorators = [
        user_allowed_to_access_app,
        installed_app_required,
        account_initialization_required,
        login_required,
    ]<|MERGE_RESOLUTION|>--- conflicted
+++ resolved
@@ -25,15 +25,10 @@
     def decorator(view: Callable[Concatenate[InstalledApp, P], R]):
         @wraps(view)
         def decorated(installed_app_id: str, *args: P.args, **kwargs: P.kwargs):
-<<<<<<< HEAD
-            installed_app = db.session.scalars(
-                select(InstalledApp)
-=======
             assert isinstance(current_user, Account)
             assert current_user.current_tenant_id is not None
             installed_app = (
                 db.session.query(InstalledApp)
->>>>>>> 3cfcd328
                 .where(
                     InstalledApp.id == str(installed_app_id), InstalledApp.tenant_id == current_user.current_tenant_id
                 )
