--- conflicted
+++ resolved
@@ -2,12 +2,8 @@
 
 from libs.external_api import ExternalApi
 
+from .plugin import plugin
 from .workspace import workspace
 
-<<<<<<< HEAD
 bp = Blueprint("inner_api", __name__, url_prefix="/inner/api")
-api = ExternalApi(bp)
-=======
-from .plugin import plugin
-from .workspace import workspace
->>>>>>> 972421ef
+api = ExternalApi(bp)