--- conflicted
+++ resolved
@@ -1,10 +1,6 @@
 from collections.abc import Callable
 from functools import wraps
-<<<<<<< HEAD
 from typing import ParamSpec, TypeVar, cast, overload
-=======
-from typing import ParamSpec, TypeVar
->>>>>>> 71497954
 
 from flask import current_app, request
 from flask_login import user_logged_in
@@ -75,33 +71,10 @@
     return user_model
 
 
-<<<<<<< HEAD
-@overload
-def get_user_tenant(view: Callable[P, R]) -> Callable[P, R]: ...
-
-
-@overload
-def get_user_tenant(view: None = None) -> Callable[[Callable[P, R]], Callable[P, R]]: ...
-
-
-def get_user_tenant(
-    view: Callable[P, R] | None = None,
-) -> Callable[P, R] | Callable[[Callable[P, R]], Callable[P, R]]:
-    def decorator(view_func: Callable[P, R]) -> Callable[P, R]:
-        @wraps(view_func)
-        def decorated_view(*args: P.args, **kwargs: P.kwargs) -> R:
-            # fetch json body
-            parser = (
-                reqparse.RequestParser()
-                .add_argument("tenant_id", type=str, required=True, location="json")
-                .add_argument("user_id", type=str, required=True, location="json")
-            )
-=======
 def get_user_tenant(view_func: Callable[P, R]):
     @wraps(view_func)
     def decorated_view(*args: P.args, **kwargs: P.kwargs):
         payload = TenantUserPayload.model_validate(request.get_json(silent=True) or {})
->>>>>>> 71497954
 
         user_id = payload.user_id
         tenant_id = payload.tenant_id
