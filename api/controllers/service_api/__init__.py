--- conflicted
+++ resolved
@@ -14,24 +14,7 @@
 
 service_api_ns = Namespace("service_api", description="Service operations", path="/")
 
-<<<<<<< HEAD
-from . import index
-from .app import (
-    annotation,
-    app,
-    audio,
-    completion,
-    conversation,
-    file,
-    file_preview,
-    message,
-    node_executions,
-    site,
-    workflow,
-)
-from .dataset import dataset, document, hit_testing, metadata, segment, upload_file
-from .workspace import models
-=======
+
 from . import index  # pyright: ignore[reportUnusedImport]
 from .app import (
     annotation,  # pyright: ignore[reportUnusedImport]
@@ -54,6 +37,5 @@
     upload_file,  # pyright: ignore[reportUnusedImport]
 )
 from .workspace import models  # pyright: ignore[reportUnusedImport]
->>>>>>> 70e4d6be
 
 api.add_namespace(service_api_ns)