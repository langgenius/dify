--- conflicted
+++ resolved
@@ -60,30 +60,6 @@
             if tenant.status == TenantStatus.ARCHIVE:
                 raise Forbidden("The workspace's status is archived.")
 
-<<<<<<< HEAD
-=======
-            tenant_account_join = (
-                db.session.query(Tenant, TenantAccountJoin)
-                .where(Tenant.id == api_token.tenant_id)
-                .where(TenantAccountJoin.tenant_id == Tenant.id)
-                .where(TenantAccountJoin.role.in_(["owner"]))
-                .where(Tenant.status == TenantStatus.NORMAL)
-                .one_or_none()
-            )  # TODO: only owner information is required, so only one is returned.
-            if tenant_account_join:
-                tenant, ta = tenant_account_join
-                account = db.session.query(Account).where(Account.id == ta.account_id).first()
-                # Login admin
-                if account:
-                    account.current_tenant = tenant
-                    current_app.login_manager._update_request_context_with_user(account)  # type: ignore
-                    user_logged_in.send(current_app._get_current_object(), user=_get_user())  # type: ignore
-                else:
-                    raise Unauthorized("Tenant owner account does not exist.")
-            else:
-                raise Unauthorized("Tenant does not exist.")
-
->>>>>>> ce2281d3
             kwargs["app_model"] = app_model
 
             if fetch_user_arg:
