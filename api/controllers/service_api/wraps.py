import time
from collections.abc import Callable
from datetime import timedelta
from enum import StrEnum, auto
from functools import wraps
from typing import Concatenate, ParamSpec, TypeVar, cast

from flask import current_app, request
from flask_login import user_logged_in
from flask_restx import Resource
from pydantic import BaseModel
from sqlalchemy import select, update
from sqlalchemy.orm import Session
from werkzeug.exceptions import Forbidden, NotFound, Unauthorized

from enums.cloud_plan import CloudPlan
from extensions.ext_database import db
from extensions.ext_redis import redis_client
from libs.datetime_utils import naive_utc_now
from libs.login import current_user
from models import Account, Tenant, TenantAccountJoin, TenantStatus
from models.dataset import Dataset, RateLimitLog
from models.model import ApiToken, App
from services.end_user_service import EndUserService
from services.feature_service import FeatureService

P = ParamSpec("P")
R = TypeVar("R")
T = TypeVar("T")


class WhereisUserArg(StrEnum):
    """
    Enum for whereis_user_arg.
    """

    QUERY = auto()
    JSON = auto()
    FORM = auto()


class FetchUserArg(BaseModel):
    fetch_from: WhereisUserArg
    required: bool = False


def validate_app_token(view: Callable[P, R] | None = None, *, fetch_user_arg: FetchUserArg | None = None):
    def decorator(view_func: Callable[P, R]):
        @wraps(view_func)
        def decorated_view(*args: P.args, **kwargs: P.kwargs):
            api_token = validate_and_get_api_token("app")

            app_model = db.session.query(App).where(App.id == api_token.app_id).first()
            if not app_model:
                raise Forbidden("The app no longer exists.")

            if app_model.status != "normal":
                raise Forbidden("The app's status is abnormal.")

            if not app_model.enable_api:
                raise Forbidden("The app's API service has been disabled.")

            tenant = db.session.query(Tenant).where(Tenant.id == app_model.tenant_id).first()
            if tenant is None:
                raise ValueError("Tenant does not exist.")
            if tenant.status == TenantStatus.ARCHIVE:
                raise Forbidden("The workspace's status is archived.")

            kwargs["app_model"] = app_model

            # If caller needs end-user context, attach EndUser to current_user
            if fetch_user_arg:
                if fetch_user_arg.fetch_from == WhereisUserArg.QUERY:
                    user_id = request.args.get("user")
                elif fetch_user_arg.fetch_from == WhereisUserArg.JSON:
                    user_id = request.get_json().get("user")
                elif fetch_user_arg.fetch_from == WhereisUserArg.FORM:
                    user_id = request.form.get("user")
                else:
                    user_id = None

                if not user_id and fetch_user_arg.required:
                    raise ValueError("Arg user must be provided.")

                if user_id:
                    user_id = str(user_id)

                end_user = EndUserService.get_or_create_end_user(app_model, user_id)
                kwargs["end_user"] = end_user

                # Set EndUser as current logged-in user for flask_login.current_user
                current_app.login_manager._update_request_context_with_user(end_user)  # type: ignore
                user_logged_in.send(current_app._get_current_object(), user=end_user)  # type: ignore
            else:
                # For service API without end-user context, ensure an Account is logged in
                # so services relying on current_account_with_tenant() work correctly.
                tenant_owner_info = (
                    db.session.query(Tenant, Account)
                    .join(TenantAccountJoin, Tenant.id == TenantAccountJoin.tenant_id)
                    .join(Account, TenantAccountJoin.account_id == Account.id)
                    .where(
                        Tenant.id == app_model.tenant_id,
                        TenantAccountJoin.role == "owner",
                        Tenant.status == TenantStatus.NORMAL,
                    )
                    .one_or_none()
                )

                if tenant_owner_info:
                    tenant_model, account = tenant_owner_info
                    account.current_tenant = tenant_model
                    current_app.login_manager._update_request_context_with_user(account)  # type: ignore
                    user_logged_in.send(current_app._get_current_object(), user=current_user)  # type: ignore
                else:
                    raise Unauthorized("Tenant owner account not found or tenant is not active.")

            return view_func(*args, **kwargs)

        return decorated_view

    if view is None:
        return decorator
    else:
        return decorator(view)


def cloud_edition_billing_resource_check(resource: str, api_token_type: str):
    def interceptor(view: Callable[P, R]):
        def decorated(*args: P.args, **kwargs: P.kwargs):
            api_token = validate_and_get_api_token(api_token_type)
            tenant_id = api_token.tenant_id
            if tenant_id is None:
                raise Unauthorized("Tenant not found for access token")
            features = FeatureService.get_features(tenant_id)

            if features.billing.enabled:
                members = features.members
                apps = features.apps
                vector_space = features.vector_space
                documents_upload_quota = features.documents_upload_quota

                if resource == "members" and 0 < members.limit <= members.size:
                    raise Forbidden("The number of members has reached the limit of your subscription.")
                elif resource == "apps" and 0 < apps.limit <= apps.size:
                    raise Forbidden("The number of apps has reached the limit of your subscription.")
                elif resource == "vector_space" and 0 < vector_space.limit <= vector_space.size:
                    raise Forbidden("The capacity of the vector space has reached the limit of your subscription.")
                elif resource == "documents" and 0 < documents_upload_quota.limit <= documents_upload_quota.size:
                    raise Forbidden("The number of documents has reached the limit of your subscription.")
                else:
                    return view(*args, **kwargs)

            return view(*args, **kwargs)

        return decorated

    return interceptor


def cloud_edition_billing_knowledge_limit_check(resource: str, api_token_type: str):
    def interceptor(view: Callable[P, R]):
        @wraps(view)
        def decorated(*args: P.args, **kwargs: P.kwargs):
            api_token = validate_and_get_api_token(api_token_type)
            tenant_id = api_token.tenant_id
            if tenant_id is None:
                raise Unauthorized("Tenant not found for access token")
            features = FeatureService.get_features(tenant_id)
            if features.billing.enabled:
                if resource == "add_segment":
                    if features.billing.subscription.plan == CloudPlan.SANDBOX:
                        raise Forbidden(
                            "To unlock this feature and elevate your Dify experience, please upgrade to a paid plan."
                        )
                else:
                    return view(*args, **kwargs)

            return view(*args, **kwargs)

        return decorated

    return interceptor


def cloud_edition_billing_rate_limit_check(resource: str, api_token_type: str):
    def interceptor(view: Callable[P, R]):
        @wraps(view)
        def decorated(*args: P.args, **kwargs: P.kwargs):
            api_token = validate_and_get_api_token(api_token_type)
            tenant_id = api_token.tenant_id
            if tenant_id is None:
                raise Unauthorized("Tenant not found for access token")

            if resource == "knowledge":
                knowledge_rate_limit = FeatureService.get_knowledge_rate_limit(tenant_id)
                if knowledge_rate_limit.enabled:
                    current_time = int(time.time() * 1000)
                    key = f"rate_limit_{tenant_id}"

                    redis_client.zadd(key, {current_time: current_time})

                    redis_client.zremrangebyscore(key, 0, current_time - 60000)

                    request_count = redis_client.zcard(key)

                    if request_count > knowledge_rate_limit.limit:
                        # add ratelimit record
                        rate_limit_log = RateLimitLog(
                            tenant_id=tenant_id,
                            subscription_plan=knowledge_rate_limit.subscription_plan,
                            operation="knowledge",
                        )
                        db.session.add(rate_limit_log)
                        db.session.commit()
                        raise Forbidden(
                            "Sorry, you have reached the knowledge base request rate limit of your subscription."
                        )
            return view(*args, **kwargs)

        return decorated

    return interceptor


def validate_dataset_token(view: Callable[Concatenate[T, P], R] | None = None):
    def decorator(view: Callable[Concatenate[T, P], R]):
        @wraps(view)
        def decorated(*args: P.args, **kwargs: P.kwargs):
            # get url path dataset_id from positional args or kwargs
            # Flask passes URL path parameters as positional arguments
            dataset_id = None

            # First try to get from kwargs (explicit parameter)
            dataset_id = kwargs.get("dataset_id")

            # If not in kwargs, try to extract from positional args
            if not dataset_id and args:
                # For class methods: args[0] is self, args[1] is dataset_id (if exists)
                # Check if first arg is likely a class instance (has __dict__ or __class__)
                if len(args) > 1 and hasattr(args[0], "__dict__"):
                    # This is a class method, dataset_id should be in args[1]
                    potential_id = args[1]
                    # Validate it's a string-like UUID, not another object
                    try:
                        # Try to convert to string and check if it's a valid UUID format
                        str_id = str(potential_id)
                        # Basic check: UUIDs are 36 chars with hyphens
                        if len(str_id) == 36 and str_id.count("-") == 4:
                            dataset_id = str_id
                    except:
                        pass
                elif len(args) > 0:
                    # Not a class method, check if args[0] looks like a UUID
                    potential_id = args[0]
                    try:
                        str_id = str(potential_id)
                        if len(str_id) == 36 and str_id.count("-") == 4:
                            dataset_id = str_id
                    except:
                        pass

            # Validate dataset if dataset_id is provided
            if dataset_id:
                dataset_id = str(dataset_id)
                dataset = db.session.query(Dataset).where(Dataset.id == dataset_id).first()
                if not dataset:
                    raise NotFound("Dataset not found.")
                if not dataset.enable_api:
                    raise Forbidden("Dataset api access is not enabled.")
            api_token = validate_and_get_api_token("dataset")
            tenant_account_join = (
                db.session.query(Tenant, TenantAccountJoin)
                .where(Tenant.id == api_token.tenant_id)
                .where(TenantAccountJoin.tenant_id == Tenant.id)
                .where(TenantAccountJoin.role.in_(["owner"]))
                .where(Tenant.status == TenantStatus.NORMAL)
                .one_or_none()
            )  # TODO: only owner information is required, so only one is returned.
            if tenant_account_join:
                tenant, ta = tenant_account_join
                account = db.session.query(Account).where(Account.id == ta.account_id).first()
                # Login admin
                if account:
                    account.current_tenant = tenant
                    current_app.login_manager._update_request_context_with_user(account)  # type: ignore
                    user_logged_in.send(current_app._get_current_object(), user=current_user)  # type: ignore
                else:
                    raise Unauthorized("Tenant owner account does not exist.")
            else:
                raise Unauthorized("Tenant does not exist.")
            tenant_id = api_token.tenant_id
            if tenant_id is None:
                raise Unauthorized("Tenant not found for access token")
            return view(cast(T, tenant_id), *args, **kwargs)

        return decorated

    if view:
        return decorator(view)

    # if view is None, it means that the decorator is used without parentheses
    # use the decorator as a function for method_decorators
    return decorator


def validate_and_get_api_token(scope: str | None = None):
    """
    Validate and get API token.
    """
    auth_header = request.headers.get("Authorization")
    if auth_header is None or " " not in auth_header:
        raise Unauthorized("Authorization header must be provided and start with 'Bearer'")

    auth_scheme, auth_token = auth_header.split(None, 1)
    auth_scheme = auth_scheme.lower()

    if auth_scheme != "bearer":
        raise Unauthorized("Authorization scheme must be 'Bearer'")

    current_time = naive_utc_now()
    cutoff_time = current_time - timedelta(minutes=1)
    with Session(db.engine, expire_on_commit=False) as session:
        update_stmt = (
            update(ApiToken)
            .where(
                ApiToken.token == auth_token,
                (ApiToken.last_used_at.is_(None) | (ApiToken.last_used_at < cutoff_time)),
                ApiToken.type == scope,
            )
            .values(last_used_at=current_time)
            .returning(ApiToken)
        )
        result = session.execute(update_stmt)
        api_token = result.scalar_one_or_none()

        if not api_token:
            stmt = select(ApiToken).where(ApiToken.token == auth_token, ApiToken.type == scope)
            api_token = session.scalar(stmt)
            if not api_token:
                raise Unauthorized("Access token is invalid")
        else:
            session.commit()

    return api_token


<<<<<<< HEAD
def create_or_update_end_user_for_user_id(app_model: App, user_id: str | None = None) -> EndUser:
    """
    Create or update session terminal based on user ID.
    """
    if not user_id:
        user_id = DefaultEndUserSessionID.DEFAULT_SESSION_ID

    with Session(db.engine, expire_on_commit=False) as session:
        end_user = (
            session.query(EndUser)
            .where(
                EndUser.tenant_id == app_model.tenant_id,
                EndUser.app_id == app_model.id,
                EndUser.session_id == user_id,
                EndUser.type == "service_api",
            )
            .first()
        )

        if end_user is None:
            end_user = EndUser(
                tenant_id=app_model.tenant_id,
                app_id=app_model.id,
                type="service_api",
                external_user_id=None,
                name=None,
                session_id=user_id,
            )
            end_user.is_anonymous = user_id == DefaultEndUserSessionID.DEFAULT_SESSION_ID
            session.add(end_user)
            session.commit()

    return end_user


=======
>>>>>>> 4a894035
class DatasetApiResource(Resource):
    method_decorators = [validate_dataset_token]

    def get_dataset(self, dataset_id: str, tenant_id: str) -> Dataset:
        dataset = db.session.query(Dataset).where(Dataset.id == dataset_id, Dataset.tenant_id == tenant_id).first()

        if not dataset:
            raise NotFound("Dataset not found.")

        return dataset<|MERGE_RESOLUTION|>--- conflicted
+++ resolved
@@ -344,44 +344,6 @@
     return api_token
 
 
-<<<<<<< HEAD
-def create_or_update_end_user_for_user_id(app_model: App, user_id: str | None = None) -> EndUser:
-    """
-    Create or update session terminal based on user ID.
-    """
-    if not user_id:
-        user_id = DefaultEndUserSessionID.DEFAULT_SESSION_ID
-
-    with Session(db.engine, expire_on_commit=False) as session:
-        end_user = (
-            session.query(EndUser)
-            .where(
-                EndUser.tenant_id == app_model.tenant_id,
-                EndUser.app_id == app_model.id,
-                EndUser.session_id == user_id,
-                EndUser.type == "service_api",
-            )
-            .first()
-        )
-
-        if end_user is None:
-            end_user = EndUser(
-                tenant_id=app_model.tenant_id,
-                app_id=app_model.id,
-                type="service_api",
-                external_user_id=None,
-                name=None,
-                session_id=user_id,
-            )
-            end_user.is_anonymous = user_id == DefaultEndUserSessionID.DEFAULT_SESSION_ID
-            session.add(end_user)
-            session.commit()
-
-    return end_user
-
-
-=======
->>>>>>> 4a894035
 class DatasetApiResource(Resource):
     method_decorators = [validate_dataset_token]
 
