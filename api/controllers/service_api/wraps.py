from collections.abc import Callable
from datetime import datetime, timezone
from enum import Enum
from functools import wraps
from typing import Optional

from flask import current_app, request
from flask_login import user_logged_in
from flask_restful import Resource
from pydantic import BaseModel
from werkzeug.exceptions import Forbidden, Unauthorized

from extensions.ext_database import db
from libs.login import _get_user
from models.account import Account, Tenant, TenantAccountJoin, TenantStatus
from models.model import ApiToken, App, EndUser
from services.feature_service import FeatureService


class WhereisUserArg(Enum):
    """
    Enum for whereis_user_arg.
    """

    QUERY = "query"
    JSON = "json"
    FORM = "form"


class FetchUserArg(BaseModel):
    fetch_from: WhereisUserArg
    required: bool = False


def validate_app_token(view: Optional[Callable] = None, *, fetch_user_arg: Optional[FetchUserArg] = None):
    def decorator(view_func):
        @wraps(view_func)
        def decorated_view(*args, **kwargs):
            api_token = validate_and_get_api_token("app")

            app_model = db.session.query(App).filter(App.id == api_token.app_id).first()
            if not app_model:
                raise Forbidden("The app no longer exists.")

            if app_model.status != "normal":
                raise Forbidden("The app's status is abnormal.")

            if not app_model.enable_api:
                raise Forbidden("The app's API service has been disabled.")

            tenant = db.session.query(Tenant).filter(Tenant.id == app_model.tenant_id).first()
            if tenant.status == TenantStatus.ARCHIVE:
                raise Forbidden("The workspace's status is archived.")

            kwargs["app_model"] = app_model

            if fetch_user_arg:
                if fetch_user_arg.fetch_from == WhereisUserArg.QUERY:
                    user_id = request.args.get("user")
                elif fetch_user_arg.fetch_from == WhereisUserArg.JSON:
                    user_id = request.get_json().get("user")
                elif fetch_user_arg.fetch_from == WhereisUserArg.FORM:
                    user_id = request.form.get("user")
                else:
                    # use default-user
                    user_id = None

                if not user_id and fetch_user_arg.required:
                    raise ValueError("Arg user must be provided.")

                if user_id:
                    user_id = str(user_id)

                kwargs["end_user"] = create_or_update_end_user_for_user_id(app_model, user_id)

            return view_func(*args, **kwargs)

        return decorated_view

    if view is None:
        return decorator
    else:
        return decorator(view)


def cloud_edition_billing_resource_check(resource: str, api_token_type: str):
    def interceptor(view):
        def decorated(*args, **kwargs):
            api_token = validate_and_get_api_token(api_token_type)
            features = FeatureService.get_features(api_token.tenant_id)

            if features.billing.enabled:
                members = features.members
                apps = features.apps
                vector_space = features.vector_space
                documents_upload_quota = features.documents_upload_quota

                if resource == "members" and 0 < members.limit <= members.size:
                    raise Forbidden("The number of members has reached the limit of your subscription.")
                elif resource == "apps" and 0 < apps.limit <= apps.size:
                    raise Forbidden("The number of apps has reached the limit of your subscription.")
                elif resource == "vector_space" and 0 < vector_space.limit <= vector_space.size:
                    raise Forbidden("The capacity of the vector space has reached the limit of your subscription.")
                elif resource == "documents" and 0 < documents_upload_quota.limit <= documents_upload_quota.size:
                    raise Forbidden("The number of documents has reached the limit of your subscription.")
                else:
                    return view(*args, **kwargs)

            return view(*args, **kwargs)

        return decorated

    return interceptor


<<<<<<< HEAD
def cloud_edition_billing_knowledge_limit_check(
    resource: str,
    api_token_type: str
):
=======
def cloud_edition_billing_knowledge_limit_check(resource: str, api_token_type: str):
>>>>>>> 54458b47
    def interceptor(view):
        @wraps(view)
        def decorated(*args, **kwargs):
            api_token = validate_and_get_api_token(api_token_type)
            features = FeatureService.get_features(api_token.tenant_id)
            if features.billing.enabled:
                if resource == "add_segment":
                    if features.billing.subscription.plan == "sandbox":
<<<<<<< HEAD
                        raise Forbidden("To unlock this feature and elevate your Dify experience, please upgrade to a paid plan.")
=======
                        raise Forbidden(
                            "To unlock this feature and elevate your Dify experience, please upgrade to a paid plan."
                        )
>>>>>>> 54458b47
                else:
                    return view(*args, **kwargs)

            return view(*args, **kwargs)

        return decorated

    return interceptor


def validate_dataset_token(view=None):
    def decorator(view):
        @wraps(view)
        def decorated(*args, **kwargs):
            api_token = validate_and_get_api_token("dataset")
            tenant_account_join = (
                db.session.query(Tenant, TenantAccountJoin)
                .filter(Tenant.id == api_token.tenant_id)
                .filter(TenantAccountJoin.tenant_id == Tenant.id)
                .filter(TenantAccountJoin.role.in_(["owner"]))
                .filter(Tenant.status == TenantStatus.NORMAL)
                .one_or_none()
            )  # TODO: only owner information is required, so only one is returned.
            if tenant_account_join:
                tenant, ta = tenant_account_join
                account = Account.query.filter_by(id=ta.account_id).first()
                # Login admin
                if account:
                    account.current_tenant = tenant
                    current_app.login_manager._update_request_context_with_user(account)
                    user_logged_in.send(current_app._get_current_object(), user=_get_user())
                else:
                    raise Unauthorized("Tenant owner account does not exist.")
            else:
                raise Unauthorized("Tenant does not exist.")
            return view(api_token.tenant_id, *args, **kwargs)

        return decorated

    if view:
        return decorator(view)

    # if view is None, it means that the decorator is used without parentheses
    # use the decorator as a function for method_decorators
    return decorator


def validate_and_get_api_token(scope=None):
    """
    Validate and get API token.
    """
    auth_header = request.headers.get("Authorization")
    if auth_header is None or " " not in auth_header:
        raise Unauthorized("Authorization header must be provided and start with 'Bearer'")

    auth_scheme, auth_token = auth_header.split(None, 1)
    auth_scheme = auth_scheme.lower()

    if auth_scheme != "bearer":
        raise Unauthorized("Authorization scheme must be 'Bearer'")

    api_token = (
        db.session.query(ApiToken)
        .filter(
            ApiToken.token == auth_token,
            ApiToken.type == scope,
        )
        .first()
    )

    if not api_token:
        raise Unauthorized("Access token is invalid")

    api_token.last_used_at = datetime.now(timezone.utc).replace(tzinfo=None)
    db.session.commit()

    return api_token


def create_or_update_end_user_for_user_id(app_model: App, user_id: Optional[str] = None) -> EndUser:
    """
    Create or update session terminal based on user ID.
    """
    if not user_id:
        user_id = "DEFAULT-USER"

    end_user = (
        db.session.query(EndUser)
        .filter(
            EndUser.tenant_id == app_model.tenant_id,
            EndUser.app_id == app_model.id,
            EndUser.session_id == user_id,
            EndUser.type == "service_api",
        )
        .first()
    )

    if end_user is None:
        end_user = EndUser(
            tenant_id=app_model.tenant_id,
            app_id=app_model.id,
            type="service_api",
            is_anonymous=True if user_id == "DEFAULT-USER" else False,
            session_id=user_id,
        )
        db.session.add(end_user)
        db.session.commit()

    return end_user


class DatasetApiResource(Resource):
    method_decorators = [validate_dataset_token]<|MERGE_RESOLUTION|>--- conflicted
+++ resolved
@@ -113,14 +113,7 @@
     return interceptor
 
 
-<<<<<<< HEAD
-def cloud_edition_billing_knowledge_limit_check(
-    resource: str,
-    api_token_type: str
-):
-=======
 def cloud_edition_billing_knowledge_limit_check(resource: str, api_token_type: str):
->>>>>>> 54458b47
     def interceptor(view):
         @wraps(view)
         def decorated(*args, **kwargs):
@@ -129,13 +122,9 @@
             if features.billing.enabled:
                 if resource == "add_segment":
                     if features.billing.subscription.plan == "sandbox":
-<<<<<<< HEAD
-                        raise Forbidden("To unlock this feature and elevate your Dify experience, please upgrade to a paid plan.")
-=======
                         raise Forbidden(
                             "To unlock this feature and elevate your Dify experience, please upgrade to a paid plan."
                         )
->>>>>>> 54458b47
                 else:
                     return view(*args, **kwargs)
 
