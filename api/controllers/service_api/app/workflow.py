--- conflicted
+++ resolved
@@ -182,19 +182,12 @@
             raise InternalServerError()
 
 
-<<<<<<< HEAD
+@service_api_ns.route("/workflows/<string:identifier>/run")
 class WorkflowRunByIdentifierApi(Resource):
-    @validate_app_token(fetch_user_arg=FetchUserArg(fetch_from=WhereisUserArg.JSON, required=True))
-    def post(self, app_model: App, end_user: EndUser, identifier: str):
-        """
-        Run specific workflow by ID or alias name
-=======
-@service_api_ns.route("/workflows/<string:workflow_id>/run")
-class WorkflowRunByIdApi(Resource):
     @service_api_ns.expect(workflow_run_parser)
-    @service_api_ns.doc("run_workflow_by_id")
-    @service_api_ns.doc(description="Execute a specific workflow by ID")
-    @service_api_ns.doc(params={"workflow_id": "Workflow ID to execute"})
+    @service_api_ns.doc("run_workflow_by_identifier")
+    @service_api_ns.doc(description="Execute a specific workflow by ID or alias")
+    @service_api_ns.doc(params={"identifier": "Workflow ID or alias to execute"})
     @service_api_ns.doc(
         responses={
             200: "Workflow executed successfully",
@@ -206,11 +199,10 @@
         }
     )
     @validate_app_token(fetch_user_arg=FetchUserArg(fetch_from=WhereisUserArg.JSON, required=True))
-    def post(self, app_model: App, end_user: EndUser, workflow_id: str):
-        """Run specific workflow by ID.
-
-        Executes a specific workflow version identified by its ID.
->>>>>>> b78ce168
+    def post(self, app_model: App, end_user: EndUser, identifier: str):
+        """Run specific workflow by ID or alias name.
+
+        Executes a specific workflow version identified by its ID or alias name.
         """
         app_mode = AppMode.value_of(app_model.mode)
         if app_mode != AppMode.WORKFLOW:
@@ -346,15 +338,4 @@
                 created_by_account=args.created_by_account,
             )
 
-<<<<<<< HEAD
             return workflow_app_log_pagination
-
-
-api.add_resource(WorkflowRunApi, "/workflows/run")
-api.add_resource(WorkflowRunDetailApi, "/workflows/run/<string:workflow_run_id>")
-api.add_resource(WorkflowRunByIdentifierApi, "/workflows/<string:identifier>/run")
-api.add_resource(WorkflowTaskStopApi, "/workflows/tasks/<string:task_id>/stop")
-api.add_resource(WorkflowAppLogApi, "/workflows/logs")
-=======
-            return workflow_app_log_pagination
->>>>>>> b78ce168
