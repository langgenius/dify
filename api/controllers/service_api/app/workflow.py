--- conflicted
+++ resolved
@@ -1,9 +1,6 @@
 import logging
-<<<<<<< HEAD
 import uuid
-=======
 from typing import Any, Literal
->>>>>>> 71497954
 
 from dateutil.parser import isoparse
 from flask import request
@@ -180,21 +177,12 @@
             raise InternalServerError()
 
 
-<<<<<<< HEAD
 @service_api_ns.route("/workflows/<string:identifier>/run")
 class WorkflowRunByIdentifierApi(Resource):
     @service_api_ns.expect(workflow_run_parser)
     @service_api_ns.doc("run_workflow_by_identifier")
     @service_api_ns.doc(description="Execute a specific workflow by ID or alias")
     @service_api_ns.doc(params={"identifier": "Workflow ID or alias to execute"})
-=======
-@service_api_ns.route("/workflows/<string:workflow_id>/run")
-class WorkflowRunByIdApi(Resource):
-    @service_api_ns.expect(service_api_ns.models[WorkflowRunPayload.__name__])
-    @service_api_ns.doc("run_workflow_by_id")
-    @service_api_ns.doc(description="Execute a specific workflow by ID")
-    @service_api_ns.doc(params={"workflow_id": "Workflow ID to execute"})
->>>>>>> 71497954
     @service_api_ns.doc(
         responses={
             200: "Workflow executed successfully",
