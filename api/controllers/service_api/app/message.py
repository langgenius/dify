import json
import logging

from flask_restx import Api, Namespace, Resource, fields, reqparse
from flask_restx.inputs import int_range
from werkzeug.exceptions import BadRequest, InternalServerError, NotFound

import services
from controllers.service_api import service_api_ns
from controllers.service_api.app.error import NotChatAppError
from controllers.service_api.wraps import FetchUserArg, WhereisUserArg, validate_app_token
from core.app.entities.app_invoke_entities import InvokeFrom
<<<<<<< HEAD
from fields.conversation_fields import message_detail_fields, message_file_fields
from fields.message_fields import agent_thought_fields, feedback_fields
=======
from fields.conversation_fields import build_message_file_model
from fields.message_fields import build_agent_thought_model, build_feedback_model
>>>>>>> 3aedc139
from fields.raws import FilesContainedField
from libs.helper import TimestampField, uuid_value
from models.model import App, AppMode, EndUser
from services.errors.message import (
    FirstMessageNotExistsError,
    MessageNotExistsError,
    SuggestedQuestionsAfterAnswerDisabledError,
)
from services.message_service import MessageService

# Define parsers for message APIs
message_list_parser = reqparse.RequestParser()
message_list_parser.add_argument(
    "conversation_id", required=True, type=uuid_value, location="args", help="Conversation ID"
)
message_list_parser.add_argument("first_id", type=uuid_value, location="args", help="First message ID for pagination")
message_list_parser.add_argument(
    "limit", type=int_range(1, 100), required=False, default=20, location="args", help="Number of messages to return"
)

message_feedback_parser = reqparse.RequestParser()
message_feedback_parser.add_argument(
    "rating", type=str, choices=["like", "dislike", None], location="json", help="Feedback rating"
)
message_feedback_parser.add_argument("content", type=str, location="json", help="Feedback content")

feedback_list_parser = reqparse.RequestParser()
feedback_list_parser.add_argument("page", type=int, default=1, location="args", help="Page number")
feedback_list_parser.add_argument(
    "limit", type=int_range(1, 101), required=False, default=20, location="args", help="Number of feedbacks per page"
)


def build_message_model(api_or_ns: Api | Namespace):
    """Build the message model for the API or Namespace."""
    # First build the nested models
    feedback_model = build_feedback_model(api_or_ns)
    agent_thought_model = build_agent_thought_model(api_or_ns)
    message_file_model = build_message_file_model(api_or_ns)

    # Then build the message fields with nested models
    message_fields = {
        "id": fields.String,
        "conversation_id": fields.String,
        "parent_message_id": fields.String,
        "inputs": FilesContainedField,
        "query": fields.String,
        "answer": fields.String(attribute="re_sign_file_url_answer"),
        "message_files": fields.List(fields.Nested(message_file_model)),
        "feedback": fields.Nested(feedback_model, attribute="user_feedback", allow_null=True),
        "retriever_resources": fields.Raw(
            attribute=lambda obj: json.loads(obj.message_metadata).get("retriever_resources", [])
            if obj.message_metadata
            else []
        ),
        "created_at": TimestampField,
        "agent_thoughts": fields.List(fields.Nested(agent_thought_model)),
        "status": fields.String,
        "error": fields.String,
    }
    return api_or_ns.model("Message", message_fields)


def build_message_infinite_scroll_pagination_model(api_or_ns: Api | Namespace):
    """Build the message infinite scroll pagination model for the API or Namespace."""
    # Build the nested message model first
    message_model = build_message_model(api_or_ns)

    message_infinite_scroll_pagination_fields = {
        "limit": fields.Integer,
        "has_more": fields.Boolean,
        "data": fields.List(fields.Nested(message_model)),
    }
    return api_or_ns.model("MessageInfiniteScrollPagination", message_infinite_scroll_pagination_fields)


@service_api_ns.route("/messages")
class MessageListApi(Resource):
    @service_api_ns.expect(message_list_parser)
    @service_api_ns.doc("list_messages")
    @service_api_ns.doc(description="List messages in a conversation")
    @service_api_ns.doc(
        responses={
            200: "Messages retrieved successfully",
            401: "Unauthorized - invalid API token",
            404: "Conversation or first message not found",
        }
    )
    @validate_app_token(fetch_user_arg=FetchUserArg(fetch_from=WhereisUserArg.QUERY))
    @service_api_ns.marshal_with(build_message_infinite_scroll_pagination_model(service_api_ns))
    def get(self, app_model: App, end_user: EndUser):
        """List messages in a conversation.

        Retrieves messages with pagination support using first_id.
        """
        app_mode = AppMode.value_of(app_model.mode)
        if app_mode not in {AppMode.CHAT, AppMode.AGENT_CHAT, AppMode.ADVANCED_CHAT}:
            raise NotChatAppError()

        args = message_list_parser.parse_args()

        try:
            return MessageService.pagination_by_first_id(
                app_model, end_user, args["conversation_id"], args["first_id"], args["limit"]
            )
        except services.errors.conversation.ConversationNotExistsError:
            raise NotFound("Conversation Not Exists.")
        except FirstMessageNotExistsError:
            raise NotFound("First Message Not Exists.")


@service_api_ns.route("/messages/<uuid:message_id>/feedbacks")
class MessageFeedbackApi(Resource):
    @service_api_ns.expect(message_feedback_parser)
    @service_api_ns.doc("create_message_feedback")
    @service_api_ns.doc(description="Submit feedback for a message")
    @service_api_ns.doc(params={"message_id": "Message ID"})
    @service_api_ns.doc(
        responses={
            200: "Feedback submitted successfully",
            401: "Unauthorized - invalid API token",
            404: "Message not found",
        }
    )
    @validate_app_token(fetch_user_arg=FetchUserArg(fetch_from=WhereisUserArg.JSON, required=True))
    def post(self, app_model: App, end_user: EndUser, message_id):
        """Submit feedback for a message.

        Allows users to rate messages as like/dislike and provide optional feedback content.
        """
        message_id = str(message_id)

        args = message_feedback_parser.parse_args()

        try:
            MessageService.create_feedback(
                app_model=app_model,
                message_id=message_id,
                user=end_user,
                rating=args.get("rating"),
                content=args.get("content"),
            )
        except MessageNotExistsError:
            raise NotFound("Message Not Exists.")

        return {"result": "success"}


@service_api_ns.route("/app/feedbacks")
class AppGetFeedbacksApi(Resource):
    @service_api_ns.expect(feedback_list_parser)
    @service_api_ns.doc("get_app_feedbacks")
    @service_api_ns.doc(description="Get all feedbacks for the application")
    @service_api_ns.doc(
        responses={
            200: "Feedbacks retrieved successfully",
            401: "Unauthorized - invalid API token",
        }
    )
    @validate_app_token
    def get(self, app_model: App):
        """Get all feedbacks for the application.

        Returns paginated list of all feedback submitted for messages in this app.
        """
        args = feedback_list_parser.parse_args()
        feedbacks = MessageService.get_all_messages_feedbacks(app_model, page=args["page"], limit=args["limit"])
        return {"data": feedbacks}


<<<<<<< HEAD
class MessageDetailApi(Resource):
    # Use the centralized message_detail_fields from conversation_fields.py
    # This ensures consistency across the application and reduces code duplication

    @validate_app_token(fetch_user_arg=FetchUserArg(fetch_from=WhereisUserArg.QUERY))
    @marshal_with(message_detail_fields)
    def get(self, app_model: App, end_user: EndUser, message_id):
        """
        Get message detail including workflow_run_id
        """
        message_id = str(message_id)

        try:
            # Use MessageService.get_message with the end_user from API token validation
            # The validate_app_token decorator ensures end_user is always provided
            message = MessageService.get_message(app_model=app_model, user=end_user, message_id=message_id)
            return message
        except MessageNotExistsError:
            raise NotFound("Message Not Exists.")


class MessageSuggestedApi(Resource):
    @validate_app_token(fetch_user_arg=FetchUserArg(fetch_from=WhereisUserArg.QUERY))
=======
@service_api_ns.route("/messages/<uuid:message_id>/suggested")
class MessageSuggestedApi(Resource):
    @service_api_ns.doc("get_suggested_questions")
    @service_api_ns.doc(description="Get suggested follow-up questions for a message")
    @service_api_ns.doc(params={"message_id": "Message ID"})
    @service_api_ns.doc(
        responses={
            200: "Suggested questions retrieved successfully",
            400: "Suggested questions feature is disabled",
            401: "Unauthorized - invalid API token",
            404: "Message not found",
            500: "Internal server error",
        }
    )
    @validate_app_token(fetch_user_arg=FetchUserArg(fetch_from=WhereisUserArg.QUERY, required=True))
>>>>>>> 3aedc139
    def get(self, app_model: App, end_user: EndUser, message_id):
        """Get suggested follow-up questions for a message.

        Returns AI-generated follow-up questions based on the message content.
        """
        message_id = str(message_id)
        app_mode = AppMode.value_of(app_model.mode)
        if app_mode not in {AppMode.CHAT, AppMode.AGENT_CHAT, AppMode.ADVANCED_CHAT}:
            raise NotChatAppError()

        try:
            questions = MessageService.get_suggested_questions_after_answer(
                app_model=app_model, user=end_user, message_id=message_id, invoke_from=InvokeFrom.SERVICE_API
            )
        except MessageNotExistsError:
            raise NotFound("Message Not Exists.")
        except SuggestedQuestionsAfterAnswerDisabledError:
            raise BadRequest("Suggested Questions Is Disabled.")
        except Exception:
            logging.exception("internal server error.")
            raise InternalServerError()

<<<<<<< HEAD
        return {"result": "success", "data": questions}


api.add_resource(MessageListApi, "/messages")
api.add_resource(MessageDetailApi, "/messages/<uuid:message_id>")
api.add_resource(MessageFeedbackApi, "/messages/<uuid:message_id>/feedbacks")
api.add_resource(MessageSuggestedApi, "/messages/<uuid:message_id>/suggested")
api.add_resource(AppGetFeedbacksApi, "/app/feedbacks")
=======
        return {"result": "success", "data": questions}
>>>>>>> 3aedc139
<|MERGE_RESOLUTION|>--- conflicted
+++ resolved
@@ -10,13 +10,8 @@
 from controllers.service_api.app.error import NotChatAppError
 from controllers.service_api.wraps import FetchUserArg, WhereisUserArg, validate_app_token
 from core.app.entities.app_invoke_entities import InvokeFrom
-<<<<<<< HEAD
-from fields.conversation_fields import message_detail_fields, message_file_fields
-from fields.message_fields import agent_thought_fields, feedback_fields
-=======
-from fields.conversation_fields import build_message_file_model
-from fields.message_fields import build_agent_thought_model, build_feedback_model
->>>>>>> 3aedc139
+from fields.conversation_fields import message_detail_fields, message_file_fields, build_message_file_model
+from fields.message_fields import agent_thought_fields, feedback_fields, build_agent_thought_model, build_feedback_model
 from fields.raws import FilesContainedField
 from libs.helper import TimestampField, uuid_value
 from models.model import App, AppMode, EndUser
@@ -187,13 +182,22 @@
         return {"data": feedbacks}
 
 
-<<<<<<< HEAD
+@service_api_ns.route("/messages/<uuid:message_id>")
 class MessageDetailApi(Resource):
     # Use the centralized message_detail_fields from conversation_fields.py
     # This ensures consistency across the application and reduces code duplication
-
+    @service_api_ns.doc("get_message_detail")
+    @service_api_ns.doc(description="Get message detail including workflow_run_id")
+    @service_api_ns.doc(params={"message_id": "Message ID"})
+    @service_api_ns.doc(
+        responses={
+            200: "Message detail retrieved successfully",
+            401: "Unauthorized - invalid API token",
+            404: "Message not found",
+        }
+    )
     @validate_app_token(fetch_user_arg=FetchUserArg(fetch_from=WhereisUserArg.QUERY))
-    @marshal_with(message_detail_fields)
+    @service_api_ns.marshal_with(message_detail_fields)
     def get(self, app_model: App, end_user: EndUser, message_id):
         """
         Get message detail including workflow_run_id
@@ -209,9 +213,6 @@
             raise NotFound("Message Not Exists.")
 
 
-class MessageSuggestedApi(Resource):
-    @validate_app_token(fetch_user_arg=FetchUserArg(fetch_from=WhereisUserArg.QUERY))
-=======
 @service_api_ns.route("/messages/<uuid:message_id>/suggested")
 class MessageSuggestedApi(Resource):
     @service_api_ns.doc("get_suggested_questions")
@@ -227,7 +228,6 @@
         }
     )
     @validate_app_token(fetch_user_arg=FetchUserArg(fetch_from=WhereisUserArg.QUERY, required=True))
->>>>>>> 3aedc139
     def get(self, app_model: App, end_user: EndUser, message_id):
         """Get suggested follow-up questions for a message.
 
@@ -250,15 +250,7 @@
             logging.exception("internal server error.")
             raise InternalServerError()
 
-<<<<<<< HEAD
         return {"result": "success", "data": questions}
-
-
-api.add_resource(MessageListApi, "/messages")
-api.add_resource(MessageDetailApi, "/messages/<uuid:message_id>")
 api.add_resource(MessageFeedbackApi, "/messages/<uuid:message_id>/feedbacks")
 api.add_resource(MessageSuggestedApi, "/messages/<uuid:message_id>/suggested")
-api.add_resource(AppGetFeedbacksApi, "/app/feedbacks")
-=======
-        return {"result": "success", "data": questions}
->>>>>>> 3aedc139
+api.add_resource(AppGetFeedbacksApi, "/app/feedbacks")