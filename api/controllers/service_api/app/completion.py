import logging
from typing import Any, Literal
from uuid import UUID

from flask import request
<<<<<<< HEAD
from flask_restx import Resource, reqparse
from sqlalchemy.orm import Session
=======
from flask_restx import Resource
from pydantic import BaseModel, Field
>>>>>>> 71497954
from werkzeug.exceptions import BadRequest, InternalServerError, NotFound

import services
from controllers.common.schema import register_schema_models
from controllers.service_api import service_api_ns
from controllers.service_api.app.error import (
    AppUnavailableError,
    CompletionRequestError,
    ConversationCompletedError,
    NotChatAppError,
    ProviderModelCurrentlyNotSupportError,
    ProviderNotInitializeError,
    ProviderQuotaExceededError,
)
from controllers.service_api.wraps import FetchUserArg, WhereisUserArg, validate_app_token
from controllers.web.error import InvokeRateLimitError as InvokeRateLimitHttpError
from core.app.entities.app_invoke_entities import InvokeFrom
from core.errors.error import (
    ModelCurrentlyNotSupportError,
    ProviderTokenNotInitError,
    QuotaExceededError,
)
from core.helper.trace_id_helper import get_external_trace_id
from core.model_runtime.errors.invoke import InvokeError
from extensions.ext_database import db
from libs import helper
from models.model import App, AppMode, EndUser
from services.app_generate_service import AppGenerateService
from services.app_task_service import AppTaskService
from services.errors.app import IsDraftWorkflowError, WorkflowIdFormatError, WorkflowNotFoundError
from services.errors.llm import InvokeRateLimitError
from services.workflow_service import WorkflowService

logger = logging.getLogger(__name__)


class CompletionRequestPayload(BaseModel):
    inputs: dict[str, Any]
    query: str = Field(default="")
    files: list[dict[str, Any]] | None = None
    response_mode: Literal["blocking", "streaming"] | None = None
    retriever_from: str = Field(default="dev")

<<<<<<< HEAD
# Define parser for chat API
chat_parser = (
    reqparse.RequestParser()
    .add_argument("inputs", type=dict, required=True, location="json", help="Input parameters for chat")
    .add_argument("query", type=str, required=True, location="json", help="The chat query")
    .add_argument("files", type=list, required=False, location="json", help="List of file attachments")
    .add_argument("response_mode", type=str, choices=["blocking", "streaming"], location="json", help="Response mode")
    .add_argument("conversation_id", type=uuid_value, location="json", help="Existing conversation ID")
    .add_argument("retriever_from", type=str, required=False, default="dev", location="json", help="Retriever source")
    .add_argument(
        "auto_generate_name",
        type=bool,
        required=False,
        default=True,
        location="json",
        help="Auto generate conversation name",
    )
    .add_argument("workflow_id", type=str, required=False, location="json", help="Workflow ID for advanced chat")
)
chat_parser.add_argument("workflow_id", type=str, required=False, location="json", help="Workflow ID for advanced chat")
chat_parser.add_argument(
    "workflow_alias",
    type=str,
    required=False,
    default="",
    location="json",
    help="Workflow alias for advanced chat",
)
=======

class ChatRequestPayload(BaseModel):
    inputs: dict[str, Any]
    query: str
    files: list[dict[str, Any]] | None = None
    response_mode: Literal["blocking", "streaming"] | None = None
    conversation_id: UUID | None = None
    retriever_from: str = Field(default="dev")
    auto_generate_name: bool = Field(default=True, description="Auto generate conversation name")
    workflow_id: str | None = Field(default=None, description="Workflow ID for advanced chat")


register_schema_models(service_api_ns, CompletionRequestPayload, ChatRequestPayload)
>>>>>>> 71497954


@service_api_ns.route("/completion-messages")
class CompletionApi(Resource):
    @service_api_ns.expect(service_api_ns.models[CompletionRequestPayload.__name__])
    @service_api_ns.doc("create_completion")
    @service_api_ns.doc(description="Create a completion for the given prompt")
    @service_api_ns.doc(
        responses={
            200: "Completion created successfully",
            400: "Bad request - invalid parameters",
            401: "Unauthorized - invalid API token",
            404: "Conversation not found",
            500: "Internal server error",
        }
    )
    @validate_app_token(fetch_user_arg=FetchUserArg(fetch_from=WhereisUserArg.JSON, required=True))
    def post(self, app_model: App, end_user: EndUser):
        """Create a completion for the given prompt.

        This endpoint generates a completion based on the provided inputs and query.
        Supports both blocking and streaming response modes.
        """
        if app_model.mode != AppMode.COMPLETION:
            raise AppUnavailableError()

        payload = CompletionRequestPayload.model_validate(service_api_ns.payload or {})
        external_trace_id = get_external_trace_id(request)
        args = payload.model_dump(exclude_none=True)
        if external_trace_id:
            args["external_trace_id"] = external_trace_id

        streaming = payload.response_mode == "streaming"

        args["auto_generate_name"] = False

        try:
            response = AppGenerateService.generate(
                app_model=app_model,
                user=end_user,
                args=args,
                invoke_from=InvokeFrom.SERVICE_API,
                streaming=streaming,
            )

            return helper.compact_generate_response(response)
        except services.errors.conversation.ConversationNotExistsError:
            raise NotFound("Conversation Not Exists.")
        except services.errors.conversation.ConversationCompletedError:
            raise ConversationCompletedError()
        except services.errors.app_model_config.AppModelConfigBrokenError:
            logger.exception("App model config broken.")
            raise AppUnavailableError()
        except ProviderTokenNotInitError as ex:
            raise ProviderNotInitializeError(ex.description)
        except QuotaExceededError:
            raise ProviderQuotaExceededError()
        except ModelCurrentlyNotSupportError:
            raise ProviderModelCurrentlyNotSupportError()
        except InvokeError as e:
            raise CompletionRequestError(e.description)
        except ValueError as e:
            raise e
        except Exception:
            logger.exception("internal server error.")
            raise InternalServerError()


@service_api_ns.route("/completion-messages/<string:task_id>/stop")
class CompletionStopApi(Resource):
    @service_api_ns.doc("stop_completion")
    @service_api_ns.doc(description="Stop a running completion task")
    @service_api_ns.doc(params={"task_id": "The ID of the task to stop"})
    @service_api_ns.doc(
        responses={
            200: "Task stopped successfully",
            401: "Unauthorized - invalid API token",
            404: "Task not found",
        }
    )
    @validate_app_token(fetch_user_arg=FetchUserArg(fetch_from=WhereisUserArg.JSON, required=True))
    def post(self, app_model: App, end_user: EndUser, task_id: str):
        """Stop a running completion task."""
        if app_model.mode != AppMode.COMPLETION:
            raise AppUnavailableError()

        AppTaskService.stop_task(
            task_id=task_id,
            invoke_from=InvokeFrom.SERVICE_API,
            user_id=end_user.id,
            app_mode=AppMode.value_of(app_model.mode),
        )

        return {"result": "success"}, 200


@service_api_ns.route("/chat-messages")
class ChatApi(Resource):
    @service_api_ns.expect(service_api_ns.models[ChatRequestPayload.__name__])
    @service_api_ns.doc("create_chat_message")
    @service_api_ns.doc(description="Send a message in a chat conversation")
    @service_api_ns.doc(
        responses={
            200: "Message sent successfully",
            400: "Bad request - invalid parameters or workflow issues",
            401: "Unauthorized - invalid API token",
            404: "Conversation or workflow not found",
            429: "Rate limit exceeded",
            500: "Internal server error",
        }
    )
    @validate_app_token(fetch_user_arg=FetchUserArg(fetch_from=WhereisUserArg.JSON, required=True))
    def post(self, app_model: App, end_user: EndUser):
        """Send a message in a chat conversation.

        This endpoint handles chat messages for chat, agent chat, and advanced chat applications.
        Supports conversation management and both blocking and streaming response modes.
        """
        app_mode = AppMode.value_of(app_model.mode)
        if app_mode not in {AppMode.CHAT, AppMode.AGENT_CHAT, AppMode.ADVANCED_CHAT}:
            raise NotChatAppError()

        payload = ChatRequestPayload.model_validate(service_api_ns.payload or {})

        workflow_alias = args.get("workflow_alias")
        if workflow_alias:
            workflow_id = self._fetch_workflow_id_by_alias(app_model=app_model, workflow_alias=workflow_alias)
            args["workflow_id"] = workflow_id

        external_trace_id = get_external_trace_id(request)
        args = payload.model_dump(exclude_none=True)
        if external_trace_id:
            args["external_trace_id"] = external_trace_id

        streaming = payload.response_mode == "streaming"

        try:
            response = AppGenerateService.generate(
                app_model=app_model, user=end_user, args=args, invoke_from=InvokeFrom.SERVICE_API, streaming=streaming
            )

            return helper.compact_generate_response(response)
        except WorkflowNotFoundError as ex:
            raise NotFound(str(ex))
        except IsDraftWorkflowError as ex:
            raise BadRequest(str(ex))
        except WorkflowIdFormatError as ex:
            raise BadRequest(str(ex))
        except services.errors.conversation.ConversationNotExistsError:
            raise NotFound("Conversation Not Exists.")
        except services.errors.conversation.ConversationCompletedError:
            raise ConversationCompletedError()
        except services.errors.app_model_config.AppModelConfigBrokenError:
            logger.exception("App model config broken.")
            raise AppUnavailableError()
        except ProviderTokenNotInitError as ex:
            raise ProviderNotInitializeError(ex.description)
        except QuotaExceededError:
            raise ProviderQuotaExceededError()
        except ModelCurrentlyNotSupportError:
            raise ProviderModelCurrentlyNotSupportError()
        except InvokeRateLimitError as ex:
            raise InvokeRateLimitHttpError(ex.description)
        except InvokeError as e:
            raise CompletionRequestError(e.description)
        except ValueError as e:
            raise e
        except Exception:
            logger.exception("internal server error.")
            raise InternalServerError()

    def _fetch_workflow_id_by_alias(self, *, app_model: App, workflow_alias: str) -> str:
        """
        Resolve workflow_alias to workflow_id
        Priority: workflow_alias > workflow_id > latest published workflow
        """
        workflow_service = WorkflowService()
        with Session(db.engine) as session:
            workflow = workflow_service.get_workflow_by_alias(
                session=session,
                app_id=app_model.id,
                name=workflow_alias,
            )

            if not workflow:
                raise WorkflowNotFoundError(f"Workflow with alias '{workflow_alias}' not found")

            workflow_id = workflow.id

        return workflow_id


@service_api_ns.route("/chat-messages/<string:task_id>/stop")
class ChatStopApi(Resource):
    @service_api_ns.doc("stop_chat_message")
    @service_api_ns.doc(description="Stop a running chat message generation")
    @service_api_ns.doc(params={"task_id": "The ID of the task to stop"})
    @service_api_ns.doc(
        responses={
            200: "Task stopped successfully",
            401: "Unauthorized - invalid API token",
            404: "Task not found",
        }
    )
    @validate_app_token(fetch_user_arg=FetchUserArg(fetch_from=WhereisUserArg.JSON, required=True))
    def post(self, app_model: App, end_user: EndUser, task_id: str):
        """Stop a running chat message generation."""
        app_mode = AppMode.value_of(app_model.mode)
        if app_mode not in {AppMode.CHAT, AppMode.AGENT_CHAT, AppMode.ADVANCED_CHAT}:
            raise NotChatAppError()

        AppTaskService.stop_task(
            task_id=task_id,
            invoke_from=InvokeFrom.SERVICE_API,
            user_id=end_user.id,
            app_mode=app_mode,
        )

        return {"result": "success"}, 200<|MERGE_RESOLUTION|>--- conflicted
+++ resolved
@@ -3,13 +3,9 @@
 from uuid import UUID
 
 from flask import request
-<<<<<<< HEAD
 from flask_restx import Resource, reqparse
 from sqlalchemy.orm import Session
-=======
-from flask_restx import Resource
 from pydantic import BaseModel, Field
->>>>>>> 71497954
 from werkzeug.exceptions import BadRequest, InternalServerError, NotFound
 
 import services
@@ -53,7 +49,6 @@
     response_mode: Literal["blocking", "streaming"] | None = None
     retriever_from: str = Field(default="dev")
 
-<<<<<<< HEAD
 # Define parser for chat API
 chat_parser = (
     reqparse.RequestParser()
@@ -82,7 +77,6 @@
     location="json",
     help="Workflow alias for advanced chat",
 )
-=======
 
 class ChatRequestPayload(BaseModel):
     inputs: dict[str, Any]
@@ -96,7 +90,6 @@
 
 
 register_schema_models(service_api_ns, CompletionRequestPayload, ChatRequestPayload)
->>>>>>> 71497954
 
 
 @service_api_ns.route("/completion-messages")
