import logging

from flask import request
from flask_restx import Resource, reqparse
from sqlalchemy.orm import Session
from werkzeug.exceptions import BadRequest, InternalServerError, NotFound

import services
from controllers.service_api import service_api_ns
from controllers.service_api.app.error import (
    AppUnavailableError,
    CompletionRequestError,
    ConversationCompletedError,
    NotChatAppError,
    ProviderModelCurrentlyNotSupportError,
    ProviderNotInitializeError,
    ProviderQuotaExceededError,
)
from controllers.service_api.wraps import FetchUserArg, WhereisUserArg, validate_app_token
from controllers.web.error import InvokeRateLimitError as InvokeRateLimitHttpError
from core.app.apps.base_app_queue_manager import AppQueueManager
from core.app.entities.app_invoke_entities import InvokeFrom
from core.errors.error import (
    ModelCurrentlyNotSupportError,
    ProviderTokenNotInitError,
    QuotaExceededError,
)
from core.helper.trace_id_helper import get_external_trace_id
from core.model_runtime.errors.invoke import InvokeError
from extensions.ext_database import db
from libs import helper
from libs.helper import uuid_value
from models.model import App, AppMode, EndUser
from services.app_generate_service import AppGenerateService
from services.errors.app import IsDraftWorkflowError, WorkflowIdFormatError, WorkflowNotFoundError
from services.errors.llm import InvokeRateLimitError
from services.workflow_alias_service import WorkflowAliasService

logger = logging.getLogger(__name__)


# Define parser for completion API
completion_parser = (
    reqparse.RequestParser()
    .add_argument("inputs", type=dict, required=True, location="json", help="Input parameters for completion")
    .add_argument("query", type=str, location="json", default="", help="The query string")
    .add_argument("files", type=list, required=False, location="json", help="List of file attachments")
    .add_argument("response_mode", type=str, choices=["blocking", "streaming"], location="json", help="Response mode")
    .add_argument("retriever_from", type=str, required=False, default="dev", location="json", help="Retriever source")
)

# Define parser for chat API
chat_parser = (
    reqparse.RequestParser()
    .add_argument("inputs", type=dict, required=True, location="json", help="Input parameters for chat")
    .add_argument("query", type=str, required=True, location="json", help="The chat query")
    .add_argument("files", type=list, required=False, location="json", help="List of file attachments")
    .add_argument("response_mode", type=str, choices=["blocking", "streaming"], location="json", help="Response mode")
    .add_argument("conversation_id", type=uuid_value, location="json", help="Existing conversation ID")
    .add_argument("retriever_from", type=str, required=False, default="dev", location="json", help="Retriever source")
    .add_argument(
        "auto_generate_name",
        type=bool,
        required=False,
        default=True,
        location="json",
        help="Auto generate conversation name",
    )
    .add_argument("workflow_id", type=str, required=False, location="json", help="Workflow ID for advanced chat")
)
<<<<<<< HEAD
chat_parser.add_argument("workflow_id", type=str, required=False, location="json", help="Workflow ID for advanced chat")
chat_parser.add_argument(
    "workflow_alias",
    type=str,
    required=False,
    default="",
    location="json",
    help="Workflow alias for advanced chat",
)
=======
>>>>>>> 4488c090


@service_api_ns.route("/completion-messages")
class CompletionApi(Resource):
    @service_api_ns.expect(completion_parser)
    @service_api_ns.doc("create_completion")
    @service_api_ns.doc(description="Create a completion for the given prompt")
    @service_api_ns.doc(
        responses={
            200: "Completion created successfully",
            400: "Bad request - invalid parameters",
            401: "Unauthorized - invalid API token",
            404: "Conversation not found",
            500: "Internal server error",
        }
    )
    @validate_app_token(fetch_user_arg=FetchUserArg(fetch_from=WhereisUserArg.JSON, required=True))
    def post(self, app_model: App, end_user: EndUser):
        """Create a completion for the given prompt.

        This endpoint generates a completion based on the provided inputs and query.
        Supports both blocking and streaming response modes.
        """
        if app_model.mode != "completion":
            raise AppUnavailableError()

        args = completion_parser.parse_args()
        external_trace_id = get_external_trace_id(request)
        if external_trace_id:
            args["external_trace_id"] = external_trace_id

        streaming = args["response_mode"] == "streaming"

        args["auto_generate_name"] = False

        try:
            response = AppGenerateService.generate(
                app_model=app_model,
                user=end_user,
                args=args,
                invoke_from=InvokeFrom.SERVICE_API,
                streaming=streaming,
            )

            return helper.compact_generate_response(response)
        except services.errors.conversation.ConversationNotExistsError:
            raise NotFound("Conversation Not Exists.")
        except services.errors.conversation.ConversationCompletedError:
            raise ConversationCompletedError()
        except services.errors.app_model_config.AppModelConfigBrokenError:
            logger.exception("App model config broken.")
            raise AppUnavailableError()
        except ProviderTokenNotInitError as ex:
            raise ProviderNotInitializeError(ex.description)
        except QuotaExceededError:
            raise ProviderQuotaExceededError()
        except ModelCurrentlyNotSupportError:
            raise ProviderModelCurrentlyNotSupportError()
        except InvokeError as e:
            raise CompletionRequestError(e.description)
        except ValueError as e:
            raise e
        except Exception:
            logger.exception("internal server error.")
            raise InternalServerError()


@service_api_ns.route("/completion-messages/<string:task_id>/stop")
class CompletionStopApi(Resource):
    @service_api_ns.doc("stop_completion")
    @service_api_ns.doc(description="Stop a running completion task")
    @service_api_ns.doc(params={"task_id": "The ID of the task to stop"})
    @service_api_ns.doc(
        responses={
            200: "Task stopped successfully",
            401: "Unauthorized - invalid API token",
            404: "Task not found",
        }
    )
    @validate_app_token(fetch_user_arg=FetchUserArg(fetch_from=WhereisUserArg.JSON, required=True))
    def post(self, app_model: App, end_user: EndUser, task_id: str):
        """Stop a running completion task."""
        if app_model.mode != "completion":
            raise AppUnavailableError()

        AppQueueManager.set_stop_flag(task_id, InvokeFrom.SERVICE_API, end_user.id)

        return {"result": "success"}, 200


@service_api_ns.route("/chat-messages")
class ChatApi(Resource):
    @service_api_ns.expect(chat_parser)
    @service_api_ns.doc("create_chat_message")
    @service_api_ns.doc(description="Send a message in a chat conversation")
    @service_api_ns.doc(
        responses={
            200: "Message sent successfully",
            400: "Bad request - invalid parameters or workflow issues",
            401: "Unauthorized - invalid API token",
            404: "Conversation or workflow not found",
            429: "Rate limit exceeded",
            500: "Internal server error",
        }
    )
    @validate_app_token(fetch_user_arg=FetchUserArg(fetch_from=WhereisUserArg.JSON, required=True))
    def post(self, app_model: App, end_user: EndUser):
        """Send a message in a chat conversation.

        This endpoint handles chat messages for chat, agent chat, and advanced chat applications.
        Supports conversation management and both blocking and streaming response modes.
        """
        app_mode = AppMode.value_of(app_model.mode)
        if app_mode not in {AppMode.CHAT, AppMode.AGENT_CHAT, AppMode.ADVANCED_CHAT}:
            raise NotChatAppError()

        args = chat_parser.parse_args()

        workflow_alias = args.get("workflow_alias")
        if workflow_alias:
            workflow_id = self._fetch_workflow_id_by_alias(app_model=app_model, workflow_alias=workflow_alias)
            args["workflow_id"] = workflow_id

        external_trace_id = get_external_trace_id(request)
        if external_trace_id:
            args["external_trace_id"] = external_trace_id

        streaming = args["response_mode"] == "streaming"

        try:
            response = AppGenerateService.generate(
                app_model=app_model, user=end_user, args=args, invoke_from=InvokeFrom.SERVICE_API, streaming=streaming
            )

            return helper.compact_generate_response(response)
        except WorkflowNotFoundError as ex:
            raise NotFound(str(ex))
        except IsDraftWorkflowError as ex:
            raise BadRequest(str(ex))
        except WorkflowIdFormatError as ex:
            raise BadRequest(str(ex))
        except services.errors.conversation.ConversationNotExistsError:
            raise NotFound("Conversation Not Exists.")
        except services.errors.conversation.ConversationCompletedError:
            raise ConversationCompletedError()
        except services.errors.app_model_config.AppModelConfigBrokenError:
            logger.exception("App model config broken.")
            raise AppUnavailableError()
        except ProviderTokenNotInitError as ex:
            raise ProviderNotInitializeError(ex.description)
        except QuotaExceededError:
            raise ProviderQuotaExceededError()
        except ModelCurrentlyNotSupportError:
            raise ProviderModelCurrentlyNotSupportError()
        except InvokeRateLimitError as ex:
            raise InvokeRateLimitHttpError(ex.description)
        except InvokeError as e:
            raise CompletionRequestError(e.description)
        except ValueError as e:
            raise e
        except Exception:
            logger.exception("internal server error.")
            raise InternalServerError()

    def _fetch_workflow_id_by_alias(self, *, app_model: App, workflow_alias: str = "") -> str:
        """
        Resolve workflow_alias to workflow_id
        Priority: workflow_alias > workflow_id > latest published workflow
        """
        if workflow_alias:
            workflow_alias_service = WorkflowAliasService()
            with Session(db.engine) as session:
                workflow = workflow_alias_service.get_workflow_by_alias(
                    session=session,
                    app_id=app_model.id,
                    name=workflow_alias,
                )

                if not workflow:
                    raise WorkflowNotFoundError(f"Workflow with alias '{workflow_alias}' not found")

                workflow_id = workflow.id

            return workflow_id

        return ""


@service_api_ns.route("/chat-messages/<string:task_id>/stop")
class ChatStopApi(Resource):
    @service_api_ns.doc("stop_chat_message")
    @service_api_ns.doc(description="Stop a running chat message generation")
    @service_api_ns.doc(params={"task_id": "The ID of the task to stop"})
    @service_api_ns.doc(
        responses={
            200: "Task stopped successfully",
            401: "Unauthorized - invalid API token",
            404: "Task not found",
        }
    )
    @validate_app_token(fetch_user_arg=FetchUserArg(fetch_from=WhereisUserArg.JSON, required=True))
    def post(self, app_model: App, end_user: EndUser, task_id: str):
        """Stop a running chat message generation."""
        app_mode = AppMode.value_of(app_model.mode)
        if app_mode not in {AppMode.CHAT, AppMode.AGENT_CHAT, AppMode.ADVANCED_CHAT}:
            raise NotChatAppError()

        AppQueueManager.set_stop_flag(task_id, InvokeFrom.SERVICE_API, end_user.id)

        return {"result": "success"}, 200<|MERGE_RESOLUTION|>--- conflicted
+++ resolved
@@ -68,7 +68,6 @@
     )
     .add_argument("workflow_id", type=str, required=False, location="json", help="Workflow ID for advanced chat")
 )
-<<<<<<< HEAD
 chat_parser.add_argument("workflow_id", type=str, required=False, location="json", help="Workflow ID for advanced chat")
 chat_parser.add_argument(
     "workflow_alias",
@@ -78,8 +77,6 @@
     location="json",
     help="Workflow alias for advanced chat",
 )
-=======
->>>>>>> 4488c090
 
 
 @service_api_ns.route("/completion-messages")
