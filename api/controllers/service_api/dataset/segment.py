--- conflicted
+++ resolved
@@ -91,13 +91,8 @@
             try:
                 model_manager = ModelManager()
                 model_manager.get_model_instance(
-<<<<<<< HEAD
-                    tenant_id=current_user.current_tenant_id,
-                    provider=provider_name,
-=======
                     tenant_id=current_tenant_id,
                     provider=dataset.embedding_model_provider,
->>>>>>> 7b513203
                     model_type=ModelType.TEXT_EMBEDDING,
                     model=model_name,
                 )
@@ -152,13 +147,8 @@
             try:
                 model_manager = ModelManager()
                 model_manager.get_model_instance(
-<<<<<<< HEAD
-                    tenant_id=current_user.current_tenant_id,
-                    provider=provider_name,
-=======
                     tenant_id=current_tenant_id,
                     provider=dataset.embedding_model_provider,
->>>>>>> 7b513203
                     model_type=ModelType.TEXT_EMBEDDING,
                     model=model_name,
                 )
@@ -264,13 +254,8 @@
             try:
                 model_manager = ModelManager()
                 model_manager.get_model_instance(
-<<<<<<< HEAD
-                    tenant_id=current_user.current_tenant_id,
-                    provider=provider_name,
-=======
                     tenant_id=current_tenant_id,
                     provider=dataset.embedding_model_provider,
->>>>>>> 7b513203
                     model_type=ModelType.TEXT_EMBEDDING,
                     model=model_name,
                 )
@@ -373,13 +358,8 @@
             try:
                 model_manager = ModelManager()
                 model_manager.get_model_instance(
-<<<<<<< HEAD
-                    tenant_id=current_user.current_tenant_id,
-                    provider=provider_name,
-=======
                     tenant_id=current_tenant_id,
                     provider=dataset.embedding_model_provider,
->>>>>>> 7b513203
                     model_type=ModelType.TEXT_EMBEDDING,
                     model=model_name,
                 )
