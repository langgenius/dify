--- conflicted
+++ resolved
@@ -124,9 +124,7 @@
             keyword=args["keyword"],
         )
 
-<<<<<<< HEAD
-        return {"data": marshal(segments, segment_fields), "doc_form": document.doc_form, "total": total}, 200
-=======
+
         if status_list:
             query = query.filter(DocumentSegment.status.in_(status_list))
 
@@ -153,8 +151,7 @@
         }
 
         return response, 200
->>>>>>> 16b6ffd9
-
+      
 
 class DatasetSegmentApi(DatasetApiResource):
     def delete(self, tenant_id, dataset_id, document_id, segment_id):
