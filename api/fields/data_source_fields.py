--- conflicted
+++ resolved
@@ -5,26 +5,12 @@
 integrate_icon_fields = {"type": fields.String, "url": fields.String, "emoji": fields.String}
 
 integrate_page_fields = {
-<<<<<<< HEAD
-    'page_name': fields.String,
-    'page_id': fields.String,
-    'page_icon': fields.Nested(integrate_icon_fields, allow_null=True),
-    'is_bound': fields.Boolean,
-    'parent_id': fields.String,
-    'type': fields.String,
-
-    # feishu wiki
-    'obj_token': fields.String,
-    'obj_type': fields.String,
-    'space_id': fields.String,
-=======
     "page_name": fields.String,
     "page_id": fields.String,
     "page_icon": fields.Nested(integrate_icon_fields, allow_null=True),
     "is_bound": fields.Boolean,
     "parent_id": fields.String,
     "type": fields.String,
->>>>>>> cd7ab623
 }
 
 integrate_workspace_fields = {
@@ -38,30 +24,6 @@
     "notion_info": fields.List(fields.Nested(integrate_workspace_fields)),
 }
 
-<<<<<<< HEAD
-integrate_feishuwiki_info_list_fields = {
-    'feishuwiki_info': fields.List(fields.Nested(integrate_workspace_fields)),
-}
-
-integrate_icon_fields = {
-    'type': fields.String,
-    'url': fields.String,
-    'emoji': fields.String
-}
-
-integrate_page_fields = {
-    'page_name': fields.String,
-    'page_id': fields.String,
-    'page_icon': fields.Nested(integrate_icon_fields, allow_null=True),
-    'parent_id': fields.String,
-    'type': fields.String,
-
-    # feishu wiki
-    'obj_token': fields.String,
-    'obj_type': fields.String,
-    'space_id': fields.String,
-    'level': fields.Integer,
-=======
 integrate_icon_fields = {"type": fields.String, "url": fields.String, "emoji": fields.String}
 
 integrate_page_fields = {
@@ -70,7 +32,6 @@
     "page_icon": fields.Nested(integrate_icon_fields, allow_null=True),
     "parent_id": fields.String,
     "type": fields.String,
->>>>>>> cd7ab623
 }
 
 integrate_workspace_fields = {
