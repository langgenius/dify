from flask_restful import fields

from core.helper import encrypter
from core.variables import SecretVariable, SegmentType, Variable
from fields.member_fields import simple_account_fields
from libs.helper import TimestampField

from ._value_type_serializer import serialize_value_type

ENVIRONMENT_VARIABLE_SUPPORTED_TYPES = (SegmentType.STRING, SegmentType.NUMBER, SegmentType.SECRET)


class EnvironmentVariableField(fields.Raw):
    def format(self, value):
        # Mask secret variables values in environment_variables
        if isinstance(value, SecretVariable):
            return {
                "id": value.id,
                "name": value.name,
                "value": encrypter.obfuscated_token(value.value),
                "value_type": value.value_type.value,
                "description": value.description,
            }
        if isinstance(value, Variable):
            return {
                "id": value.id,
                "name": value.name,
                "value": value.value,
<<<<<<< HEAD
                "value_type": value.value_type.exposed_type().value,
=======
                "value_type": value.value_type.value,
                "description": value.description,
>>>>>>> 9823edd3
            }
        if isinstance(value, dict):
            value_type_str = value.get("value_type")
            if not isinstance(value_type_str, str):
                raise TypeError(
                    f"unexpected type for value_type field, value={value_type_str}, type={type(value_type_str)}"
                )
            value_type = SegmentType(value_type_str).exposed_type()
            if value_type not in ENVIRONMENT_VARIABLE_SUPPORTED_TYPES:
                raise ValueError(f"Unsupported environment variable value type: {value_type}")
            return value


conversation_variable_fields = {
    "id": fields.String,
    "name": fields.String,
    "value_type": fields.String(attribute=serialize_value_type),
    "value": fields.Raw,
    "description": fields.String,
}

workflow_fields = {
    "id": fields.String,
    "graph": fields.Raw(attribute="graph_dict"),
    "features": fields.Raw(attribute="features_dict"),
    "hash": fields.String(attribute="unique_hash"),
    "version": fields.String,
    "marked_name": fields.String,
    "marked_comment": fields.String,
    "created_by": fields.Nested(simple_account_fields, attribute="created_by_account"),
    "created_at": TimestampField,
    "updated_by": fields.Nested(simple_account_fields, attribute="updated_by_account", allow_null=True),
    "updated_at": TimestampField,
    "tool_published": fields.Boolean,
    "environment_variables": fields.List(EnvironmentVariableField()),
    "conversation_variables": fields.List(fields.Nested(conversation_variable_fields)),
}

workflow_partial_fields = {
    "id": fields.String,
    "created_by": fields.String,
    "created_at": TimestampField,
    "updated_by": fields.String,
    "updated_at": TimestampField,
}

workflow_pagination_fields = {
    "items": fields.List(fields.Nested(workflow_fields), attribute="items"),
    "page": fields.Integer,
    "limit": fields.Integer(attribute="limit"),
    "has_more": fields.Boolean(attribute="has_more"),
}<|MERGE_RESOLUTION|>--- conflicted
+++ resolved
@@ -26,12 +26,8 @@
                 "id": value.id,
                 "name": value.name,
                 "value": value.value,
-<<<<<<< HEAD
                 "value_type": value.value_type.exposed_type().value,
-=======
-                "value_type": value.value_type.value,
                 "description": value.description,
->>>>>>> 9823edd3
             }
         if isinstance(value, dict):
             value_type_str = value.get("value_type")
