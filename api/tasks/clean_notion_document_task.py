--- conflicted
+++ resolved
@@ -9,29 +9,18 @@
 from models.dataset import Dataset, Document, DocumentSegment
 
 
-<<<<<<< HEAD
-@shared_task(queue='dataset')
-def clean_notion_or_feishuwiki_document_task(document_ids: list[str], dataset_id: str):
-=======
 @shared_task(queue="dataset")
 def clean_notion_document_task(document_ids: list[str], dataset_id: str):
->>>>>>> cd7ab623
     """
     Clean document when document deleted.
     :param document_ids: document ids
     :param dataset_id: dataset id
 
-    Usage: clean_notion_or_feishuwiki_document_task.delay(document_ids, dataset_id)
+    Usage: clean_notion_document_task.delay(document_ids, dataset_id)
     """
-<<<<<<< HEAD
-    logging.info(click.style(
-        'Start clean document when import form notion or feishuwiki document deleted: {}'.format(dataset_id),
-        fg='green'))
-=======
     logging.info(
         click.style("Start clean document when import form notion document deleted: {}".format(dataset_id), fg="green")
     )
->>>>>>> cd7ab623
     start_at = time.perf_counter()
 
     try:
@@ -56,17 +45,11 @@
         end_at = time.perf_counter()
         logging.info(
             click.style(
-<<<<<<< HEAD
-                'Clean document when import form notion or feishuwiki document deleted end :: {} latency: {}'.format(
-                dataset_id, end_at - start_at),
-                        fg='green'))
-=======
                 "Clean document when import form notion document deleted end :: {} latency: {}".format(
                     dataset_id, end_at - start_at
                 ),
                 fg="green",
             )
         )
->>>>>>> cd7ab623
     except Exception:
-        logging.exception("Cleaned document when import form notion or feishuwiki document deleted  failed")+        logging.exception("Cleaned document when import form notion document deleted  failed")