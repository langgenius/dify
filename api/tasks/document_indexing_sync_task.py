--- conflicted
+++ resolved
@@ -49,14 +49,9 @@
         page_id = data_source_info["notion_page_id"]
         page_type = data_source_info["type"]
         page_edited_time = data_source_info["last_edited_time"]
-<<<<<<< HEAD
-        data_source_binding = db.session.scalars(
-            select(DataSourceOauthBinding)
-=======
 
         data_source_binding = (
             db.session.query(DataSourceOauthBinding)
->>>>>>> 15270f09
             .where(
                 db.and_(
                     DataSourceOauthBinding.tenant_id == document.tenant_id,
