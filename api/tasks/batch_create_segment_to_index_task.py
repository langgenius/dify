import logging
import tempfile
import time
import uuid
from pathlib import Path

import click
import pandas as pd
from celery import shared_task
from sqlalchemy import func

from core.model_manager import ModelManager
from core.model_runtime.entities.model_entities import ModelType
from extensions.ext_database import db
from extensions.ext_redis import redis_client
from extensions.ext_storage import storage
from libs import helper
from libs.datetime_utils import naive_utc_now
from models.dataset import Dataset, Document, DocumentSegment
from models.model import UploadFile
from services.vector_service import VectorService

logger = logging.getLogger(__name__)


@shared_task(queue="dataset")
def batch_create_segment_to_index_task(
    job_id: str,
    upload_file_id: str,
    dataset_id: str,
    document_id: str,
    tenant_id: str,
    user_id: str,
):
    """
    Async batch create segment to index
    :param job_id:
    :param upload_file_id:
    :param dataset_id:
    :param document_id:
    :param tenant_id:
    :param user_id:

    Usage: batch_create_segment_to_index_task.delay(job_id, upload_file_id, dataset_id, document_id, tenant_id, user_id)
    """
    logger.info(click.style(f"Start batch create segment jobId: {job_id}", fg="green"))
    start_at = time.perf_counter()

    indexing_cache_key = f"segment_batch_import_{job_id}"

    try:
<<<<<<< HEAD
        with Session(db.engine) as session:
            dataset = session.get(Dataset, dataset_id)
            if not dataset:
                raise ValueError("Dataset not exist.")

            dataset_document = session.get(Document, document_id)
            if not dataset_document:
                raise ValueError("Document not exist.")

            if (
                not dataset_document.enabled
                or dataset_document.archived
                or dataset_document.indexing_status != "completed"
            ):
                raise ValueError("Document is not available.")

            upload_file = session.get(UploadFile, upload_file_id)
            if not upload_file:
                raise ValueError("UploadFile not found.")

            with tempfile.TemporaryDirectory() as temp_dir:
                suffix = Path(upload_file.key).suffix
                # FIXME mypy: Cannot determine type of 'tempfile._get_candidate_names' better not use it here
                file_path = f"{temp_dir}/{next(tempfile._get_candidate_names())}{suffix}"  # type: ignore
                storage.download(upload_file.key, file_path)

                # Skip the first row
                df = pd.read_csv(file_path)
                content = []
                for _, row in df.iterrows():
                    if dataset_document.doc_form == "qa_model":
                        data = {"content": row.iloc[0], "answer": row.iloc[1]}
                    else:
                        data = {"content": row.iloc[0]}
                    content.append(data)
                if len(content) == 0:
                    raise ValueError("The CSV file is empty.")

            document_segments = []
            embedding_model = None
            if dataset.indexing_technique == "high_quality":
                provider_name = dataset.embedding_model_provider
                model_name = dataset.embedding_model
                if provider_name is None or model_name is None:
                    raise ValueError("Dataset embedding model is not configured.")
                model_manager = ModelManager()
                embedding_model = model_manager.get_model_instance(
                    tenant_id=dataset.tenant_id,
                    provider=provider_name,
                    model_type=ModelType.TEXT_EMBEDDING,
                    model=model_name,
                )
=======
        dataset = db.session.get(Dataset, dataset_id)
        if not dataset:
            raise ValueError("Dataset not exist.")

        dataset_document = db.session.get(Document, document_id)
        if not dataset_document:
            raise ValueError("Document not exist.")

        if not dataset_document.enabled or dataset_document.archived or dataset_document.indexing_status != "completed":
            raise ValueError("Document is not available.")

        upload_file = db.session.get(UploadFile, upload_file_id)
        if not upload_file:
            raise ValueError("UploadFile not found.")

        with tempfile.TemporaryDirectory() as temp_dir:
            suffix = Path(upload_file.key).suffix
            file_path = f"{temp_dir}/{next(tempfile._get_candidate_names())}{suffix}"  # type: ignore
            storage.download(upload_file.key, file_path)

            df = pd.read_csv(file_path)
            content = []
            for _, row in df.iterrows():
                if dataset_document.doc_form == "qa_model":
                    data = {"content": row.iloc[0], "answer": row.iloc[1]}
                else:
                    data = {"content": row.iloc[0]}
                content.append(data)
            if len(content) == 0:
                raise ValueError("The CSV file is empty.")

        document_segments = []
        embedding_model = None
        if dataset.indexing_technique == "high_quality":
            model_manager = ModelManager()
            embedding_model = model_manager.get_model_instance(
                tenant_id=dataset.tenant_id,
                provider=dataset.embedding_model_provider,
                model_type=ModelType.TEXT_EMBEDDING,
                model=dataset.embedding_model,
            )

>>>>>>> 7b513203
        word_count_change = 0
        if embedding_model:
            tokens_list = embedding_model.get_text_embedding_num_tokens(
                texts=[segment["content"] for segment in content]
            )
        else:
            tokens_list = [0] * len(content)

        for segment, tokens in zip(content, tokens_list):
            content = segment["content"]
            doc_id = str(uuid.uuid4())
            segment_hash = helper.generate_text_hash(content)  # type: ignore
            max_position = (
                db.session.query(func.max(DocumentSegment.position))
                .where(DocumentSegment.document_id == dataset_document.id)
                .scalar()
            )
            segment_document = DocumentSegment(
                tenant_id=tenant_id,
                dataset_id=dataset_id,
                document_id=document_id,
                position=max_position + 1 if max_position else 1,
                content=content,
                answer=None,
                word_count=len(content),
                tokens=tokens,
                keywords=None,
                index_node_id=doc_id,
                index_node_hash=segment_hash,
            )
            segment_document.created_by = user_id
            segment_document.indexing_at = naive_utc_now()
            segment_document.status = "completed"
            segment_document.completed_at = naive_utc_now()
            if dataset_document.doc_form == "qa_model":
                answer_text = segment["answer"]
                segment_document.answer = answer_text
                segment_document.word_count += len(answer_text)
            word_count_change += segment_document.word_count
            db.session.add(segment_document)
            document_segments.append(segment_document)

        assert dataset_document.word_count is not None
        dataset_document.word_count += word_count_change
        db.session.add(dataset_document)

        VectorService.create_segments_vector(None, document_segments, dataset, dataset_document.doc_form)
        db.session.commit()
        redis_client.setex(indexing_cache_key, 600, "completed")
        end_at = time.perf_counter()
        logger.info(
            click.style(
                f"Segment batch created job: {job_id} latency: {end_at - start_at}",
                fg="green",
            )
        )
    except Exception:
        logger.exception("Segments batch created index failed")
        redis_client.setex(indexing_cache_key, 600, "error")
    finally:
        db.session.close()<|MERGE_RESOLUTION|>--- conflicted
+++ resolved
@@ -49,60 +49,6 @@
     indexing_cache_key = f"segment_batch_import_{job_id}"
 
     try:
-<<<<<<< HEAD
-        with Session(db.engine) as session:
-            dataset = session.get(Dataset, dataset_id)
-            if not dataset:
-                raise ValueError("Dataset not exist.")
-
-            dataset_document = session.get(Document, document_id)
-            if not dataset_document:
-                raise ValueError("Document not exist.")
-
-            if (
-                not dataset_document.enabled
-                or dataset_document.archived
-                or dataset_document.indexing_status != "completed"
-            ):
-                raise ValueError("Document is not available.")
-
-            upload_file = session.get(UploadFile, upload_file_id)
-            if not upload_file:
-                raise ValueError("UploadFile not found.")
-
-            with tempfile.TemporaryDirectory() as temp_dir:
-                suffix = Path(upload_file.key).suffix
-                # FIXME mypy: Cannot determine type of 'tempfile._get_candidate_names' better not use it here
-                file_path = f"{temp_dir}/{next(tempfile._get_candidate_names())}{suffix}"  # type: ignore
-                storage.download(upload_file.key, file_path)
-
-                # Skip the first row
-                df = pd.read_csv(file_path)
-                content = []
-                for _, row in df.iterrows():
-                    if dataset_document.doc_form == "qa_model":
-                        data = {"content": row.iloc[0], "answer": row.iloc[1]}
-                    else:
-                        data = {"content": row.iloc[0]}
-                    content.append(data)
-                if len(content) == 0:
-                    raise ValueError("The CSV file is empty.")
-
-            document_segments = []
-            embedding_model = None
-            if dataset.indexing_technique == "high_quality":
-                provider_name = dataset.embedding_model_provider
-                model_name = dataset.embedding_model
-                if provider_name is None or model_name is None:
-                    raise ValueError("Dataset embedding model is not configured.")
-                model_manager = ModelManager()
-                embedding_model = model_manager.get_model_instance(
-                    tenant_id=dataset.tenant_id,
-                    provider=provider_name,
-                    model_type=ModelType.TEXT_EMBEDDING,
-                    model=model_name,
-                )
-=======
         dataset = db.session.get(Dataset, dataset_id)
         if not dataset:
             raise ValueError("Dataset not exist.")
@@ -145,7 +91,6 @@
                 model=dataset.embedding_model,
             )
 
->>>>>>> 7b513203
         word_count_change = 0
         if embedding_model:
             tokens_list = embedding_model.get_text_embedding_num_tokens(
