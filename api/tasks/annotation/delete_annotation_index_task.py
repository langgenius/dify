import logging
import time

import click
from celery import shared_task  # type: ignore

from core.rag.datasource.vdb.vector_factory import Vector
from extensions.ext_database import db
from models.dataset import Dataset
from services.dataset_service import DatasetCollectionBindingService


@shared_task(queue="dataset")
def delete_annotation_index_task(annotation_id: str, app_id: str, tenant_id: str, collection_binding_id: str):
    """
    Async delete annotation index task
    """
    logging.info(click.style("Start delete app annotation index: {}".format(app_id), fg="green"))
    start_at = time.perf_counter()
    try:
        dataset_collection_binding = DatasetCollectionBindingService.get_dataset_collection_binding_by_id_and_type(
            collection_binding_id, "annotation"
        )

        dataset = Dataset(
            id=app_id,
            tenant_id=tenant_id,
            indexing_technique="high_quality",
            collection_binding_id=dataset_collection_binding.id,
        )

        try:
            vector = Vector(dataset, attributes=["doc_id", "annotation_id", "app_id"])
            vector.delete_by_metadata_field("annotation_id", annotation_id)
        except Exception:
            logging.exception("Delete annotation index failed when annotation deleted.")
        end_at = time.perf_counter()
        logging.info(
            click.style("App annotations index deleted : {} latency: {}".format(app_id, end_at - start_at), fg="green")
        )
<<<<<<< HEAD
    except Exception:
        logging.exception("Annotation deleted index failed")
=======
    except Exception as e:
        logging.exception("Annotation deleted index failed")
    finally:
        db.session.close()
>>>>>>> d3157b46
<|MERGE_RESOLUTION|>--- conflicted
+++ resolved
@@ -38,12 +38,7 @@
         logging.info(
             click.style("App annotations index deleted : {} latency: {}".format(app_id, end_at - start_at), fg="green")
         )
-<<<<<<< HEAD
     except Exception:
         logging.exception("Annotation deleted index failed")
-=======
-    except Exception as e:
-        logging.exception("Annotation deleted index failed")
     finally:
-        db.session.close()
->>>>>>> d3157b46
+        db.session.close()