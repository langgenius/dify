import logging
import time

import click
from celery import shared_task  # type: ignore

from extensions.ext_mail import mail
from libs.email_i18n import EmailType, get_email_i18n_service


@shared_task(queue="mail")
def send_change_mail_task(language: str, to: str, code: str, phase: str) -> None:
    """
    Send change email notification with internationalization support.

    Args:
        language: Language code for email localization
        to: Recipient email address
        code: Email verification code
        phase: Change email phase ('old_email' or 'new_email')
    """
    if not mail.is_inited():
        return

    logging.info(click.style("Start change email mail to {}".format(to), fg="green"))
    start_at = time.perf_counter()

    try:
        email_service = get_email_i18n_service()
        email_service.send_change_email(
            language_code=language,
            to=to,
            code=code,
            phase=phase,
        )

        end_at = time.perf_counter()
        logging.info(
            click.style("Send change email mail to {} succeeded: latency: {}".format(to, end_at - start_at), fg="green")
        )
    except Exception:
<<<<<<< HEAD
        logging.exception("Send change email mail to %s failed", to)
=======
        logging.exception("Send change email mail to {} failed".format(to))


@shared_task(queue="mail")
def send_change_mail_completed_notification_task(language: str, to: str) -> None:
    """
    Send change email completed notification with internationalization support.

    Args:
        language: Language code for email localization
        to: Recipient email address
    """
    if not mail.is_inited():
        return

    logging.info(click.style("Start change email completed notify mail to {}".format(to), fg="green"))
    start_at = time.perf_counter()

    try:
        email_service = get_email_i18n_service()
        email_service.send_email(
            email_type=EmailType.CHANGE_EMAIL_COMPLETED,
            language_code=language,
            to=to,
            template_context={
                "to": to,
                "email": to,
            },
        )

        end_at = time.perf_counter()
        logging.info(
            click.style(
                "Send change email completed mail to {} succeeded: latency: {}".format(to, end_at - start_at),
                fg="green",
            )
        )
    except Exception:
        logging.exception("Send change email completed mail to {} failed".format(to))
>>>>>>> bd43ca62
<|MERGE_RESOLUTION|>--- conflicted
+++ resolved
@@ -39,11 +39,7 @@
             click.style("Send change email mail to {} succeeded: latency: {}".format(to, end_at - start_at), fg="green")
         )
     except Exception:
-<<<<<<< HEAD
         logging.exception("Send change email mail to %s failed", to)
-=======
-        logging.exception("Send change email mail to {} failed".format(to))
-
 
 @shared_task(queue="mail")
 def send_change_mail_completed_notification_task(language: str, to: str) -> None:
@@ -80,5 +76,4 @@
             )
         )
     except Exception:
-        logging.exception("Send change email completed mail to {} failed".format(to))
->>>>>>> bd43ca62
+        logging.exception("Send change email completed mail to %s failed", to)