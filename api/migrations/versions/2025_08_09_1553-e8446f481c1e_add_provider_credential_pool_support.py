"""Add provider multi credential support

Revision ID: e8446f481c1e
Revises: 8bcc02c9bd07
Create Date: 2025-08-09 15:53:54.341341

"""
<<<<<<< HEAD
from alembic import op
=======
from alembic import op, context
>>>>>>> 42625176
from libs.uuid_utils import uuidv7
import models as models
import sqlalchemy as sa
from sqlalchemy.sql import table, column

# revision identifiers, used by Alembic.
revision = 'e8446f481c1e'
down_revision = 'fa8b0fa6f407'
branch_labels = None
depends_on = None


def upgrade():
    # Create provider_credentials table
    op.create_table('provider_credentials',
    sa.Column('id', models.types.StringUUID(), server_default=sa.text('uuidv7()'), nullable=False),
    sa.Column('tenant_id', models.types.StringUUID(), nullable=False),
    sa.Column('provider_name', sa.String(length=255), nullable=False),
    sa.Column('credential_name', sa.String(length=255), nullable=False),
    sa.Column('encrypted_config', sa.Text(), nullable=False),
    sa.Column('created_at', sa.DateTime(), server_default=sa.text('CURRENT_TIMESTAMP'), nullable=False),
    sa.Column('updated_at', sa.DateTime(), server_default=sa.text('CURRENT_TIMESTAMP'), nullable=False),
    sa.PrimaryKeyConstraint('id', name='provider_credential_pkey')
    )

    # Create index for provider_credentials
    with op.batch_alter_table('provider_credentials', schema=None) as batch_op:
        batch_op.create_index('provider_credential_tenant_provider_idx', ['tenant_id', 'provider_name'], unique=False)

    # Add credential_id to providers table
    with op.batch_alter_table('providers', schema=None) as batch_op:
        batch_op.add_column(sa.Column('credential_id', models.types.StringUUID(), nullable=True))

    # Add credential_id to load_balancing_model_configs table
    with op.batch_alter_table('load_balancing_model_configs', schema=None) as batch_op:
        batch_op.add_column(sa.Column('credential_id', models.types.StringUUID(), nullable=True))

    if not context.is_offline_mode():
        migrate_existing_providers_data()
    else:
        op.execute(
            '-- [IMPORTANT] Data migration skipped!!!\n'
            "-- You should manually run data migration function `migrate_existing_providers_data`\n"
            f"-- inside file {__file__}\n"
            "-- Please review the migration script carefully!"
        )

    # Remove encrypted_config column from providers table after migration
    with op.batch_alter_table('providers', schema=None) as batch_op:
        batch_op.drop_column('encrypted_config')


def migrate_existing_providers_data():
    """migrate providers table data to provider_credentials"""

    # Define table structure for data manipulation
    providers_table = table('providers',
        column('id', models.types.StringUUID()),
        column('tenant_id', models.types.StringUUID()),
        column('provider_name', sa.String()),
        column('encrypted_config', sa.Text()),
        column('created_at', sa.DateTime()),
        column('updated_at', sa.DateTime()),
        column('credential_id', models.types.StringUUID()),
    )

    provider_credential_table = table('provider_credentials',
        column('id', models.types.StringUUID()),
        column('tenant_id', models.types.StringUUID()),
        column('provider_name', sa.String()),
        column('credential_name', sa.String()),
        column('encrypted_config', sa.Text()),
        column('created_at', sa.DateTime()),
        column('updated_at', sa.DateTime())
    )

    # Get database connection
    conn = op.get_bind()

    # Query all existing providers data
    existing_providers = conn.execute(
        sa.select(providers_table.c.id, providers_table.c.tenant_id,
                 providers_table.c.provider_name, providers_table.c.encrypted_config,
                 providers_table.c.created_at, providers_table.c.updated_at)
        .where(providers_table.c.encrypted_config.isnot(None))
    ).fetchall()

    # Iterate through each provider and insert into provider_credentials
    for provider in existing_providers:
        credential_id = str(uuidv7())
        if not provider.encrypted_config or provider.encrypted_config.strip() == '':
            continue

        # Insert into provider_credentials table
        conn.execute(
            provider_credential_table.insert().values(
                id=credential_id,
                tenant_id=provider.tenant_id,
                provider_name=provider.provider_name,
                credential_name='API_KEY1',  # Use a default name
                encrypted_config=provider.encrypted_config,
                created_at=provider.created_at,
                updated_at=provider.updated_at
            )
        )

        # Update original providers table, set credential_id
        conn.execute(
            providers_table.update()
            .where(providers_table.c.id == provider.id)
            .values(
                credential_id=credential_id,
            )
        )

def downgrade():
    # Re-add encrypted_config column to providers table
    with op.batch_alter_table('providers', schema=None) as batch_op:
        batch_op.add_column(sa.Column('encrypted_config', sa.Text(), nullable=True))

    # Migrate data back from provider_credentials to providers

    if not context.is_offline_mode():
        migrate_data_back_to_providers()
    else:
        op.execute(
            '-- [IMPORTANT] Data migration skipped!!!\n'
            "-- You should manually run data migration function `migrate_data_back_to_providers`\n"
            f"-- inside file {__file__}\n"
            "-- Please review the migration script carefully!"
        )

    # Remove credential_id columns
    with op.batch_alter_table('load_balancing_model_configs', schema=None) as batch_op:
        batch_op.drop_column('credential_id')

    with op.batch_alter_table('providers', schema=None) as batch_op:
        batch_op.drop_column('credential_id')

    # Drop provider_credentials table
    op.drop_table('provider_credentials')


def migrate_data_back_to_providers():
    """Migrate data back from provider_credentials to providers table for downgrade"""

    # Define table structure for data manipulation
    providers_table = table('providers',
        column('id', models.types.StringUUID()),
        column('tenant_id', models.types.StringUUID()),
        column('provider_name', sa.String()),
        column('encrypted_config', sa.Text()),
        column('credential_id', models.types.StringUUID()),
    )

    provider_credential_table = table('provider_credentials',
        column('id', models.types.StringUUID()),
        column('tenant_id', models.types.StringUUID()),
        column('provider_name', sa.String()),
        column('credential_name', sa.String()),
        column('encrypted_config', sa.Text()),
    )

    # Get database connection
    conn = op.get_bind()

    # Query providers that have credential_id
    providers_with_credentials = conn.execute(
        sa.select(providers_table.c.id, providers_table.c.credential_id)
        .where(providers_table.c.credential_id.isnot(None))
    ).fetchall()

    # For each provider, get the credential data and update providers table
    for provider in providers_with_credentials:
        credential = conn.execute(
            sa.select(provider_credential_table.c.encrypted_config)
            .where(provider_credential_table.c.id == provider.credential_id)
        ).fetchone()

        if credential:
            # Update providers table with encrypted_config from credential
            conn.execute(
                providers_table.update()
                .where(providers_table.c.id == provider.id)
                .values(encrypted_config=credential.encrypted_config)
            )<|MERGE_RESOLUTION|>--- conflicted
+++ resolved
@@ -5,11 +5,7 @@
 Create Date: 2025-08-09 15:53:54.341341
 
 """
-<<<<<<< HEAD
-from alembic import op
-=======
 from alembic import op, context
->>>>>>> 42625176
 from libs.uuid_utils import uuidv7
 import models as models
 import sqlalchemy as sa
