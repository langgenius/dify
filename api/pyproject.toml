--- conflicted
+++ resolved
@@ -147,13 +147,9 @@
 [tool.poetry.group.dev.dependencies]
 coverage = "~7.2.4"
 faker = "~32.1.0"
-<<<<<<< HEAD
-mypy = "~1.13.0"
-pyright = "~1.1.398"
-=======
 lxml-stubs = "~0.5.1"
 mypy = "~1.15.0"
->>>>>>> d3157b46
+pyright = "~1.1.398"
 pytest = "~8.3.2"
 pytest-benchmark = "~4.0.0"
 pytest-env = "~1.1.3"
