--- conflicted
+++ resolved
@@ -1,12 +1,9 @@
 [project]
+
+
 name = "dify-api"
 dynamic = ["version"]
 requires-python = ">=3.11,<3.13"
-<<<<<<< HEAD
-dynamic = ["dependencies"]
-=======
->>>>>>> bb1d1dc2
-
 dependencies = [
     "authlib==1.3.1",
     "azure-identity==1.16.1",
@@ -88,6 +85,8 @@
     "weave~=0.51.34",
     "yarl~=1.18.3",
     "webvtt-py~=0.5.1",
+    "alibabacloud-dysmsapi20170525>=4.1.0",
+    "flasgger>=0.9.7.1",
 ]
 # Before adding new dependency, consider place it in
 # alphabet order (a-z) and suitable group.
@@ -95,7 +94,6 @@
 [tool.setuptools]
 packages = []
 
-<<<<<<< HEAD
 ############################################################
 # [ Main ] Dependency group
 ############################################################
@@ -182,13 +180,11 @@
 kaleido = "0.2.1"
 rank-bm25 = "~0.2.2"
 safetensors = "~0.4.3"
-=======
 [tool.uv]
 default-groups = ["storage", "tools", "vdb"]
 package = false
 
 [dependency-groups]
->>>>>>> bb1d1dc2
 
 ############################################################
 # [ Dev ] dependency group
