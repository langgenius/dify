--- conflicted
+++ resolved
@@ -88,11 +88,6 @@
     "sendgrid~=6.12.3",
     "flask-restx~=1.3.0",
     "packaging~=23.2",
-<<<<<<< HEAD
-    "gevent-websocket>=0.10.1",
-=======
-    "weaviate-client==4.17.0",
->>>>>>> 3c603549
 ]
 # Before adding new dependency, consider place it in
 # alphabet order (a-z) and suitable group.
