--- conflicted
+++ resolved
@@ -185,12 +185,8 @@
 tencentcloud-sdk-python-hunyuan = "~3.0.1158"
 tcvectordb = "1.3.2"
 chromadb = "~0.5.0"
-<<<<<<< HEAD
+tenacity = "~8.3.0"
 cos-python-sdk-v5 = "1.9.30"
-=======
-tenacity = "~8.3.0"
-
->>>>>>> 7a758a35
 
 [tool.poetry.group.dev]
 optional = true
