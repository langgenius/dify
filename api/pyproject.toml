[project]
requires-python = ">=3.10,<3.13"

[build-system]
requires = ["poetry-core"]
build-backend = "poetry.core.masonry.api"

[tool.ruff]
exclude = [
]
line-length = 120

[tool.ruff.lint]
preview = true
select = [
    "B", # flake8-bugbear rules
    "C4", # flake8-comprehensions
    "F", # pyflakes rules
    "I", # isort rules
    "UP", # pyupgrade rules
    "B035", # static-key-dict-comprehension
    "E101", # mixed-spaces-and-tabs
    "E111", # indentation-with-invalid-multiple
    "E112", # no-indented-block
    "E113", # unexpected-indentation
    "E115", # no-indented-block-comment
    "E116", # unexpected-indentation-comment
    "E117", # over-indented
    "RUF019", # unnecessary-key-check
    "RUF100", # unused-noqa
    "RUF101", # redirected-noqa
    "S506", # unsafe-yaml-load
    "SIM116", # if-else-block-instead-of-dict-lookup
    "SIM401", # if-else-block-instead-of-dict-get
    "SIM910", # dict-get-with-none-default
    "W191", # tab-indentation
    "W605", # invalid-escape-sequence
    "F601", # multi-value-repeated-key-literal
    "F602", # multi-value-repeated-key-variable
]
ignore = [
    "F403", # undefined-local-with-import-star
    "F405", # undefined-local-with-import-star-usage
    "F821", # undefined-name
    "F841", # unused-variable
    "UP007", # non-pep604-annotation
    "UP032", # f-string
    "B005", # strip-with-multi-characters
    "B006", # mutable-argument-default
    "B007", # unused-loop-control-variable
    "B026", # star-arg-unpacking-after-keyword-arg
#    "B901", # return-in-generator
    "B904", # raise-without-from-inside-except
    "B905", # zip-without-explicit-strict
]

[tool.ruff.lint.per-file-ignores]
"app.py" = [
    "F401", # unused-import
    "F811", # redefined-while-unused
]
"__init__.py" = [
    "F401", # unused-import
    "F811", # redefined-while-unused
]
"tests/*" = [
    "F401", # unused-import
    "F811", # redefined-while-unused
]

[tool.ruff.format]
quote-style = "single"

[tool.pytest_env]
OPENAI_API_KEY = "sk-IamNotARealKeyJustForMockTestKawaiiiiiiiiii"
UPSTAGE_API_KEY = "up-aaaaaaaaaaaaaaaaaaaa"
AZURE_OPENAI_API_BASE = "https://difyai-openai.openai.azure.com"
AZURE_OPENAI_API_KEY = "xxxxb1707exxxxxxxxxxaaxxxxxf94"
ANTHROPIC_API_KEY = "sk-ant-api11-IamNotARealKeyJustForMockTestKawaiiiiiiiiii-NotBaka-ASkksz"
CHATGLM_API_BASE = "http://a.abc.com:11451"
XINFERENCE_SERVER_URL = "http://a.abc.com:11451"
XINFERENCE_GENERATION_MODEL_UID = "generate"
XINFERENCE_CHAT_MODEL_UID = "chat"
XINFERENCE_EMBEDDINGS_MODEL_UID = "embedding"
XINFERENCE_RERANK_MODEL_UID = "rerank"
GOOGLE_API_KEY = "abcdefghijklmnopqrstuvwxyz"
HUGGINGFACE_API_KEY = "hf-awuwuwuwuwuwuwuwuwuwuwuwuwuwuwuwuwu"
HUGGINGFACE_TEXT_GEN_ENDPOINT_URL = "a"
HUGGINGFACE_TEXT2TEXT_GEN_ENDPOINT_URL = "b"
HUGGINGFACE_EMBEDDINGS_ENDPOINT_URL = "c"
MOCK_SWITCH = "true"
CODE_MAX_STRING_LENGTH = "80000"
CODE_EXECUTION_ENDPOINT = "http://127.0.0.1:8194"
CODE_EXECUTION_API_KEY = "dify-sandbox"
FIRECRAWL_API_KEY = "fc-"

[tool.poetry]
name = "dify-api"
package-mode = false

############################################################
# Main dependencies
############################################################

[tool.poetry.dependencies]
anthropic = "~0.23.1"
authlib = "1.3.1"
azure-identity = "1.16.1"
azure-storage-blob = "12.13.0"
beautifulsoup4 = "4.12.2"
boto3 = "1.34.136"
bs4 = "~0.0.1"
cachetools = "~5.3.0"
celery = "~5.3.6"
chardet = "~5.1.0"
cohere = "~5.2.4"
cos-python-sdk-v5 = "1.9.30"
dashscope = { version = "~1.17.0", extras = ["tokenizer"] }
flask = "~3.0.1"
flask-compress = "~1.14"
flask-cors = "~4.0.0"
flask-login = "~0.6.3"
flask-migrate = "~4.0.5"
flask-restful = "~0.3.10"
Flask-SQLAlchemy = "~3.1.1"
gevent = "~23.9.1"
gmpy2 = "~2.2.1"
google-ai-generativelanguage = "0.6.1"
google-api-core = "2.18.0"
google-api-python-client = "2.90.0"
google-auth = "2.29.0"
google-auth-httplib2 = "0.2.0"
google-cloud-aiplatform = "1.49.0"
google-cloud-storage = "2.16.0"
google-generativeai = "0.5.0"
googleapis-common-protos = "1.63.0"
gunicorn = "~22.0.0"
httpx = { version = "~0.27.0", extras = ["socks"] }
huggingface-hub = "~0.16.4"
jieba = "0.42.1"
langfuse = "^2.36.1"
langsmith = "^0.1.77"
mailchimp-transactional = "~1.0.50"
markdown = "~3.5.1"
novita-client = "^0.5.6"
numpy = "~1.26.4"
openai = "~1.29.0"
oss2 = "2.18.5"
pandas = { version = "~2.2.2", extras = ["performance", "excel"] }
psycopg2-binary = "~2.9.6"
pycryptodome = "3.19.1"
pydantic = "~2.8.2"
pydantic-settings = "~2.3.4"
pydantic_extra_types = "~2.9.0"
pyjwt = "~2.8.0"
pypdfium2 = "~4.17.0"
python = ">=3.10,<3.13"
python-docx = "~1.1.0"
python-dotenv = "1.0.0"
pyyaml = "~6.0.1"
readabilipy = "0.2.0"
redis = { version = "~5.0.3", extras = ["hiredis"] }
replicate = "~0.22.0"
resend = "~0.7.0"
safetensors = "~0.4.3"
scikit-learn = "^1.5.1"
sentry-sdk = { version = "~1.44.1", extras = ["flask"] }
sqlalchemy = "~2.0.29"
tencentcloud-sdk-python-hunyuan = "~3.0.1158"
tiktoken = "~0.7.0"
tokenizers = "~0.15.0"
transformers = "~4.35.0"
unstructured = { version = "~0.10.27", extras = ["docx", "epub", "md", "msg", "ppt", "pptx"] }
websocket-client = "~1.7.0"
werkzeug = "~3.0.1"
xinference-client = "0.13.3"
yarl = "~1.9.4"
zhipuai = "1.0.7"
rank-bm25 = "~0.2.2"
openpyxl = "^3.1.5"
<<<<<<< HEAD
elasticsearch = "8.14.0"
=======
kaleido = "0.2.1"
>>>>>>> 23ed15d1

############################################################
# Tool dependencies required by tool implementations
############################################################

[tool.poetry.group.tool.dependencies]
arxiv = "2.1.0"
matplotlib = "~3.8.2"
newspaper3k = "0.2.8"
duckduckgo-search = "^6.2.6"
jsonpath-ng = "1.6.1"
numexpr = "~2.9.0"
opensearch-py = "2.4.0"
qrcode = "~7.4.2"
twilio = "~9.0.4"
vanna = { version = "0.5.5", extras = ["postgres", "mysql", "clickhouse", "duckdb"] }
wikipedia = "1.4.0"
yfinance = "~0.2.40"
cloudscraper = "1.2.71"

############################################################
# VDB dependencies required by vector store clients
############################################################

[tool.poetry.group.vdb.dependencies]
chromadb = "0.5.1"
oracledb = "~2.2.1"
pgvecto-rs = { version = "~0.2.1", extras = ['sqlalchemy'] }
pgvector = "0.2.5"
pymilvus = "~2.4.4"
pymysql = "1.1.1"
tcvectordb = "1.3.2"
tidb-vector = "0.0.9"
qdrant-client = "1.7.3"
weaviate-client = "~3.21.0"
alibabacloud_gpdb20160503 = "~3.8.0"
alibabacloud_tea_openapi = "~0.3.9"
clickhouse-connect = "~0.7.16"

############################################################
# Dev dependencies for running tests
############################################################

[tool.poetry.group.dev]
optional = true

[tool.poetry.group.dev.dependencies]
coverage = "~7.2.4"
pytest = "~8.1.1"
pytest-benchmark = "~4.0.0"
pytest-env = "~1.1.3"
pytest-mock = "~3.14.0"

############################################################
# Lint dependencies for code style linting
############################################################

[tool.poetry.group.lint]
optional = true

[tool.poetry.group.lint.dependencies]
ruff = "~0.5.1"
dotenv-linter = "~0.5.0"<|MERGE_RESOLUTION|>--- conflicted
+++ resolved
@@ -178,11 +178,8 @@
 zhipuai = "1.0.7"
 rank-bm25 = "~0.2.2"
 openpyxl = "^3.1.5"
-<<<<<<< HEAD
+kaleido = "0.2.1"
 elasticsearch = "8.14.0"
-=======
-kaleido = "0.2.1"
->>>>>>> 23ed15d1
 
 ############################################################
 # Tool dependencies required by tool implementations
