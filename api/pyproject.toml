[project]
name = "dify-api"
version = "1.9.1"
requires-python = ">=3.11,<3.13"

dependencies = [
    "arize-phoenix-otel~=0.9.2",
    "azure-identity==1.16.1",
    "beautifulsoup4==4.12.2",
    "boto3==1.35.99",
    "bs4~=0.0.1",
    "cachetools~=5.3.0",
    "celery~=5.5.2",
    "chardet~=5.1.0",
    "flask~=3.1.2",
    "flask-compress>=1.17,<1.18",
    "flask-cors~=6.0.0",
    "flask-login~=0.6.3",
    "flask-migrate~=4.0.7",
    "flask-orjson~=2.0.0",
    "flask-sqlalchemy~=3.1.1",
    "gevent~=25.9.1",
    "gmpy2~=2.2.1",
    "google-api-core==2.18.0",
    "google-api-python-client==2.90.0",
    "google-auth==2.29.0",
    "google-auth-httplib2==0.2.0",
    "google-cloud-aiplatform==1.49.0",
    "googleapis-common-protos==1.63.0",
    "gunicorn~=23.0.0",
    "httpx[socks]~=0.27.0",
    "jieba==0.42.1",
    "json-repair>=0.41.1",
    "langfuse~=2.51.3",
    "langsmith~=0.1.77",
    "markdown~=3.5.1",
    "numpy~=1.26.4",
    "openpyxl~=3.1.5",
    "opik~=1.8.72",
    "opentelemetry-api==1.27.0",
    "opentelemetry-distro==0.48b0",
    "opentelemetry-exporter-otlp==1.27.0",
    "opentelemetry-exporter-otlp-proto-common==1.27.0",
    "opentelemetry-exporter-otlp-proto-grpc==1.27.0",
    "opentelemetry-exporter-otlp-proto-http==1.27.0",
    "opentelemetry-instrumentation==0.48b0",
    "opentelemetry-instrumentation-celery==0.48b0",
    "opentelemetry-instrumentation-flask==0.48b0",
    "opentelemetry-instrumentation-httpx==0.48b0",
    "opentelemetry-instrumentation-redis==0.48b0",
    "opentelemetry-instrumentation-httpx==0.48b0",
    "opentelemetry-instrumentation-sqlalchemy==0.48b0",
    "opentelemetry-propagator-b3==1.27.0",
    # opentelemetry-proto1.28.0 depends on protobuf (>=5.0,<6.0),
    # which is conflict with googleapis-common-protos (1.63.0)
    "opentelemetry-proto==1.27.0",
    "opentelemetry-sdk==1.27.0",
    "opentelemetry-semantic-conventions==0.48b0",
    "opentelemetry-util-http==0.48b0",
    "pandas[excel,output-formatting,performance]~=2.2.2",
    "psycogreen~=1.0.2",
    "psycopg2-binary~=2.9.6",
    "pycryptodome==3.19.1",
    "pydantic~=2.11.4",
    "pydantic-extra-types~=2.10.3",
    "pydantic-settings~=2.9.1",
    "pyjwt~=2.10.1",
    "pypdfium2==4.30.0",
    "python-docx~=1.1.0",
    "python-dotenv==1.0.1",
    "pyyaml~=6.0.1",
    "readabilipy~=0.3.0",
    "redis[hiredis]~=6.1.0",
    "resend~=2.9.0",
    "sentry-sdk[flask]~=2.28.0",
    "sqlalchemy~=2.0.29",
    "starlette==0.47.2",
    "tiktoken~=0.9.0",
    "transformers~=4.56.1",
    "unstructured[docx,epub,md,ppt,pptx]~=0.16.1",
    "weave~=0.51.0",
    "yarl~=1.18.3",
    "webvtt-py~=0.5.1",
<<<<<<< HEAD
    "pdfplumber~=0.11.6",
    "pytesseract~=0.3.13"
=======
    "sseclient-py~=1.8.0",
    "httpx-sse~=0.4.0",
    "sendgrid~=6.12.3",
    "flask-restx~=1.3.0",
    "packaging~=23.2",
    "weaviate-client==4.17.0",
>>>>>>> 578247ff
]
# Before adding new dependency, consider place it in
# alphabet order (a-z) and suitable group.

[tool.setuptools]
packages = []

[tool.uv]
default-groups = ["storage", "tools", "vdb"]
package = false

[dependency-groups]

############################################################
# [ Dev ] dependency group
# Required for development and running tests
############################################################
dev = [
    "coverage~=7.2.4",
    "dotenv-linter~=0.5.0",
    "faker~=32.1.0",
    "lxml-stubs~=0.5.1",
    "ty~=0.0.1a19",
    "basedpyright~=1.31.0",
    "ruff~=0.14.0",
    "pytest~=8.3.2",
    "pytest-benchmark~=4.0.0",
    "pytest-cov~=4.1.0",
    "pytest-env~=1.1.3",
    "pytest-mock~=3.14.0",
    "testcontainers~=4.10.0",
    "types-aiofiles~=24.1.0",
    "types-beautifulsoup4~=4.12.0",
    "types-cachetools~=5.5.0",
    "types-colorama~=0.4.15",
    "types-defusedxml~=0.7.0",
    "types-deprecated~=1.2.15",
    "types-docutils~=0.21.0",
    "types-jsonschema~=4.23.0",
    "types-flask-cors~=5.0.0",
    "types-flask-migrate~=4.1.0",
    "types-gevent~=24.11.0",
    "types-greenlet~=3.1.0",
    "types-html5lib~=1.1.11",
    "types-markdown~=3.7.0",
    "types-oauthlib~=3.2.0",
    "types-objgraph~=3.6.0",
    "types-olefile~=0.47.0",
    "types-openpyxl~=3.1.5",
    "types-pexpect~=4.9.0",
    "types-protobuf~=5.29.1",
    "types-psutil~=7.0.0",
    "types-psycopg2~=2.9.21",
    "types-pygments~=2.19.0",
    "types-pymysql~=1.1.0",
    "types-python-dateutil~=2.9.0",
    "types-pywin32~=310.0.0",
    "types-pyyaml~=6.0.12",
    "types-regex~=2024.11.6",
    "types-shapely~=2.0.0",
    "types-simplejson>=3.20.0",
    "types-six>=1.17.0",
    "types-tensorflow>=2.18.0",
    "types-tqdm>=4.67.0",
    "types-ujson>=5.10.0",
    "boto3-stubs>=1.38.20",
    "types-jmespath>=1.0.2.20240106",
    "hypothesis>=6.131.15",
    "types_pyOpenSSL>=24.1.0",
    "types_cffi>=1.17.0",
    "types_setuptools>=80.9.0",
    "pandas-stubs~=2.2.3",
    "scipy-stubs>=1.15.3.0",
    "types-python-http-client>=3.3.7.20240910",
    "import-linter>=2.3",
    "types-redis>=4.6.0.20241004",
    "celery-types>=0.23.0",
    "mypy~=1.17.1",
    # "locust>=2.40.4",  # Temporarily removed due to compatibility issues. Uncomment when resolved.
    "sseclient-py>=1.8.0",
    "pytest-timeout>=2.4.0",
]

############################################################
# [ Storage ] dependency group
# Required for storage clients
############################################################
storage = [
    "azure-storage-blob==12.26.0",
    "bce-python-sdk~=0.9.23",
    "cos-python-sdk-v5==1.9.38",
    "esdk-obs-python==3.25.8",
    "google-cloud-storage==2.16.0",
    "opendal~=0.46.0",
    "oss2==2.18.5",
    "supabase~=2.18.1",
    "tos~=2.7.1",
]

############################################################
# [ Tools ] dependency group
############################################################
tools = ["cloudscraper~=1.2.71", "nltk~=3.9.1"]

############################################################
# [ VDB ] dependency group
# Required by vector store clients
############################################################
vdb = [
    "alibabacloud_gpdb20160503~=3.8.0",
    "alibabacloud_tea_openapi~=0.3.9",
    "chromadb==0.5.20",
    "clickhouse-connect~=0.7.16",
    "clickzetta-connector-python>=0.8.102",
    "couchbase~=4.3.0",
    "elasticsearch==8.14.0",
    "opensearch-py==2.4.0",
    "oracledb==3.3.0",
    "pgvecto-rs[sqlalchemy]~=0.2.1",
    "pgvector==0.2.5",
    "pymilvus~=2.5.0",
    "pymochow==2.2.9",
    "pyobvector~=0.2.15",
    "qdrant-client==1.9.0",
    "tablestore==6.2.0",
    "tcvectordb~=1.6.4",
    "tidb-vector==0.0.9",
    "upstash-vector==0.6.0",
    "volcengine-compat~=1.0.0",
    "weaviate-client==4.17.0",
    "xinference-client~=1.2.2",
    "mo-vector~=0.1.13",
    "mysql-connector-python>=9.3.0",
]<|MERGE_RESOLUTION|>--- conflicted
+++ resolved
@@ -81,17 +81,14 @@
     "weave~=0.51.0",
     "yarl~=1.18.3",
     "webvtt-py~=0.5.1",
-<<<<<<< HEAD
     "pdfplumber~=0.11.6",
     "pytesseract~=0.3.13"
-=======
     "sseclient-py~=1.8.0",
     "httpx-sse~=0.4.0",
     "sendgrid~=6.12.3",
     "flask-restx~=1.3.0",
     "packaging~=23.2",
     "weaviate-client==4.17.0",
->>>>>>> 578247ff
 ]
 # Before adding new dependency, consider place it in
 # alphabet order (a-z) and suitable group.
