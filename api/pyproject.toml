[project]
name = "dify-api"
version = "1.7.2"
requires-python = ">=3.11,<3.13"

dependencies = [
    "arize-phoenix-otel~=0.9.2",
    "authlib==1.3.1",
    "azure-identity==1.16.1",
    "beautifulsoup4==4.12.2",
    "boto3==1.35.99",
    "bs4~=0.0.1",
    "cachetools~=5.3.0",
    "celery~=5.5.2",
    "chardet~=5.1.0",
    "flask~=3.1.2",
    "flask-compress~=1.17",
    "flask-cors~=6.0.0",
    "flask-login~=0.6.3",
    "flask-migrate~=4.0.7",
    "flask-orjson~=2.0.0",
    "flask-sqlalchemy~=3.1.1",
    "gevent~=24.11.1",
    "gmpy2~=2.2.1",
    "google-api-core==2.18.0",
    "google-api-python-client==2.90.0",
    "google-auth==2.29.0",
    "google-auth-httplib2==0.2.0",
    "google-cloud-aiplatform==1.49.0",
    "googleapis-common-protos==1.63.0",
    "gunicorn~=23.0.0",
    "httpx[socks]~=0.27.0",
    "jieba==0.42.1",
    "json-repair>=0.41.1",
    "langfuse~=2.51.3",
    "langsmith~=0.1.77",
    "mailchimp-transactional~=1.0.50",
    "markdown~=3.5.1",
    "numpy~=1.26.4",
    "openai~=1.61.0",
    "openpyxl~=3.1.5",
    "opik~=1.7.25",
    "opentelemetry-api==1.27.0",
    "opentelemetry-distro==0.48b0",
    "opentelemetry-exporter-otlp==1.27.0",
    "opentelemetry-exporter-otlp-proto-common==1.27.0",
    "opentelemetry-exporter-otlp-proto-grpc==1.27.0",
    "opentelemetry-exporter-otlp-proto-http==1.27.0",
    "opentelemetry-instrumentation==0.48b0",
    "opentelemetry-instrumentation-celery==0.48b0",
    "opentelemetry-instrumentation-flask==0.48b0",
    "opentelemetry-instrumentation-redis==0.48b0",
    "opentelemetry-instrumentation-requests==0.48b0",
    "opentelemetry-instrumentation-sqlalchemy==0.48b0",
    "opentelemetry-propagator-b3==1.27.0",
    # opentelemetry-proto1.28.0 depends on protobuf (>=5.0,<6.0),
    # which is conflict with googleapis-common-protos (1.63.0)
    "opentelemetry-proto==1.27.0",
    "opentelemetry-sdk==1.27.0",
    "opentelemetry-semantic-conventions==0.48b0",
    "opentelemetry-util-http==0.48b0",
    "pandas[excel,output-formatting,performance]~=2.2.2",
    "pandoc~=2.4",
    "psycogreen~=1.0.2",
    "psycopg2-binary~=2.9.6",
    "pycryptodome==3.19.1",
    "pydantic~=2.11.4",
    "pydantic-extra-types~=2.10.3",
    "pydantic-settings~=2.9.1",
    "pyjwt~=2.8.0",
    "pypdfium2==4.30.0",
    "python-docx~=1.1.0",
    "python-dotenv==1.0.1",
    "pyyaml~=6.0.1",
    "readabilipy~=0.3.0",
    "redis[hiredis]~=6.1.0",
    "resend~=2.9.0",
    "sentry-sdk[flask]~=2.28.0",
    "sqlalchemy~=2.0.29",
    "starlette==0.47.2",
    "tiktoken~=0.9.0",
    "transformers~=4.53.0",
    "unstructured[docx,epub,md,ppt,pptx]~=0.16.1",
    "weave~=0.51.0",
    "yarl~=1.18.3",
    "webvtt-py~=0.5.1",
    "sseclient-py>=1.8.0",
    "httpx-sse>=0.4.0",
    "sendgrid~=6.12.3",
<<<<<<< HEAD
    "croniter>=6.0.0",
=======
    "flask-restx>=1.3.0",
>>>>>>> 5cbe6bf8
]
# Before adding new dependency, consider place it in
# alphabet order (a-z) and suitable group.

[tool.setuptools]
packages = []

[tool.uv]
default-groups = ["storage", "tools", "vdb"]
package = false

[dependency-groups]

############################################################
# [ Dev ] dependency group
# Required for development and running tests
############################################################
dev = [
    "coverage~=7.2.4",
    "dotenv-linter~=0.5.0",
    "faker~=32.1.0",
    "lxml-stubs~=0.5.1",
    "mypy~=1.17.1",
    "ruff~=0.12.3",
    "pytest~=8.3.2",
    "pytest-benchmark~=4.0.0",
    "pytest-cov~=4.1.0",
    "pytest-env~=1.1.3",
    "pytest-mock~=3.14.0",
    "testcontainers~=4.10.0",
    "types-aiofiles~=24.1.0",
    "types-beautifulsoup4~=4.12.0",
    "types-cachetools~=5.5.0",
    "types-colorama~=0.4.15",
    "types-defusedxml~=0.7.0",
    "types-deprecated~=1.2.15",
    "types-docutils~=0.21.0",
    "types-jsonschema~=4.23.0",
    "types-flask-cors~=5.0.0",
    "types-flask-migrate~=4.1.0",
    "types-gevent~=24.11.0",
    "types-greenlet~=3.1.0",
    "types-html5lib~=1.1.11",
    "types-markdown~=3.7.0",
    "types-oauthlib~=3.2.0",
    "types-objgraph~=3.6.0",
    "types-olefile~=0.47.0",
    "types-openpyxl~=3.1.5",
    "types-pexpect~=4.9.0",
    "types-protobuf~=5.29.1",
    "types-psutil~=7.0.0",
    "types-psycopg2~=2.9.21",
    "types-pygments~=2.19.0",
    "types-pymysql~=1.1.0",
    "types-python-dateutil~=2.9.0",
    "types-pywin32~=310.0.0",
    "types-pyyaml~=6.0.12",
    "types-regex~=2024.11.6",
    "types-requests~=2.32.0",
    "types-requests-oauthlib~=2.0.0",
    "types-shapely~=2.0.0",
    "types-simplejson>=3.20.0",
    "types-six>=1.17.0",
    "types-tensorflow>=2.18.0",
    "types-tqdm>=4.67.0",
    "types-ujson>=5.10.0",
    "boto3-stubs>=1.38.20",
    "types-jmespath>=1.0.2.20240106",
    "hypothesis>=6.131.15",
    "types_pyOpenSSL>=24.1.0",
    "types_cffi>=1.17.0",
    "types_setuptools>=80.9.0",
    "pandas-stubs~=2.2.3",
    "scipy-stubs>=1.15.3.0",
    "types-python-http-client>=3.3.7.20240910",
    "types-redis>=4.6.0.20241004",
    "celery-types>=0.23.0",
]

############################################################
# [ Storage ] dependency group
# Required for storage clients
############################################################
storage = [
    "azure-storage-blob==12.13.0",
    "bce-python-sdk~=0.9.23",
    "cos-python-sdk-v5==1.9.30",
    "esdk-obs-python==3.24.6.1",
    "google-cloud-storage==2.16.0",
    "opendal~=0.45.16",
    "oss2==2.18.5",
    "supabase~=2.8.1",
    "tos~=2.7.1",
]

############################################################
# [ Tools ] dependency group
############################################################
tools = ["cloudscraper~=1.2.71", "nltk~=3.9.1"]

############################################################
# [ VDB ] dependency group
# Required by vector store clients
############################################################
vdb = [
    "alibabacloud_gpdb20160503~=3.8.0",
    "alibabacloud_tea_openapi~=0.3.9",
    "chromadb==0.5.20",
    "clickhouse-connect~=0.7.16",
    "clickzetta-connector-python>=0.8.102",
    "couchbase~=4.3.0",
    "elasticsearch==8.14.0",
    "opensearch-py==2.4.0",
    "oracledb==3.0.0",
    "pgvecto-rs[sqlalchemy]~=0.2.1",
    "pgvector==0.2.5",
    "pymilvus~=2.5.0",
    "pymochow==1.3.1",
    "pyobvector~=0.2.15",
    "qdrant-client==1.9.0",
    "tablestore==6.2.0",
    "tcvectordb~=1.6.4",
    "tidb-vector==0.0.9",
    "upstash-vector==0.6.0",
    "volcengine-compat~=1.0.0",
    "weaviate-client~=3.24.0",
    "xinference-client~=1.2.2",
    "mo-vector~=0.1.13",
]
<|MERGE_RESOLUTION|>--- conflicted
+++ resolved
@@ -87,11 +87,8 @@
     "sseclient-py>=1.8.0",
     "httpx-sse>=0.4.0",
     "sendgrid~=6.12.3",
-<<<<<<< HEAD
+    "flask-restx>=1.3.0",
     "croniter>=6.0.0",
-=======
-    "flask-restx>=1.3.0",
->>>>>>> 5cbe6bf8
 ]
 # Before adding new dependency, consider place it in
 # alphabet order (a-z) and suitable group.
