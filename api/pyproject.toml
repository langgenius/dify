--- conflicted
+++ resolved
@@ -6,7 +6,6 @@
 requires = ["poetry-core"]
 build-backend = "poetry.core.masonry.api"
 
-<<<<<<< HEAD
 [tool.ruff]
 exclude=[
     ".git",
@@ -14,7 +13,7 @@
     "__pycache__",
     "build",
     "dist",
-    "core/tools/provider/builtin/flexport/generated",
+    "**/generated/**",
     "migrations",
 ]
 line-length = 120
@@ -99,6 +98,14 @@
     "F811", # redefined-while-unused
     "F401", # unused-import
 ]
+"**/generated/**" = [
+    "N802",  # Function name should be lowercase
+    "N803",  # Argument name should be lowercase
+    "N806",  # Variable name should be lowercase
+    "N815",  # Mixed case variable name
+    "N816",  # Mixed case variable name in global scope
+    "N817",  # CamelCase imported as acronym
+]
 
 [tool.ruff.lint.pyflakes]
 extend-generics=[
@@ -110,8 +117,6 @@
 exclude = [
 ]
 
-=======
->>>>>>> a5d60824
 [tool.poetry]
 package-mode = false
 
@@ -293,9 +298,4 @@
 optional = true
 [tool.poetry.group.lint.dependencies]
 dotenv-linter = "~0.5.0"
-<<<<<<< HEAD
-ruff = "~0.7.3"
-
-=======
-ruff = "~0.8.1"
->>>>>>> a5d60824
+ruff = "~0.8.1"