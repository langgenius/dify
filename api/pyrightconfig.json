{
  "include": ["."],
  "exclude": [
    ".venv",
    "tests/",
    "migrations/",
    "core/rag",
    "extensions",
    "controllers/console/datasets",
    "core/ops",
<<<<<<< HEAD
    "core/tools",
=======
    "core/model_runtime",
>>>>>>> bbdcbac5
    "core/workflow/nodes",
    "core/app/app_config/easy_ui_based_app/dataset"
  ],
  "typeCheckingMode": "strict",
  "allowedUntypedLibraries": [
    "flask_restx",
    "flask_login",
    "opentelemetry.instrumentation.celery",
    "opentelemetry.instrumentation.flask",
    "opentelemetry.instrumentation.requests",
    "opentelemetry.instrumentation.sqlalchemy",
    "opentelemetry.instrumentation.redis"
  ],
  "reportUnknownMemberType": "hint",
  "reportUnknownParameterType": "hint",
  "reportUnknownArgumentType": "hint",
  "reportUnknownVariableType": "hint",
  "reportUnknownLambdaType": "hint",
  "reportMissingParameterType": "hint",
  "reportMissingTypeArgument": "hint",
  "reportUnnecessaryContains": "hint",
  "reportUnnecessaryComparison": "hint",
  "reportUnnecessaryCast": "hint",
  "reportUnnecessaryIsInstance": "hint",
  "reportUntypedFunctionDecorator": "hint",

  "reportAttributeAccessIssue": "hint",
  "pythonVersion": "3.11",
  "pythonPlatform": "All"
}<|MERGE_RESOLUTION|>--- conflicted
+++ resolved
@@ -8,11 +8,6 @@
     "extensions",
     "controllers/console/datasets",
     "core/ops",
-<<<<<<< HEAD
-    "core/tools",
-=======
-    "core/model_runtime",
->>>>>>> bbdcbac5
     "core/workflow/nodes",
     "core/app/app_config/easy_ui_based_app/dataset"
   ],
