{
  "include": ["."],
  "exclude": [
    ".venv",
    "tests/",
    "migrations/",
    "core/rag",
    "extensions",
<<<<<<< HEAD
    "controllers/console/datasets",
=======
    "core/ops",
>>>>>>> f79d8baf
    "core/model_runtime",
    "core/workflow/nodes",
    "core/app/app_config/easy_ui_based_app/dataset"
  ],
  "typeCheckingMode": "strict",
  "allowedUntypedLibraries": [
    "flask_restx",
    "flask_login",
    "opentelemetry.instrumentation.celery",
    "opentelemetry.instrumentation.flask",
    "opentelemetry.instrumentation.requests",
    "opentelemetry.instrumentation.sqlalchemy",
    "opentelemetry.instrumentation.redis"
  ],
  "reportUnknownMemberType": "hint",
  "reportUnknownParameterType": "hint",
  "reportUnknownArgumentType": "hint",
  "reportUnknownVariableType": "hint",
  "reportUnknownLambdaType": "hint",
  "reportMissingParameterType": "hint",
  "reportMissingTypeArgument": "hint",
  "reportUnnecessaryContains": "hint",
  "reportUnnecessaryComparison": "hint",
  "reportUnnecessaryCast": "hint",
  "reportUnnecessaryIsInstance": "hint",
  "reportUntypedFunctionDecorator": "hint",

  "reportAttributeAccessIssue": "hint",
  "pythonVersion": "3.11",
  "pythonPlatform": "All"
}<|MERGE_RESOLUTION|>--- conflicted
+++ resolved
@@ -6,11 +6,6 @@
     "migrations/",
     "core/rag",
     "extensions",
-<<<<<<< HEAD
-    "controllers/console/datasets",
-=======
-    "core/ops",
->>>>>>> f79d8baf
     "core/model_runtime",
     "core/workflow/nodes",
     "core/app/app_config/easy_ui_based_app/dataset"
