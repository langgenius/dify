{
  "include": ["."],
  "exclude": [
    ".venv",
    "tests/",
    "migrations/",
    "core/rag",
    "extensions",
<<<<<<< HEAD
    "core/ops",
=======
    "core/workflow/nodes",
>>>>>>> 97c924fe
    "core/app/app_config/easy_ui_based_app/dataset"
  ],
  "typeCheckingMode": "strict",
  "allowedUntypedLibraries": [
    "flask_restx",
    "flask_login",
    "opentelemetry.instrumentation.celery",
    "opentelemetry.instrumentation.flask",
    "opentelemetry.instrumentation.requests",
    "opentelemetry.instrumentation.sqlalchemy",
    "opentelemetry.instrumentation.redis"
  ],
  "reportUnknownMemberType": "hint",
  "reportUnknownParameterType": "hint",
  "reportUnknownArgumentType": "hint",
  "reportUnknownVariableType": "hint",
  "reportUnknownLambdaType": "hint",
  "reportMissingParameterType": "hint",
  "reportMissingTypeArgument": "hint",
  "reportUnnecessaryContains": "hint",
  "reportUnnecessaryComparison": "hint",
  "reportUnnecessaryCast": "hint",
  "reportUnnecessaryIsInstance": "hint",
  "reportUntypedFunctionDecorator": "hint",

  "reportAttributeAccessIssue": "hint",
  "pythonVersion": "3.11",
  "pythonPlatform": "All"
}<|MERGE_RESOLUTION|>--- conflicted
+++ resolved
@@ -6,11 +6,6 @@
     "migrations/",
     "core/rag",
     "extensions",
-<<<<<<< HEAD
-    "core/ops",
-=======
-    "core/workflow/nodes",
->>>>>>> 97c924fe
     "core/app/app_config/easy_ui_based_app/dataset"
   ],
   "typeCheckingMode": "strict",
