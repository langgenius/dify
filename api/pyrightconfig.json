--- conflicted
+++ resolved
@@ -12,11 +12,8 @@
     "flask_login",
     "opentelemetry.instrumentation.celery",
     "opentelemetry.instrumentation.flask",
-<<<<<<< HEAD
-=======
     "opentelemetry.instrumentation.httpx",
     "opentelemetry.instrumentation.requests",
->>>>>>> 0fa063c6
     "opentelemetry.instrumentation.sqlalchemy",
     "opentelemetry.instrumentation.redis",
     "opentelemetry.instrumentation.httpx"
