--- conflicted
+++ resolved
@@ -25,12 +25,7 @@
   "reportUnknownLambdaType": "hint",
   "reportMissingParameterType": "hint",
   "reportMissingTypeArgument": "hint",
-<<<<<<< HEAD
-  "reportUnnecessaryContains": "hint",
-  "reportUnnecessaryCast": "hint",
-=======
   "reportUnnecessaryComparison": "hint",
->>>>>>> 0173496a
   "reportUnnecessaryIsInstance": "hint",
   "reportUntypedFunctionDecorator": "hint",
 
