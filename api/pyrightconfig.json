{
  "include": ["."],
  "exclude": [
    ".venv",
    "tests/",
    "migrations/",
    "core/rag",
    "extensions",
<<<<<<< HEAD
    "controllers/console/datasets",
    "core/ops",
    "core/model_runtime",
    "core/workflow/nodes"
=======
    "core/app/app_config/easy_ui_based_app/dataset"
>>>>>>> decf0f3d
  ],
  "typeCheckingMode": "strict",
  "allowedUntypedLibraries": [
    "flask_restx",
    "flask_login",
    "opentelemetry.instrumentation.celery",
    "opentelemetry.instrumentation.flask",
    "opentelemetry.instrumentation.requests",
    "opentelemetry.instrumentation.sqlalchemy",
    "opentelemetry.instrumentation.redis"
  ],
  "reportUnknownMemberType": "hint",
  "reportUnknownParameterType": "hint",
  "reportUnknownArgumentType": "hint",
  "reportUnknownVariableType": "hint",
  "reportUnknownLambdaType": "hint",
  "reportMissingParameterType": "hint",
  "reportMissingTypeArgument": "hint",
  "reportUnnecessaryContains": "hint",
  "reportUnnecessaryComparison": "hint",
  "reportUnnecessaryCast": "hint",
  "reportUnnecessaryIsInstance": "hint",
  "reportUntypedFunctionDecorator": "hint",

  "reportAttributeAccessIssue": "hint",
  "pythonVersion": "3.11",
  "pythonPlatform": "All"
}<|MERGE_RESOLUTION|>--- conflicted
+++ resolved
@@ -6,14 +6,6 @@
     "migrations/",
     "core/rag",
     "extensions",
-<<<<<<< HEAD
-    "controllers/console/datasets",
-    "core/ops",
-    "core/model_runtime",
-    "core/workflow/nodes"
-=======
-    "core/app/app_config/easy_ui_based_app/dataset"
->>>>>>> decf0f3d
   ],
   "typeCheckingMode": "strict",
   "allowedUntypedLibraries": [
