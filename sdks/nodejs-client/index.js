--- conflicted
+++ resolved
@@ -31,10 +31,6 @@
     method: 'PATCH',
     url: (conversationId) => `/conversations/${conversationId}`,
   }
-<<<<<<< HEAD
-=======
-
->>>>>>> fd6225b1
 }
 
 export class DifyClient {
