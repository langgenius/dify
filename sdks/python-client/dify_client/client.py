--- conflicted
+++ resolved
@@ -1,9 +1,5 @@
 import json
-<<<<<<< HEAD
-from typing import Literal
-=======
 from typing import Literal, Union, Dict, List, Any, Optional, IO
->>>>>>> 578b1b45
 
 import requests
 
