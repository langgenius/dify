--- conflicted
+++ resolved
@@ -73,7 +73,6 @@
 SCRIPT_DIR="$(dirname "$(realpath "$0")")"
 cd "$SCRIPT_DIR/.."
 
-<<<<<<< HEAD
 # If no queues specified, use edition-based defaults
 if [[ -z "${QUEUES}" ]]; then
   # Get EDITION from environment, default to SELF_HOSTED (community edition)
@@ -82,10 +81,10 @@
   # Configure queues based on edition
   if [[ "${EDITION}" == "CLOUD" ]]; then
     # Cloud edition: separate queues for dataset and trigger tasks
-    QUEUES="dataset,generation,mail,ops_trace,app_deletion,plugin,workflow_storage,conversation,workflow_professional,workflow_team,workflow_sandbox,schedule_poller,schedule_executor"
+    QUEUES="dataset,generation,mail,ops_trace,app_deletion,plugin,workflow_storage,conversation,workflow_professional,workflow_team,workflow_sandbox,schedule_poller,schedule_executor,priority_pipeline,pipeline"
   else
     # Community edition (SELF_HOSTED): dataset and workflow have separate queues
-    QUEUES="dataset,generation,mail,ops_trace,app_deletion,plugin,workflow_storage,conversation,workflow,schedule_poller,schedule_executor"
+    QUEUES="dataset,generation,mail,ops_trace,app_deletion,plugin,workflow_storage,conversation,workflow,schedule_poller,schedule_executor,priority_pipeline,pipeline"
   fi
   
   echo "No queues specified, using edition-based defaults: ${QUEUES}"
@@ -101,9 +100,4 @@
 
 uv --directory api run \
   celery -A app.celery worker \
-  -P ${POOL} -c ${CONCURRENCY} --loglevel ${LOGLEVEL} -Q ${QUEUES}
-=======
-uv --directory api run \
-	celery -A app.celery worker \
-	-P gevent -c 1 --loglevel INFO -Q dataset,generation,mail,ops_trace,app_deletion,plugin,workflow_storage,conversation,priority_pipeline,pipeline
->>>>>>> 6217c965
+  -P ${POOL} -c ${CONCURRENCY} --loglevel ${LOGLEVEL} -Q ${QUEUES}