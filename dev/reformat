--- conflicted
+++ resolved
@@ -2,22 +2,6 @@
 
 set -x
 
-<<<<<<< HEAD
-# style checks rely on commands in path
-if ! command -v ruff &> /dev/null || ! command -v dotenv-linter &> /dev/null; then
-    echo "Installing linting tools (Ruff, dotenv-linter ...) ..."
-    uv sync --project api --only-group lint
-fi
-
-# run ruff linter
-uv run --project api ruff check --fix ./api
-
-# run ruff formatter
-uv run --project api ruff format ./api
-
-# run dotenv-linter linter
-uv run --project api dotenv-linter ./api/.env.example ./web/.env.example
-=======
 # run ruff linter
 uv run --directory api --group lint ruff check --fix ./
 
@@ -26,7 +10,6 @@
 
 # run dotenv-linter linter
 uv run --project api --group lint dotenv-linter ./api/.env.example ./web/.env.example
->>>>>>> 3dc49624
 
 # run mypy check
 dev/mypy-check