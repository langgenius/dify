name: Run Pytest

on:
  pull_request:
    branches:
      - main

jobs:
  test:
    runs-on: ubuntu-latest
    strategy:
      matrix:
        python-version:
          - "3.10"
          - "3.11"

    env:
      OPENAI_API_KEY: sk-IamNotARealKeyJustForMockTestKawaiiiiiiiiii
      AZURE_OPENAI_API_BASE: https://difyai-openai.openai.azure.com
      AZURE_OPENAI_API_KEY: xxxxb1707exxxxxxxxxxaaxxxxxf94
      ANTHROPIC_API_KEY: sk-ant-api11-IamNotARealKeyJustForMockTestKawaiiiiiiiiii-NotBaka-ASkksz
      CHATGLM_API_BASE: http://a.abc.com:11451
      XINFERENCE_SERVER_URL: http://a.abc.com:11451
      XINFERENCE_GENERATION_MODEL_UID: generate
      XINFERENCE_CHAT_MODEL_UID: chat
      XINFERENCE_EMBEDDINGS_MODEL_UID: embedding
      XINFERENCE_RERANK_MODEL_UID: rerank
      GOOGLE_API_KEY: abcdefghijklmnopqrstuvwxyz
      HUGGINGFACE_API_KEY: hf-awuwuwuwuwuwuwuwuwuwuwuwuwuwuwuwuwu
      HUGGINGFACE_TEXT_GEN_ENDPOINT_URL: a
      HUGGINGFACE_TEXT2TEXT_GEN_ENDPOINT_URL: b
      HUGGINGFACE_EMBEDDINGS_ENDPOINT_URL: c
      MOCK_SWITCH: true
      CODE_MAX_STRING_LENGTH: 80000

    steps:
      - name: Checkout code
        uses: actions/checkout@v4

      - name: Set up Python ${{ matrix.python-version }}
        uses: actions/setup-python@v5
        with:
          python-version: ${{ matrix.python-version }}
          cache: 'pip'
          cache-dependency-path: |
            ./api/requirements.txt
            ./api/requirements-dev.txt

      - name: Install dependencies
        run: pip install -r ./api/requirements.txt -r ./api/requirements-dev.txt

      - name: Run Unit tests
        run: dev/pytest/pytest_unit_tests.sh

      - name: Run ModelRuntime
        run: dev/pytest/pytest_model_runtime.sh

      - name: Run Tool
        run: dev/pytest/pytest_tools.sh

      - name: Run Workflow
        run: dev/pytest/pytest_workflow.sh

<<<<<<< HEAD
      - name: Set up Vector Stores (Weaviate, Qdrant, Milvus and ElasticSearch)
=======
      - name: Set up Vector Stores (Weaviate, Qdrant, Milvus, PgVecto-RS)
>>>>>>> 1d432728
        uses: hoverkraft-tech/compose-action@v2.0.0
        with:
          compose-file: |
            docker/docker-compose.middleware.yaml
            docker/docker-compose.qdrant.yaml
            docker/docker-compose.milvus.yaml
<<<<<<< HEAD
            docker/docker-compose.elasticsearch.yaml
=======
            docker/docker-compose.pgvecto-rs.yaml
>>>>>>> 1d432728
          services: |
            weaviate
            qdrant
            etcd
            minio
            milvus-standalone
<<<<<<< HEAD
            elasticsearch
=======
            pgvecto-rs
>>>>>>> 1d432728

      - name: Test Vector Stores
        run: dev/pytest/pytest_vdb.sh<|MERGE_RESOLUTION|>--- conflicted
+++ resolved
@@ -61,33 +61,23 @@
       - name: Run Workflow
         run: dev/pytest/pytest_workflow.sh
 
-<<<<<<< HEAD
-      - name: Set up Vector Stores (Weaviate, Qdrant, Milvus and ElasticSearch)
-=======
-      - name: Set up Vector Stores (Weaviate, Qdrant, Milvus, PgVecto-RS)
->>>>>>> 1d432728
+      - name: Set up Vector Stores (Weaviate, Qdrant, Milvus, ElasticSearch, PgVecto-RS)
         uses: hoverkraft-tech/compose-action@v2.0.0
         with:
           compose-file: |
             docker/docker-compose.middleware.yaml
             docker/docker-compose.qdrant.yaml
             docker/docker-compose.milvus.yaml
-<<<<<<< HEAD
             docker/docker-compose.elasticsearch.yaml
-=======
             docker/docker-compose.pgvecto-rs.yaml
->>>>>>> 1d432728
           services: |
             weaviate
             qdrant
             etcd
             minio
             milvus-standalone
-<<<<<<< HEAD
             elasticsearch
-=======
             pgvecto-rs
->>>>>>> 1d432728
 
       - name: Test Vector Stores
         run: dev/pytest/pytest_vdb.sh