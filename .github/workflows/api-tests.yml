--- conflicted
+++ resolved
@@ -36,10 +36,7 @@
       - name: Setup UV and Python
         uses: ./.github/actions/setup-uv
         with:
-<<<<<<< HEAD
-          python-vesion: ${{ matrix.python-version }}
-=======
->>>>>>> 3dc49624
+          python-version: ${{ matrix.python-version }}
           uv-lockfile: api/uv.lock
 
       - name: Check UV lockfile
@@ -53,12 +50,6 @@
 
       - name: Run dify config tests
         run: uv run --project api dev/pytest/pytest_config_tests.py
-<<<<<<< HEAD
-
-      - name: Run mypy
-        run: |
-          uv run --with pip --directory api python -m mypy --install-types --non-interactive .
-=======
 
       - name: MyPy Cache
         uses: actions/cache@v4
@@ -68,7 +59,6 @@
 
       - name: Run MyPy Checks
         run: dev/mypy-check
->>>>>>> 3dc49624
 
       - name: Set up dotenvs
         run: |
