name: Run Pytest

on:
  pull_request:
    branches:
      - main
    paths:
      - api/**
      - docker/**

concurrency:
  group: api-tests-${{ github.head_ref || github.run_id }}
  cancel-in-progress: true

jobs:
  test:
    name: API Tests
    runs-on: ubuntu-latest
    strategy:
      matrix:
        python-version:
          - "3.10"
          - "3.11"

    steps:
      - name: Checkout code
        uses: actions/checkout@v4

      - name: Install Poetry
        uses: abatilo/actions-poetry@v3

      - name: Set up Python ${{ matrix.python-version }}
        uses: actions/setup-python@v5
        with:
          python-version: ${{ matrix.python-version }}
          cache: 'poetry'
          cache-dependency-path: |
            api/pyproject.toml
            api/poetry.lock

      - name: Poetry check
        run: |
          poetry check -C api --lock
          poetry show -C api

      - name: Install dependencies
        run: poetry install -C api --with dev

      - name: Run Unit tests
        run: poetry run -C api bash dev/pytest/pytest_unit_tests.sh

      - name: Run ModelRuntime
        run: poetry run -C api bash dev/pytest/pytest_model_runtime.sh

      - name: Run Tool
        run: poetry run -C api bash dev/pytest/pytest_tools.sh
      
      - name: Set up dotenvs
        run: |
          cp docker/.env.example docker/.env
          cp docker/middleware.env.example docker/middleware.env

      - name: Set up Sandbox
        uses: hoverkraft-tech/compose-action@v2.0.0
        with:
          compose-file: |
            docker/docker-compose.middleware.yaml
          services: |
            sandbox
            ssrf_proxy

      - name: Run Workflow
        run: poetry run -C api bash dev/pytest/pytest_workflow.sh

      - name: Set up Vector Stores (Weaviate, Qdrant, PGVector, Milvus, PgVecto-RS, Chroma, etc)
        uses: hoverkraft-tech/compose-action@v2.0.0
        with:
          compose-file: |
<<<<<<< HEAD
            docker/docker-compose.yaml
=======
            docker/docker-compose.middleware.yaml
            docker/docker-compose.qdrant.yaml
            docker/docker-compose.milvus.yaml
            docker/docker-compose.pgvecto-rs.yaml
            docker/docker-compose.pgvector.yaml
            docker/docker-compose.chroma.yaml
>>>>>>> 7c9e88df
          services: |
            weaviate
            qdrant
            etcd
            minio
            milvus-standalone
            pgvecto-rs
            pgvector
            chroma
<<<<<<< HEAD
            oracle
            opensearch
            opensearch-dashboards
=======
>>>>>>> 7c9e88df

      - name: Test Vector Stores
        run: poetry run -C api bash dev/pytest/pytest_vdb.sh<|MERGE_RESOLUTION|>--- conflicted
+++ resolved
@@ -76,16 +76,7 @@
         uses: hoverkraft-tech/compose-action@v2.0.0
         with:
           compose-file: |
-<<<<<<< HEAD
             docker/docker-compose.yaml
-=======
-            docker/docker-compose.middleware.yaml
-            docker/docker-compose.qdrant.yaml
-            docker/docker-compose.milvus.yaml
-            docker/docker-compose.pgvecto-rs.yaml
-            docker/docker-compose.pgvector.yaml
-            docker/docker-compose.chroma.yaml
->>>>>>> 7c9e88df
           services: |
             weaviate
             qdrant
@@ -95,12 +86,8 @@
             pgvecto-rs
             pgvector
             chroma
-<<<<<<< HEAD
             oracle
             opensearch
             opensearch-dashboards
-=======
->>>>>>> 7c9e88df
-
       - name: Test Vector Stores
         run: poetry run -C api bash dev/pytest/pytest_vdb.sh