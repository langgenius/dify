name: Build and Push API & Web

on:
  push:
    branches:
      - "main"
      - "deploy/dev"
      - "deploy/enterprise"
<<<<<<< HEAD
    tags:
      - "*"
=======
      - "e-260"
  release:
    types: [published]
>>>>>>> 849994d3

concurrency:
  group: build-push-${{ github.head_ref || github.run_id }}
  cancel-in-progress: true

env:
  DOCKERHUB_USER: ${{ secrets.DOCKERHUB_USER }}
  DOCKERHUB_TOKEN: ${{ secrets.DOCKERHUB_TOKEN }}
  DIFY_WEB_IMAGE_NAME: ${{ vars.DIFY_WEB_IMAGE_NAME || 'langgenius/dify-web' }}
  DIFY_API_IMAGE_NAME: ${{ vars.DIFY_API_IMAGE_NAME || 'langgenius/dify-api' }}

jobs:
  build:
    runs-on: ${{ matrix.platform == 'linux/arm64' && 'arm64_runner' || 'ubuntu-latest' }}
    if: github.repository == 'langgenius/dify'
    strategy:
      matrix:
        include:
          - service_name: "build-api-amd64"
            image_name_env: "DIFY_API_IMAGE_NAME"
            context: "api"
            platform: linux/amd64
          - service_name: "build-api-arm64"
            image_name_env: "DIFY_API_IMAGE_NAME"
            context: "api"
            platform: linux/arm64
          - service_name: "build-web-amd64"
            image_name_env: "DIFY_WEB_IMAGE_NAME"
            context: "web"
            platform: linux/amd64
          - service_name: "build-web-arm64"
            image_name_env: "DIFY_WEB_IMAGE_NAME"
            context: "web"
            platform: linux/arm64

    steps:
      - name: Prepare
        run: |
          platform=${{ matrix.platform }}
          echo "PLATFORM_PAIR=${platform//\//-}" >> $GITHUB_ENV

      - name: Login to Docker Hub
        uses: docker/login-action@v3
        with:
          username: ${{ env.DOCKERHUB_USER }}
          password: ${{ env.DOCKERHUB_TOKEN }}

      - name: Set up QEMU
        uses: docker/setup-qemu-action@v3

      - name: Set up Docker Buildx
        uses: docker/setup-buildx-action@v3

      - name: Extract metadata for Docker
        id: meta
        uses: docker/metadata-action@v5
        with:
          images: ${{ env[matrix.image_name_env] }}

      - name: Build Docker image
        id: build
        uses: docker/build-push-action@v6
        with:
          context: "{{defaultContext}}:${{ matrix.context }}"
          platforms: ${{ matrix.platform }}
          build-args: COMMIT_SHA=${{ fromJSON(steps.meta.outputs.json).labels['org.opencontainers.image.revision'] }}
          labels: ${{ steps.meta.outputs.labels }}
          outputs: type=image,name=${{ env[matrix.image_name_env] }},push-by-digest=true,name-canonical=true,push=true
          cache-from: type=gha,scope=${{ matrix.service_name }}
          cache-to: type=gha,mode=max,scope=${{ matrix.service_name }}

      - name: Export digest
        env:
          DIGEST: ${{ steps.build.outputs.digest }}
        run: |
          mkdir -p /tmp/digests
          sanitized_digest=${DIGEST#sha256:}
          touch "/tmp/digests/${sanitized_digest}"

      - name: Upload digest
        uses: actions/upload-artifact@v4
        with:
          name: digests-${{ matrix.context }}-${{ env.PLATFORM_PAIR }}
          path: /tmp/digests/*
          if-no-files-found: error
          retention-days: 1

  create-manifest:
    needs: build
    runs-on: ubuntu-latest
    if: github.repository == 'langgenius/dify'
    strategy:
      matrix:
        include:
          - service_name: "merge-api-images"
            image_name_env: "DIFY_API_IMAGE_NAME"
            context: "api"
          - service_name: "merge-web-images"
            image_name_env: "DIFY_WEB_IMAGE_NAME"
            context: "web"
    steps:
      - name: Download digests
        uses: actions/download-artifact@v4
        with:
          path: /tmp/digests
          pattern: digests-${{ matrix.context }}-*
          merge-multiple: true

      - name: Login to Docker Hub
        uses: docker/login-action@v3
        with:
          username: ${{ env.DOCKERHUB_USER }}
          password: ${{ env.DOCKERHUB_TOKEN }}

      - name: Extract metadata for Docker
        id: meta
        uses: docker/metadata-action@v5
        with:
          images: ${{ env[matrix.image_name_env] }}
          tags: |
            type=raw,value=latest,enable=${{ startsWith(github.ref, 'refs/tags/') && !contains(github.ref, '-') }}
            type=ref,event=branch
            type=sha,enable=true,priority=100,prefix=,suffix=,format=long
            type=raw,value=${{ github.ref_name }},enable=${{ startsWith(github.ref, 'refs/tags/') }}

      - name: Create manifest list and push
        working-directory: /tmp/digests
        env:
          IMAGE_NAME: ${{ env[matrix.image_name_env] }}
        run: |
          docker buildx imagetools create $(jq -cr '.tags | map("-t " + .) | join(" ")' <<< "$DOCKER_METADATA_OUTPUT_JSON") \
            $(printf "$IMAGE_NAME@sha256:%s " *)

      - name: Inspect image
        env:
          IMAGE_NAME: ${{ env[matrix.image_name_env] }}
          IMAGE_VERSION: ${{ steps.meta.outputs.version }}
        run: |
          docker buildx imagetools inspect "$IMAGE_NAME:$IMAGE_VERSION"<|MERGE_RESOLUTION|>--- conflicted
+++ resolved
@@ -6,14 +6,9 @@
       - "main"
       - "deploy/dev"
       - "deploy/enterprise"
-<<<<<<< HEAD
-    tags:
-      - "*"
-=======
-      - "e-260"
+      - "e-300"
   release:
     types: [published]
->>>>>>> 849994d3
 
 concurrency:
   group: build-push-${{ github.head_ref || github.run_id }}
