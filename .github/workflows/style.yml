--- conflicted
+++ resolved
@@ -50,40 +50,6 @@
         if: failure()
         run: echo "Please run 'dev/reformat' to fix the fixable linting errors."
 
-<<<<<<< HEAD
-  # web-style:
-  #   name: Web Style
-  #   runs-on: ubuntu-latest
-  #   defaults:
-  #     run:
-  #       working-directory: ./web
-
-  #   steps:
-  #     - name: Checkout code
-  #       uses: actions/checkout@v4
-
-  #     - name: Check changed files
-  #       id: changed-files
-  #       uses: tj-actions/changed-files@v45
-  #       with:
-  #         files: web/**
-
-  #     - name: Setup NodeJS
-  #       uses: actions/setup-node@v4
-  #       if: steps.changed-files.outputs.any_changed == 'true'
-  #       with:
-  #         node-version: 20
-  #         cache: yarn
-  #         cache-dependency-path: ./web/package.json
-
-  #     - name: Web dependencies
-  #       if: steps.changed-files.outputs.any_changed == 'true'
-  #       run: yarn install --frozen-lockfile
-
-  #     - name: Web style check
-  #       if: steps.changed-files.outputs.any_changed == 'true'
-  #       run: yarn run lint
-=======
   web-style:
     name: Web Style
     runs-on: ubuntu-latest
@@ -116,7 +82,6 @@
       - name: Web style check
         if: steps.changed-files.outputs.any_changed == 'true'
         run: pnpm run lint
->>>>>>> 3c014f3a
 
   superlinter:
     name: SuperLinter
