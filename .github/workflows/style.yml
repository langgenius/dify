--- conflicted
+++ resolved
@@ -83,37 +83,6 @@
         if: steps.changed-files.outputs.any_changed == 'true'
         run: pnpm run lint
 
-<<<<<<< HEAD
-  docker-compose-template:
-    name: Docker Compose Template
-    runs-on: ubuntu-latest
-
-    steps:
-      - name: Checkout code
-        uses: actions/checkout@v4
-
-      - name: Check changed files
-        id: changed-files
-        uses: tj-actions/changed-files@v45
-        with:
-          files: |
-            docker/generate_docker_compose
-            docker/.env.example
-            docker/docker-compose-template.yaml
-            docker/docker-compose.yaml
-
-      - name: Generate Docker Compose
-        if: steps.changed-files.outputs.any_changed == 'true'
-        run: |
-          cd docker
-          ./generate_docker_compose
-
-      - name: Check for changes
-        if: steps.changed-files.outputs.any_changed == 'true'
-        run: git diff --exit-code
-
-=======
->>>>>>> e4c44901
   superlinter:
     name: SuperLinter
     runs-on: ubuntu-latest
